requests>=2.21.0
xlwt>=1.3.0
xlrd>=1.2.0
matplotlib>=2.2.3
gym>=0.12.1
torch>=1.2.0
hiplot
fcmaes>=0.9.5.6
pandas>=0.23.4
pyproj>=2.6.1
Pillow
tqdm
torchvision
pyomo>=5.7
<<<<<<< HEAD
IOHexperimenter>=0.2.8
mixsimulator>=0.2.9.5
hyperopt>=0.2.5
=======
mixsimulator>=0.2.9.5
# IOHexperimenter==0.2.8  # buggy package on pypi
>>>>>>> 17aec05e
<|MERGE_RESOLUTION|>--- conflicted
+++ resolved
@@ -12,11 +12,6 @@
 tqdm
 torchvision
 pyomo>=5.7
-<<<<<<< HEAD
-IOHexperimenter>=0.2.8
 mixsimulator>=0.2.9.5
 hyperopt>=0.2.5
-=======
-mixsimulator>=0.2.9.5
-# IOHexperimenter==0.2.8  # buggy package on pypi
->>>>>>> 17aec05e
+# IOHexperimenter==0.2.8  # buggy package on pypi