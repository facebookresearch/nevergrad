--- conflicted
+++ resolved
@@ -34,15 +34,11 @@
 silence_tensorflow  # for olymp
 tensorflow_probability  # for olymp
 bayes-optim==0.2.5.5
-<<<<<<< HEAD
 # pcse>=5.5.0  # removed due to PCSE license issues.
 pygame>=2.0.2
 pyyaml>=5.3.1
 nlopt
-=======
-nlopt
 pybullet>=3.2.2
 box2d-py>=2.3.5
 glfw
-mujoco
->>>>>>> 35edb978
+mujoco