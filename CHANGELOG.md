--- conflicted
+++ resolved
@@ -1,6 +1,18 @@
 # Changelog
 
 ## master
+
+- `Candidate` class is removed, and is completely replaced by `Parameter` [#459](https://github.com/facebookresearch/nevergrad/pull/459)
+- New parametrization is now as efficient as in v0.3.0 (see CHANGELOG for v0.3.1 for contect)
+- `CandidateMaker` (`optimizer.create_candidate`) raises `DeprecationWarning`s since it new candidates/parameters
+  can be straightforwardly created (`parameter.spawn_child(new_value=new_value)`)
+- Optimizers can now hold any parametrization, not just `Instrumentation`. This for instance mean that when you
+  do `OptimizerClass(instrumentation=12, budget=100)`, the instrumentation (and therefore the candidates) will be of class
+  `ng.p.Array` (and not `ng.p.Instrumentation`), and their attribute `value` will be the corresponding `np.ndarray` value.
+  You can still use `args` and `kwargs` if you want, but it's no more needed!
+- Old `instrumentation` classes now raise deprecation warnings, and will disappear in versions >0.3.2.
+  Hence, prefere using parameters from `ng.p` than `ng.var`, and avoid using `ng.Instrumentation` altogether if
+  you don't need it anymore (or import it through `ng.p.Instrumentation`)
 
 ## v0.3.1 (2019-01-23)
 
@@ -12,19 +24,6 @@
 ### Breaking changes
 
 - `FolderFunction` must now be accessed through `nevergrad.parametrization.FolderFunction`
-<<<<<<< HEAD
-- New parametrization is now as efficient as in v0.3.0 (see CHANGELOG for v0.3.1 for contect)
-- `Candidate` class is removed, and is completely replaced by `Parameter`.
-- `CandidateMaker` (`optimizer.create_candidate`) raises `DeprecationWarning`s since it new candidates/parameters
-  can be straightforwardly created (`parameter.spawn_child(new_value=new_value)`)
-- Optimizers can now hold any parametrization, not just `Instrumentation`. This for instance mean that when you
-  do `OptimizerClass(instrumentation=12, budget=100)`, the instrumentation (and therefore the candidates) will be of class
-  `ng.p.Array` (and not `ng.p.Instrumentation`), and their attribute `value` will be the corresponding `np.ndarray` value.
-  You can still use `args` and `kwargs` if you want, but it's no more needed!
-- Old `instrumentation` classes now raise deprecation warnings, and will disappear in versions >0.3.2.
-  Hence, prefere using parameters from `ng.p` than `ng.var`, and avoid using `ng.Instrumentation` altogether if
-  you don't need it anymore (or import it through `ng.p.Instrumentation`)
-=======
 - Instrumentation names are changed (possibly breaking for benchmarks records)
 
 ### Other changes
@@ -34,7 +33,6 @@
 - Temporary performance loss is expected in orded to keep compatibility between `Variable` and `Parameter` frameworks.
 - `PSO` now uses initialization by sampling the parametrization, instead of sampling all the real space. A new `WidePSO`
  optimizer was created, using the previous initial sampling method [#467](https://github.com/facebookresearch/nevergrad/pull/467).
->>>>>>> ad2c058f
 
 ## v0.3.0 (2019-01-08)
 
