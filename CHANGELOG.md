--- conflicted
+++ resolved
@@ -4,11 +4,6 @@
 
 - Removed `BaseFunction` in favor of `InstrumentedFunction` and use instrumentation instead of
   defining specific transforms (breaking change for benchmark function implementation).
-<<<<<<< HEAD
-- Added an `_asked` private attribute to register uuid of particuels that were asked for.
-- Removed `tell_not_asked` in favor of `tell`. A new `num_tell_not_asked` attribute has
-  been added to be able to check how many of the `tell` were not asked for.
-=======
 - First parameter of optimizers is now `instrumentation` instead of `dimension`. This allows the optimizer
   to have information on the underlying structure. `int`s are still allowed as before and will set the instrumentation
   to the `Instrumentation(var.Array(n))` (which is basically the identity).
@@ -17,7 +12,8 @@
   the array.
 - from now on, optimizers should preferably implement `_internal_ask_candidate` and `_internal_tell_candidate` instead of `_internal_ask`
   and `_internal_tell`. This should take at most one more line: `x = candidate.data`.
->>>>>>> a40b9c56
+- Added an `_asked` private attribute to register uuid of particuels that were asked for.
+- Removed `tell_not_asked` in favor of `tell`. A new `num_tell_not_asked` attribute has
 
 ## v0.1.6
 
