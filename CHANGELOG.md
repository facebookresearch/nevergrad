# Changelog

## main

<<<<<<< HEAD
## v0.8.0 (3034-07-03)
=======
## v0.8.0 (2023-07-03)
>>>>>>> 8e5f8be2
- Add the Dagstuhloid benchmark
- Add yet another group of metamodels

## v0.7.0 (2023-06-16)
- Fix links
- Add metamodels
- Update for weighted multiobjective optimization with differential evolution

## v0.6.0 (2022-02-22)

### Breaking changes

- Removed `descriptor` field of parameters which had been deprecated in previous versions. Use `function` field instead to specify if the function 
  is deterministic or not [#X](https://github.com/facebookresearch/nevergrad/pull/X).

### Important changes

- `TransitionChoice` behavior has been changed to use bins instead of a full float representation. This may lead to slight
  changes during optimizations. It can also be set as unordered for use with discrete 1+1 optimizers (experimental)
- Adding NGOptRW, presumably better than NGOpt for real-world problems.
- Making some dependencies optional because running was becoming too complicated.
- Adding the NLOPT library.
- Adding smoothness operators for discrete optimization.

### Other changes
- Adding YAPBBOB, with a parameter regulating YABBOB-like problems so that the distribution of the optimum is less rotationally invariant.
- Adding constrained counterparts of YABBOB: yapenbbob (a few constraints), yaonepenbbob (single constraint), yamegapenbbob (many constraints).
- Improvements in the photonics benchmarks.
- Externalizing CompilerGym.
- Making some tests less flaky.
- Adding Simulated annealing and Tabu search.
- Making the code more robust to Gym environments.

## 0.5.0 (2022-03-08)

### Breaking changes

- `copy()` method of a `Parameter` does not change the parameters's random state anymore (it used to reset it to `None` [#1048](https://github.com/facebookresearch/nevergrad/pull/1048)
- `MultiobjectiveFunction` does not exist anymore  [#1034](https://github.com/facebookresearch/nevergrad/pull/1034).
- `Choice` and `TransitionChoice` have some of their API changed for uniformization. In particular, `indices` is now an
  `ng.p.Array` (and not an `np.ndarray`) which contains the selected indices (or index) of the `Choice`. The sampling is
  performed by specific "layers" that are applied to `Data` parameters [#1065](https://github.com/facebookresearch/nevergrad/pull/1065).
- `Parameter.set_standardized_space` does not take a `deterministic` parameter anymore
  [#1068](https://github.com/facebookresearch/nevergrad/pull/1068).  This is replaced by the more
  general `with ng.p.helpers.determistic_sampling(parameter)` context. One-shot algorithms are also updated to choose
  options of `Choice` parameters deterministically, since it is a simpler behavior to expect compared to sampling the
  standardized space than sampling the option stochastically from there
- `RandomSearch` now defaults to sample values using the `parameter.sample()` instead of a Gaussian
   [#1068](https://github.com/facebookresearch/nevergrad/pull/1068).  The only difference comes with bounded
  variables since in this case `parameter.sample()` samples uniformly (unless otherwise specified).
  The previous behavior can be obtained with `RandomSearchMaker(sampler="gaussian")`.
- `PSO` API has been slightly changed [#1073](https://github.com/facebookresearch/nevergrad/pull/1073)
- `Parameter` instances `descriptor` attribute is deprecated, in favor of a combinaison of an analysis function
  (`ng.p.helpers.analyze`) returning information about the parameter (eg: whether continuous, deterministic etc...)
  and a new `function` attribute which can be used to provide information about the function (eg: whether deterministic etc)
  [#1076](https://github.com/facebookresearch/nevergrad/pull/1076).
- Half the budget alloted to solve cheap constrained is now used by a sub-optimizer
  [#1047](https://github.com/facebookresearch/nevergrad/pull/1047). More changes of constraint management will land
  in the near future.
- Experimental methods `Array.set_recombination` and `Array.set_mutation(custom=.)` are removed in favor of
  layers changing `Array` behaviors [#1086](https://github.com/facebookresearch/nevergrad/pull/1086).
  Caution: this is still very experimental (and undocumented).
- Important bug correction on the shape of bounds if specified as tuple or list instead of np.ndarray
  [#1221](https://github.com/facebookresearch/nevergrad/pull/1221).

### Important changes

- `master` branch has been renamed to `main`. See [#1230](https://github.com/facebookresearch/nevergrad/pull/1230) for more context.
- `Parameter` classes are undergoing heavy changes, please open an issue if you encounter any problem.
  The midterm aim is to allow for simpler constraint management.
- `Parameter` have been updated  have undergone heavy changes to ease the handling of their tree structure (
  [#1029](https://github.com/facebookresearch/nevergrad/pull/1029)
  [#1036](https://github.com/facebookresearch/nevergrad/pull/1036)
  [#1038](https://github.com/facebookresearch/nevergrad/pull/1038)
  [#1043](https://github.com/facebookresearch/nevergrad/pull/1043)
  [#1044](https://github.com/facebookresearch/nevergrad/pull/1044)
  )
- `Parameter` classes have now a layer structure [#1045](https://github.com/facebookresearch/nevergrad/pull/1045)
  which simplifies changing their behavior. In future PRs this system will take charge of bounds, other constraints,
  sampling etc.
- The layer structures allows disentangling bounds and log-distribution. This goal has been reached with
  [#1053](https://github.com/facebookresearch/nevergrad/pull/1053) but may create some instabilities. In particular,
  the representation (`__repr__`) of `Array` has changed, and their `bounds` attribute is no longer reliable for now.
  This change will eventually lead to a new syntax for settings bounds and distribution, but it's not ready yet.
- `DE` initial sampling as been updated to take bounds into accounts [#1058](https://github.com/facebookresearch/nevergrad/pull/1058)
- `Array` can now take `lower` and `upper` bounds as initialization arguments. The array is initialized at its average
  if not `init` is provided and both bounds are provided. In this case, sampling will be uniformm between these bounds.
- Bayesian optimizers are now properly using the bounds for bounded problem, which may improve performance
  [#1222](https://github.com/facebookresearch/nevergrad/pull/1222).


### Other changes

- the new `nevergrad.errors` module gathers errors and warnings used throughout the package (WIP) [#1031](https://github.com/facebookresearch/nevergrad/pull/1031).
- `EvolutionStrategy` now defaults to NSGA2 selection in the multiobjective case
- A new experimental callback adds an early stopping mechanism
  [#1054](https://github.com/facebookresearch/nevergrad/pull/1054).
- `Choice`-like parameters now accept integers are inputs instead of a list, as a shortcut for `range(num)`
  [#1106](https://github.com/facebookresearch/nevergrad/pull/1106).
- An interface with [Pymoo](https://pymoo.org/) optimizers has been added
  [#1197](https://github.com/facebookresearch/nevergrad/pull/1197).
- An interface with [BayesOptim](https://github.com/wangronin/Bayesian-Optimization) optimizers has been added
  [#1179](https://github.com/facebookresearch/nevergrad/pull/1179).
- Fix for abnormally slow iterations for large budgets using CMA in a portfolio
  [#1350](https://github.com/facebookresearch/nevergrad/pull/1350).
- A new `enable_pickling` option was added to optimizers. This is only necessary for some of them (among which `scipy`-based optimizer), and comes at the cost of additional memory usage
  [#1356](https://github.com/facebookresearch/nevergrad/pull/1356)
  [#1358](https://github.com/facebookresearch/nevergrad/pull/1358).

## 0.4.3 (2021-01-28)

### Important changes

- `tell` method can now receive a list/array of losses for multi-objective optimization [#775](https://github.com/facebookresearch/nevergrad/pull/775). For now it is neither robust, nor scalable, nor stable, nor optimal so be careful when using it. More information in the [documentation](https://facebookresearch.github.io/nevergrad/optimization.html#multiobjective-minimization-with-nevergrad).
- The old way to perform multiobjective optimization, through the use of :code:`MultiobjectiveFunction`, is now deprecated and will be removed after version 0.4.3 [#1017](https://github.com/facebookresearch/nevergrad/pull/1017).
- By default, the optimizer now returns the best set of parameter as recommendation [#951](https://github.com/facebookresearch/nevergrad/pull/951), considering that the function is deterministic. The previous behavior would use an estimation of noise to provide the pessimistic best point, leading to unexpected behaviors [#947](https://github.com/facebookresearch/nevergrad/pull/947). You can can back to this behavior by specifying: :code:`parametrization.descriptors.deterministic_function = False`

### Other

- `DE` and its variants have been updated to make full use of the multi-objective losses [#789](https://github.com/facebookresearch/nevergrad/pull/789). Other optimizers convert multiobjective problems to a volume minimization, which is not always as efficient.
- as an **experimental** feature we have added some preliminary support for constraint management through penalties.
  From then on the prefered option for penalty is to register a function returning a positive float when the constraint is satisfied.
  While we will wait fore more testing before documenting it, this may already cause instabilities and errors when adding cheap constraints.
  Please open an issue if you encounter a problem.
- `tell` argument `value` is renamed to `loss` for clarification [#774](https://github.com/facebookresearch/nevergrad/pull/774). This can be breaking when using named arguments!
- `ExperimentFunction` now automatically records arguments used for their instantiation so that they can both be used to create a new copy, and as descriptors if there are of type  int/bool/float/str [#914](https://github.com/facebookresearch/nevergrad/pull/914 [#914](https://github.com/facebookresearch/nevergrad/pull/914)).
- from now on, code formatting needs to be [`black`](https://black.readthedocs.io/en/stable/) compliant. This is
  simply performed by running `black nevergrad`. A continuous integration checks that PRs are compliant, and the
  precommit hooks have been adapted. For PRs branching from an old master, you can run `black --line-length=110 nevergrad/<path_to_modified_file>` to make your code easier to merge.
- Pruning has been patched to make sure it is not activated too often upon convergence [#1014](https://github.com/facebookresearch/nevergrad/pull/1014). The bug used to lead to important slowdown when reaching near convergence.

## 0.4.2 (2020-08-04)

- `recommend` now provides an evaluated candidate when possible. For non-deterministic parametrization like `Choice`, this means we won't resample, and we will actually recommend the best past evaluated candidate [#668](https://github.com/facebookresearch/nevergrad/pull/668).  Still, some optimizers (like `TBPSA`) may recommend a non-evaluated point.
- `Choice` and `TransitionChoice` can now take a `repetitions` parameters for sampling several times, it is equivalent to :code:`Tuple(*[Choice(options) for _ in range(repetitions)])` but can be be up to 30x faster for large numbers of repetitions [#670](https://github.com/facebookresearch/nevergrad/pull/670) [#696](https://github.com/facebookresearch/nevergrad/pull/696).
- Defaults for bounds in `Array` is now `bouncing`, which is a variant of `clipping` avoiding over-sompling on the bounds [#684](https://github.com/facebookresearch/nevergrad/pull/684) and [#691](https://github.com/facebookresearch/nevergrad/pull/691).

This version should be robust. Following versions may become more unstable as we will add more native multiobjective optimization as an **experimental** feature. We also are in the process of simplifying the naming pattern for the "NGO/Shiwa" type optimizers which may cause some changes in the future.

## 0.4.1 (2020-05-07)

- `Archive` now stores the best corresponding candidate. This requires twice the memory compared to before the change. [#594](https://github.com/facebookresearch/nevergrad/pull/594)
- `Parameter` now holds a `loss: Optional[float]` attribute which is set and used by optimizers after the `tell` method.
- Quasi-random samplers (`LHSSearch`, `HammersleySearch`, `HaltonSearch` etc...) now sample in the full range of bounded variables when the `full_range_sampling` is `True` [#598](https://github.com/facebookresearch/nevergrad/pull/598). This required some ugly hacks, help is most welcome to find nices solutions.
- `full_range_sampling` is activated by default if both range are provided in `Array.set_bounds`.
- Propagate parametrization system features (generation tracking, ...) to `OnePlusOne` based algorithms [#599](https://github.com/facebookresearch/nevergrad/pull/599).
- Moved the `Selector` dataframe overlay so that basic requirements do not include `pandas` (only necessary for benchmarks) [#609](https://github.com/facebookresearch/nevergrad/pull/609)
- Changed the version name pattern (removed the `v`) to unify with `pypi` versions. Expect more frequent intermediary versions to be pushed (deployment has now been made pseudo-automatic).
- Started implementing more ML-oriented testbeds [#642](https://github.com/facebookresearch/nevergrad/pull/642)


## v0.4.0 (2020-03-09)

### Breaking and important changes

- Removed all deprecated code [#499](https://github.com/facebookresearch/nevergrad/pull/499). That includes:
  - `instrumentation` as init parameter of an `Optimizer` (replaced by `parametrization`)
  - `instrumentation` as attribute of an `Optimizer` (replaced by `parametrization`)
  - `candidate_maker` (not needed anymore)
  - `optimize` methods of `Optimizer` (renamed to `minimize`)
  - all the `instrumentation` subpackage (replaced by `parametrization`) and its legacy methods (`set_cheap_constraint_checker` etc)
- Removed `ParametrizedOptimizer` and `OptimizerFamily` in favor of `ConfiguredOptimizer` with simpler usage [#518](https://github.com/facebookresearch/nevergrad/pull/518) [#521](https://github.com/facebookresearch/nevergrad/pull/521).
- Some variants of algorithms have been removed from the `ng.optimizers` namespace to simplify it. All such variants can be easily created
  using the corresponding `ConfiguredOptimizer`. Also, adding `import nevergrad.optimization.experimentalvariants` will populate `ng.optimizers.registry`
  with all variants, and they are all available for benchmarks [#528](https://github.com/facebookresearch/nevergrad/pull/528).
- Renamed `a_min` and `a_max` in `Array`, `Scalar` and `Log` parameters for clarity.
  Using old names will raise a deprecation warning for the time being.
- `archive` is pruned much more often (eg.: for `num_workers=1`, usually pruned to 100 elements when reaching 1000),
  so you should not rely on it for storing all results, use a callback instead [#571](https://github.com/facebookresearch/nevergrad/pull/571).
  If this is a problem for you, let us know why and we'll find a solution!

### Other changes

- Propagate parametrization system features (generation tracking, ...) to `TBPSA`, `PSO` and `EDA` based algorithms.
- Rewrote multiobjective core system [#484](https://github.com/facebookresearch/nevergrad/pull/484).
- Activated Windows CI (still a bit flaky, with a few deactivated tests).
- Better callbacks in `np.callbacks`, including exporting to [`hiplot`](https://github.com/facebookresearch/hiplot).
- Activated [documentation](https://facebookresearch.github.io/nevergrad/) on github pages.
- Scalar now takes optional `lower` and `upper` bounds at initialization, and `sigma` (and optionnally `init`)
  if is automatically set to a sensible default [#536](https://github.com/facebookresearch/nevergrad/pull/536).


## v0.3.2 (2020-02-05)


### Breaking changes (possibly for next version)

- Fist argument of optimizers is renamed to `parametrization` instead of `instrumentation` for consistency [#497](https://github.com/facebookresearch/nevergrad/pull/497). There is currently a deprecation warning, but this will be breaking in v0.4.0.
- Old `instrumentation` classes now raise deprecation warnings, and will disappear in versions >0.3.2.
  Hence, prefere using parameters from `ng.p` than `ng.var`, and avoid using `ng.Instrumentation` altogether if
  you don't need it anymore (or import it through `ng.p.Instrumentation`).
- `CandidateMaker` (`optimizer.create_candidate`) raises `DeprecationWarning`s since it new candidates/parameters
  can be straightforwardly created (`parameter.spawn_child(new_value=new_value)`)
- `Candidate` class is completely removed, and is completely replaced by `Parameter` [#459](https://github.com/facebookresearch/nevergrad/pull/459).
  This should not break existing code since `Parameter` can be straightforwardly used as a `Candidate`.

### Other changes

- New parametrization is now as efficient as in v0.3.0 (see CHANGELOG for v0.3.1 for contect)
- Optimizers can now hold any parametrization, not just `Instrumentation`. This for instance mean that when you
  do `OptimizerClass(instrumentation=12, budget=100)`, the instrumentation (and therefore the candidates) will be of class
  `ng.p.Array` (and not `ng.p.Instrumentation`), and their attribute `value` will be the corresponding `np.ndarray` value.
  You can still use `args` and `kwargs` if you want, but it's no more needed!
- Added *experimental* evolution-strategy-like algorithms using new parametrization [#471](https://github.com/facebookresearch/nevergrad/pull/471)
  (the behavior and API of these optimizers will probably evolve in the near future).
- `DE` algorithms comply with the new parametrization system and can be set to use parameter's recombination.
- Fixed array as bounds in `Array` parameters

## v0.3.1 (2020-01-23)

**Note**: this is the first step to propagate the instrumentation/parametrization framework.
 Learn more on the [Facebook user group](https://www.facebook.com/notes/nevergrad-users/moving-to-new-parametrization-upcoming-unstability-and-breaking-changes/639090766861215/).
 If you are looking for stability, await for version 0.4.0, but the intermediary releases will help by providing
 deprecation warnings.

### Breaking changes

- `FolderFunction` must now be accessed through `nevergrad.parametrization.FolderFunction`
- Instrumentation names are changed (possibly breaking for benchmarks records)

### Other changes

- Old instrumentation classes now all inherits from the new parametrization classes [#391](https://github.com/facebookresearch/nevergrad/pull/391). Both systems coexists, but optimizers
  use the old API at this point (it will use the new one in version 0.3.2).
- Temporary performance loss is expected in orded to keep compatibility between `Variable` and `Parameter` frameworks.
- `PSO` now uses initialization by sampling the parametrization, instead of sampling all the real space. A new `WidePSO`
 optimizer was created, using the previous initial sampling method [#467](https://github.com/facebookresearch/nevergrad/pull/467).

## v0.3.0 (2020-01-08)

**Note**: this version is stable, but the following versions will include breaking changes which may cause instability. The aim of this changes will be to update the instrumentation system for more flexibility. See PR #323 and [Fb user group](https://www.facebook.com/groups/nevergradusers/) for more information.

### Breaking changes

- `Instrumentation` is now a `Variable` for simplicity and flexibility. The `Variable` API has therefore heavily changed,
  and bigger changes are coming (`instrumentation` will become `parametrization` with a different API). This should only impact custom-made variables.
- `InstrumentedFunction` has been aggressively deprecated to solve bugs and simplify code, in favor of using the `Instrumentation` directly at the optimizer initialization,
  and of using `ExperimentFunction` to define functions to be used in benchmarks. Main differences are:
  * `instrumentation` attribute is renamed to `parametrization` for forward compatibility.
  *  `__init__` takes exactly two arguments (main function and parametrization/instrumentation) and
  * calls to `__call__` is directly forwarded to the main function (instead of converting from data space),
- `Candidates` have now a `uid` instead of a `uuid` for compatibility reasons.
- Update archive `keys/items_as_array` methods to `keys/items_as_arrays` for consistency.

### Other changes

- Benchmark plots now show confidence area (using partially transparent lines).
- `Chaining` optimizer family enables chaining of algorithms.
- Cleaner installation.
- New simplified `Log` variable for log-distributed scalars.
- Cheap constraints can now be provided through the `Instrumentation`
- Added preliminary multiobjective function support (may be buggy for the time being, and API will change)
- New callback for dumping parameters and loss, and loading them back easily for display (display yet to come).
- Added a new parametrization module which is expected to soon replace the instrumentation module.
- Added new test cases: games, power system, etc (experimental)
- Added new algorithms: quasi-opposite one shot optimizers

## v0.2.2

### Breaking changes

- instrumentations now hold a `random_state` attribute which can be seeded (`optimizer.instrumentation.random_state.seed(12)`).
  Seeding `numpy`'s global random state seed **before** using the instrumentation still works (but if not, this change can break reproducibility).
  The random state is used by the optimizers through the `optimizer._rng` property.

### Other changes

- added a `Scalar` variable as a shortcut to `Array(1).asscalar(dtype)` to simplify specifying instrumentation.
- added `suggest` method to optimizers in order to manually provide the next `Candidate` from the `ask` method (experimental feature, name and behavior may change).
- populated `nevergrad`'s namespace so that `import nevergrad as ng` gives access to `ng.Instrumentation`, `ng.var` and `ng.optimizers`. The
  `optimizers` namespace is quite messy, some non-optimizer objects will eventually be removed from there.
- renamed `optimize` to `minimize` to be more explicit. Using `optimize` will raise a `DeprecationWarning` for the time being.
- added first game-oriented testbed function in the `functions.rl` module. This is still experimental and will require refactoring before the API becomes stable.

## v0.2.1

### Breaking changes

- changed `tanh` to `arctan` as default for bounded variables (much wider range).
- changed cumulative Gaussian density to `arctan` for rescaling in `BO` (much wider range).
- renamed `Array.asfloat` method to `Array.asscalar` and allow casting to `int` as well through an argument.

### Other changes

- fixed `tell_not_asked` for `DE` family of optimizers.
- added `dump` and `load` method to `Optimizer`.
- Added warnings against inefficient settings: `BO` algorithms with dis-continuous or noisy instrumentations
  without appropriate parametrization, `PSO` and `DE` for low budget.
- improved benchmark plots legend.

## v0.2.0

### Breaking changes

- first parameter of optimizers is now `instrumentation` instead of `dimension`. This allows the optimizer
  to have information on the underlying structure. `int`s are still allowed as before and will set the instrumentation
  to the `Instrumentation(var.Array(n))` (which is basically the identity).
- removed `BaseFunction` in favor of `InstrumentedFunction` and use instrumentation instead of
  defining specific transforms (breaking change for benchmark function implementation).
- `ask()` and `provide_recommendation()` now return a `Candidate` with attributes `args`, `kwargs` (depending on the instrumentation)
  and `data` (the array which was formerly returned). `tell` must now receive this candidate as well instead of
  the array.
- removed `tell_not_asked` in favor of `tell`. A new `num_tell_not_asked` attribute is added to check the number of `tell` calls with non-asked points.

### Other changes

- updated `bayesion-optimization` version to 1.0.1.
- from now on, optimizers should preferably implement `_internal_ask_candidate` and `_internal_tell_candidate` instead of `_internal_ask`
  and `_internal_tell`. This should take at most one more line: `x = candidate.data`.
- added an `_asked` private attribute to register uuid of particuels that were asked for.
- solved `ArtificialFunction` delay bug.

## v0.1.6

- corrected a bug introduced by v0.1.5 for `PSO`.
- activated `tell_not_ask` for `PSO`, `TBPSA` and differential evolution algorithms.
- added a pruning mechanisms for optimizers archive in order to avoid using a huge amount of memory.
- corrected typing after activating `numpy-stubs`.

## v0.1.5

- provided different install procedures for optimization, benchmark and dev (requirements differ).
- added an experimental `tell_not_asked` method to optimizers.
- switched to `pytest` for testing, and removed dependency to `nosetests` and `genty`.
- made archive more memory efficient by using bytes as key instead of tuple of floats.
- started rewritting some optimizers as instance of a family of optimizers (experimental).
- added pseudotime in benchmarks for both steady mode and batch mode.
- made the whole chain from `Optimizer` to `BenchmarkChunk` stateful and able to restart from where it was stopped.
- started introducing `tell_not_asked` method (experimental).

## v0.1.4

- fixed `PSO` in asynchronous case
- started refactoring `instrumentation` in depth, and more specifically instantiation of external code (breaking change)
- Added Photonics and ARCoating test functions
- Added variants of algorithms

## v0.1.3

- multiple bug fixes
- multiple typo corrections (including modules changing names)
- added MLDA functions
- allowed steady state in experiments
- allowed custom file types for external code instantiation
- added dissymetric noise case to `ArtificialFunction`
- prepared an `Instrumentation` class to simplify instrumentation (breaking changes will come)
- added new algorithms and benchmarks
- improved plotting
- added a transform method to `BaseFunction` (more breaking changes will come)

Work on `instrumentation` will continue and breaking changes will be pushed in the following versions.

## v0.1.0

Initial version<|MERGE_RESOLUTION|>--- conflicted
+++ resolved
@@ -2,11 +2,7 @@
 
 ## main
 
-<<<<<<< HEAD
-## v0.8.0 (3034-07-03)
-=======
 ## v0.8.0 (2023-07-03)
->>>>>>> 8e5f8be2
 - Add the Dagstuhloid benchmark
 - Add yet another group of metamodels
 
