--- conflicted
+++ resolved
@@ -2,13 +2,10 @@
 
 ## master
 
-<<<<<<< HEAD
-- add a way to request a given `Candidate` from the `ask` method.
-=======
-- Optimizers now hold a `random_state` attribute which can be seeded (`optimizer.random_state.seed(12)`). Seeding `numpy`'s global random
+- optimizers now hold a `random_state` attribute which can be seeded (`optimizer.random_state.seed(12)`). Seeding `numpy`'s global random
   state seed **before** initializing the optimizer still works as well (but setting it between initialization and optimization does not while
   it used to work).
->>>>>>> d4c654b3
+- add a way to request a given `Candidate` from the `ask` method: `request` method (experimental feature).
 
 ## v0.2.1
 
