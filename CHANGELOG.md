# Changelog

## master

<<<<<<< HEAD
- Instrumentation names are changed (possibly breaking for benchmarks records)
- Instrumented functions may silently failed when initialized as: `InstrumentedFunction(func, *inst.args, **inst.kwargs)`,
  because `args` and `kwargs` are now actual parameter values (new parametrization)
- Temporary performance loss is expected in orded to keep compatibility between `Variable` and `Parameter` paradigms.
=======
## v0.3.0

**Note**: this version is stable, but the following versions will include breaking changes which may cause instability. The aim of this changes will be to update the instrumentation system for more flexibility. See PR #323 and [Fb user group](https://www.facebook.com/groups/nevergradusers/) for more information.
>>>>>>> faef5c02

### Breaking changes

- `Instrumentation` is now a `Variable` for simplicity and flexibility. The `Variable` API has therefore heavily changed,
  and bigger changes are coming (`instrumentation` will become `parametrization` with a different API). This should only impact custom-made variables.
- `InstrumentedFunction` has been aggressively deprecated to solve bugs and simplify code, in favor of using the `Instrumentation` directly at the optimizer initialization,
  and of using `ExperimentFunction` to define functions to be used in benchmarks. Main differences are:
  * `instrumentation` attribute is renamed to `parametrization` for forward compatibility.
  *  `__init__` takes exactly two arguments (main function and parametrization/instrumentation) and
  * calls to `__call__` is directly forwarded to the main function (instead of converting from data space),
- `Candidates` have now a `uid` instead of a `uuid` for compatibility reasons.
- Update archive `keys/items_as_array` methods to `keys/items_as_arrays` for consistency.

### Other changes

- Benchmark plots now show confidence area (using partially transparent lines).
- `Chaining` optimizer family enables chaining of algorithms.
- Cleaner installation.
- New simplified `Log` variable for log-distributed scalars.
- Cheap constraints can now be provided through the `Instrumentation`
- Added preliminary multiobjective function support (may be buggy for the time being, and API will change)
- New callback for dumping parameters and loss, and loading them back easily for display (display yet to come).
- Added a new parametrization module which is expected to soon replace the instrumentation module.
- Added new test cases: games, power system, etc (experimental)
- Added new algorithms: quasi-opposite one shot optimizers

## v0.2.2

### Breaking changes

- instrumentations now hold a `random_state` attribute which can be seeded (`optimizer.instrumentation.random_state.seed(12)`).
  Seeding `numpy`'s global random state seed **before** using the instrumentation still works (but if not, this change can break reproducibility).
  The random state is used by the optimizers through the `optimizer._rng` property.

### Other changes

- added a `Scalar` variable as a shortcut to `Array(1).asscalar(dtype)` to simplify specifying instrumentation.
- added `suggest` method to optimizers in order to manually provide the next `Candidate` from the `ask` method (experimental feature, name and behavior may change).
- populated `nevergrad`'s namespace so that `import nevergrad as ng` gives access to `ng.Instrumentation`, `ng.var` and `ng.optimizers`. The
  `optimizers` namespace is quite messy, some non-optimizer objects will eventually be removed from there.
- renamed `optimize` to `minimize` to be more explicit. Using `optimize` will raise a `DeprecationWarning` for the time being.
- added first game-oriented testbed function in the `functions.rl` module. This is still experimental and will require refactoring before the API becomes stable.

## v0.2.1

### Breaking changes

- changed `tanh` to `arctan` as default for bounded variables (much wider range).
- changed cumulative Gaussian density to `arctan` for rescaling in `BO` (much wider range).
- renamed `Array.asfloat` method to `Array.asscalar` and allow casting to `int` as well through an argument.

### Other changes

- fixed `tell_not_asked` for `DE` family of optimizers.
- added `dump` and `load` method to `Optimizer`.
- Added warnings against inefficient settings: `BO` algorithms with dis-continuous or noisy instrumentations
  without appropriate parametrization, `PSO` and `DE` for low budget.
- improved benchmark plots legend.

## v0.2.0

### Breaking changes

- first parameter of optimizers is now `instrumentation` instead of `dimension`. This allows the optimizer
  to have information on the underlying structure. `int`s are still allowed as before and will set the instrumentation
  to the `Instrumentation(var.Array(n))` (which is basically the identity).
- removed `BaseFunction` in favor of `InstrumentedFunction` and use instrumentation instead of
  defining specific transforms (breaking change for benchmark function implementation).
- `ask()` and `provide_recommendation()` now return a `Candidate` with attributes `args`, `kwargs` (depending on the instrumentation)
  and `data` (the array which was formerly returned). `tell` must now receive this candidate as well instead of
  the array.
- removed `tell_not_asked` in favor of `tell`. A new `num_tell_not_asked` attribute is added to check the number of `tell` calls with non-asked points.

### Other changes

- updated `bayesion-optimization` version to 1.0.1.
- from now on, optimizers should preferably implement `_internal_ask_candidate` and `_internal_tell_candidate` instead of `_internal_ask`
  and `_internal_tell`. This should take at most one more line: `x = candidate.data`.
- added an `_asked` private attribute to register uuid of particuels that were asked for.
- solved `ArtificialFunction` delay bug.

## v0.1.6

- corrected a bug introduced by v0.1.5 for `PSO`.
- activated `tell_not_ask` for `PSO`, `TBPSA` and differential evolution algorithms.
- added a pruning mechanisms for optimizers archive in order to avoid using a huge amount of memory.
- corrected typing after activating `numpy-stubs`.

## v0.1.5

- provided different install procedures for optimization, benchmark and dev (requirements differ).
- added an experimental `tell_not_asked` method to optimizers.
- switched to `pytest` for testing, and removed dependency to `nosetests` and `genty`.
- made archive more memory efficient by using bytes as key instead of tuple of floats.
- started rewritting some optimizers as instance of a family of optimizers (experimental).
- added pseudotime in benchmarks for both steady mode and batch mode.
- made the whole chain from `Optimizer` to `BenchmarkChunk` stateful and able to restart from where it was stopped.
- started introducing `tell_not_asked` method (experimental).

## v0.1.4

- fixed `PSO` in asynchronous case
- started refactoring `instrumentation` in depth, and more specifically instantiation of external code (breaking change)
- Added Photonics and ARCoating test functions
- Added variants of algorithms

## v0.1.3

- multiple bug fixes
- multiple typo corrections (including modules changing names)
- added MLDA functions
- allowed steady state in experiments
- allowed custom file types for external code instantiation
- added dissymetric noise case to `ArtificialFunction`
- prepared an `Instrumentation` class to simplify instrumentation (breaking changes will come)
- added new algorithms and benchmarks
- improved plotting
- added a transform method to `BaseFunction` (more breaking changes will come)

Work on `instrumentation` will continue and breaking changes will be pushed in the following versions.

## v0.1.0

Initial version<|MERGE_RESOLUTION|>--- conflicted
+++ resolved
@@ -2,16 +2,12 @@
 
 ## master
 
-<<<<<<< HEAD
 - Instrumentation names are changed (possibly breaking for benchmarks records)
-- Instrumented functions may silently failed when initialized as: `InstrumentedFunction(func, *inst.args, **inst.kwargs)`,
-  because `args` and `kwargs` are now actual parameter values (new parametrization)
 - Temporary performance loss is expected in orded to keep compatibility between `Variable` and `Parameter` paradigms.
-=======
+
 ## v0.3.0
 
 **Note**: this version is stable, but the following versions will include breaking changes which may cause instability. The aim of this changes will be to update the instrumentation system for more flexibility. See PR #323 and [Fb user group](https://www.facebook.com/groups/nevergradusers/) for more information.
->>>>>>> faef5c02
 
 ### Breaking changes
 
