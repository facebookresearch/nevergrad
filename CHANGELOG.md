--- conflicted
+++ resolved
@@ -21,14 +21,12 @@
 - `Parameter` classes have now a layer structure [#1045](https://github.com/facebookresearch/nevergrad/pull/1045)
   which simplifies changing their behavior. In future PRs this system will take charge of bounds, other constraints,
   sampling etc.
-<<<<<<< HEAD
 - The layer structures allows disentangling bounds and log-distribution. This goal has been reached with
   [#1053](https://github.com/facebookresearch/nevergrad/pull/1053) but may create some instabilities. In particular,
   the representation (`__repr__`) of `Array` has changed, and their `bounds` attribute is no longer reliable for now.
   This change will eventually lead to a new syntax for settings bounds and distribution, but it's not ready yet.
-=======
 - `DE` initial sampling as been updated to take bounds into accounts [#1058](https://github.com/facebookresearch/nevergrad/pull/1058)
->>>>>>> 66921616
+
 
 ### Other changes
 
