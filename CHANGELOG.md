# Changelog

## master

<<<<<<< HEAD
- `Archive` now stores the best corresponding candidate. This requires twice the memory compared to before the change. [#594](https://github.com/facebookresearch/nevergrad/pull/594)
- `Parameter` now holds a `loss: Optional[float]` attribute which is set and used by optimizers after the `tell` method.
=======
- Quasi-random samplers (`LHSSearch`, `HammersleySearch`, `HaltonSearch` etc...) now sample in the full range of bounded
  variables when the `full_range_sampling` is `True` [598](https://github.com/facebookresearch/nevergrad/pull/598).
  This required some ugly hacks, help is most welcome to find nices solutions.
- `full_range_sampling` is activated by default if both range are provided in `Array.set_bounds`.
>>>>>>> 5fa6e960

## v0.4.0 (2019-03-09)

### Breaking and important changes

- Removed all deprecated code [#499](https://github.com/facebookresearch/nevergrad/pull/499). That includes:
  - `instrumentation` as init parameter of an `Optimizer` (replaced by `parametrization`)
  - `instrumentation` as attribute of an `Optimizer` (replaced by `parametrization`)
  - `candidate_maker` (not needed anymore)
  - `optimize` methods of `Optimizer` (renamed to `minimize`)
  - all the `instrumentation` subpackage (replaced by `parametrization`) and its legacy methods (`set_cheap_constraint_checker` etc)
- Removed `ParametrizedOptimizer` and `OptimizerFamily` in favor of `ConfiguredOptimizer` with simpler usage [#518](https://github.com/facebookresearch/nevergrad/pull/518) [#521](https://github.com/facebookresearch/nevergrad/pull/521).
- Some variants of algorithms have been removed from the `ng.optimizers` namespace to simplify it. All such variants can be easily created
  using the corresponding `ConfiguredOptimizer`. Also, adding `import nevergrad.optimization.experimentalvariants` will populate `ng.optimizers.registry`
  with all variants, and they are all available for benchmarks [#528](https://github.com/facebookresearch/nevergrad/pull/528).
- Renamed `a_min` and `a_max` in `Array`, `Scalar` and `Log` parameters for clarity.
  Using old names will raise a deprecation warning for the time being.
- `archive` is pruned much more often (eg.: for `num_workers=1`, usually pruned to 100 elements when reaching 1000),
  so you should not rely on it for storing all results, use a callback instead [#571](https://github.com/facebookresearch/nevergrad/pull/571).
  If this is a problem for you, let us know why and we'll find a solution!

### Other changes

- Propagate parametrization system features (generation tracking, ...) to `TBPSA`, `PSO` and `EDA` based algorithms.
- Rewrote multiobjective core system [#484](https://github.com/facebookresearch/nevergrad/pull/484).
- Activated Windows CI (still a bit flaky, with a few deactivated tests).
- Better callbacks in `np.callbacks`, including exporting to [`hiplot`](https://github.com/facebookresearch/hiplot).
- Activated [documentation](https://facebookresearch.github.io/nevergrad/) on github pages.
- Scalar now takes optional `lower` and `upper` bounds at initialization, and `sigma` (and optionnally `init`)
  if is automatically set to a sensible default [#536](https://github.com/facebookresearch/nevergrad/pull/536).


## v0.3.2 (2019-02-05)


### Breaking changes (possibly for next version)

- Fist argument of optimizers is renamed to `parametrization` instead of `instrumentation` for consistency [#497](https://github.com/facebookresearch/nevergrad/pull/497). There is currently a deprecation warning, but this will be breaking in v0.4.0.
- Old `instrumentation` classes now raise deprecation warnings, and will disappear in versions >0.3.2.
  Hence, prefere using parameters from `ng.p` than `ng.var`, and avoid using `ng.Instrumentation` altogether if
  you don't need it anymore (or import it through `ng.p.Instrumentation`).
- `CandidateMaker` (`optimizer.create_candidate`) raises `DeprecationWarning`s since it new candidates/parameters
  can be straightforwardly created (`parameter.spawn_child(new_value=new_value)`)
- `Candidate` class is completely removed, and is completely replaced by `Parameter` [#459](https://github.com/facebookresearch/nevergrad/pull/459).
  This should not break existing code since `Parameter` can be straightforwardly used as a `Candidate`.

### Other changes

- New parametrization is now as efficient as in v0.3.0 (see CHANGELOG for v0.3.1 for contect)
- Optimizers can now hold any parametrization, not just `Instrumentation`. This for instance mean that when you
  do `OptimizerClass(instrumentation=12, budget=100)`, the instrumentation (and therefore the candidates) will be of class
  `ng.p.Array` (and not `ng.p.Instrumentation`), and their attribute `value` will be the corresponding `np.ndarray` value.
  You can still use `args` and `kwargs` if you want, but it's no more needed!
- Added *experimental* evolution-strategy-like algorithms using new parametrization [#471](https://github.com/facebookresearch/nevergrad/pull/471)
  (the behavior and API of these optimizers will probably evolve in the near future).
- `DE` algorithms comply with the new parametrization system and can be set to use parameter's recombination.
- Fixed array as bounds in `Array` parameters

## v0.3.1 (2019-01-23)

**Note**: this is the first step to propagate the instrumentation/parametrization framework.
 Learn more on the [Facebook user group](https://www.facebook.com/notes/nevergrad-users/moving-to-new-parametrization-upcoming-unstability-and-breaking-changes/639090766861215/).
 If you are looking for stability, await for version 0.4.0, but the intermediary releases will help by providing
 deprecation warnings.

### Breaking changes

- `FolderFunction` must now be accessed through `nevergrad.parametrization.FolderFunction`
- Instrumentation names are changed (possibly breaking for benchmarks records)

### Other changes

- Old instrumentation classes now all inherits from the new parametrization classes [#391](https://github.com/facebookresearch/nevergrad/pull/391). Both systems coexists, but optimizers
  use the old API at this point (it will use the new one in version 0.3.2).
- Temporary performance loss is expected in orded to keep compatibility between `Variable` and `Parameter` frameworks.
- `PSO` now uses initialization by sampling the parametrization, instead of sampling all the real space. A new `WidePSO`
 optimizer was created, using the previous initial sampling method [#467](https://github.com/facebookresearch/nevergrad/pull/467).

## v0.3.0 (2019-01-08)

**Note**: this version is stable, but the following versions will include breaking changes which may cause instability. The aim of this changes will be to update the instrumentation system for more flexibility. See PR #323 and [Fb user group](https://www.facebook.com/groups/nevergradusers/) for more information.

### Breaking changes

- `Instrumentation` is now a `Variable` for simplicity and flexibility. The `Variable` API has therefore heavily changed,
  and bigger changes are coming (`instrumentation` will become `parametrization` with a different API). This should only impact custom-made variables.
- `InstrumentedFunction` has been aggressively deprecated to solve bugs and simplify code, in favor of using the `Instrumentation` directly at the optimizer initialization,
  and of using `ExperimentFunction` to define functions to be used in benchmarks. Main differences are:
  * `instrumentation` attribute is renamed to `parametrization` for forward compatibility.
  *  `__init__` takes exactly two arguments (main function and parametrization/instrumentation) and
  * calls to `__call__` is directly forwarded to the main function (instead of converting from data space),
- `Candidates` have now a `uid` instead of a `uuid` for compatibility reasons.
- Update archive `keys/items_as_array` methods to `keys/items_as_arrays` for consistency.

### Other changes

- Benchmark plots now show confidence area (using partially transparent lines).
- `Chaining` optimizer family enables chaining of algorithms.
- Cleaner installation.
- New simplified `Log` variable for log-distributed scalars.
- Cheap constraints can now be provided through the `Instrumentation`
- Added preliminary multiobjective function support (may be buggy for the time being, and API will change)
- New callback for dumping parameters and loss, and loading them back easily for display (display yet to come).
- Added a new parametrization module which is expected to soon replace the instrumentation module.
- Added new test cases: games, power system, etc (experimental)
- Added new algorithms: quasi-opposite one shot optimizers

## v0.2.2

### Breaking changes

- instrumentations now hold a `random_state` attribute which can be seeded (`optimizer.instrumentation.random_state.seed(12)`).
  Seeding `numpy`'s global random state seed **before** using the instrumentation still works (but if not, this change can break reproducibility).
  The random state is used by the optimizers through the `optimizer._rng` property.

### Other changes

- added a `Scalar` variable as a shortcut to `Array(1).asscalar(dtype)` to simplify specifying instrumentation.
- added `suggest` method to optimizers in order to manually provide the next `Candidate` from the `ask` method (experimental feature, name and behavior may change).
- populated `nevergrad`'s namespace so that `import nevergrad as ng` gives access to `ng.Instrumentation`, `ng.var` and `ng.optimizers`. The
  `optimizers` namespace is quite messy, some non-optimizer objects will eventually be removed from there.
- renamed `optimize` to `minimize` to be more explicit. Using `optimize` will raise a `DeprecationWarning` for the time being.
- added first game-oriented testbed function in the `functions.rl` module. This is still experimental and will require refactoring before the API becomes stable.

## v0.2.1

### Breaking changes

- changed `tanh` to `arctan` as default for bounded variables (much wider range).
- changed cumulative Gaussian density to `arctan` for rescaling in `BO` (much wider range).
- renamed `Array.asfloat` method to `Array.asscalar` and allow casting to `int` as well through an argument.

### Other changes

- fixed `tell_not_asked` for `DE` family of optimizers.
- added `dump` and `load` method to `Optimizer`.
- Added warnings against inefficient settings: `BO` algorithms with dis-continuous or noisy instrumentations
  without appropriate parametrization, `PSO` and `DE` for low budget.
- improved benchmark plots legend.

## v0.2.0

### Breaking changes

- first parameter of optimizers is now `instrumentation` instead of `dimension`. This allows the optimizer
  to have information on the underlying structure. `int`s are still allowed as before and will set the instrumentation
  to the `Instrumentation(var.Array(n))` (which is basically the identity).
- removed `BaseFunction` in favor of `InstrumentedFunction` and use instrumentation instead of
  defining specific transforms (breaking change for benchmark function implementation).
- `ask()` and `provide_recommendation()` now return a `Candidate` with attributes `args`, `kwargs` (depending on the instrumentation)
  and `data` (the array which was formerly returned). `tell` must now receive this candidate as well instead of
  the array.
- removed `tell_not_asked` in favor of `tell`. A new `num_tell_not_asked` attribute is added to check the number of `tell` calls with non-asked points.

### Other changes

- updated `bayesion-optimization` version to 1.0.1.
- from now on, optimizers should preferably implement `_internal_ask_candidate` and `_internal_tell_candidate` instead of `_internal_ask`
  and `_internal_tell`. This should take at most one more line: `x = candidate.data`.
- added an `_asked` private attribute to register uuid of particuels that were asked for.
- solved `ArtificialFunction` delay bug.

## v0.1.6

- corrected a bug introduced by v0.1.5 for `PSO`.
- activated `tell_not_ask` for `PSO`, `TBPSA` and differential evolution algorithms.
- added a pruning mechanisms for optimizers archive in order to avoid using a huge amount of memory.
- corrected typing after activating `numpy-stubs`.

## v0.1.5

- provided different install procedures for optimization, benchmark and dev (requirements differ).
- added an experimental `tell_not_asked` method to optimizers.
- switched to `pytest` for testing, and removed dependency to `nosetests` and `genty`.
- made archive more memory efficient by using bytes as key instead of tuple of floats.
- started rewritting some optimizers as instance of a family of optimizers (experimental).
- added pseudotime in benchmarks for both steady mode and batch mode.
- made the whole chain from `Optimizer` to `BenchmarkChunk` stateful and able to restart from where it was stopped.
- started introducing `tell_not_asked` method (experimental).

## v0.1.4

- fixed `PSO` in asynchronous case
- started refactoring `instrumentation` in depth, and more specifically instantiation of external code (breaking change)
- Added Photonics and ARCoating test functions
- Added variants of algorithms

## v0.1.3

- multiple bug fixes
- multiple typo corrections (including modules changing names)
- added MLDA functions
- allowed steady state in experiments
- allowed custom file types for external code instantiation
- added dissymetric noise case to `ArtificialFunction`
- prepared an `Instrumentation` class to simplify instrumentation (breaking changes will come)
- added new algorithms and benchmarks
- improved plotting
- added a transform method to `BaseFunction` (more breaking changes will come)

Work on `instrumentation` will continue and breaking changes will be pushed in the following versions.

## v0.1.0

Initial version<|MERGE_RESOLUTION|>--- conflicted
+++ resolved
@@ -2,15 +2,13 @@
 
 ## master
 
-<<<<<<< HEAD
 - `Archive` now stores the best corresponding candidate. This requires twice the memory compared to before the change. [#594](https://github.com/facebookresearch/nevergrad/pull/594)
 - `Parameter` now holds a `loss: Optional[float]` attribute which is set and used by optimizers after the `tell` method.
-=======
 - Quasi-random samplers (`LHSSearch`, `HammersleySearch`, `HaltonSearch` etc...) now sample in the full range of bounded
   variables when the `full_range_sampling` is `True` [598](https://github.com/facebookresearch/nevergrad/pull/598).
   This required some ugly hacks, help is most welcome to find nices solutions.
 - `full_range_sampling` is activated by default if both range are provided in `Array.set_bounds`.
->>>>>>> 5fa6e960
+
 
 ## v0.4.0 (2019-03-09)
 
