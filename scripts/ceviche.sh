--- conflicted
+++ resolved
@@ -6,18 +6,9 @@
 #SBATCH --partition=scavenge
 #SBATCH --nodes=1
 #SBATCH --cpus-per-task=70
-<<<<<<< HEAD
-#SBATCH -a 0-600%330
-=======
 #SBATCH -a 0-300%330
->>>>>>> 7679728d
 
 
-#999%200
-
-
-
-#273
 
 
 
