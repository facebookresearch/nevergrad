#!/bin/bash

pip install img2pdf

allplots=""

# artificial noise-free single objective unconstrained or box-constrained
allplots="$allplots `ls -d *_plots/ | egrep -v 'noisy|spsa' | grep bbob | grep yabbob `"
allplots="$allplots `ls -d *_plots/ | egrep 'multimodal|deceptive'`"
allplots="$allplots `ls -d *_plots/ | egrep -v 'noisy|spsa' | grep bbob | grep -v yabbob | grep -v pen`"

# penalized
allplots="$allplots `ls -d *_plots/ | egrep -v 'noisy|spsa' | grep bbob | grep  pen`"

# tuning
allplots="$allplots `ls -d *_plots/ | egrep -v 'noisy|spsa' | grep -v bbob | egrep -v 'multimodal|deceptive' | grep -v photonics | grep -v topology | grep -v rock | grep tuning  `"

# discrete
allplots="$allplots `ls -d *_plots/ | egrep -v 'noisy|spsa' | grep -v bbob | egrep -v 'multimodal|deceptive' | grep -v photonics | grep -v topology | grep -v rock | grep -v tuning | egrep 'pbo|discr|bonn'`"

# rest of RW, besides photonics, topology, rockets
allplots="$allplots `ls -d *_plots/ | egrep -v 'noisy|spsa' | grep -v bbob | egrep -v 'multimodal|deceptive' | grep -v photonics | grep -v topology | grep -v rock | grep -v tuning | egrep -v 'pbo|discr|bonn' | grep -v multiobj | grep -v spsa ` "
# RW
allplots="$allplots `ls -d *_plots/ | egrep -v 'noisy|spsa' | grep -v bbob | grep photonics `"
allplots="$allplots `ls -d *_plots/ | egrep -v 'noisy|spsa' | grep -v bbob | grep topology`"
allplots="$allplots `ls -d *_plots/ | egrep -v 'noisy|spsa' | grep -v bbob | grep rocket `"

# multiobj 
allplots="$allplots `ls -d *_plots/ | egrep -v 'noisy|spsa' | grep -v bbob | grep multiobj`"

# Noisy optimization
allplots="$allplots `ls -d *_plots/ | egrep -i 'noisy|spsa'`"

echo $allplots

touch competition.tex bigstats.tex
rm competition.tex bigstats.tex
(
cat scripts/tex/beginning.tex
(

for v in zp_ms_bbob_plots/fight_translation_factor0.01.png_pure.png zp_ms_bbob_plots/fight_translation_factor0.1.png_pure.png zp_ms_bbob_plots/fight_translation_factor1.0.png_pure.png zp_ms_bbob_plots/fight_translation_factor10.0.png_pure.png zp_ms_bbob_plots/fight_all_pure.png zp_ms_bbob_plots/xpresults_all.png
do
 convert $v -trim +repage prout.png
 cp prout $v
 img2pdf -o ${v}.pdf $v
done
for u in $allplots
do
bestfreq=`cat ${u}/fig*.txt | grep '^[ ]*algo.*:' | head -n 1 |sed 's/(.*//g' | sed 's/.*://g'`
num=`cat ${u}/fig*.txt | grep '^[ ]*algo.*:' | wc -l `
uminus=`echo $u | sed 's/_plots.*//g'`
bestsr=`cat rnk__${uminus}_plots.cp.txt | grep '^[ ]*algo.*:' | head -n 1 |sed 's/(.*//g' | sed 's/.*://g'`
echo "\\subsubsection{`echo $u | sed 's/_plots.$//g'` (NSR:$bestsr) (Freq:$bestfreq) (num:$num)}" | sed 's/_/ /g'| sed 's/aquacrop/(RW) &/g' | sed 's/rocket/(RW)&/g' | sed 's/fishing/(RW)&/g' | sed 's/MLDA/(RW)&/g' | sed 's/keras/(RW)&/g' | sed 's/mltuning/(RW)&/g' | sed 's/powersystems/(RW)&/g' | sed 's/mixsimulator/(RW)&/g' | sed 's/olympus/(RW)&/g' | sed 's/double.o.seven/(RW)&/g'
timeout 10 cat scripts/txt/`echo $u | sed 's/_plots/.txt/g' | sed 's/\///g'`
(
<<<<<<< HEAD
(
=======
>>>>>>> 9802d839
convert ${u}/fight_all_pure.png -trim +repage  ${u}/fight_all_pure.pre.png
img2pdf -o ${u}/fight_all_pure.png.pdf  ${u}/fight_all_pure.pre.png
convert ${u}/xpresults_all.png -trim +repage  ${u}/xpresults_all.pre.png
img2pdf -o ${u}/xpresults_all.png.pdf ${u}/xpresults_all.pre.png
) 2>&1 | cat > logconvert${uminus}.log
<<<<<<< HEAD
) &
=======
>>>>>>> 9802d839
echo " "
echo " "
ls ${u}/*all_pure.png ${u}/xpresults_all.png | sed 's/.*/\\includegraphics[width=.99\\textwidth]{{&}}\\\\/g' 
for o in $u/fig*.txt
do
echo "\\paragraph{Ranking for normalized simple regret, `echo $uminus | sed 's/_/ /g'` }"
echo '\begin{enumerate}' ; timeout 6 cat $( echo $o | sed 's/_plots\/fight_all.png/_plots/g' | sed 's/^/rnk__/g' | grep cp.txt | sed 's/_plots.*all.png/_plots/g' ) | grep -v ranking | sed 's/[_=]/ /g' | sed 's/  algo.[0-9]*:/\\item/g' ; echo '\item[] ~\ ~' ; echo '\end{enumerate}'
echo ' '
echo ' '
echo ' '
echo ' '
echo ' '
echo ' '
echo ' '
echo ' '
echo ' '
echo ' '
echo ' '
echo "\\paragraph{Ranking for average frequency of outperforming other methods, `echo $uminus | sed 's/_/ /g'`}"
echo '\begin{enumerate}' ; timeout 6 cat $u/fig*.txt | grep -v pngranking | sed 's/[_=]/ /g' | sed 's/  algo.[0-9]*:/\\item/g' ; echo '\item[] ~\ ~' ; echo '\end{enumerate}'
<<<<<<< HEAD
done
done
=======
done
done
>>>>>>> 9802d839
) | tee competition.tex
) > dagstuhloid.tex
wait
(
echo "\\section{Statistics over all benchmarks}\\label{bigstats}"
echo "We point out that NGOpt and variants are wizards (automatic algorithm selectors and combinators) created by the same authors as Nevergrad, and their (good) results might therefore be biased: we do not cheat, but we recognize that common authorship for benchmarks and algorithms imply a bias."
echo 'Of course, statistics here are a risky thing: when two codes are very close to each other, they are both penalized: we must be careful with interpretations.'

echo '\subsection{NGOpt and Base algorithms}'
echo 'Here base algorithms have no metamodel and no complex combinations. NGOpt is the only sophisticated combination: this is an analysis of NGOpt.'
for n in 1 2 3
do
echo "\\subsubsection{Number of times each algorithm was ranked among the $n first: NGOpt and base algorithms}"
echo "\\begin{itemize}"
#grep -A$n begin.enumerate dagstuhloid.tex | grep '(' | grep ')' | grep '^\\item' | sed 's/ (.*//g' | sed 's/^.item //g' | sort | uniq -c | sort -n -r | head -n 8 | sed 's/^/\\item/g'
egrep -v 'Multi|Carola|BAR|NGOpt[0-9A-Z]|NgIoh|Wiz|BIPOP|Shiwa|Meta|Micro|Tiny|SQPCMA|CMandAS2|Chain' dagstuhloid.tex  |grep -A$n begin.enumerate  | grep '(' | grep ')' | grep '^\\item' | sed 's/ (.*//g' | sed 's/^.item //g' | sort | uniq -c | sort -n -r | head -n 8 | sed 's/^/\\item/g'
echo "\\end{itemize}"
done 

echo '\subsection{Wizards, multilevels, specific standard deviations, and combinations excluded}'
echo 'The success (robustness) of quasi-opposite PSO is visible.'
for n in 1 2 3
do
echo "\\subsubsection{Number of times each algorithm was ranked among the $n first: no wizard, no combination}"
echo "\\begin{itemize}"
egrep -v 'NGOpt|Carola|BAR|Multi|BIPOP|NgIoh|Wiz|Shiwa|Meta|SQPCMA|Micro|Tiny|CMASQP|BIPOP|CMandAS2|Chain' dagstuhloid.tex  |grep -A$n begin.enumerate  | grep '(' | grep ')' | grep '^\\item' | sed 's/ (.*//g' | sed 's/^.item //g' | sort | uniq -c | sort -n -r | head -n 8 | sed 's/^/\\item/g'
echo "\\end{itemize}"
done 

echo '\subsection{Everything included}'
echo 'All strong methods are wizards, except tools based on quasi-opposite samplings.'
for n in 1 2 3
do
echo "\\subsubsection{Number of times each algorithm was ranked among the $n first: everything included}"
echo "\\begin{itemize}"
grep -A$n begin.enumerate dagstuhloid.tex | grep '(' | grep ')' | grep '^\\item' | sed 's/ (.*//g' | sed 's/^.item //g' | sort | uniq -c | sort -n -r | head -n 8 | sed 's/^/\\item/g'
echo "\\end{itemize}"
done 



) | tee bigstats.tex >> dagstuhloid.tex

listalgos=$( grep '^\\item [A-Za-z0-9]* (' dagstuhloid.tex | grep '(' | sed 's/ (.*//g' | sed 's/\\item //g' | sort | uniq )

if [[ $(find "tmp.tex.tmp" -mtime -10000 -print) ]]; then
echo skipping tmp.tex.tmp, because recent such file found.
else
touch tmp.tex.tmp
rm tmp.tex.tmp
(
echo '\section{Pairwise comparisons}'
for a in $listalgos
do
        for b in $listalgos
        do
            awins=$( egrep "\\item $a \(|\\item $b \(|\\begin{enumerate}|\\end{enumerate}" dagstuhloid.tex| egrep -A1 "\\item $a \(" | egrep "\\item $b \(" | wc -l )
            bwins=$( egrep "\\item $a \(|\\item $b \(|\\begin{enumerate}|\\end{enumerate}" dagstuhloid.tex| egrep -A1 "\\item $b \(" | egrep "\\item $a \(" | wc -l )
            total=$( echo "$awins + $bwins" | bc -l )
            if (( $total > 15 )); then
                freq=$( echo  " (100 * $awins) / ( $awins + $bwins )" | bc -l | sed 's/\..*//g' )
                if (( $freq > 60 )); then
                    echo  "$a wins vs $b with frequency  $freq per cent.\\\\"
                fi
            fi
        done
done ) > tmp.tex.tmp
fi

(
echo '\section{Conclusion}'
cat scripts/tex/conclusion.tex
cat tmp.tex.tmp
#echo '\appendix'
#echo '\section{Competence maps}'
#for u in $allplots
#do
#echo "\\subsection{`echo $u | sed 's/_plots.$//g'`}" | sed 's/_/ /g'| sed 's/aquacrop/(RW) &/g' | sed 's/rocket/(RW)&/g' | sed 's/fishing/(RW)&/g' | sed 's/MLDA/(RW)&/g' | sed 's/keras/(RW)&/g' | sed 's/mltuning/(RW)&/g' | sed 's/powersystems/(RW)&/g' | sed 's/mixsimulator/(RW)&/g' | sed 's/olympus/(RW)&/g' | sed 's/double.o.seven/(RW)&/g'
#
#for v in `grep -c none ${u}/comp*.tex | grep ':0' | sed 's/:.*//g'`
#do
#echo "\\subsubsection*{$v}" | sed 's/[_=]/ /g' | sed 's/\.tex//g'
#ls `ls $v | sed 's/\.tex/\.pdf/g'` | sed 's/.*/\\includegraphics[width=.99\\textwidth]{{&}}\\\\/g' 
#done
#done
cat scripts/tex/end.tex ) >> dagstuhloid.tex
for v in competition.tex dagstuhloid.tex
do
sed -i 's/\\subsubsection{yabbob .*}/\\subsection{Artificial noise-free single objective}&/g' $v
sed -i 's/\\subsubsection{yamegapenbbob .*}/\\subsection{Constrained BBOB variants}&/g' $v
sed -i 's/\\subsubsection{(RW)keras tuning .*}/\\subsection{Real world machine learning tuning}&/g' $v
sed -i 's/\\subsubsection{bonnans .*}/\\subsection{Discrete optimization}&/g' $v
sed -i 's/\\subsubsection{(RW) aquacrop fao .*}/\\subsection{Real world, other than machine learning}&/g' $v
sed -i 's/.*control.*//g' $v
sed -i 's/\\subsubsection{multiobjective example hd .*}/\\subsection{Multiobjective problemes}&/g' $v
sed -i 's/\\subsubsection{ranknoisy .*}/\\subsection{Noisy optimization}&/g' $v

sed -i 's/(x)/ /g' $v
done

<<<<<<< HEAD

# ====================

=======

# ====================

>>>>>>> 9802d839
#for u in `grep includegraphics dagstuhloid.tex | sed 's/.*{{//g' | sed 's/}}.*//g' | grep -v pdf | grep  png`
#do
#echo working on $u
#cp $u ${u}.notrim
#convert $u -trim +repage ${u}.trim.png
#cp ${u}.trim.png $u
#convert $u ${u}.pdf
#
#
#
#done
sed -i 's/.png}}/.png.pdf}}/g' dagstuhloid.tex
# ================
cp scripts/tex/biblio.bib .
pdflatex dagstuhloid.tex
bibtex dagstuhloid.aux
pdflatex dagstuhloid.tex
pdflatex dagstuhloid.tex

(
echo '<html>'
echo '<body>'
ls *.csv | sed 's/.*/<a href="&">&<\/a>/g'
echo '</body>'
echo '</html>'
) >  dagstuhloid.html



<<<<<<< HEAD
tar -zcvf texdag.tgz dagstuhloid.tex biblio.bib *plots/*all_pure.png *plots/xpresults_all.png ms_bbob_plots/fight_tran*.png *_plots/*.pdf dagstuhloid.html competition.tex bigstats.tex dagstuhloid.pdf
=======
tar -zcvf texdag.tgz dagstuhloid.tex biblio.bib *plots/*all_pure.png *plots/xpresults_all.png ms_bbob_plots/fight_tran*.png *_plots/*.pdf dagstuhloid.html
>>>>>>> 9802d839
#tar -zcvf texdag.tgz competition.tex dagstuhloid.tex biblio.bib *_plots/*.pdf dagstuhloid.html bigstats.tex<|MERGE_RESOLUTION|>--- conflicted
+++ resolved
@@ -54,19 +54,14 @@
 echo "\\subsubsection{`echo $u | sed 's/_plots.$//g'` (NSR:$bestsr) (Freq:$bestfreq) (num:$num)}" | sed 's/_/ /g'| sed 's/aquacrop/(RW) &/g' | sed 's/rocket/(RW)&/g' | sed 's/fishing/(RW)&/g' | sed 's/MLDA/(RW)&/g' | sed 's/keras/(RW)&/g' | sed 's/mltuning/(RW)&/g' | sed 's/powersystems/(RW)&/g' | sed 's/mixsimulator/(RW)&/g' | sed 's/olympus/(RW)&/g' | sed 's/double.o.seven/(RW)&/g'
 timeout 10 cat scripts/txt/`echo $u | sed 's/_plots/.txt/g' | sed 's/\///g'`
 (
-<<<<<<< HEAD
-(
-=======
->>>>>>> 9802d839
+(
+
 convert ${u}/fight_all_pure.png -trim +repage  ${u}/fight_all_pure.pre.png
 img2pdf -o ${u}/fight_all_pure.png.pdf  ${u}/fight_all_pure.pre.png
 convert ${u}/xpresults_all.png -trim +repage  ${u}/xpresults_all.pre.png
 img2pdf -o ${u}/xpresults_all.png.pdf ${u}/xpresults_all.pre.png
 ) 2>&1 | cat > logconvert${uminus}.log
-<<<<<<< HEAD
 ) &
-=======
->>>>>>> 9802d839
 echo " "
 echo " "
 ls ${u}/*all_pure.png ${u}/xpresults_all.png | sed 's/.*/\\includegraphics[width=.99\\textwidth]{{&}}\\\\/g' 
@@ -87,13 +82,8 @@
 echo ' '
 echo "\\paragraph{Ranking for average frequency of outperforming other methods, `echo $uminus | sed 's/_/ /g'`}"
 echo '\begin{enumerate}' ; timeout 6 cat $u/fig*.txt | grep -v pngranking | sed 's/[_=]/ /g' | sed 's/  algo.[0-9]*:/\\item/g' ; echo '\item[] ~\ ~' ; echo '\end{enumerate}'
-<<<<<<< HEAD
-done
-done
-=======
-done
-done
->>>>>>> 9802d839
+done
+done
 ) | tee competition.tex
 ) > dagstuhloid.tex
 wait
@@ -194,15 +184,6 @@
 sed -i 's/(x)/ /g' $v
 done
 
-<<<<<<< HEAD
-
-# ====================
-
-=======
-
-# ====================
-
->>>>>>> 9802d839
 #for u in `grep includegraphics dagstuhloid.tex | sed 's/.*{{//g' | sed 's/}}.*//g' | grep -v pdf | grep  png`
 #do
 #echo working on $u
@@ -232,9 +213,4 @@
 
 
 
-<<<<<<< HEAD
-tar -zcvf texdag.tgz dagstuhloid.tex biblio.bib *plots/*all_pure.png *plots/xpresults_all.png ms_bbob_plots/fight_tran*.png *_plots/*.pdf dagstuhloid.html competition.tex bigstats.tex dagstuhloid.pdf
-=======
-tar -zcvf texdag.tgz dagstuhloid.tex biblio.bib *plots/*all_pure.png *plots/xpresults_all.png ms_bbob_plots/fight_tran*.png *_plots/*.pdf dagstuhloid.html
->>>>>>> 9802d839
-#tar -zcvf texdag.tgz competition.tex dagstuhloid.tex biblio.bib *_plots/*.pdf dagstuhloid.html bigstats.tex+tar -zcvf texdag.tgz dagstuhloid.tex biblio.bib *plots/*all_pure.png *plots/xpresults_all.png ms_bbob_plots/fight_tran*.png *_plots/*.pdf dagstuhloid.html competition.tex bigstats.tex dagstuhloid.pdf