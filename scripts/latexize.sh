--- conflicted
+++ resolved
@@ -54,11 +54,8 @@
 do
 echo "\\subsubsection{Number of times each algorithm was ranked among the $n first: NGOpt and base algorithms}"
 echo "\\begin{itemize}"
-<<<<<<< HEAD
 grep -A$n begin.enumerate dagstuhloid.tex | grep '(' | grep ')' | grep '^\\item' | sed 's/ (.*//g' | sed 's/^.item //g' | sort | uniq -c | sort -n -r | head -n 8 | sed 's/^/\\item/g'
-=======
-egrep -v 'Multi|NGOpt[0-9A-Z]|BIPOP|Shiwa|Meta|Micro|Tiny|SQPCMA|CMandAS2|Chain' dagstuhloid.tex  |grep -A$n begin.enumerate  | grep '(' | grep ')' | grep '^\\item' | sed 's/ (.*//g' | sed 's/^.item //g' | sort | uniq -c | sort -n -r | head -n 8 | sed 's/^/\\item/g'
->>>>>>> 2bf54837
+#egrep -v 'Multi|NGOpt[0-9A-Z]|BIPOP|Shiwa|Meta|Micro|Tiny|SQPCMA|CMandAS2|Chain' dagstuhloid.tex  |grep -A$n begin.enumerate  | grep '(' | grep ')' | grep '^\\item' | sed 's/ (.*//g' | sed 's/^.item //g' | sort | uniq -c | sort -n -r | head -n 8 | sed 's/^/\\item/g'
 echo "\\end{itemize}"
 done 
 
