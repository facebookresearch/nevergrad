--- conflicted
+++ resolved
@@ -36,11 +36,8 @@
 ls -ctr pb${pb}*.png | grep -i c0c | sed 's/_/ /g' | awk '{print $5, $6}' | sed 's/fl//g' | sort -n -r | awk '{ print "x+=[", $1,"];y+=[",$2,"]" }' >> plothisto.py
 
 (
-<<<<<<< HEAD
 echo "plt.loglog(x,y,'*-',label=\"pb$pb\")"
-=======
-echo "plt.plot(x,y,'*-',label=\"pb$pb\")"
->>>>>>> 7679728d
+#echo "plt.plot(x,y,'*-',label=\"pb$pb\")"
 ) >> plothisto.py
 done
 (
