--- conflicted
+++ resolved
@@ -2,22 +2,15 @@
 cp multi_ceviche_c0.csv multi_ceviche_c0plot_`date | sed 's/ /_/g'`.csv.back
 cp multi_ceviche_c0p.csv multi_ceviche_c0p_plot_`date | sed 's/ /_/g'`.csv.back
 cp multi_ceviche_c0_discrete.csv multi_ceviche_c0_discreteplot_`date | sed 's/ /_/g'`.csv.back
-<<<<<<< HEAD
 grep -v c0c multi_ceviche_c0.csv > multi_ceviche_c0_discrete.csv
 grep -v c0c multi_ceviche_c0_warmstart.csv > multi_ceviche_c0_discrete_warmstart.csv
-=======
-grep -v c0 multi_ceviche_c0.csv > multi_ceviche_c0_discrete.csv
->>>>>>> 7679728d
 egrep '^loss|CMA|Lengl|Logno' multi_ceviche_c0.csv | grep -v '^[-0-9\.]*,[1-9][,\.]' | grep -v '^[-0-9\.]*,[1-9][0-9][,\.]' | grep -vi c0p | grep -v '^[-0-9\.]*,[1-9][0-9][0-9][,\.]' | grep -v '^[-0-9\.]*,[1-9][0-9][0-9][0-9][,\.]' | grep -vi c0  | grep -iv ng > multi_ceviche_c0_best.csv
 touch multi_ceviche_c0_plots
 rm -rf multi_ceviche_c0_plots
 python -m nevergrad.benchmark.plotting multi_ceviche_c0.csv --max_combsize=1
 python -m nevergrad.benchmark.plotting multi_ceviche_c0_discrete.csv --max_combsize=0
-<<<<<<< HEAD
 python -m nevergrad.benchmark.plotting multi_ceviche_c0_warmstart.csv --max_combsize=0
 python -m nevergrad.benchmark.plotting multi_ceviche_c0_discrete_warmstart.csv --max_combsize=0
-=======
->>>>>>> 7679728d
 python -m nevergrad.benchmark.plotting multi_ceviche_c0_best.csv --max_combsize=0
 python -m nevergrad.benchmark.plotting multi_ceviche_c0p.csv --max_combsize=0
 pushd multi_ceviche_c0p_plots
@@ -34,10 +27,8 @@
 cp "$u" ../multi_ceviche_c0_plots/best_`echo $u | sed 's/[^0-9a-zA-Z\.]/_/g'`
 done
 popd
-<<<<<<< HEAD
 
-=======
->>>>>>> 7679728d
+
 pushd multi_ceviche_c0_discrete_plots
 
 for u in xpresu*.png
@@ -66,11 +57,8 @@
 
 python examples/convert_ceviche_npy.py
 
-<<<<<<< HEAD
 tar -zcvf ~/pixel.tgz LOGPB*.png multi_cev*_plots pb*budget*.png allpngs/*.png histo.png WSpb*budget*.png
-=======
-tar -zcvf ~/pixel.tgz LOGPB*.png multi_cev*_plots pb*budget*.png allpngs/*.png histo.png
->>>>>>> 7679728d
+
 echo 'Want to know what BFGS does ?'
 grep LOGPB *.out | grep -iv cheating | sed 's/.*://g' | sort | uniq -c | grep with_budget | awk '{ data[$2,"_",$5] += $7; num[$2,"_",$5] += 1  } END { for (u in data) { print u, data[u]/num[u]}   } ' | sort -n | sed 's/_/ /g' | sed 's/[^-LOGPB0-9\.]/ /g'  | sed 's/_/ /g' | sed 's/ [ ]*/ /g' | sort -n -k 2,3 > nocheat.txt
 echo "overview ----------------------------------------------"
