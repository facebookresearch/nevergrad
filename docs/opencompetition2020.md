--- conflicted
+++ resolved
@@ -30,15 +30,10 @@
 - etc.
 
 ## Submission
-<<<<<<< HEAD
+
 All contributions are directly made to either one of the tools, Nevergrad or IOHprofiler, via pull requests on our GitHub pages. You do not have to do anything else than a pull request: 
 - [https://github.com/facebookresearch/nevergrad](https://github.com/facebookresearch/nevergrad) for Nevergrad 
 - [https://github.com/IOHprofiler/](https://github.com/IOHprofiler/) for IOHprofiler [for IOHprofiler, please use the competition branch of the repositories "IOHanalyzer" or "IOHexperimenter" for your submissions]
-=======
-All contributions are directly made to either one of the tools, Nevergrad or IOHprofiler, via pull requests on our GitHub pages. You do not have to do anything else than a pull request:
-- [https://github.com/facebookresearch/nevergrad](https://github.com/facebookresearch/nevergrad) for Nevergrad
-- [https://github.com/IOHprofiler/](https://github.com/IOHprofiler/) for IOHprofiler [for IOHprofiler, please use the competition branch for your submissions]
->>>>>>> a35d28a6
 
 All supporting material should be uploaded together with the pull request. Links to arXiv papers etc are possible and welcome, but by no means mandatory. Keep in mind that a good description of your contribution increases the chance that jury members will understand and value your contribution.
 All pull requests not yet merged on December 1 2019 and opened before June 1, 2020 are eligible for the competition
