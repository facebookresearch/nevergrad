--- conflicted
+++ resolved
@@ -6,28 +6,13 @@
 ```
 (as in an example below)
 
-<<<<<<< HEAD
-If you have both continuous and discrete parameters, you have a good initial guess, maybe just use OrderedDiscrete for all discrete variables (yes, even if they are not ordered), Gaussian for all your continuous variables, and use PortfolioDiscreteOnePlusOne. Just take care that the default value (your initial guess) is at the middle in the list of possible values. You can check that things are correct by checking that for zero you get the default:
-=======
 If you have both continuous and discrete parameters, you have a good initial guess, maybe just use `OrderedDiscrete` for all discrete variables (yes, even if they are not ordered), `Gaussian` for all your continuous variables, and use `PortfolioDiscreteOnePlusOne`. Just take care that the default value (your initial guess) is at the middle in the list of possible values. You can check that things are correct by checking that for zero you get the default:
->>>>>>> 85e57ae6
 ```python
 args, kwarg = train_and_return_test_error_mixed.convert_to_arguments([0] * train_and_return_test_error_mixed.dimension)
 print(args)
 print(kwarg)
 ```
 
-<<<<<<< HEAD
-The fact that you use ordered discrete variables is not a big deal because by nature PortfolioDiscreteOnePlusOne will ignore the order. This algorithm is quite stable. 
-
-If you have more budget, a cool possibility is to use CategoricalSoftmax for all discrete variables and then apply TwoPointsDE. You might also compare this to DE (classical differential evolution). This might need a budget in the hundreds.
-
-If you want to double-check that you are not worse than random search, you might use RandomSearch.
-
-If you want something fully parallel (the number of workers can be equal to the budget), then you might use ScrHammersleySearch. Yes, this includes the discrete case. Then, you should use OrderedDiscrete rather than CategoricalSoftmax. This does not have the traditional drawback of grid search and should still be more uniform than random. By nature ScrHammersleySearch will deal correctly with OrderedDiscrete type for CategoricalSoftmax.
-
-If you are optimizing weights in reinforcement learning, you might use TBPSA (high noise) or CMA (low noise).
-=======
 The fact that you use ordered discrete variables is not a big deal because by nature `PortfolioDiscreteOnePlusOne` will ignore the order. This algorithm is quite stable. 
 
 If you have more budget, a cool possibility is to use `CategoricalSoftmax` for all discrete variables and then apply `TwoPointsDE`. You might also compare this to DE (classical differential evolution). This might need a budget in the hundreds.
@@ -37,7 +22,6 @@
 If you want something fully parallel (the number of workers can be equal to the budget), then you might use `ScrHammersleySearch`. Yes, this includes the discrete case. Then, you should use `OrderedDiscrete` rather than `CategoricalSoftmax`. This does not have the traditional drawback of grid search and should still be more uniform than random. By nature `ScrHammersleySearch` will deal correctly with `OrderedDiscrete` type for `CategoricalSoftmax`.
 
 If you are optimizing weights in reinforcement learning, you might use `TBPSA` (high noise) or `CMA` (low noise).
->>>>>>> 85e57ae6
 
 
 
@@ -53,10 +37,6 @@
 The third example is the optimization of parameters in a noisy setting, typically as in reinforcement learning.
 
 ## First example: optimization of continuous hyperparameters with CMA, PSO, DE, Random and QuasiRandom. Synchronous version.
-<<<<<<< HEAD
-```python
-=======
->>>>>>> 85e57ae6
 
 ```python
 import nevergrad.optimization as optimization
@@ -107,14 +87,9 @@
 ```
 
 ## First example: optimization of continuous hyperparameters with CMA, PSO, DE, Random and QuasiRandom. Asynchronous version.
-<<<<<<< HEAD
-```python
-
-=======
 
 ```python
 from concurrent import futures
->>>>>>> 85e57ae6
 import nevergrad.optimization as optimization
 import numpy as np
 
@@ -139,12 +114,7 @@
 for tool in ["RandomSearch", "TwoPointsDE", "CMA", "PSO", "ScrHammersleySearch"]:
 
     optim = optimization.registry[tool](dimension=300, budget=budget)
-<<<<<<< HEAD
-
-    from concurrent import futures
-=======
-    
->>>>>>> 85e57ae6
+    
     with futures.ThreadPoolExecutor(max_workers=optim.num_workers) as executor:
         recommendation = optim.optimize(train_and_return_test_error, executor=executor)
     print("* ", tool, " provides a vector of parameters with test error ",
@@ -252,15 +222,10 @@
     print("* ", tool, " provides a vector of parameters with test error ",
           train_and_return_test_error_mixed(recommendation))
 
-<<<<<<< HEAD
-
-
-=======
 # you can then recover the arguments in the initial function domain with:
 args, kwargs = train_and_return_test_error_mixed.convert_to_arguments(recommendation)
 # or print a summary
 print(train_and_return_test_error_mixed.get_summary(recommendation))
->>>>>>> 85e57ae6
 ```
 
 ## Third example: optimization of parameters for reinforcement learning.
