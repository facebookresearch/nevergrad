--- conflicted
+++ resolved
@@ -222,15 +222,11 @@
     jobs:
       - install
       - mypy
-<<<<<<< HEAD
       - pytests
       - windows-pytests
-=======
-      - pytests 
       - docs-deploy:
           requires:
             - install
           filters:
             branches:
-              only: master
->>>>>>> 7b46630c
+              only: master