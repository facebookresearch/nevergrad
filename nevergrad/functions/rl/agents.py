# Copyright (c) Facebook, Inc. and its affiliates. All Rights Reserved.
#
# This source code is licensed under the MIT license found in the
# LICENSE file in the root directory of this source tree.

import warnings
import operator
import site
import glob
import ctypes
import copy as _copy
from typing import Dict, Any, Optional, Callable, Tuple


# Hackfix needed before pytorch import ("dlopen: cannot load any more object with static TLS")
# See issue #305

try:
    for packages in site.getsitepackages():
        for lib in glob.glob(f'{packages}/torch/lib/libgomp*.so*'):
            ctypes.cdll.LoadLibrary(lib)
except Exception:  # pylint: disable=broad-except
    pass


# pylint: disable=wrong-import-position
import gym
import numpy as np
import torch as torch
import torch.nn.functional as F
from torch import nn
from torch.utils.data import WeightedRandomSampler
from nevergrad import instrumentation as inst
from ..base import ExperimentFunction
from . import base
from . import envs


class RandomAgent(base.Agent):
    """Agent that plays randomly.
    """

    def __init__(self, env: gym.Env) -> None:
        self.env = env
        assert isinstance(env.action_space, gym.spaces.Discrete)
        self.num_outputs = env.action_space.n

    def act(self, observation: Any, reward: Any, done: bool, info: Optional[Dict[Any, Any]] = None) -> Any:
        return np.random.randint(self.num_outputs)

    def copy(self) -> "RandomAgent":
        return self.__class__(self.env)


class Agent007(base.Agent):
    """Agents that plays slighlty better than random on the 007 game.
    """

    def __init__(self, env: gym.Env) -> None:
        self.env = env
        assert isinstance(env, envs.DoubleOSeven) or (isinstance(env, base.SingleAgentEnv) and isinstance(env.env, envs.DoubleOSeven))

    def act(self, observation: Any, reward: Any, done: bool, info: Optional[Dict[Any, Any]] = None) -> Any:
        my_amm, my_prot, their_amm, their_prot = observation  # pylint: disable=unused-variable
        if their_prot == 4 and my_amm:
            action = "fire"
        elif their_amm == 0:
            action = np.random.choice(["fire", "reload"])
        else:
            action = np.random.choice(["fire", "protect", "reload"])
        return envs.JamesBond.actions.index(action)

    def copy(self) -> "Agent007":
        return self.__class__(self.env)


class TorchAgent(base.Agent):
    """Agents than plays through a torch neural network
    """

    def __init__(self, module: nn.Module,
                 deterministic: bool = True,
                 instrumentation_std: float = 0.1) -> None:
        super().__init__()
        self.deterministic = deterministic
        self.module = module
        kwargs = {
            name: inst.var.Array(*value.shape).affined(a=instrumentation_std).bounded(-10, 10, transform="arctan")
            for name, value in module.state_dict().items()  # type: ignore
        }  # bounded to avoid overflows
        self.instrumentation = inst.Instrumentation(**kwargs)

    @classmethod
    def from_module_maker(
        cls,
        env: gym.Env,
        module_maker: Callable[[Tuple[int, ...], int], nn.Module],
        deterministic: bool = True
    ) -> "TorchAgent":
        assert isinstance(env.action_space, gym.spaces.Discrete)
        assert isinstance(env.observation_space, gym.spaces.Box)
        module = module_maker(env.observation_space.shape, env.action_space.n)
        return cls(module, deterministic=deterministic)

    def act(self, observation: Any, reward: Any, done: bool, info: Optional[Dict[Any, Any]] = None) -> Any:
        obs = torch.from_numpy(observation.astype(np.float32))
        forward = self.module.forward(obs)  # type: ignore
        probas = F.softmax(forward, dim=0)
        if self.deterministic:
            return probas.max(0)[1].view(1, 1).item()
        else:
            return next(iter(WeightedRandomSampler(probas, 1)))

    def copy(self) -> "TorchAgent":
        return TorchAgent(_copy.deepcopy(self.module), self.deterministic)

    def load_state_dict(self, state_dict: Dict[str, np.ndarray]) -> None:
        self.module.load_state_dict({x: torch.tensor(y.astype(np.float32)) for x, y in state_dict.items()})  # type: ignore


class TorchAgentFunction(ExperimentFunction):
    """Instrumented function which plays the agent using an environment runner
    """

    _num_test_evaluations = 1000

    def __init__(
        self, agent: TorchAgent, env_runner: base.EnvironmentRunner, reward_postprocessing: Callable[[float], float] = operator.neg
    ) -> None:
        assert isinstance(env_runner.env, gym.Env)
        self.agent = agent.copy()
        self.runner = env_runner.copy()
        self.reward_postprocessing = reward_postprocessing
<<<<<<< HEAD
        super().__init__(self.compute, **self.agent.instrumentation[1]._parameters)  # TODO: fix ugly hack
        self._descriptors.update(num_repetitions=self.runner.num_repetitions, instrumentation="")
=======
        super().__init__(self.compute, self.agent.instrumentation.copy().with_name(""))
        self.register_initialization(agent=agent, env_runner=env_runner, reward_postprocessing=reward_postprocessing)
        self._descriptors.update(num_repetitions=self.runner.num_repetitions, archi=self.agent.module.__class__.__name__)
>>>>>>> b69b2bb8

    def compute(self, **kwargs: np.ndarray) -> float:
        self.agent.load_state_dict(kwargs)
        try:  # safeguard against nans
            with torch.no_grad():
                reward = self.runner.run(self.agent)
        except RuntimeError as e:
            warnings.warn(f"Returning 0 after error: {e}")
            reward = 0.0
        assert isinstance(reward, (int, float))
        return self.reward_postprocessing(reward)

    def evaluation_function(self, *args: Any, **kwargs: Any) -> float:
        """Implements the call of the function.
        Under the hood, __call__ delegates to oracle_call + add some noise if noise_level > 0.
        """
        num_tests = max(1, int(self._num_test_evaluations / self.runner.num_repetitions))
        return sum(self.compute(**kwargs) for _ in range(num_tests)) / num_tests


class Perceptron(nn.Module):
    def __init__(self, input_shape: Tuple[int, ...], output_size: int) -> None:
        super().__init__()  # type: ignore
        assert len(input_shape) == 1
        self.head = nn.Linear(input_shape[0], output_size)  # type: ignore

    def forward(self, *args: Any) -> Any:
        assert len(args) == 1
        return self.head(args[0])


class DenseNet(nn.Module):
    def __init__(self, input_shape: Tuple[int, ...], output_size: int) -> None:
        super().__init__()  # type: ignore
        assert len(input_shape) == 1
        self.lin1 = nn.Linear(input_shape[0], 16)  # type: ignore
        self.lin2 = nn.Linear(16, 16)  # type: ignore
        self.lin3 = nn.Linear(16, 16)  # type: ignore
        self.head = nn.Linear(16, output_size)  # type: ignore

    def forward(self, *args: Any) -> Any:
        assert len(args) == 1
        x = F.relu(self.lin1(args[0]))
        x = F.relu(self.lin2(x))
        x = F.relu(self.lin3(x))
        return self.head(x)<|MERGE_RESOLUTION|>--- conflicted
+++ resolved
@@ -131,14 +131,9 @@
         self.agent = agent.copy()
         self.runner = env_runner.copy()
         self.reward_postprocessing = reward_postprocessing
-<<<<<<< HEAD
-        super().__init__(self.compute, **self.agent.instrumentation[1]._parameters)  # TODO: fix ugly hack
-        self._descriptors.update(num_repetitions=self.runner.num_repetitions, instrumentation="")
-=======
-        super().__init__(self.compute, self.agent.instrumentation.copy().with_name(""))
+        super().__init__(self.compute, self.agent.instrumentation.copy().set_name(""))
         self.register_initialization(agent=agent, env_runner=env_runner, reward_postprocessing=reward_postprocessing)
         self._descriptors.update(num_repetitions=self.runner.num_repetitions, archi=self.agent.module.__class__.__name__)
->>>>>>> b69b2bb8
 
     def compute(self, **kwargs: np.ndarray) -> float:
         self.agent.load_state_dict(kwargs)
