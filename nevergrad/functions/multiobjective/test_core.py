--- conflicted
+++ resolved
@@ -7,39 +7,26 @@
 from nevergrad.functions import MultiobjectiveFunction
 from . import core
 
-<<<<<<< HEAD
-def test_multiobjective_function():
-    mfunc = core.MultiobjectiveFunction(lambda x: x, (100, 100))
-    tuples = [(110, 110),     # -0 + 
-              (110, 90),      # -0 +
-              (80, 80),       # -400
-              (50, 50),       # -2500
-              (50, 50),       # -2500
-              (80, 80),       # -2470
+
+def test_multiobjective_function() -> None:
+    mfunc = core.MultiobjectiveFunction(lambda x: x, (100, 100))  # type: ignore
+    tuples = [(110, 110),     # -0 + distance
+              (110, 90),      # -0 + distance
+              (80, 80),       # -400 + distance
+              (50, 50),       # -2500 + distance
+              (50, 50),       # -2500 + distance
+              (80, 80),       # -2470 + distance
               (30, 60),       # [30,50]x[60,100] + [50,100]x[50,100] --> -2500 -800 = -3300 
               (60, 30)]       # [30,50]x[60,100] + [50,100]x[50,100] + [60,100]x[30,50] --> -2500 -800 -800= -4100 
     values = []
     for tup in tuples:
         values.append(mfunc(tup))
     print("values=", values)
-    expected = [-100, float('inf'), -400, -2500.0, -2500.0, -2530.0, -3300.0, -4100.0]  # TODO check
-    assert values == expected, f"Expected {expected} but got {values}"
-    front = [p[0][0][0] for p in mfunc.pareto_front]
-    print("font=", front)
-    expected_front = [(110, 110),(80, 80), (50, 50), (30, 60), (60, 30)]  # TODO check
-    assert front == expected_front, f"Expected {expected_front} but got {front}"
-=======
-
-def test_multiobjective_function() -> None:
-    mfunc = core.MultiobjectiveFunction(lambda x: x, (100, 100))  # type: ignore
-    tuples = [(110, 110), (110, 90), (80, 80), (50, 50), (50, 50), (80, 80), (30, 60), (60, 30)]
-    values = []
-    for tup in tuples:
-        values.append(mfunc(tup))
     expected = [0, float('inf'), -400, -2500.0, -2500.0, -2500.0, -3300.0, -4100.0]
     # TODO (80, 80) should yield -2470, and values above the upper bounds could yield positive numbers
     assert values == expected, f"Expected {expected} but got {values}"
     front = [p[0][0] for p in mfunc.pareto_front]
+    print("font=", front)
     expected_front = [(50, 50), (30, 60), (60, 30)]
     assert front == expected_front, f"Expected {expected_front} but got {front}"
 
@@ -49,5 +36,4 @@
     optimizer = ng.optimizers.CMA(instrumentation=3, budget=100)  # 3 is the dimension, 100 is the budget.
     optimizer.optimize(f)
     # The function embeds its Pareto-front:
-    assert len(f.pareto_front) > 1
->>>>>>> 7149653b
+    assert len(f.pareto_front) > 1