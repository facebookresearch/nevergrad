# Copyright (c) Facebook, Inc. and its affiliates. All Rights Reserved.
#
# This source code is licensed under the MIT license found in the
# LICENSE file in the root directory of this source tree.

from typing import Tuple, Any, Callable, List, Dict, Optional
import numpy as np
import random
from nevergrad.common.typetools import ArrayLike
from .hypervolume import HypervolumeIndicator

ArgsKwargs = Tuple[Tuple[Any, ...], Dict[str, Any]]


class MultiobjectiveFunction:
    """Given several functions, and threshold on their values (above which solutions are pointless),
    this object can be used as a single-objective function, the minimization of which
    yields a solution to the original multiobjective problem.

    Parameters
    -----------
    multi_objective_function: callable
        objective functions, to be minimized, of the original multiobjective problem.
    upper_bounds: Tuple of float or np.ndarray
        upper_bounds[i] is a threshold above which x is pointless if function(x)[i] > upper_bounds[i].

    Notes
    -----
    - This function is not stationary!
    - The minimum value obtained for this objective function is -h,
      where h is the hypervolume of the Pareto front obtained, given upper_bounds as a reference point.
    - The callable keeps track of the pareto_front (see attribute paretor_front) and is therefor stateful.
      For this reason it cannot be distributed. A user can however call the multiobjective_function
      remotely, and aggregate locally. This is what happens in the "minimize" method of optimizers.
    """

    def __init__(self, multiobjective_function: Callable[..., ArrayLike], upper_bounds: Optional[ArrayLike] = None) -> None:
        self.multiobjective_function = multiobjective_function
        self._auto_bound = 0
        self._auto_upper_bounds = np.array([-float('inf')])  
        self._auto_lower_bounds = np.array([float('inf')])
        if upper_bounds is None:
<<<<<<< HEAD
            self._auto_bound = 15
        self._hypervolume: Any = HypervolumeIndicator(self._upper_bounds)  # type: ignore
=======
            self._upper_bounds = np.array([0.])
            self._lower_bounds = np.array([0.])
            self._auto_bound = self._bound_budget
        else:
            self._upper_bounds = np.array(upper_bounds, copy=False)
            self._lower_bounds = np.array(upper_bounds, copy=False)
            self._auto_bound = 0
            self._hypervolume: Any = HypervolumeIndicator(self._upper_bounds)  # type: ignore
>>>>>>> ab0d2432
        self._points: List[Tuple[ArgsKwargs, np.ndarray]] = []
        self._best_volume = -float("Inf")

    def compute_aggregate_loss(self, losses: ArrayLike, *args: Any, **kwargs: Any) -> float:
        """Given parameters and the multiobjective loss, this computes the hypervolume
        and update the state of the function with new points if it belongs to the pareto front
        """
        losses = np.array(losses, copy=False)
        if self._auto_bound > 0:
            self._auto_upper_bounds = np.maximum(self._auto_upper_bounds, losses)
            self._auto_lower_bounds = np.minimum(self._auto_lower_bounds, losses)            
            self._auto_bound -= 1
            if self._auto_bound == 0:
                self._upper_bounds = self._auto_upper_bounds + 0. * (self._auto_upper_bounds - self._auto_lower_bounds)
                self._hypervolume = HypervolumeIndicator(self._upper_bounds)  # type: ignore                
            self._points.append(((args, kwargs), np.array(losses)))
            return 0.
        # We compute the hypervolume           
        if (losses - self._upper_bounds > 0).any():
            return np.max(losses - self._upper_bounds)  # type: ignore
        arr_losses = np.minimum(np.array(losses, copy=False), self._upper_bounds)
        new_volume: float = self._hypervolume.compute([y for _, y in self._points] + [arr_losses])
        if new_volume > self._best_volume:  # This point is good! Let us give him a great mono-fitness value.
            self._best_volume = new_volume
            self._points.append(((args, kwargs), arr_losses))
            return -new_volume
        else:
            # Now we compute for each axis
            # First we prune.
            self._filter_pareto_front()
            distance_to_pareto = float("Inf")
            for _, stored_losses in self._points:
                if (stored_losses <= arr_losses).all():
                    distance_to_pareto = min(distance_to_pareto, min(arr_losses - stored_losses))
            assert distance_to_pareto >= 0
            return -new_volume + distance_to_pareto

    def __call__(self, *args: Any, **kwargs: Any) -> float:
        # This part is stationary. It can be distributed.
        losses = self.multiobjective_function(*args, **kwargs)
        # The following is not. It should be called locally.
        return self.compute_aggregate_loss(losses, *args, **kwargs)

    def _filter_pareto_front(self):
        """filters the Pareto front, as a list of args and kwargs (tuple of a tuple and a dict).
        """
        new_points: List[Tuple[ArgsKwargs, np.ndarray]] = []
        for argskwargs, losses in self._points:
            should_be_added = True
            for _, other_losses in self._points:
                if (other_losses <= losses).all() and (other_losses < losses).any():
                    should_be_added = False
                    break
            if should_be_added:
                new_points.append((argskwargs, losses))
        self._points = new_points

    def pareto_front(self, size: Optional[int] = None, subset: str = "random") -> List[ArgsKwargs]:
        """Pareto front, as a list of args and kwargs (tuple of a tuple and a dict)

        Parameters
        ------------
        size:  int (optional)
            if provided, selects a subset of the full pareto front with the given maximum size
        subset: str
            method for selecting the subset ("random, "loss-covering", "domain-covering", "hypervolume")

        Returns
        --------
        list
            the list of elements of the pareto front
        """
        self._filter_pareto_front()
        if size is None or size >= len(self._points):  # No limit: we return the full set.
            return [p[0] for p in self._points]
        if subset == "random":
            return random.sample([p[0] for p in self._points], size)
        possibilities: List[Any] = []
        scores : List[float] = []
        for u in range(30):
            possibilities += [random.sample(self._points, size)]
            if subset == "hypervolume":
                scores += [-self._hypervolume.compute([y for _, y in possibilities[-1]])]
            else:
                score: float = 0.
                for v, vloss in self._points:
                    best_score = float("inf")
                    for p, ploss in possibilities[-1]:
                        if subset == "loss-covering":
                            best_score = min(best_score, np.linalg.norm(ploss - vloss))
                        elif subset == "domain-covering":
                            best_score = min(best_score, np.linalg.norm(tuple(i - j for i, j in zip(p[0][0], v[0][0]))))
                        else:
                            raise ValueError(f'Unknown subset for Pareto-Set subsampling: "{subset}"')
                    score += best_score ** 2
                scores += [score]
        return [p[0] for p in possibilities[scores.index(min(scores))]]<|MERGE_RESOLUTION|>--- conflicted
+++ resolved
@@ -40,19 +40,9 @@
         self._auto_upper_bounds = np.array([-float('inf')])  
         self._auto_lower_bounds = np.array([float('inf')])
         if upper_bounds is None:
-<<<<<<< HEAD
             self._auto_bound = 15
-        self._hypervolume: Any = HypervolumeIndicator(self._upper_bounds)  # type: ignore
-=======
-            self._upper_bounds = np.array([0.])
-            self._lower_bounds = np.array([0.])
-            self._auto_bound = self._bound_budget
         else:
-            self._upper_bounds = np.array(upper_bounds, copy=False)
-            self._lower_bounds = np.array(upper_bounds, copy=False)
-            self._auto_bound = 0
             self._hypervolume: Any = HypervolumeIndicator(self._upper_bounds)  # type: ignore
->>>>>>> ab0d2432
         self._points: List[Tuple[ArgsKwargs, np.ndarray]] = []
         self._best_volume = -float("Inf")
 
