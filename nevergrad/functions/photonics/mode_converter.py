--- conflicted
+++ resolved
@@ -25,18 +25,6 @@
 ## Using Ceviche mode converter dimensions
 #########################################################
 
-<<<<<<< HEAD
-def mode_converter(X, ev_out=-2.4**2, ev_in=-2.8**2, plot=False, show=False):
-    """
-        Computes the conversion efficiency between the mode of index ev_in
-        in the input wg, into the mode of index ev_out in the output wg, 
-        given a central block of dimensions:
-            centerWG_w = 2 * micrometers        # Width
-            centerWG_L = 2 * micrometers          # Length
-        described in X float array of size (centerWG_w x dx , centerWG_L x dy)
-        X is the permittivities
-        Default ev values compute fundamental mode to first order mode
-=======
 
 def mode_converter(X, ev_out=-(2.4**2), ev_in=-(2.8**2)):
     """
@@ -48,18 +36,14 @@
     described in X float array of size (centerWG_w x dx , centerWG_L x dy)
     X is the permittivities
     Default ev values compute fundamental mode to first order mode
->>>>>>> d4871f8c
+
     """
 
     # SOURCE
     lam0 = 1.55 * micrometers
     k0 = 2 * np.pi / lam0
 
-<<<<<<< HEAD
     MODE = "E" # "E" or 'H'
-=======
-    MODE = "E"  # 'E' or 'H'
->>>>>>> d4871f8c
 
     # CENTER modifiable box PARAMETERS
     centerWG_n = 3.5  # refractive index, if discretized
@@ -78,15 +62,9 @@
     shift_out = -00 * nanometers  # y-shift
 
     # FDFD PARAMETERS
-<<<<<<< HEAD
     NRES = 20                                     # GRID RESOLUTION
     SPACER = lam0 * np.array([1, 1])                      # Y SPACERS
     NPML = [20, 20, 20, 20]                    # NB PML
-=======
-    NRES = 4  # GRID RESOLUTION
-    SPACER = lam0 * np.array([1, 1])  # Y SPACERS
-    NPML = [20, 20, 20, 20]  # NB PML
->>>>>>> d4871f8c
     nmax = max([inputWG_n, centerWG_n, outputWG_n])
 
     ### CALCULATE OPTIMIZED GRID
@@ -116,20 +94,12 @@
     Ny2 = 2 * Ny
     dy2 = dy / 2
 
-<<<<<<< HEAD
-    # CALCULATE AXIS VECTORS 
-=======
     # CALCULATE AXIS VECTORS
->>>>>>> d4871f8c
     xa = np.arange(1, Nx + 1) * dx
     ya = np.arange(1, Ny + 1) * dy
     xa2 = np.arange(1, Nx2 + 1) * dx2
     ya2 = np.arange(1, Ny2 + 1) * dy2
-<<<<<<< HEAD
     # CENTER WINDOW (with (x, y) = (0, 0) in the center)
-=======
-    # CENTER WINDOW (with (x,y) = (0,0) in the center)
->>>>>>> d4871f8c
     xa = xa - np.mean(xa)
     ya = ya - np.mean(ya)
     xa2 = xa2 - np.mean(xa2)
@@ -152,11 +122,7 @@
 
     # OUTPUT WAVEGUIDE
     pos_x = -grid_size_x / 2 + PML[0] + inputWG_L + centerWG_L
-<<<<<<< HEAD
     pos_y = - outputWG_w / 2
-=======
-    pos_y = -outputWG_w / 2
->>>>>>> d4871f8c
     Len_x = outputWG_L + PML[1]
     Len_y = outputWG_w
     pos_y = pos_y + shift_out
@@ -167,7 +133,6 @@
 
     nb_struct_x = int(centerWG_L / dx2)
     nb_struct_y = int(centerWG_w / dy2)
-<<<<<<< HEAD
 
     #  CENTER WAVEGUIDE
     X = 1 + X * (centerWG_n**2-1) # shift value range from 0-1 to 1-n**2
@@ -180,17 +145,6 @@
     center_y_beg = int(Ny - nb_struct_y / 2)
     
     ER2[center_x_beg:center_x_beg + nb_struct_x, center_y_beg:center_y_beg + nb_struct_y] = X
-=======
-    assert (
-        len(X) == nb_struct_x and len(X[0]) == nb_struct_y
-    ), f"nb_struct_x={nb_struct_x}, nb_struct_y={nb_struct_y}, np.shape(X)={np.shape(X)}"
-
-    #  CENTER WAVEGUIDE
-    X = 1 + X * (centerWG_n**2 - 1)  # shift value range from 0-1 to 1-n**2
-
-    center_x_beg = int(Nx - nb_struct_x / 2)
-    center_y_beg = int(Ny - nb_struct_y / 2)
->>>>>>> d4871f8c
 
     ER2[center_x_beg : center_x_beg + nb_struct_x, center_y_beg : center_y_beg + nb_struct_y] = X
 
@@ -233,13 +187,8 @@
     NEFF = -1j * D
     # GET SOURCE MODE
     neff_in = NEFF[0]
-<<<<<<< HEAD
     normalization = np.sqrt(neff_in / (2 * Z0) * (np.sum(np.abs(input_mode[:, 0])**2) * dy))
     input_mode = input_mode[:, 0] / normalization # NORMALIZED MODE
-=======
-    normalization = np.sqrt(neff_in / (2 * Z0) * (np.sum(np.abs(input_mode[:, 0]) ** 2) * dy))
-    input_mode = input_mode[:, 0] / normalization  # NORMALIZED MODE
->>>>>>> d4871f8c
 
     # EXTRACT OUPUT SLAB WAVEGUIDE FROM GRID
     nx = Nx2 - 2 * NPML[0] + 1
@@ -275,11 +224,7 @@
     NEFF = -1j * D
     # GET SOURCE MODE
     neff_out = NEFF[0]
-<<<<<<< HEAD
     normalization = np.sqrt(neff_out / (2 * Z0) * (np.sum(np.abs(output_mode[:, 0])**2) * dy))
-=======
-    normalization = np.sqrt(neff_out / (2 * Z0) * (np.sum(np.abs(output_mode[:, 0]) ** 2) * dy))
->>>>>>> d4871f8c
     output_mode = output_mode[:, 0] / normalization
 
     #########################################################
@@ -291,10 +236,6 @@
     RES = np.array([dx, dy])
     BC = [0, 0]
     [DEX, DEY, DHX, DHY] = yeeder2d(NS, k0 * RES, BC)
-<<<<<<< HEAD
-
-=======
->>>>>>> d4871f8c
 
     # BUILD WAVE MATRIX
     if MODE == "E":
@@ -313,10 +254,6 @@
     Q = np.zeros((Nx, Ny))
     Q[:nx, :] = 1
     Q = sp.diags_array(Q.flatten("F"), format="csc")
-<<<<<<< HEAD
-
-=======
->>>>>>> d4871f8c
 
     # CALCULATE SOURCE VECTOR
     b = (Q @ A - A @ Q) @ fsrc.flatten("F")
@@ -329,17 +266,6 @@
     #########################################################
 
     # EXTRACT FIELDS
-<<<<<<< HEAD
-    nx = Nx - NPML[1]-2
-    ftrn = U[nx, :]
-
-
-    # CALCULATE S PARAMETERS
-    S21 = ftrn @ np.conj(output_mode) / (np.conj(output_mode).T @ output_mode)
-    ST = abs(S21)**2    # TRANSMISSION
-   
-    return 1-ST, U
-=======
     nx = Nx - NPML[1] - 2
     ftrn = U[nx, :]
 
@@ -350,5 +276,4 @@
     ## DRAW  SOLUTION
     #########################################################
 
-    return 1 - ST, U
->>>>>>> d4871f8c
+    return 1 - ST, U