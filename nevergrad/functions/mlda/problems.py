--- conflicted
+++ resolved
@@ -9,6 +9,7 @@
 # - Mike Preuss, LIACS, Leiden University
 
 import numpy as np
+import pandas as pd
 import scipy.spatial
 from nevergrad.parametrization import parameter as p
 import nevergrad.common.typing as tp
@@ -169,12 +170,8 @@
         - for "Virus", we compute a proximity matrix from raw data (no normalization)
         """
         assert name in ["Virus", "Employees"], f"Unkwnown name {name}"
-<<<<<<< HEAD
+        assert name != "Employees", "The Employees dataset is not available anymore"
         raw_data: pd.DataFrame = datasets.get_data(name)  # type: ignore
-=======
-        assert name != "Employees", "The Employees dataset is not available anymore"
-        raw_data = datasets.get_data(name)
->>>>>>> fe2beb58
         if name == "Employees":
             if rescale:
                 raise ValueError("Impossible to rescale with 'Employees'")
