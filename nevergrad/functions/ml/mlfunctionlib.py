--- conflicted
+++ resolved
@@ -259,7 +259,6 @@
             # Half the dataset for training.
             test_ratio = 0.5
             if dataset == "kerasBoston":
-<<<<<<< HEAD
                 (self.X_train, self.y_train), (self.X_test, self.y_test) = data.load_data(test_split=test_ratio, seed=42)
             elif dataset in sets_url:
                 if dataset == "auto-mpg":
@@ -274,16 +273,6 @@
             else:
                 rng.shuffle(data[0].T)  # We randomly shuffle the columns.
                 self.X_train, self.X_test, self.y_train, self.y_test = train_test_split(data[0], data[1], test_size=test_ratio, random_state=42)
-=======
-                (self.X_train, self.y_train), (self.X_test, self.y_test) = data.load_data(
-                    test_split=0.5, seed=42
-                )
-            else:
-                rng.shuffle(data[0].T)  # We randomly shuffle the columns.
-                self.X_train, self.X_test, self.y_train, self.y_test = train_test_split(
-                    data[0], data[1], test_size=0.5, random_state=42
-                )
->>>>>>> 31b97803
 
             num_train_data = len(self.X_train)
             self.num_data = num_train_data
