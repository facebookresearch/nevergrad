--- conflicted
+++ resolved
@@ -205,11 +205,7 @@
             )
             params = dict(
                 noise_free=False,
-<<<<<<< HEAD
-                regressor="kerasDenseNN",
-=======
                 regressor="keras_dense_nn",
->>>>>>> 8946daf6
                 depth=-3,
                 criterion="no",
                 min_samples_split=0.1,
@@ -265,14 +261,6 @@
             test_ratio = 0.5
             if dataset == "kerasBoston":
                 (self.X_train, self.y_train), (self.X_test, self.y_test) = data.load_data(
-<<<<<<< HEAD
-                    test_split=0.5, seed=42
-                )
-            else:
-                rng.shuffle(data[0].T)  # We randomly shuffle the columns.
-                self.X_train, self.X_test, self.y_train, self.y_test = train_test_split(
-                    data[0], data[1], test_size=0.5, random_state=42
-=======
                     test_split=test_ratio, seed=42
                 )
             elif dataset in sets_url:
@@ -289,7 +277,6 @@
                 rng.shuffle(data[0].T)  # We randomly shuffle the columns.
                 self.X_train, self.X_test, self.y_train, self.y_test = train_test_split(
                     data[0], data[1], test_size=test_ratio, random_state=42
->>>>>>> 8946daf6
                 )
 
             num_train_data = len(self.X_train)
