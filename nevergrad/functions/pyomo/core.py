--- conflicted
+++ resolved
@@ -236,10 +236,4 @@
             for m in pmedian.Customers: 
                 pmedian.bound_y.add(pmedian.x[n,m] <= pmedian.y[n] ) 
         pmedian.num_facilities = pyomo.Constraint(expr=sum(pmedian.y[n] for n in pmedian.Locations ) == P)
-<<<<<<< HEAD
-        pyomo_list += [Pyomo(pmedian)]
-=======
-        yield Pyomo(pmedian)
->>>>>>> d199a3a6
-    
-    +        yield Pyomo(pmedian)