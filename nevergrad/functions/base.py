--- conflicted
+++ resolved
@@ -3,16 +3,11 @@
 # This source code is licensed under the MIT license found in the
 # LICENSE file in the root directory of this source tree.
 
-<<<<<<< HEAD
-import collections
 import typing as tp
-=======
->>>>>>> 7b68b00c
 from pathlib import Path
-import numbers
 import numpy as np
-import nevergrad.common.typing as tp
 from nevergrad.parametrization import parameter as p
+
 
 EF = tp.TypeVar("EF", bound="ExperimentFunction")
 
@@ -39,7 +34,7 @@
       if you subclass ExperimentFunction since it is intensively used in benchmarks.
     """
 
-    def __init__(self: EF, function: tp.Callable[..., tp.Loss], parametrization: p.Parameter) -> None:
+    def __init__(self: EF, function: tp.Callable[..., float], parametrization: p.Parameter) -> None:
         assert callable(function)
         assert not hasattr(self, "_initialization_kwargs"), '"register_initialization" was called before super().__init__'
         self._initialization_kwargs: tp.Optional[tp.Dict[str, tp.Any]] = None
@@ -47,7 +42,6 @@
         self._descriptors: tp.Dict[str, tp.Any] = {"function_class": self.__class__.__name__}
         self._parametrization: p.Parameter
         self.parametrization = parametrization
-        self.multiobjective_upper_bounds: tp.Optional[np.ndarray] = None
         self._function = function
         # if this is not a function bound to this very instance, add the function/callable name to the descriptors
         if not hasattr(function, '__self__') or function.__self__ != self:  # type: ignore
@@ -75,10 +69,10 @@
         self._parametrization.freeze()
 
     @property
-    def function(self) -> tp.Callable[..., tp.Loss]:
+    def function(self) -> tp.Callable[..., float]:
         return self._function
 
-    def __call__(self, *args: tp.Any, **kwargs: tp.Any) -> tp.Loss:
+    def __call__(self, *args: tp.Any, **kwargs: tp.Any) -> float:
         """Call the function directly (equivaluent to parametrized_function.function(*args, **kwargs))
         """
         return self._function(*args, **kwargs)
@@ -92,15 +86,9 @@
         desc.update(parametrization=self.parametrization.name, dimension=self.dimension)
         return desc
 
-    def add_descriptors(self, **kwargs: tp.Optional[tp.Hashable]) -> None:
-<<<<<<< HEAD
-        non_hashable = {x: y for x, y in kwargs.items() if not isinstance(y, collections.abc.Hashable)}
-        if non_hashable:
-            raise TypeError(f"Following descriptors are not hasable: {non_hashable}")
-=======
->>>>>>> 7b68b00c
+    def add_descriptors(self, **kwargs) -> None:
         self._descriptors.update(kwargs)
-
+        
     def __repr__(self) -> str:
         """Shows the function name and its summary
         """
@@ -140,10 +128,9 @@
             output = self.__class__(self.function, self.parametrization.copy())
             output._descriptors = self.descriptors
         output.parametrization._constraint_checkers = self.parametrization._constraint_checkers
-        output.multiobjective_upper_bounds = self.multiobjective_upper_bounds
         return output
 
-    def compute_pseudotime(self, input_parameter: tp.Any, loss: tp.Loss) -> float:  # pylint: disable=unused-argument
+    def compute_pseudotime(self, input_parameter: tp.Any, value: float) -> float:  # pylint: disable=unused-argument
         """Computes a pseudotime used during benchmarks for mocking parallelization in a reproducible way.
         By default, each call takes 1 unit of pseudotime, but this can be modified by overriding this
         function and the pseudo time can be a function of the function inputs and output.
@@ -172,9 +159,7 @@
         *args, **kwargs
             same as the actual function
         """
-        output = self.function(*args, **kwargs)
-        assert isinstance(output, numbers.Number), "evaluation_function can only be called on monoobjective experiments."
-        return output
+        return self.function(*args, **kwargs)
 
 
 def update_leaderboard(identifier: str, loss: float, array: np.ndarray, verbose: bool = True) -> None:
@@ -212,39 +197,4 @@
             if verbose:
                 print(f"New best value for {identifier}: {loss}\nwith: {string}")
     except Exception:  # pylint: disable=broad-except
-        pass  # better avoir bugs for this
-
-
-class MultiExperiment(ExperimentFunction):
-    """Pack several mono-objective experiments into a multiobjective experiment
-
-
-    Parameters
-    ----------
-    experiments: iterable of ExperimentFunction
-
-    Notes
-    -----
-    - packing of multiobjective experiments is not supported.
-    - parametrization must match between all functions (only their name is checked as initialization)
-    - there is no descriptor for the packed functions, except the name (concatenetion of packed function names).
-    """
-
-    def __init__(self, experiments: tp.Iterable[ExperimentFunction], upper_bounds: tp.ArrayLike) -> None:
-        xps = list(experiments)
-        assert xps
-        assert len(xps) == len({id(xp) for xp in xps}), "All experiments must be different instances"
-        assert all(xp.multiobjective_upper_bounds is None for xp in xps), "Packing multiobjective xps is not supported."
-        assert all(xps[0].parametrization.name == xp.parametrization.name for xp in xps[1:]), "Parametrization do not match"
-        super().__init__(self._multi_func, xps[0].parametrization)
-        self.multiobjective_upper_bounds = np.array(upper_bounds)
-        self._descriptors.update(name=",".join(xp._descriptors.get("name", "#unknown#") for xp in xps))
-        self._experiments = xps
-
-    def _multi_func(self, *args: tp.Any, **kwargs: tp.Any) -> np.ndarray:
-        outputs = [f(*args, **kwargs) for f in self._experiments]
-        return np.array(outputs)
-
-    def copy(self) -> "MultiExperiment":
-        assert self.multiobjective_upper_bounds is not None
-        return MultiExperiment([f.copy() for f in self._experiments], self.multiobjective_upper_bounds)+        pass  # better avoir bugs for this