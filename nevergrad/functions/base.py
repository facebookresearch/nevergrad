--- conflicted
+++ resolved
@@ -72,15 +72,7 @@
         if not hasattr(function, '__self__') or function.__self__ != self:  # type: ignore
             name = function.__name__ if hasattr(function, "__name__") else function.__class__.__name__
             self._descriptors.update(name=name)
-<<<<<<< HEAD
-        if hasattr(self, "get_postponing_delay"):
-            raise RuntimeError('"get_posponing_delay" has been replaced by "compute_pseudotime" and has been  aggressively deprecated')
-        if hasattr(self, "noisefree_function"):
-            raise RuntimeError('"noisefree_function" has been replaced by "evaluation_function" and has been  aggressively deprecated')
-        if len(self.parametrization.name) > 240:
-=======
         if len(self.parametrization.name) > 24:
->>>>>>> 64973827
             raise RuntimeError(f"For the sake of benchmarking, please rename the current parametrization:\n{self.parametrization!r}\n"
                                "to a shorter name. This way it will be more readable in the experiments.\n"
                                'Eg: parametrization.set_name("") to just ignore it\n'
