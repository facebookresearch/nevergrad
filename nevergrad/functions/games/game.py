# Copyright (c) Facebook, Inc. and its affiliates. All Rights Reserved.
#
# This source code is licensed under the MIT license found in the
# LICENSE file in the root directory of this source tree.

# Discussions with Tristan Cazenave, Bruno Bouzy, have been helpful.
# Dagstuhl's 2019 seminar on games has been helpful (seminar 19511).

import functools
import numpy as np
from nevergrad.functions import ExperimentFunction
from nevergrad import instrumentation as inst
<<<<<<< HEAD
from nevergrad.parametrization import parameter as p
=======
>>>>>>> b69b2bb8


class _Game:
    def __init__(self):
        self.verbose = False
        self.history1 = []
        self.history2 = []
        self.batawaf = False
        self.converter = {
            "flip": self.flip_play_game,
            "batawaf": functools.partial(self.war_play_game, batawaf=True),
            "war": self.war_play_game,
            "guesswho": self.guesswho_play_game,
            "bigguesswho": functools.partial(self.guesswho_play_game, init=96),
        }

    def get_list_of_games(self):
        return self.converter.keys()

    # If both policies are None, then we return the length of a policy (which is a list of float).
    # Otherwise we return 1 if policy1 wins, 2 if policy2 wins, and 0 in case of draw.
    def play_game(self, game, policy1=None, policy2=None):
        self.history1 = []
        self.history2 = []
        if game not in self.converter.keys():
            raise NotImplementedError(f"{game} is not implemented, choose among: {list(self.converter.keys())}")
        return self.converter[game](policy1, policy2)

    def guesswho_play_noturn(self, decks, policy):
        assert decks[0] > 0
        assert decks[1] > 0
        baseline = decks[0] // 2  # The default dichotomic policy.
        if policy is None:
            return baseline
        difference = decks[0] - decks[1]
        late = max(0., decks[0] - decks[1])  # How late I am.
        try:
            return int(0.5
                       + baseline
                       + policy[0] * difference
                       + policy[1] * late
                       + policy[2] * late * difference / (1 + decks[0])
                       + policy[3] * late * difference / (1 + decks[1])
                       )
        except Exception:  # pylint: disable=broad-except
            return baseline

    def guesswho_play(self, policy, decks, turn):
        if turn == 0:
            choice = self.guesswho_play_noturn(decks, policy)
        else:
            choice = self.guesswho_play_noturn([decks[1], decks[0]], policy)
        choice = max(1, min(choice, decks[turn] - 1))
        decks = [d for d in decks]
        decks[turn] = choice if np.random.randint(decks[turn]) <= choice else decks[turn] - choice
        return decks

    def guesswho_play_game(self, policy1, policy2, init=24):
        if policy1 is None and policy2 is None:
            return 4
        remaining_cards = [init, init]
        if np.random.uniform(0., 1.) > .5:
            remaining_cards = self.guesswho_play(policy1, remaining_cards, 0)
            if min(remaining_cards) <= 1:
                return 1
        while True:
            remaining_cards = self.guesswho_play(policy2, remaining_cards, 1)
            if min(remaining_cards) <= 1:
                return 2
            remaining_cards = self.guesswho_play(policy1, remaining_cards, 0)
            if min(remaining_cards) <= 1:
                return 1

    def flip_play_game(self, policy1, policy2):
        if policy1 is None and policy2 is None:
            return 57 * 57
        if np.random.uniform(0., 1.) > .5:
            r = self.flip_play_game_nosym(policy2, policy1)
            return 1 if r == 2 else 2 if r == 1 else 0
        return self.flip_play_game_nosym(policy1, policy2)

    def flip_match(self, a, b):
        return abs((a - b) % 13) <= 1

    def flip_play_game_nosym(self, policy1, policy2):
        # pylint: disable=too-many-branches,too-many-statements,too-many-locals
        # TODO: refactor?
        cards = [i // 4 for i in range(32)]
        np.random.shuffle(cards)
        stack = sorted(cards[:2])
        visible1 = sorted(cards[2:7])
        visible2 = sorted(cards[7:12])
        cards1 = [cards[i] for i in range(12, 22)]
        cards2 = [cards[i] for i in range(22, 32)]
        nan = float("nan")
        something_moves = True
        while something_moves:
            if self.verbose:
                print("==========")
                print(visible1 + [nan] + [len(visible1) + len(cards1)])
                print(stack)
                print(visible2 + [nan] + [len(visible2) + len(cards2)])
                print("==========")
            something_moves = False

            bestvalue = self.flip_value(visible1, visible2, len(visible1) + len(cards1), len(visible2) + len(cards2), stack, policy1)
            we_play = False
            for i in range(len(visible1)):  # pylint: disable=consider-using-enumerate
                for location in range(2):
                    # print("testing ", visible1[i], " on ", stack[location])
                    if self.flip_match(visible1[i], stack[location]):
                        # print("player 1 can play ", visible1[i], " on ", stack[location])
                        candidate_visible1 = visible1[:i] + visible1[i + 1:]
                        candidate_stack = sorted([visible1[i], stack[1 - location]])
                        value = self.flip_value(candidate_visible1, visible2, len(cards1) - 1 + len(visible1),
                                                len(cards2) + len(visible2), candidate_stack, policy1)
                        if value < bestvalue:
                            # print("lgtm")
                            next_visible1 = candidate_visible1
                            bestvalue = value
                            next_stack = candidate_stack
                            we_play = True
            if we_play:
                something_moves = True
                visible1 = sorted(next_visible1 + ([cards1[0]] if cards1 else []))
                stack = sorted(next_stack)
                if cards1:
                    del cards1[0]
                if not visible1:
                    return 1
            bestvalue = self.flip_value(visible2, visible1, len(cards2) + len(visible2), len(cards1) + len(visible1), stack, policy2)
            we_play = False
            for i in range(len(visible2)):  # pylint: disable=consider-using-enumerate
                for location in range(2):
                    # print("testing ", visible2[i], " on ", stack[location])
                    if self.flip_match(visible2[i], stack[location]):
                        # print("player 2 can play ", visible2[i], " on ", stack[location])
                        candidate_visible2 = visible2[:i] + visible2[i + 1:]
                        candidate_stack = sorted([visible2[i], stack[1 - location]])
                        value = self.flip_value(candidate_visible2, visible1, len(visible2) + len(cards2) -
                                                1, len(visible1) + len(cards1), candidate_stack, policy2)
                        if value < bestvalue:
                            # print("lgtm")
                            next_visible2 = candidate_visible2
                            bestvalue = value
                            next_stack = candidate_stack
                            we_play = True
            if we_play:
                something_moves = True
                visible2 = sorted(next_visible2 + ([cards2[0]] if cards2 else []))
                stack = sorted(next_stack)
                if cards2:
                    del cards2[0]
                    if not visible2:
                        return 2
            if not something_moves and cards1 and cards2:
                stack = [cards1[0], cards2[0]]
                del cards1[0]
                del cards2[0]
                something_moves = True
        #    print "=========="
        #    print visible1 + [nan] + [len(visible1) + len(cards1)]
        #    print stack
        #    print visible2 + [nan] + [len(visible2) + len(cards2)]
        #    print "=========="
        return 1 if len(visible1) < len(visible2) else 2 if len(visible2) < len(visible1) else 0

    def flip_value(self, visible1, visible2, l1, l2, stack, policy1):
        # pylint: disable=too-many-arguments
        if policy1 is None:
            return l1
        state = [len(visible1), len(visible2), l1, l2]
        state += [stack[1] - stack[0] % 13]
        for i in range(13):
            state += [sum(1 for s in visible1 if (s - stack[0]) % 13 == i)]
            state += [sum(1 for s in visible1 if (s - stack[1]) % 13 == i)]
            state += [sum(1 for s in visible2 if (s - stack[0]) % 13 == i)]
            state += [sum(1 for s in visible2 if (s - stack[1]) % 13 == i)]
        # state has length 52+5=57
        value = 0.01 * l1
        for i in range(57):
            for j in range(57):
                value += policy1[i * 57 + j] * state[i] * state[j]
        return value

    # TODO remove if not planned to be used
    # def phantomgo_choose(self, policy, history):
    #     if policy is not None and history < len(policy):
    #         state = np.random.RandomState(hash(policy[history]))
    #         result = state.randint(board.NN)
    #         return result
    #     else:
    #         result = np.random.randint(board.NN)
    #         return result

    # def phantomgo_play_game(self, policy1, policy2, size=7):
    #     if policy1 is None and policy2 is None:
    #         return 20000
    #     if np.random.uniform(0., 1.) < .5:
    #         result = self.internal_phantomgo_play_game(policy2, policy1, size)
    #         return 1 if result == 2 else 2 if result == 1 else 0

    #     return self.internal_phantomgo_play_game(policy1, policy2, size)

    # def internal_phantomgo_play_game(self, policy1, policy2, size):
    #     # pylint: disable=too-many-locals
    #     # Empty board.
    #     if size == 7:
    #         EMPTY_BOARD = EMPTY_BOARD7
    #         Position = Position7
    #     if size == 9:
    #         EMPTY_BOARD = EMPTY_BOARD9
    #         Position = Position9
    #     if size == 19:
    #         EMPTY_BOARD = EMPTY_BOARD19
    #         Position = Position19

    #     p = Position(board=EMPTY_BOARD, ko=None)

    #     mixing = 3  # We mix 3 policies. Please note that we also apply a 8-fold random rotation/symmetry.
    #     if policy1 is not None:
    #         init = np.random.randint(mixing)
    #         policy1 = [policy1[i] for i in range(init, len(policy1), mixing)]
    #     if policy2 is not None:
    #         init = np.random.randint(mixing)
    #         policy2 = [policy2[i] for i in range(init, len(policy2), mixing)]

    #     history1 = 1  # Player 1 starts.
    #     history2 = 2

    #     random_rot = np.random.randint(8)

    #     def transformation(x):
    #         a = x // size
    #         b = x % size
    #         if random_rot == 0:
    #             a = size - 1 - a
    #             b = size - 1 - b
    #         elif random_rot == 1:
    #             b = size - 1 - b
    #         elif random_rot == 2:
    #             a = size - 1 - a
    #             b = size - 1 - b
    #         elif random_rot == 3:
    #             b = size - 1 - b
    #         elif random_rot == 4:
    #             c = b
    #             b = a
    #             a = c
    #             a = size - 1 - a
    #         elif random_rot == 5:
    #             c = b
    #             b = a
    #             a = c
    #         elif random_rot == 6:
    #             c = b
    #             b = a
    #             a = c
    #             a = size - 1 - a
    #         elif random_rot == 7:
    #             c = b
    #             b = a
    #             a = c
    #         return a * size + b

    #     # pylint: disable=broad-except
    #     for _ in range(2 * size * size - size - 1):
    #         # print("move " + str(idx))
    #         # print("=================")
    #         # print(str(p))
    #         # print("=================")
    #         for _ in range((size * size - 9) // 2):
    #             try:
    #                 move1 = transformation(self.phantomgo_choose(policy1, history1))
    #                 # print("player1 trying ", move1)
    #                 p = p.play_move(move1, board.BLACK)
    #                 history1 = 2 * history1 + 1  # legal move.
    #                 break
    #             except Exception:
    #                 # print("failed!" + str(e))
    #                 history1 = 2 * history1 + 2  # illegal move.
    #         # print("=================")
    #         # print(p)
    #         # print("=================")
    #         for _ in range((size * size - 9) // 2):
    #             try:
    #                 move2 = self.phantomgo_choose(policy2, history2)
    #                 # print("player 2 trying ", move2)
    #                 p = p.play_move(move2, board.WHITE)
    #                 history2 = 2 * history2 + 1  # legal move.
    #                 break
    #             except Exception:
    #                 # print("failed!" + str(e))
    #                 history2 = 2 * history2 + 2  # illegal move.

    #     return 1 if p.score() > 0 else 2

    def war_play_game(self, policy1, policy2, batawaf=False):
        # pylint: disable=too-many-return-statements
        self.batawaf = batawaf
        if policy1 is None and policy2 is None:
            if batawaf:
                return 10 * 18 * 6
            return 10 * 26 * 13
        cards = [i // 4 for i in range(52)] if not batawaf else [i // 6 for i in range(36)]
        shuffled_cards = list(np.random.choice(cards, size=len(cards), replace=False))
        if batawaf:
            cards1 = shuffled_cards[:18]
            cards2 = shuffled_cards[18:]
        else:
            cards1 = shuffled_cards[:26]
            cards2 = shuffled_cards[26:]
        assert len(cards1) == len(cards2)
        stack = []
        for _ in range(500):  # A game of length 5000 is a draw.
            # print cards1, " vs ", cards2

            if not (cards1 or cards2):
                return 0
            elif not cards1:
                return 2
            elif not cards2:
                return 1

            # Pick up first card.
            card1 = cards1[0]
            card2 = cards2[0]
            del cards1[0]
            del cards2[0]
            stack += [card1, card2]

            # Standard case.
            if card1 > card2:
                cards1 += self.war_decide(policy1, len(cards1), sorted(stack, reverse=True))
                stack = []
                continue
            if card2 > card1:
                cards2 += self.war_decide(policy2, len(cards2), sorted(stack, reverse=True))
                stack = []
                continue

            # Battle!
            if len(cards1) < 2 or len(cards2) < 2:
                return 1 if len(cards2) < len(cards1) else 2 if len(cards1) < len(cards2) else 0

            stack += [cards1[0], cards2[0]]
            del cards1[0]
            del cards2[0]
        return 0

    def war_decide(self, policy, num_cards, list_of_cards):
        cards = sorted(list_of_cards, reverse=True)
        if policy is None:
            return cards
        assert len(cards) % 2 == 0
        a = min(num_cards, 9)  # at most 9
        b = len(cards) // 2  # at most 26
        c = cards[0]  # at most 13
        # print(a, b, c, a*26*13+b*13+c, len(policy))
        if self.batawaf:
            seed = policy[a * 18 * 6 + b * 6 + c]  # type: ignore
        else:
            seed = policy[a * 26 * 13 + b * 13 + c]  # type: ignore
        if seed == 0.:
            return cards
        state = np.random.RandomState(hash(seed) % (2**32))
        state.shuffle(cards)
        return [c for c in cards]


# Real life is more complicated! This is a very simple model.
class Game(ExperimentFunction):
    """
    Parameters
    ----------
    nint intaum_stocks: number of stocks to be managed
    depth: number of layers in the neural networks
    width: number of neurons per hidden layer
    """

    def __init__(self, game: str = "war") -> None:
        self.game = game
        self.game_object = _Game()
        dimension = self.game_object.play_game(self.game) * 2  # times 2 because we consider both players separately.
<<<<<<< HEAD
        super().__init__(self._simulate_game, p.Array(shape=(dimension,)))
        self.instrumentation.descriptors.deterministic_function = False
        self.instrumentation.descriptors.metrizable = game not in ["war", "batawaf"]
=======
        super().__init__(self._simulate_game, inst.var.Array(dimension))
        self.register_initialization(game=game)
        self.parametrization.probably_noisy = True
        self.parametrization.is_nonmetrizable = game in ["war", "batawaf"]
>>>>>>> b69b2bb8
        self._descriptors.update(game=game)

    def _simulate_game(self, x: np.ndarray) -> float:
        # FIXME: an adaptive opponent, e.g. bandit, would be better.
        # We play a game as player 1.
        p1 = x[:(self.dimension // 2)]
        p2 = np.random.normal(size=self.dimension // 2)
        r = self.game_object.play_game(self.game, p1, p2)
        result = 0. if r == 1 else 0.5 if r == 0 else 1.
        # We play a game as player 2.
        p1 = np.random.normal(size=self.dimension // 2)
        p2 = x[(self.dimension // 2):]
        r = self.game_object.play_game(self.game, p1, p2)
        return (result + (0. if r == 2 else 0.5 if r == 0 else 1.)) / 2<|MERGE_RESOLUTION|>--- conflicted
+++ resolved
@@ -9,11 +9,7 @@
 import functools
 import numpy as np
 from nevergrad.functions import ExperimentFunction
-from nevergrad import instrumentation as inst
-<<<<<<< HEAD
 from nevergrad.parametrization import parameter as p
-=======
->>>>>>> b69b2bb8
 
 
 class _Game:
@@ -398,16 +394,10 @@
         self.game = game
         self.game_object = _Game()
         dimension = self.game_object.play_game(self.game) * 2  # times 2 because we consider both players separately.
-<<<<<<< HEAD
         super().__init__(self._simulate_game, p.Array(shape=(dimension,)))
+        self.register_initialization(game=game)
         self.instrumentation.descriptors.deterministic_function = False
         self.instrumentation.descriptors.metrizable = game not in ["war", "batawaf"]
-=======
-        super().__init__(self._simulate_game, inst.var.Array(dimension))
-        self.register_initialization(game=game)
-        self.parametrization.probably_noisy = True
-        self.parametrization.is_nonmetrizable = game in ["war", "batawaf"]
->>>>>>> b69b2bb8
         self._descriptors.update(game=game)
 
     def _simulate_game(self, x: np.ndarray) -> float:
