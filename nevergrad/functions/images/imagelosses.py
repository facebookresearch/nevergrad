--- conflicted
+++ resolved
@@ -1,14 +1,11 @@
-<<<<<<< HEAD
-import cv2  # type: ignore
-import imquality.brisque as brisque  # type: ignore
-import lpips  # type: ignore
-=======
 # Copyright (c) Facebook, Inc. and its affiliates. All Rights Reserved.
 #
 # This source code is licensed under the MIT license found in the
 # LICENSE file in the root directory of this source tree.
 
->>>>>>> cdee1f8d
+import cv2  # type: ignore
+import imquality.brisque as brisque  # type: ignore
+import lpips  # type: ignore
 import os
 import torch
 import typing as tp
