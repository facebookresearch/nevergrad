--- conflicted
+++ resolved
@@ -20,11 +20,7 @@
 
 
 class Pcse(ArrayExperimentFunction):
-<<<<<<< HEAD
-    def __init__(self) -> None:
-=======
     def __init__(self, symmetry: int = 0) -> None:
->>>>>>> 750f908a
         try:
             # raise Exception("We do not import EUPL code by default.")
             import pcse  # pylint: disable=unused-import
