--- conflicted
+++ resolved
@@ -59,14 +59,6 @@
     value = func(x)
     np.testing.assert_almost_equal(value, 178.2, decimal=2)
 
-<<<<<<< HEAD
-
-@pytest.mark.parametrize("name", GYM_ENV_NAMES)  # type: ignore
-def test_run_multigym(name: str) -> None:
-    if os.name == "nt" or np.random.randint(8) or "CubeCrash" in name:
-        raise SkipTest("Skipping Windows and running only 1 out of 8")
-=======
->>>>>>> c0483768
     i = GYM_ENV_NAMES.index(name)
     control = multigym.CONTROLLERS[i % len(multigym.CONTROLLERS)]
     print(f"Working with {control} on {name}.")
