# Copyright (c) Meta Platforms, Inc. and affiliates.
#
# This source code is licensed under the MIT license found in the
# LICENSE file in the root directory of this source tree.

import gym
import os
from unittest import SkipTest
import numpy as np
import pytest
from . import multigym


GYM_ENV_NAMES = multigym.GymMulti.get_env_names()


def test_multigym() -> None:
    for env_name in multigym.GymMulti.ng_gym:
        assert env_name in GYM_ENV_NAMES, f"{env_name} unknown!"
        assert env_name not in multigym.NO_LENGTH, f"{env_name} in no length and in ng_gym!"
    for env_name in multigym.GUARANTEED_GYM_ENV_NAMES:
        if any(x in env_name for x in ["MemorizeDigit"]):
            continue
        assert env_name in GYM_ENV_NAMES, f"{env_name} should be guaranteed!"
    assert len(GYM_ENV_NAMES) >= 10 or os.name == "nt"


def test_cartpole() -> None:
    func = multigym.GymMulti(name="CartPole-v0", control="neural", neural_factor=1, randomized=True)
    results = [func(np.zeros(func.dimension)) for _ in range(40)]
    assert min(results) != max(results), "CartPole should not be deterministic."
    candidate = func.parametrization.sample()
    results = [func.evaluation_function(candidate) for _ in range(40)]
    assert min(results) != max(results), "CartPole should not be deterministic."


def test_sparse_cartpole() -> None:
    func = multigym.GymMulti(
        name="CartPole-v0", control="neural", neural_factor=1, randomized=True, sparse_limit=2
    )
    results = []
    for _ in range(40):
        param = func.parametrization.sample()
        results.append(func(*param.args, **param.kwargs))
    assert min(results) != max(results), "CartPole should not be deterministic."
    candidate = func.parametrization.sample()
    results = [func.evaluation_function(candidate) for _ in range(40)]
    assert min(results) != max(results), "CartPole should not be deterministic."

<<<<<<< HEAD

def test_default_run_multigym() -> None:
    if os.name == "nt":
    #if os.name == "nt" or np.random.randint(8) or "CubeCrash" in name:
=======
@pytest.mark.parametrize("name", ["LunarLander-v2"])  # type: ignore
def test_run_multigym(name: str) -> None:
    if os.name == "nt" or np.random.randint(8) or "CubeCrash" in name:
>>>>>>> e3f6891f
        raise SkipTest("Skipping Windows and running only 1 out of 8")
    if "ANM" in name:
        raise SkipTest("We skip ANM6Easy and related problems.")

    func = multigym.GymMulti(randomized=False, neural_factor=None)
    x = np.zeros(func.dimension)
    value = func(x)
    np.testing.assert_almost_equal(value, 178.2, decimal=2)


@pytest.mark.parametrize("name", GYM_ENV_NAMES)  # type: ignore
def test_run_multigym(name: str) -> None:
    if os.name == "nt" or np.random.randint(8) or "CubeCrash" in name:
        raise SkipTest("Skipping Windows and running only 1 out of 8")
    i = GYM_ENV_NAMES.index(name)
    control = multigym.CONTROLLERS[i % len(multigym.CONTROLLERS)]
    print(f"Working with {control} on {name}.")
    func = multigym.GymMulti(
        name,
        control,
        neural_factor=(None if (control == "linear" or "conformant" in control) else 1),
        randomized=bool(np.random.randint(2)),
    )
    y = func.parametrization.sample()
    func(y.value)
    if "stac" in control and "Acrobat" in name:  # Let's check if the memory works.
        np.testing.assert_almost_equal(func(y.value), 500, decimal=2)
    if "stac" in control and "Pendulum-v0" in name:  # Let's check if the memory works.
        np.testing.assert_almost_equal(func(y.value), 1720.39, decimal=2)


gym.envs.register(
    id="TupleActionSpace-v0", entry_point="nevergrad.functions.gym:TupleActionSpace", max_episode_steps=168
)


# def test_tuple_action_space_random() -> None:
#    func = multigym.GymMulti(name="TupleActionSpace-v0", control="conformant", neural_factor=None)
#    val = ng.optimizers.DiscreteOnePlusOne(func.parametrization, budget=100).minimize(func).value
#    reward = min(func(func.parametrization.sample().value) for _ in range(3))
#    assert reward > -80000  # type: ignore
#    assert reward < 0  # type: ignore
#    assert func(val) < reward  # type: ignore


def test_tuple_action_space_neural() -> None:
    func = multigym.GymMulti(name="TupleActionSpace-v0", control="neural", neural_factor=1)
    results_neural = [func(np.random.normal(size=func.dimension)) for _ in range(10)]
    assert min(results_neural) != max(results_neural)
    assert all(int(r) == r for r in results_neural)  # type: ignore<|MERGE_RESOLUTION|>--- conflicted
+++ resolved
@@ -47,16 +47,9 @@
     results = [func.evaluation_function(candidate) for _ in range(40)]
     assert min(results) != max(results), "CartPole should not be deterministic."
 
-<<<<<<< HEAD
-
-def test_default_run_multigym() -> None:
-    if os.name == "nt":
-    #if os.name == "nt" or np.random.randint(8) or "CubeCrash" in name:
-=======
 @pytest.mark.parametrize("name", ["LunarLander-v2"])  # type: ignore
 def test_run_multigym(name: str) -> None:
     if os.name == "nt" or np.random.randint(8) or "CubeCrash" in name:
->>>>>>> e3f6891f
         raise SkipTest("Skipping Windows and running only 1 out of 8")
     if "ANM" in name:
         raise SkipTest("We skip ANM6Easy and related problems.")
