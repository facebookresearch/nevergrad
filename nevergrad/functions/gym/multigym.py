# Copyright (c) Facebook, Inc. and its affiliates. All Rights Reserved.
#
# This source code is licensed under the MIT license found in the
# LICENSE file in the root directory of this source tree.

import os
import copy
import typing as tp
import numpy as np
import gym

import nevergrad as ng

from nevergrad.parametrization import parameter
from ..base import ExperimentFunction

# pylint: disable=unused-import,import-outside-toplevel


GUARANTEED_GYM_ENV_NAMES = [
    # "ReversedAddition-v0",
    # "ReversedAddition3-v0",
    # "DuplicatedInput-v0",
    # "Reverse-v0",
    "CartPole-v0",
    "CartPole-v1",
    "MountainCar-v0",
    "Acrobot-v1",
<<<<<<< HEAD
    "Blackjack-v1",  # v0 is not available anymore
=======
    # "Blackjack-v0",
>>>>>>> b67cddad
    # "FrozenLake-v0",   # deprecated
    # "FrozenLake8x8-v0",
    "CliffWalking-v0",
    # "NChain-v0",
    # "Roulette-v0",
    "Taxi-v3",
    # "CubeCrash-v0",
    # "CubeCrashSparse-v0",
    # "CubeCrashScreenBecomesBlack-v0",
    "MemorizeDigits-v0",
]


# We do not use "conformant" which is not consistent with the rest.
CONTROLLERS = [
    "linear",  # Simple linear controller.
    "neural",  # Simple neural controller.
    "deep_neural",  # Deeper neural controller.
    "semideep_neural",  # Deep, but not very deep.
    "structured_neural",  # Structured optimization of a neural net.
    "memory_neural",  # Uses a memory (i.e. recurrent net).
    "deep_memory_neural",
    "stackingmemory_neural",  # Uses a memory and stacks a heuristic and the memory as inputs.
    "deep_stackingmemory_neural",
    "semideep_stackingmemory_neural",
    "extrapolatestackingmemory_neural",  # Same as stackingmemory_neural + suffix-based extrapolation.
    "deep_extrapolatestackingmemory_neural",
    "semideep_extrapolatestackingmemory_neural",
    "semideep_memory_neural",
    "multi_neural",  # One neural net per time step.
    "noisy_neural",  # Do not start at 0 but at a random point.
    "scrambled_neural",  # Why not perturbating the order of variables ?
    "noisy_scrambled_neural",
    "stochastic_conformant",  # Conformant planning, but still not deterministic.
]


NO_LENGTH = ["ANM", "Blackjack", "CliffWalking", "Cube", "Memorize", "ompiler", "llvm"]


# Environment used for CompilerGym: this class proposes a small ActionSpace.
class SmallActionSpaceLlvmEnv(gym.ActionWrapper):
    """A wrapper for the LLVM compiler environment that exposes a tiny subset of
    the full discrete action space (the subset was hand pruned to contain a mix
    of "good" and "bad" actions).
    """

    action_space_subset = [
        "-adce",
        "-break-crit-edges",
        "-constmerge",
        "-correlated-propagation",
        "-deadargelim",
        "-dse",
        "-early-cse-memssa",
        "-functionattrs",
        "-functionattrs",
        "-globaldce",
        "-globalopt",
        "-gvn",
        "-indvars",
        "-inline",
        "-instcombine",
        "-ipsccp",
        "-jump-threading",
        "-lcssa",
        "-licm",
        "-loop-deletion",
        "-loop-idiom",
        "-loop-reduce",
        "-loop-rotate",
        "-loop-simplify",
        "-loop-unroll",
        "-loop-unswitch",
        "-lower-expect",
        "-loweratomic",
        "-lowerinvoke",
        "-lowerswitch",
        "-mem2reg",
        "-memcpyopt",
        "-partial-inliner",
        "-prune-eh",
        "-reassociate",
        "-sccp",
        "-simplifycfg",
        "-sink",
        "-sroa",
        "-strip",
        "-strip-nondebug",
        "-tailcallelim",
    ]

    def __init__(self, env) -> None:
        """Creating a counterpart of a compiler gym environement with a reduced action space."""
        super().__init__(env=env)
        # Array for translating from this tiny action space to the action space of
        # the wrapped environment.
        self.true_action_indices = [self.action_space[f] for f in self.action_space_subset]

    def action(self, action: tp.Union[int, tp.List[int]]):
        if isinstance(action, int):
            return self.true_action_indices[action]
        else:
            return [self.true_action_indices[a] for a in action]


class AutophaseNormalizedFeatures(gym.ObservationWrapper):
    """A wrapper for LLVM environments that use the Autophase observation space
    to normalize and clip features to the range [0, 1].
    """

    # The index of the "TotalInsts" feature of autophase.
    TotalInsts_index = 51

    def __init__(self, env: tp.Any):
        """Creating a counterpart of a compiler gym environement with an extended observation space."""
        super().__init__(env=env)
        assert env.observation_space_spec.id == "Autophase", "Requires autophase features"
        # Adjust the bounds to reflect the normalized values.
        self.observation_space = gym.spaces.Box(
            low=np.full(self.observation_space.shape[0], 0, dtype=np.float32),  # type: ignore
            high=np.full(self.observation_space.shape[0], 1, dtype=np.float32),  # type: ignore
            dtype=np.float32,
        )

    def observation(self, observation):
        if observation[self.TotalInsts_index] <= 0:
            return np.zeros(observation.shape)
        return np.clip(observation / observation[self.TotalInsts_index], 0, 1)


class ConcatActionsHistogram(gym.ObservationWrapper):
    """A wrapper that concatenates a histogram of previous actions to each
    observation.
    The actions histogram is concatenated to the end of the existing 1-D box
    observation, expanding the space.
    The actions histogram has bounds [0,inf]. If you specify a fixed episode
    length `norm_to_episode_len`, each histogram update will be scaled by
    1/norm_to_episode_len, so that `sum(observation) == 1` after episode_len
    steps.
    """

    def __init__(self, env: tp.Any, norm_to_episode_len: int = 0) -> None:
        """Creating a counterpart of a compiler gym environement with an extended observation space."""
        super().__init__(env=env)
        self.observation_space: gym.spaces.Box  # enforce type (actually, that makes it an "Any")
        if not isinstance(self.observation_space, gym.spaces.Box):
            raise AssertionError("Can only contatenate actions histogram to box shape")
        if not isinstance(self.action_space, gym.spaces.Discrete):
            raise AssertionError("Can only construct histograms from discrete spaces")
        assert len(self.observation_space.shape) == 1, "Requires 1-D observation space"
        self.increment = 1 / norm_to_episode_len if norm_to_episode_len else 1

        # Reshape the observation space.
        self.observation_space = gym.spaces.Box(
            low=np.concatenate(
                (
                    self.observation_space.low,
                    np.full(self.action_space.n, 0, dtype=np.float32),
                )
            ),
            high=np.concatenate(
                (
                    self.observation_space.high,
                    np.full(
                        self.action_space.n,
                        1 if norm_to_episode_len else float("inf"),
                        dtype=np.float32,
                    ),
                )
            ),
            dtype=np.float32,
        )
        self.histogram = np.zeros((self.action_space.n,))

    def reset(self, *args, **kwargs):
        self.histogram = np.zeros((self.action_space.n,))
        return super().reset(*args, **kwargs)

    def step(self, action: tp.Union[int, tp.List[int]]):
        if not isinstance(action, tp.Iterable):
            action = [action]
        for a in action:
            self.histogram[a] += self.increment
        return super().step(action)

    def observation(self, observation):
        return np.concatenate((observation, self.histogram))


# Class for direct optimization of CompilerGym problems.
# We have two variants: a limited (small action space) and a full version.
class CompilerGym(ExperimentFunction):
    @staticmethod
    def import_package() -> None:
        # CompilerGym sends http requests that CircleCI does not like.
        if os.environ.get("CIRCLECI", False):
            raise ng.errors.UnsupportedExperiment("No HTTP request in CircleCI")
        try:
            import compiler_gym  # noqa
        except ImportError as e:
            raise ng.errors.UnsupportedExperiment(
                "Please install compiler_gym for CompilerGym experiments"
            ) from e

    def __init__(self, compiler_gym_pb_index: int, limited_compiler_gym: tp.Optional[bool] = None):
        """Creating a compiler gym environement.

        Parameters:
            compiler_gym_pb_index: integer
                which pb we are working on.
            limited_compiler_gym: bool
                whether we use a limited action space.
        """
        self.import_package()
        env = gym.make("llvm-ic-v0", observation_space="Autophase", reward_space="IrInstructionCountOz")
        action_space_size = (
            len(SmallActionSpaceLlvmEnv.action_space_subset) if limited_compiler_gym else env.action_space.n
        )
        self.num_episode_steps = 45 if limited_compiler_gym else 50
        parametrization = (
            ng.p.Array(shape=(self.num_episode_steps,))
            .set_bounds(0, action_space_size - 1)
            .set_integer_casting()
        ).set_name("direct" + str(compiler_gym_pb_index))
        self.uris = list(env.datasets["benchmark://cbench-v1"].benchmark_uris())
        self.compilergym_index = compiler_gym_pb_index
        env.reset(benchmark=self.uris[self.compilergym_index])
        self.limited_compiler_gym = limited_compiler_gym
        super().__init__(self.eval_actions_as_list, parametrization=parametrization)

    def make_env(self) -> gym.Env:
        """Convenience function to create the environment that we'll use."""
        # User the time-limited wrapper to fix the length of episodes.
        if self.limited_compiler_gym:
            env = gym.wrappers.TimeLimit(
                env=SmallActionSpaceLlvmEnv(env=gym.make("llvm-v0", reward_space="IrInstructionCountOz")),
                max_episode_steps=self.num_episode_steps,
            )
            env.unwrapped.benchmark = "cBench-v1/qsort"
            env.action_space.n = len(SmallActionSpaceLlvmEnv.action_space_subset)
        else:
            env = gym.make("llvm-ic-v0", reward_space="IrInstructionCountOz")
            assert env.action_space.n > len(SmallActionSpaceLlvmEnv.action_space_subset)
        return env

    # @lru_cache(maxsize=1024)  # function is deterministic so we can cache results
    def eval_actions(self, actions: tp.Tuple[int, ...]) -> float:
        """Create an environment, run the sequence of actions in order, and return the
        negative cumulative reward. Intermediate observations/rewards are discarded.

        This is the function that we want to minimize.
        """
        with self.make_env() as env:
            env.reset(benchmark=self.uris[self.compilergym_index])
            _, _, _, _ = env.step(actions)
        return -env.episode_reward

    def eval_actions_as_list(self, actions: tp.List[int]):
        """Wrapper around eval_actions() that records the return value for later analysis."""
        reward = self.eval_actions(tuple(actions[i] for i in range(len(actions))))
        return reward


class GymMulti(ExperimentFunction):
    """Class for converting a gym environment, a controller style, and others into a black-box optimization benchmark."""

    @staticmethod
    def get_env_names() -> tp.List[str]:
        import gym_anm  # noqa
        import gym_algorithmic  # noqa
        import gym_toytext  # noqa

        gym_env_names = []
        # need a copy because dict is changing for unknown reason:
        registered_envs = list(gym.envs.registry.all())
        for e in registered_envs:
            name = str(e.id)
            if any(x in name for x in ("Kelly", "llvm")):
                continue
            try:
                env = gym.make(e.id)
                env.reset()
                env.step(env.action_space.sample())
                a1, a2, a3 = (np.asarray(env.action_space.sample()) for _ in range(3))
                a1 = a1 + a2 + a3
                if hasattr(a1, "size"):
                    try:
                        assert a1.size < 15000  # type: ignore
                    except Exception:  # pylint: disable=broad-except
                        assert a1.size() < 15000  # type: ignore
                gym_env_names.append(e.id)
            except Exception as exc:  # pylint: disable=broad-except
                print(f"{e.id} not included in full list because of {exc}.")
                if name in GUARANTEED_GYM_ENV_NAMES:
                    print(f"{name} should have been guaranteed")
                    raise exc
        return gym_env_names

    controllers = CONTROLLERS

    ng_gym = [
        # "Reverse-v0",
        "CartPole-v0",
        "CartPole-v1",
        "Acrobot-v1",
        # "FrozenLake-v0",  # deprecated
        # "FrozenLake8x8-v0",
        # "NChain-v0",
        # "Roulette-v0",
    ]

    def wrap_env(self, input_env):
        if self.limited_compiler_gym:
            env = gym.wrappers.TimeLimit(
                env=SmallActionSpaceLlvmEnv(input_env),
                max_episode_steps=self.num_episode_steps,
            )
            env.unwrapped.benchmark = input_env.benchmark
            env.action_space.n = len(SmallActionSpaceLlvmEnv.action_space_subset)
        else:
            env = gym.wrappers.TimeLimit(
                env=input_env,
                max_episode_steps=self.num_episode_steps,
            )
        return env

    def observation_wrap(self, env):
        env2 = AutophaseNormalizedFeatures(env)
        env3 = ConcatActionsHistogram(env2)
        return env3

    def __init__(
        self,
        name: str = "gym_anm:ANM6Easy-v0",
        control: str = "conformant",
        neural_factor: tp.Optional[int] = 1,
        randomized: bool = True,
        compiler_gym_pb_index: tp.Optional[int] = None,
        limited_compiler_gym: tp.Optional[bool] = None,
        optimization_scale: int = 0,
        greedy_bias: bool = False,
    ) -> None:
        import gym_anm  # noqa

        # limited_compiler_gym: bool or None.
        #        whether we work with the limited version
        self.limited_compiler_gym = limited_compiler_gym
        self.optimization_scale = optimization_scale
        self.num_training_codes = 100 if limited_compiler_gym else 5000
        self.uses_compiler_gym = "compiler" in name
        self.stochastic_problem = "stoc" in name
        self.greedy_bias = greedy_bias
        if "conformant" in control or control == "linear":
            assert neural_factor is None
        if os.name == "nt":
            raise ng.errors.UnsupportedExperiment("Windows is not supported")
        if self.uses_compiler_gym:  # Long special case for Compiler Gym.
            CompilerGym.import_package()
            assert limited_compiler_gym is not None
            self.num_episode_steps = 45 if limited_compiler_gym else 50
            import compiler_gym

            env = gym.make("llvm-v0", observation_space="Autophase", reward_space="IrInstructionCountOz")
            env = self.observation_wrap(self.wrap_env(env))
            self.uris = list(env.datasets["benchmark://cbench-v1"].benchmark_uris())
            # For training, in the "stochastic" case, we use Csmith.
            from itertools import islice

            self.csmith = list(
                islice(env.datasets["generator://csmith-v0"].benchmark_uris(), self.num_training_codes)
            )

            if self.stochastic_problem:
                assert (
                    compiler_gym_pb_index is None
                ), "compiler_gym_pb_index should not be defined in the stochastic case."
                self.compilergym_index = None
                # In training, we randomly draw in csmith (but we are allowed to use 100x more budget :-) ).
                o = env.reset(benchmark=np.random.choice(self.csmith))
            else:
                assert compiler_gym_pb_index is not None
                self.compilergym_index = compiler_gym_pb_index
                o = env.reset(benchmark=self.uris[self.compilergym_index])
            # env.require_dataset("cBench-v1")
            # env.unwrapped.benchmark = "benchmark://cBench-v1/qsort"
        else:  # Here we are not in CompilerGym anymore.
            assert limited_compiler_gym is None
            assert (
                compiler_gym_pb_index is None
            ), "compiler_gym_pb_index should not be defined if not CompilerGym."
            env = gym.make(name if "LANM" not in name else "gym_anm:ANM6Easy-v0")
            o = env.reset()
        self.env = env

        # Build various attributes.
        self.name = (
            (name if not self.uses_compiler_gym else name + str(env))
            + "__"
            + control
            + "__"
            + str(neural_factor)
        )
        if randomized:
            self.name += "_unseeded"
        self.randomized = randomized
        try:
            self.num_time_steps = env._max_episode_steps  # I know! This is a private variable.
        except AttributeError:  # Not all environements have a max number of episodes!
            assert any(x in name for x in NO_LENGTH), name
            if (
                self.uses_compiler_gym and not self.limited_compiler_gym
            ):  # The unlimited Gym uses 50 time steps.
                self.num_time_steps = 50
            elif self.uses_compiler_gym and self.limited_compiler_gym:  # Other Compiler Gym: 45 time steps.
                self.num_time_steps = 45
            elif "LANM" not in name:  # Most cases: let's say 100 time steps.
                self.num_time_steps = 100
            else:  # LANM is a special case with 3000 time steps.
                self.num_time_steps = 3000
        self.gamma = 0.995 if "LANM" in name else 1.0
        self.neural_factor = neural_factor

        # Infer the action space.
        if isinstance(env.action_space, gym.spaces.Discrete):
            output_dim = env.action_space.n
            output_shape = (output_dim,)
            discrete = True
            assert output_dim is not None, env.action_space.n
        else:  # Continuous action space
            output_shape = env.action_space.shape
            if output_shape is None:
                output_shape = tuple(np.asarray(env.action_space.sample()).shape)
            # When the shape is not available we might do:
            # output_shape = tuple(np.asarray(env.action_space.sample()).shape)
            discrete = False
            output_dim = np.prod(output_shape)
        self.discrete = discrete

        # Infer the observation space.
        assert (
            env.observation_space is not None or self.uses_compiler_gym or "llvm" in name
        ), "An observation space should be defined."
        if self.uses_compiler_gym:
            input_dim = 98 if self.limited_compiler_gym else 179
            self.discrete_input = False
        elif env.observation_space is not None and env.observation_space.dtype == int:
            # Direct inference for corner cases:
            # if "int" in str(type(o)):
            input_dim = env.observation_space.n
            assert input_dim is not None, env.observation_space.n
            self.discrete_input = True
        else:
            input_dim = np.prod(env.observation_space.shape) if env.observation_space is not None else 0
            if input_dim is None:
                input_dim = np.prod(np.asarray(o).shape)
            self.discrete_input = False

        # Infer the action type.
        a = env.action_space.sample()
        self.action_type = type(a)
        self.subaction_type = None
        if hasattr(a, "__iter__"):
            self.subaction_type = type(a[0])

        # Prepare the policy shape.
        if neural_factor is None:
            assert (
                control == "linear" or "conformant" in control
            ), f"{control} has neural_factor {neural_factor}"
            neural_factor = 1
        self.output_shape = output_shape
        self.num_stacking = 1
        self.memory_len = neural_factor * input_dim if "memory" in control else 0
        self.extended_input_len = (input_dim + output_dim) * self.num_stacking if "stacking" in control else 0
        input_dim = input_dim + self.memory_len + self.extended_input_len
        self.extended_input = np.zeros(self.extended_input_len)
        output_dim = output_dim + self.memory_len
        self.input_dim = input_dim
        self.output_dim = output_dim
        self.num_neurons = 1 + ((neural_factor * (input_dim - self.extended_input_len)) // 7)
        self.num_neurons = neural_factor * (input_dim - self.extended_input_len)
        self.num_internal_layers = 1 if "semi" in control else 3
        internal = self.num_internal_layers * (self.num_neurons ** 2) if "deep" in control else 0
        unstructured_neural_size = (
            output_dim * self.num_neurons + self.num_neurons * (input_dim + 1) + internal,
        )
        neural_size = unstructured_neural_size
        if self.greedy_bias:
            neural_size = (unstructured_neural_size[0] + 1,)
            assert "multi" not in control
            assert "structured" not in control
        assert control in CONTROLLERS or control == "conformant", f"{control} not known as a form of control"
        self.control = control
        if "neural" in control:
            self.first_size = self.num_neurons * (self.input_dim + 1)
            self.second_size = self.num_neurons * self.output_dim
            self.first_layer_shape = (self.input_dim + 1, self.num_neurons)
            self.second_layer_shape = (self.num_neurons, self.output_dim)
        shape_dict = {
            "conformant": (self.num_time_steps,) + output_shape,
            "stochastic_conformant": (self.num_time_steps,) + output_shape,
            "linear": (input_dim + 1, output_dim),
            "memory_neural": neural_size,
            "neural": neural_size,
            "deep_neural": neural_size,
            "semideep_neural": neural_size,
            "deep_memory_neural": neural_size,
            "semideep_memory_neural": neural_size,
            "deep_stackingmemory_neural": neural_size,
            "stackingmemory_neural": neural_size,
            "semideep_stackingmemory_neural": neural_size,
            "deep_extrapolatestackingmemory_neural": neural_size,
            "extrapolatestackingmemory_neural": neural_size,
            "semideep_extrapolatestackingmemory_neural": neural_size,
            "structured_neural": neural_size,
            "multi_neural": (min(self.num_time_steps, 50),) + unstructured_neural_size,
            "noisy_neural": neural_size,
            "noisy_scrambled_neural": neural_size,
            "scrambled_neural": neural_size,
        }
        shape = shape_dict[control]
        assert all(
            c in shape_dict for c in self.controllers
        ), f"{self.controllers} subset of {shape_dict.keys()}"
        shape = tuple(map(int, shape))
        self.policy_shape = shape if "structured" not in control else None

        # Create the parametrization.
        parametrization = parameter.Array(shape=shape).set_name("ng_default")
        if "structured" in control and "neural" in control and "multi" not in control:
            parametrization = parameter.Instrumentation(  # type: ignore
                parameter.Array(shape=tuple(map(int, self.first_layer_shape))),
                parameter.Array(shape=tuple(map(int, self.second_layer_shape))),
            ).set_name("ng_struct")
        elif "conformant" in control:
            try:
                if env.action_space.low is not None and env.action_space.high is not None:
                    low = np.repeat(np.expand_dims(env.action_space.low, 0), self.num_time_steps, axis=0)
                    high = np.repeat(np.expand_dims(env.action_space.high, 0), self.num_time_steps, axis=0)
                    init = 0.5 * (low + high)
                    parametrization = parameter.Array(init=init)
                    parametrization.set_bounds(low, high)
            except AttributeError:  # Not all env.action_space have a low and a high.
                pass
            if self.subaction_type == int:
                parametrization.set_integer_casting()
            parametrization.set_name("conformant")

        # Now initializing.
        super().__init__(self.gym_multi_function, parametrization=parametrization)
        self.greedy_coefficient = 0.0
        self.parametrization.function.deterministic = not self.uses_compiler_gym
        self.archive: tp.List[tp.Any] = []
        self.mean_loss = 0.0
        self.num_losses = 0

    def evaluation_function(self, *recommendations) -> float:
        """Averages multiple evaluations if necessary."""
        x = recommendations[0].value
        if not self.randomized:
            assert not self.uses_compiler_gym
            return self.gym_multi_function(x, limited_fidelity=False)
        if not self.uses_compiler_gym:
            # Pb_index >= 0 refers to the test set.
            return (
                np.sum(
                    [
                        self.gym_multi_function(x, limited_fidelity=False)
                        for compiler_gym_pb_index in range(23)
                    ]
                )
                / 23.0  # This is not compiler_gym but we keep this 23 constant.
            )
        assert self.uses_compiler_gym
        rewards = [
            np.log(
                max(
                    1e-5,
                    -self.gym_multi_function(
                        x, limited_fidelity=False, compiler_gym_pb_index=compiler_gym_pb_index
                    ),
                )
            )
            for compiler_gym_pb_index in range(23)
        ]
        return -np.exp(sum(rewards) / len(rewards))

    def forked_env(self):
        assert "compiler" in self.name
        env = self.env
        forked = env.unwrapped.fork()
        forked = self.wrap_env(forked)
        # pylint: disable=W0201
        assert hasattr(
            env, "_elapsed_steps"
        ), f"{[hasattr(e, '_elapsed_steps') for e in [env, env.unwrapped, env.unwrapped.unwrapped, env.unwrapped.unwrapped.unwrapped]]}"
        if env._elapsed_steps is not None:
            forked._elapsed_steps = env._elapsed_steps
        forked = self.observation_wrap(forked)
        if hasattr(env, "histogram"):
            forked.histogram = env.histogram.copy()
        return forked

    def discretize(self, a):
        """Transforms a logit into an int obtained through softmax."""
        if self.greedy_bias:
            a = np.asarray(a, dtype=np.float32)
            for i, action in enumerate(range(len(a))):
                if "compiler" in self.name:
                    tmp_env = self.forked_env()
                else:
                    tmp_env = copy.deepcopy(self.env)
                _, r, _, _ = tmp_env.step(action)
                a[i] += self.greedy_coefficient * r
        probabilities = np.exp(a - max(a))
        probabilities = probabilities / sum(probabilities)
        assert sum(probabilities) <= 1.0 + 1e-7, f"{probabilities} with greediness {self.greedy_coefficient}."
        return int(list(np.random.multinomial(1, probabilities)).index(1))

    def neural(self, x: np.ndarray, o: np.ndarray):
        """Applies a neural net parametrized by x to an observation o. Returns an action or logits of actions."""
        if self.greedy_bias:
            assert "multi" not in self.control
            assert "structured" not in self.control
            self.greedy_coefficient = x[-1:]  # We have decided that we can not have two runs in parallel.
            x = x[:-1]
        o = o.ravel()
        if "structured" not in self.name and self.optimization_scale != 0:
            x = np.asarray((2 ** self.optimization_scale) * x, dtype=np.float32)
        if self.control == "linear":
            # The linear case is simplle.
            output = np.matmul(o, x[1:, :])
            output += x[0]
            return output.reshape(self.output_shape), np.zeros(0)
        if "structured" not in self.control:
            # If not structured then we split into two matrices.
            first_matrix = x[: self.first_size].reshape(self.first_layer_shape) / np.sqrt(len(o))
            second_matrix = x[self.first_size : (self.first_size + self.second_size)].reshape(
                self.second_layer_shape
            ) / np.sqrt(self.num_neurons)
        else:
            # In the structured case we should have two entries with the right shapes.
            assert len(x) == 2
            first_matrix = np.asarray(x[0][0])
            second_matrix = np.asarray(x[0][1])
            assert (
                first_matrix.shape == self.first_layer_shape
            ), f"{first_matrix} does not match {self.first_layer_shape}"
            assert (
                second_matrix.shape == self.second_layer_shape
            ), f"{second_matrix} does not match {self.second_layer_shape}"
        assert len(o) == len(first_matrix[1:]), f"{o.shape} coming in matrix of shape {first_matrix.shape}"
        output = np.matmul(o, first_matrix[1:])
        if "deep" in self.control:
            # The deep case must be split into several layers.
            current_index = self.first_size + self.second_size
            internal_layer_size = self.num_neurons ** 2
            s = (self.num_neurons, self.num_neurons)
            for _ in range(self.num_internal_layers):
                output = np.tanh(output)
                output = np.matmul(
                    output, x[current_index : current_index + internal_layer_size].reshape(s)
                ) / np.sqrt(self.num_neurons)
                current_index += internal_layer_size
            assert current_index == len(x)
        output = np.matmul(np.tanh(output + first_matrix[0]), second_matrix)
        return output[self.memory_len :].reshape(self.output_shape), output[: self.memory_len]

    def gym_multi_function(
        self, x: np.ndarray, limited_fidelity: bool = False, compiler_gym_pb_index: tp.Optional[int] = None
    ) -> float:
        """Do a simulation with parametrization x and return the result.

        Parameters:
            limited_fidelity: bool
                whether we use a limited version for the beginning of the training.
            compiler_gym_pb_index: int or None.
                index of the compiler_gym pb: set only for testing
        """
        # Deterministic conformant: do  the average of 7 simullations always with the same seed.
        # Otherwise: apply a random seed and do a single simulation.
        train_set = compiler_gym_pb_index is None
        if train_set and "stochasticcompilergym" in self.name:
            log_rewards = [
                np.log(
                    max(
                        1e-5,
                        -self.gym_simulate(
                            x,
                            seed=self.parametrization.random_state.randint(500000),
                            limited_fidelity=limited_fidelity,
                            compiler_gym_pb_index=compiler_gym_pb_index,
                            test_set=False,
                        ),
                    )
                )
                for compiler_gym_pb_index in np.random.choice(
                    range(0, self.num_training_codes), size=12, replace=False
                )
            ]
            return -np.exp(np.sum(log_rewards) / len(log_rewards))

        # The deterministic case consists in considering the average of 7 fixed seeds.
        # The conformant case is using 1 randomized seed (unlesss we requested !randomized).
        num_simulations = 7 if self.control != "conformant" and not self.randomized else 1
        loss = 0
        if "directcompilergym" in self.name:
            assert compiler_gym_pb_index is not None
        for simulation_index in range(num_simulations):
            loss += self.gym_simulate(
                x,
                seed=simulation_index
                if not self.randomized
                else self.parametrization.random_state.randint(500000),
                limited_fidelity=limited_fidelity,
                compiler_gym_pb_index=compiler_gym_pb_index,
                test_set=True,
            )
        return loss / num_simulations

    def action_cast(self, a):
        """Transforms an action into an action of type as expected by the gym step function."""
        env = self.env
        if type(a) == np.float64:
            a = np.asarray((a,))
        if self.discrete:
            a = self.discretize(a)
        else:
            if type(a) != self.action_type:  # , f"{a} does not have type {self.action_type}"
                a = self.action_type(a)
            try:
                if env.action_space.low is not None and env.action_space.high is not None:
                    # Projection to [0, 1]
                    a = 0.5 * (1.0 + np.tanh(a))
                    # Projection to the right space.
                    a = env.action_space.low + (env.action_space.high - env.action_space.low) * a
            except AttributeError:
                pass  # Sometimes an action space has no low and no high.
            if self.subaction_type is not None:
                if type(a) == tuple:
                    a = tuple(int(_a + 0.5) for _a in a)
                else:
                    for i in range(len(a)):
                        a[i] = self.subaction_type(a[i])
        if not np.isscalar(a):
            a = np.asarray(a, dtype=env.action_space.sample().dtype)
        assert type(a) == self.action_type, f"{a} should have type {self.action_type} "
        # assert env.action_space.contains(env.action_space.sample())
        try:
            assert env.action_space.contains(a), (
                f"In {self.name}, high={env.action_space.high} low={env.action_space.low} {a} "
                f"is not sufficiently close to {[env.action_space.sample() for _ in range(10)]}"
                f"Action space = {env.action_space} (sample has type {type(env.action_space.sample())})"
                f"and a={a} with type {type(a)}"
            )
        except AttributeError:
            pass  # Not all env can do "contains".
        return a

    def step(self, a):
        """Apply an action.

        We have a step on top of Gym's step for possibly storing some statistics."""
        o, r, done, info = self.env.step(
            a
        )  # We work on self.env... we can not have two threads working on the same function.
        return o, r, done, info

    def heuristic(self, o, current_observations):
        """Returns a heuristic action in the given context.

        Parameters:
           o: gym observation
               new observation
           current_observations: list of gym observations
               current observations up to the present time step.
        """
        current_observations = np.asarray(current_observations + [o], dtype=np.float32)
        self.archive = [
            self.archive[i] for i in range(len(self.archive)) if self.archive[i][2] <= self.mean_loss
        ]
        self.archive = sorted(self.archive, key=lambda trace: -len(trace[0]))
        for trace in self.archive:
            to, ta, _ = trace
            assert len(to) == len(ta)
            if len(current_observations) > len(to) and "extrapolate" not in self.control:
                continue
            to = np.asarray(to[(-len(current_observations)) :], dtype=np.float32)
            # if all((_to - _o) for _to, _o in zip(to, current_observations)) <= 1e-7:
            if np.array_equal(to, current_observations):
                return np.asarray(ta[len(current_observations) - 1], dtype=np.float32)
        return None

    def gym_simulate(
        self,
        x: np.ndarray,
        seed: int,
        test_set: bool,
        compiler_gym_pb_index: tp.Optional[int] = None,
        limited_fidelity: bool = True,
    ):
        """Single simulation with parametrization x."""
        current_time_index = 0
        current_reward = 0.0
        current_observations: tp.List[tp.Any] = []
        current_actions: tp.List[tp.Any] = []
        try:
            if self.policy_shape is not None:
                x = x.reshape(self.policy_shape)
        except:
            assert False, f"x has shape {x.shape} and needs {self.policy_shape} for control {self.control}"
        assert seed == 0 or self.control != "conformant" or self.randomized
        env = self.env
        env.seed(seed=seed)
        if self.uses_compiler_gym:
            if self.stochastic_problem:
                assert compiler_gym_pb_index is not None
                o = env.reset(
                    benchmark=self.csmith[compiler_gym_pb_index]
                    if not test_set
                    else self.uris[compiler_gym_pb_index]
                )
            else:
                # Direct case: we should have an index equal to self.compilergym_index
                assert compiler_gym_pb_index is not None
                assert compiler_gym_pb_index == self.compilergym_index
                assert compiler_gym_pb_index < 23
                o = env.reset(benchmark=self.uris[compiler_gym_pb_index])
        else:
            assert compiler_gym_pb_index is None
            o = env.reset()
        control = self.control
        if (
            "conformant" in control
        ):  # Conformant planning: we just optimize a sequence of actions. No reactivity.
            return self.gym_conformant(x)
        if "scrambled" in control:  # We shuffle the variables, typically so that progressive methods optimize
            # everywhere in parallel instead of focusing on one single layer for years.
            np.random.RandomState(1234).shuffle(x)
        if "noisy" in control:  # We add a randomly chosen but fixed perturbation of the x, i.e. we do not
            # start at 0.
            x = x + 0.01 * np.random.RandomState(1234).normal(size=x.shape)
        reward = 0.0
        memory = np.zeros(self.memory_len)
        for i in range(self.num_time_steps):
            # Actual loop over time steps!
            if self.discrete_input:
                obs = np.zeros(shape=self.input_dim - self.extended_input_len - len(memory))
                obs[o] = 1
                o = obs
            previous_o = np.asarray(o)
            o = np.concatenate([previous_o.ravel(), memory.ravel(), self.extended_input])
            assert len(o) == self.input_dim, (
                f"o has shape {o.shape} whereas input_dim={self.input_dim} "
                f"({control} / {env} {self.name} (limited={self.limited_compiler_gym}))"
            )
            a, memory = self.neural(x[i % len(x)] if "multi" in control else x, o)
            a = self.action_cast(a)
            try:
                o, r, done, _ = self.step(a)  # Outputs = observation, reward, done, info.
                current_time_index += 1
                if "multifidLANM" in self.name and current_time_index > 500 and limited_fidelity:
                    done = True
                current_reward *= self.gamma
                current_reward += r
                current_observations += [np.asarray(o).copy()]
                current_actions += [np.asarray(a).copy()]
                if (
                    done and "stacking" in self.control
                ):  # Only the method which do a stacking of heuristic + memory into the
                    # observation need archiving.
                    self.archive_observations(current_actions, current_observations, current_reward)
            except AssertionError:  # Illegal action.
                return 1e20 / (1.0 + i)  # We encourage late failures rather than early failures.
            if "stacking" in control:
                attention_a = self.heuristic(
                    o, current_observations
                )  # Best so far, or something like that heuristically derived.
                a = attention_a if attention_a is not None else 0.0 * np.asarray(a)
                previous_o = previous_o.ravel()
                additional_input = np.concatenate([np.asarray(a).ravel(), previous_o])
                shift = len(additional_input)
                self.extended_input[: (len(self.extended_input) - shift)] = self.extended_input[shift:]
                self.extended_input[(len(self.extended_input) - shift) :] = additional_input
            reward += r
            if done:
                break
        return -reward

    def gym_conformant(self, x: np.ndarray):
        """Conformant: we directly optimize inputs, not parameters of a policy."""
        reward = 0.0
        for i, a in enumerate(10.0 * x):
            a = self.action_cast(a)
            try:
                _, r, done, _ = self.step(a)  # Outputs = observation, reward, done, info.
            except AssertionError:  # Illegal action.
                return 1e20 / (1.0 + i)  # We encourage late failures rather than early failures.
            reward *= self.gamma
            reward += r
            if done:
                break
        # env.render()  if you want to display.
        return -reward

    def archive_observations(self, current_actions, current_observations, current_reward):
        self.num_losses += 1
        tau = 1.0 / self.num_losses
        self.mean_loss = (
            ((1.0 - tau) * self.mean_loss + tau * current_reward)
            if self.mean_loss is not None
            else current_reward
        )
        found = False
        for trace in self.archive:
            to, _, _ = trace
            if np.array_equal(
                np.asarray(current_observations, dtype=np.float32),
                np.asarray(to, dtype=np.float32),
            ):
                found = True
                break
        if not found:
            # Risky: this code assumes that the object is used only in a single run.
            self.archive += [(current_observations, current_actions, current_reward)]<|MERGE_RESOLUTION|>--- conflicted
+++ resolved
@@ -26,11 +26,7 @@
     "CartPole-v1",
     "MountainCar-v0",
     "Acrobot-v1",
-<<<<<<< HEAD
     "Blackjack-v1",  # v0 is not available anymore
-=======
-    # "Blackjack-v0",
->>>>>>> b67cddad
     # "FrozenLake-v0",   # deprecated
     # "FrozenLake8x8-v0",
     "CliffWalking-v0",
