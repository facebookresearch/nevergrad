--- conflicted
+++ resolved
@@ -551,26 +551,6 @@
             "conformant": (self.num_time_steps,) + output_shape,
             "stochastic_conformant": (self.num_time_steps,) + output_shape,
             "linear": (input_dim + 1, output_dim),
-<<<<<<< HEAD
-            "memory_neural": neural_size,
-            "neural": neural_size,
-            "deep_neural": neural_size,
-            "semideep_neural": neural_size,
-            "noisy_semideep_neural": neural_size,
-            "noisy_deep_neural": neural_size,
-            "noisy_scrambled_semideep_neural": neural_size,
-            "noisy_scrambled_deep_neural": neural_size,
-            "deep_memory_neural": neural_size,
-            "semideep_memory_neural": neural_size,
-            "deep_stackingmemory_neural": neural_size,
-            "stackingmemory_neural": neural_size,
-            "semideep_stackingmemory_neural": neural_size,
-            "deep_extrapolatestackingmemory_neural": neural_size,
-            "extrapolatestackingmemory_neural": neural_size,
-            "semideep_extrapolatestackingmemory_neural": neural_size,
-            "structured_neural": neural_size,
-=======
->>>>>>> e8c11888
             "multi_neural": (min(self.num_time_steps, 50),) + unstructured_neural_size,
         }
         shape = tuple(map(int, shape_dict.get(control, neural_size)))
