--- conflicted
+++ resolved
@@ -199,11 +199,7 @@
         if isinstance(env.action_space, gym.spaces.Tuple):
             assert all(
                 isinstance(p, gym.spaces.MultiDiscrete) for p in env.action_space
-<<<<<<< HEAD
             ), f"{name} is not tackled properly."
-=======
-            ), f"{name} has a too complicated structure."
->>>>>>> c25cfd7b
             self.arities = [p.nvec for p in env.action_space]
             if control == "conformant":
                 output_dim = sum(len(a) for a in self.arities)
@@ -330,13 +326,7 @@
             parametrization=parametrization,
         )
         self.greedy_coefficient = 0.0
-<<<<<<< HEAD
-        self.parametrization.function.deterministic = (
-            randomized or self.stochastic_problem or not self.uses_compiler_gym
-        )
-=======
         self.parametrization.function.deterministic = False
->>>>>>> c25cfd7b
         self.archive: tp.List[tp.Any] = []
         self.mean_loss = 0.0
         self.num_losses = 0
