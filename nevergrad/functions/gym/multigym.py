# Copyright (c) Facebook, Inc. and its affiliates. All Rights Reserved.
#
# This source code is licensed under the MIT license found in the
# LICENSE file in the root directory of this source tree.

import os
import copy
import typing as tp
import numpy as np
import gym

import nevergrad as ng

from nevergrad.parametrization import parameter
from ..base import ExperimentFunction

# pylint: disable=unused-import,import-outside-toplevel


GUARANTEED_GYM_ENV_NAMES = [
    # "ReversedAddition-v0",
    # "ReversedAddition3-v0",
    # "DuplicatedInput-v0",
    # "Reverse-v0",
    "CartPole-v0",
    "CartPole-v1",
    "MountainCar-v0",
    "Acrobot-v1",
    # "Blackjack-v0",
    # "FrozenLake-v0",   # deprecated
    # "FrozenLake8x8-v0",
    "CliffWalking-v0",
    # "NChain-v0",
    # "Roulette-v0",
    "Taxi-v3",
    # "CubeCrash-v0",
    # "CubeCrashSparse-v0",
    # "CubeCrashScreenBecomesBlack-v0",
    "MemorizeDigits-v0",
]


# We do not use "conformant" which is not consistent with the rest.
CONTROLLERS = [
    "linear",  # Simple linear controller.
    "neural",  # Simple neural controller.
    "deep_neural",  # Deeper neural controller.
    "semideep_neural",  # Deep, but not very deep.
    "structured_neural",  # Structured optimization of a neural net.
    "memory_neural",  # Uses a memory (i.e. recurrent net).
    "deep_memory_neural",
    "stackingmemory_neural",  # Uses a memory and stacks a heuristic and the memory as inputs.
    "deep_stackingmemory_neural",
    "semideep_stackingmemory_neural",
    "extrapolatestackingmemory_neural",  # Same as stackingmemory_neural + suffix-based extrapolation.
    "deep_extrapolatestackingmemory_neural",
    "semideep_extrapolatestackingmemory_neural",
    "semideep_memory_neural",
    "multi_neural",  # One neural net per time step.
    "noisy_neural",  # Do not start at 0 but at a random point.
    "scrambled_neural",  # Why not perturbating the order of variables ?
    "noisy_scrambled_neural",
    "stochastic_conformant",  # Conformant planning, but still not deterministic.
]


NO_LENGTH = ["ANM", "Blackjack", "CliffWalking", "Cube", "Memorize", "ompiler", "llvm"]


# Environment used for CompilerGym: this class proposes a small ActionSpace.
class SmallActionSpaceLlvmEnv(gym.ActionWrapper):
    """A wrapper for the LLVM compiler environment that exposes a tiny subset of
    the full discrete action space (the subset was hand pruned to contain a mix
    of "good" and "bad" actions).
    """

    action_space_subset = [
        "-adce",
        "-break-crit-edges",
        "-constmerge",
        "-correlated-propagation",
        "-deadargelim",
        "-dse",
        "-early-cse-memssa",
        "-functionattrs",
        "-functionattrs",
        "-globaldce",
        "-globalopt",
        "-gvn",
        "-indvars",
        "-inline",
        "-instcombine",
        "-ipsccp",
        "-jump-threading",
        "-lcssa",
        "-licm",
        "-loop-deletion",
        "-loop-idiom",
        "-loop-reduce",
        "-loop-rotate",
        "-loop-simplify",
        "-loop-unroll",
        "-loop-unswitch",
        "-lower-expect",
        "-loweratomic",
        "-lowerinvoke",
        "-lowerswitch",
        "-mem2reg",
        "-memcpyopt",
        "-partial-inliner",
        "-prune-eh",
        "-reassociate",
        "-sccp",
        "-simplifycfg",
        "-sink",
        "-sroa",
        "-strip",
        "-strip-nondebug",
        "-tailcallelim",
    ]

    def __init__(self, env) -> None:
        """Creating a counterpart of a compiler gym environement with a reduced action space."""
        super().__init__(env=env)
        # Array for translating from this tiny action space to the action space of
        # the wrapped environment.
        self.true_action_indices = [self.action_space[f] for f in self.action_space_subset]

    def action(self, action: tp.Union[int, tp.List[int]]):
        if isinstance(action, int):
            return self.true_action_indices[action]
        else:
            return [self.true_action_indices[a] for a in action]


class AutophaseNormalizedFeatures(gym.ObservationWrapper):
    """A wrapper for LLVM environments that use the Autophase observation space
    to normalize and clip features to the range [0, 1].
    """

    # The index of the "TotalInsts" feature of autophase.
    TotalInsts_index = 51

    def __init__(self, env: tp.Any):
        """Creating a counterpart of a compiler gym environement with an extended observation space."""
        super().__init__(env=env)
        assert env.observation_space_spec.id == "Autophase", "Requires autophase features"
        # Adjust the bounds to reflect the normalized values.
        self.observation_space = gym.spaces.Box(
            low=np.full(self.observation_space.shape[0], 0, dtype=np.float32),  # type: ignore
            high=np.full(self.observation_space.shape[0], 1, dtype=np.float32),  # type: ignore
            dtype=np.float32,
        )

    def observation(self, observation):
        if observation[self.TotalInsts_index] <= 0:
            return np.zeros(observation.shape)
        return np.clip(observation / observation[self.TotalInsts_index], 0, 1)


class ConcatActionsHistogram(gym.ObservationWrapper):
    """A wrapper that concatenates a histogram of previous actions to each
    observation.
    The actions histogram is concatenated to the end of the existing 1-D box
    observation, expanding the space.
    The actions histogram has bounds [0,inf]. If you specify a fixed episode
    length `norm_to_episode_len`, each histogram update will be scaled by
    1/norm_to_episode_len, so that `sum(observation) == 1` after episode_len
    steps.
    """

    def __init__(self, env: tp.Any, norm_to_episode_len: int = 0) -> None:
        """Creating a counterpart of a compiler gym environement with an extended observation space."""
        super().__init__(env=env)
        assert isinstance(
            self.observation_space, gym.spaces.Box  # type: ignore
        ), "Can only contatenate actions histogram to box shape"
        assert isinstance(
            self.action_space, gym.spaces.Discrete
        ), "Can only construct histograms from discrete spaces"
        assert len(self.observation_space.shape) == 1, "Requires 1-D observation space"  # type: ignore
        self.increment = 1 / norm_to_episode_len if norm_to_episode_len else 1

        # Reshape the observation space.
        self.observation_space = gym.spaces.Box(
            low=np.concatenate(
                (
                    self.observation_space.low,  # type: ignore
                    np.full(self.action_space.n, 0, dtype=np.float32),
                )
            ),
            high=np.concatenate(
                (
                    self.observation_space.high,  # type: ignore
                    np.full(
                        self.action_space.n,
                        1 if norm_to_episode_len else float("inf"),
                        dtype=np.float32,
                    ),
                )
            ),
            dtype=np.float32,
        )
        self.histogram = np.zeros((self.action_space.n,))

    def reset(self, *args, **kwargs):
        self.histogram = np.zeros((self.action_space.n,))
        return super().reset(*args, **kwargs)

    def step(self, action: tp.Union[int, tp.List[int]]):
        if not isinstance(action, tp.Iterable):
            action = [action]
        for a in action:
            self.histogram[a] += self.increment
        return super().step(action)

    def observation(self, observation):
        return np.concatenate((observation, self.histogram))


# Class for direct optimization of CompilerGym problems.
# We have two variants: a limited (small action space) and a full version.
class CompilerGym(ExperimentFunction):
    def __init__(self, compiler_gym_pb_index: int, limited_compiler_gym: tp.Optional[bool] = None):
        """Creating a compiler gym environement.

        Parameters:
            compiler_gym_pb_index: integer
                which pb we are working on.
            limited_compiler_gym: bool
                whether we use a limited action space.
        """
        try:
            import compiler_gym  # noqa
        except ImportError as e:
            raise ng.errors.UnsupportedExperiment(
                "Please install compiler_gym for CompilerGym experiments"
            ) from e
        # CompilerGym sends http requests that CircleCI does not like.
        if os.environ.get("CIRCLECI", False):
            raise ng.errors.UnsupportedExperiment("No HTTP request in CircleCI")
        env = gym.make("llvm-ic-v0", observation_space="Autophase", reward_space="IrInstructionCountOz")
        action_space_size = (
            len(SmallActionSpaceLlvmEnv.action_space_subset) if limited_compiler_gym else env.action_space.n
        )
        self.num_episode_steps = 45 if limited_compiler_gym else 50
        parametrization = (
            ng.p.Array(shape=(self.num_episode_steps,))
            .set_bounds(0, action_space_size - 1)
            .set_integer_casting()
        ).set_name("direct" + str(compiler_gym_pb_index))
        self.uris = list(env.datasets["benchmark://cbench-v1"].benchmark_uris())
        self.compilergym_index = compiler_gym_pb_index
        env.reset(benchmark=self.uris[self.compilergym_index])
        self.limited_compiler_gym = limited_compiler_gym
        super().__init__(self.eval_actions_as_list, parametrization=parametrization)

    def make_env(self) -> gym.Env:
        """Convenience function to create the environment that we'll use."""
        # User the time-limited wrapper to fix the length of episodes.
        if self.limited_compiler_gym:
            import compiler_gym

            env = gym.wrappers.TimeLimit(
                env=SmallActionSpaceLlvmEnv(env=gym.make("llvm-v0", reward_space="IrInstructionCountOz")),
                max_episode_steps=self.num_episode_steps,
            )
            env.unwrapped.benchmark = "cBench-v1/qsort"
            env.action_space.n = len(SmallActionSpaceLlvmEnv.action_space_subset)
        else:
            env = gym.make("llvm-ic-v0", reward_space="IrInstructionCountOz")
            assert env.action_space.n > len(SmallActionSpaceLlvmEnv.action_space_subset)
        return env

    # @lru_cache(maxsize=1024)  # function is deterministic so we can cache results
    def eval_actions(self, actions: tp.Tuple[int, ...]) -> float:
        """Create an environment, run the sequence of actions in order, and return the
        negative cumulative reward. Intermediate observations/rewards are discarded.

        This is the function that we want to minimize.
        """
        with self.make_env() as env:
            env.reset(benchmark=self.uris[self.compilergym_index])
            _, _, _, _ = env.step(actions)
        return -env.episode_reward

    def eval_actions_as_list(self, actions: tp.List[int]):
        """Wrapper around eval_actions() that records the return value for later analysis."""
        reward = self.eval_actions(tuple(actions[i] for i in range(len(actions))))
        return reward


class GymMulti(ExperimentFunction):
    """Class for converting a gym environment, a controller style, and others into a black-box optimization benchmark."""

    @staticmethod
    def get_env_names() -> tp.List[str]:
        import gym_anm  # noqa

        gym_env_names = []
        for e in gym.envs.registry.all():
            try:
                assert "Kelly" not in str(e.id)  # We should have another check than that.
                assert "llvm" not in str(e.id)  # We should have another check than that.
                env = gym.make(e.id)
                env.reset()
                env.step(env.action_space.sample())
                a1 = np.asarray(env.action_space.sample())
                a2 = np.asarray(env.action_space.sample())
                a3 = np.asarray(env.action_space.sample())
                a1 = a1 + a2 + a3
                if hasattr(a1, "size"):
                    try:
                        assert a1.size < 15000
                    except Exception:  # pylint: disable=broad-except
                        assert a1.size() < 15000  # type: ignore
                gym_env_names.append(e.id)
            except Exception as exception:  # pylint: disable=broad-except
                print(f"{e.id} not included in full list becaue of {exception}.")
        return gym_env_names

    controllers = CONTROLLERS

    ng_gym = [
        # "Reverse-v0",
        "CartPole-v0",
        "CartPole-v1",
        "Acrobot-v1",
        # "FrozenLake-v0",  # deprecated
        # "FrozenLake8x8-v0",
        # "NChain-v0",
        # "Roulette-v0",
    ]

    def wrap_env(self, input_env):
        if self.limited_compiler_gym:
            env = gym.wrappers.TimeLimit(
                env=SmallActionSpaceLlvmEnv(input_env),
                max_episode_steps=self.num_episode_steps,
            )
            env.unwrapped.benchmark = input_env.benchmark
            env.action_space.n = len(SmallActionSpaceLlvmEnv.action_space_subset)
        else:
            env = gym.wrappers.TimeLimit(
                env=input_env,
                max_episode_steps=self.num_episode_steps,
            )
        return env

    def observation_wrap(self, env):
        env2 = AutophaseNormalizedFeatures(env)
        env3 = ConcatActionsHistogram(env2)
        return env3

    def __init__(
        self,
        name: str = "gym_anm:ANM6Easy-v0",
        control: str = "conformant",
        neural_factor: tp.Optional[int] = 1,
        randomized: bool = True,
        compiler_gym_pb_index: tp.Optional[int] = None,
        limited_compiler_gym: tp.Optional[bool] = None,
        optimization_scale: int = 0,
        greedy_bias: bool = False,
    ) -> None:
        # limited_compiler_gym: bool or None.
        #        whether we work with the limited version
        self.limited_compiler_gym = limited_compiler_gym
        self.optimization_scale = optimization_scale
        self.num_training_codes = 100 if limited_compiler_gym else 5000
        self.uses_compiler_gym = "compiler" in name
        self.stochastic_problem = "stoc" in name
        self.greedy_bias = greedy_bias
        if "conformant" in control or control == "linear":
            assert neural_factor is None
        if os.name == "nt":
            raise ng.errors.UnsupportedExperiment("Windows is not supported")
        if self.uses_compiler_gym:  # Long special case for Compiler Gym.
            # CompilerGym sends http requests that CircleCI does not like.
            if os.environ.get("CIRCLECI", False):
                raise ng.errors.UnsupportedExperiment("No HTTP request in CircleCI")
            assert limited_compiler_gym is not None
            self.num_episode_steps = 45 if limited_compiler_gym else 50
            import compiler_gym

            env = gym.make("llvm-v0", observation_space="Autophase", reward_space="IrInstructionCountOz")
            env = self.observation_wrap(self.wrap_env(env))
            self.uris = list(env.datasets["benchmark://cbench-v1"].benchmark_uris())
            # For training, in the "stochastic" case, we use Csmith.
            from itertools import islice

            self.csmith = list(
                islice(env.datasets["generator://csmith-v0"].benchmark_uris(), self.num_training_codes)
            )

            if self.stochastic_problem:
                assert (
                    compiler_gym_pb_index is None
                ), "compiler_gym_pb_index should not be defined in the stochastic case."
                self.compilergym_index = None
                # In training, we randomly draw in csmith (but we are allowed to use 100x more budget :-) ).
                o = env.reset(benchmark=np.random.choice(self.csmith))
            else:
                assert compiler_gym_pb_index is not None
                self.compilergym_index = compiler_gym_pb_index
                o = env.reset(benchmark=self.uris[self.compilergym_index])
            # env.require_dataset("cBench-v1")
            # env.unwrapped.benchmark = "benchmark://cBench-v1/qsort"
        else:  # Here we are not in CompilerGym anymore.
            assert limited_compiler_gym is None
            assert (
                compiler_gym_pb_index is None
            ), "compiler_gym_pb_index should not be defined if not CompilerGym."
            env = gym.make(name if "LANM" not in name else "gym_anm:ANM6Easy-v0")
            o = env.reset()
        self.env = env

        # Build various attributes.
        self.name = (
            (name if not self.uses_compiler_gym else name + str(env))
            + "__"
            + control
            + "__"
            + str(neural_factor)
        )
        if randomized:
            self.name += "_unseeded"
        self.randomized = randomized
        try:
            self.num_time_steps = env._max_episode_steps  # I know! This is a private variable.
        except AttributeError:  # Not all environements have a max number of episodes!
            assert any(x in name for x in NO_LENGTH), name
            if (
                self.uses_compiler_gym and not self.limited_compiler_gym
            ):  # The unlimited Gym uses 50 time steps.
                self.num_time_steps = 50
            elif self.uses_compiler_gym and self.limited_compiler_gym:  # Other Compiler Gym: 45 time steps.
                self.num_time_steps = 45
            elif "LANM" not in name:  # Most cases: let's say 100 time steps.
                self.num_time_steps = 100
            else:  # LANM is a special case with 3000 time steps.
                self.num_time_steps = 3000
        self.gamma = 0.995 if "LANM" in name else 1.0
        self.neural_factor = neural_factor

        # Infer the action space.
        if isinstance(env.action_space, gym.spaces.Discrete):
            output_dim = env.action_space.n
            output_shape = (output_dim,)
            discrete = True
            assert output_dim is not None, env.action_space.n
        else:  # Continuous action space
            output_shape = env.action_space.shape
            if output_shape is None:
                output_shape = tuple(np.asarray(env.action_space.sample()).shape)
            # When the shape is not available we might do:
            # output_shape = tuple(np.asarray(env.action_space.sample()).shape)
            discrete = False
            output_dim = np.prod(output_shape)
        self.discrete = discrete

        # Infer the observation space.
        assert (
            env.observation_space is not None or self.uses_compiler_gym or "llvm" in name
        ), "An observation space should be defined."
        if self.uses_compiler_gym:
            input_dim = 98 if self.limited_compiler_gym else 179
            self.discrete_input = False
        elif env.observation_space is not None and env.observation_space.dtype == int:
            # Direct inference for corner cases:
            # if "int" in str(type(o)):
            input_dim = env.observation_space.n
            assert input_dim is not None, env.observation_space.n
            self.discrete_input = True
        else:
            input_dim = np.prod(env.observation_space.shape) if env.observation_space is not None else 0
            if input_dim is None:
                input_dim = np.prod(np.asarray(o).shape)
            self.discrete_input = False

        # Infer the action type.
        a = env.action_space.sample()
        self.action_type = type(a)
        self.subaction_type = None
        if hasattr(a, "__iter__"):
            self.subaction_type = type(a[0])

        # Prepare the policy shape.
        if neural_factor is None:
            assert (
                control == "linear" or "conformant" in control
            ), f"{control} has neural_factor {neural_factor}"
            neural_factor = 1
        self.output_shape = output_shape
        self.num_stacking = 1
        self.memory_len = neural_factor * input_dim if "memory" in control else 0
        self.extended_input_len = (input_dim + output_dim) * self.num_stacking if "stacking" in control else 0
        input_dim = input_dim + self.memory_len + self.extended_input_len
        self.extended_input = np.zeros(self.extended_input_len)
        output_dim = output_dim + self.memory_len
        self.input_dim = input_dim
        self.output_dim = output_dim
        self.num_neurons = 1 + ((neural_factor * (input_dim - self.extended_input_len)) // 7)
        self.num_neurons = neural_factor * (input_dim - self.extended_input_len)
        self.num_internal_layers = 1 if "semi" in control else 3
        internal = self.num_internal_layers * (self.num_neurons ** 2) if "deep" in control else 0
        unstructured_neural_size = (
            output_dim * self.num_neurons + self.num_neurons * (input_dim + 1) + internal,
        )
        neural_size = unstructured_neural_size
        if self.greedy_bias:
            neural_size = (unstructured_neural_size[0] + 1,)
            assert "multi" not in control
            assert "structured" not in control
        assert control in CONTROLLERS or control == "conformant", f"{control} not known as a form of control"
        self.control = control
        if "neural" in control:
            self.first_size = self.num_neurons * (self.input_dim + 1)
            self.second_size = self.num_neurons * self.output_dim
            self.first_layer_shape = (self.input_dim + 1, self.num_neurons)
            self.second_layer_shape = (self.num_neurons, self.output_dim)
        shape_dict = {
            "conformant": (self.num_time_steps,) + output_shape,
            "stochastic_conformant": (self.num_time_steps,) + output_shape,
            "linear": (input_dim + 1, output_dim),
            "memory_neural": neural_size,
            "neural": neural_size,
            "deep_neural": neural_size,
            "semideep_neural": neural_size,
            "deep_memory_neural": neural_size,
            "semideep_memory_neural": neural_size,
            "deep_stackingmemory_neural": neural_size,
            "stackingmemory_neural": neural_size,
            "semideep_stackingmemory_neural": neural_size,
            "deep_extrapolatestackingmemory_neural": neural_size,
            "extrapolatestackingmemory_neural": neural_size,
            "semideep_extrapolatestackingmemory_neural": neural_size,
            "structured_neural": neural_size,
            "multi_neural": (min(self.num_time_steps, 50),) + unstructured_neural_size,
            "noisy_neural": neural_size,
            "noisy_scrambled_neural": neural_size,
            "scrambled_neural": neural_size,
        }
        shape = shape_dict[control]
        assert all(
            c in shape_dict for c in self.controllers
        ), f"{self.controllers} subset of {shape_dict.keys()}"
        shape = tuple(map(int, shape))
        self.policy_shape = shape if "structured" not in control else None

        # Create the parametrization.
        parametrization = parameter.Array(shape=shape).set_name("ng_default")
        if "structured" in control and "neural" in control and "multi" not in control:
            parametrization = parameter.Instrumentation(  # type: ignore
                parameter.Array(shape=tuple(map(int, self.first_layer_shape))),
                parameter.Array(shape=tuple(map(int, self.second_layer_shape))),
            ).set_name("ng_struct")
        elif "conformant" in control:
            try:
                if env.action_space.low is not None and env.action_space.high is not None:
                    low = np.repeat(np.expand_dims(env.action_space.low, 0), self.num_time_steps, axis=0)
                    high = np.repeat(np.expand_dims(env.action_space.high, 0), self.num_time_steps, axis=0)
                    init = 0.5 * (low + high)
                    parametrization = parameter.Array(init=init)
                    parametrization.set_bounds(low, high)
            except AttributeError:  # Not all env.action_space have a low and a high.
                pass
            if self.subaction_type == int:
                parametrization.set_integer_casting()
            parametrization.set_name("conformant")

        # Now initializing.
        super().__init__(self.gym_multi_function, parametrization=parametrization)
        self.greedy_coefficient = 0.0
        self.parametrization.function.deterministic = not self.uses_compiler_gym
        self.archive: tp.List[tp.Any] = []
        self.mean_loss = 0.0
        self.num_losses = 0

    def evaluation_function(self, *recommendations) -> float:
        """Averages multiple evaluations if necessary."""
        x = recommendations[0].value
        if not self.randomized:
            assert not self.uses_compiler_gym
            return self.gym_multi_function(x, limited_fidelity=False)
        if not self.uses_compiler_gym:
            # Pb_index >= 0 refers to the test set.
            return (
                np.sum(
                    [
                        self.gym_multi_function(x, limited_fidelity=False)
                        for compiler_gym_pb_index in range(23)
                    ]
                )
                / 23.0  # This is not compiler_gym but we keep this 23 constant.
            )
        assert self.uses_compiler_gym
        rewards = [
            np.log(
                max(
                    1e-5,
                    -self.gym_multi_function(
                        x, limited_fidelity=False, compiler_gym_pb_index=compiler_gym_pb_index
                    ),
                )
            )
            for compiler_gym_pb_index in range(23)
        ]
        return -np.exp(sum(rewards) / len(rewards))

    def forked_env(self):
        assert "compiler" in self.name
        env = self.env
        forked = env.unwrapped.fork()
        forked = self.wrap_env(forked)
        # pylint: disable=W0201
        assert hasattr(
            env, "_elapsed_steps"
        ), f"{[hasattr(e, '_elapsed_steps') for e in [env, env.unwrapped, env.unwrapped.unwrapped, env.unwrapped.unwrapped.unwrapped]]}"
        if env._elapsed_steps is not None:
            forked._elapsed_steps = env._elapsed_steps
        forked = self.observation_wrap(forked)
        if hasattr(env, "histogram"):
            forked.histogram = env.histogram.copy()
        return forked

    def discretize(self, a):
        """Transforms a logit into an int obtained through softmax."""
        if self.greedy_bias:
            a = np.asarray(a, dtype=np.float32)
            for i, action in enumerate(range(len(a))):
                if "compiler" in self.name:
                    tmp_env = self.forked_env()
                else:
                    tmp_env = copy.deepcopy(self.env)
                _, r, _, _ = tmp_env.step(action)
                a[i] += self.greedy_coefficient * r
        probabilities = np.exp(a - max(a))
        probabilities = probabilities / sum(probabilities)
        assert sum(probabilities) <= 1.0 + 1e-7, f"{probabilities} with greediness {self.greedy_coefficient}."
        return int(list(np.random.multinomial(1, probabilities)).index(1))

    def neural(self, x: np.ndarray, o: np.ndarray):
        """Applies a neural net parametrized by x to an observation o. Returns an action or logits of actions."""
        if self.greedy_bias:
            assert "multi" not in self.control
            assert "structured" not in self.control
            self.greedy_coefficient = x[-1:]  # We have decided that we can not have two runs in parallel.
            x = x[:-1]
        o = o.ravel()
        if "structured" not in self.name and self.optimization_scale != 0:
            x = np.asarray((2 ** self.optimization_scale) * x, dtype=np.float32)
        if self.control == "linear":
            # The linear case is simplle.
            output = np.matmul(o, x[1:, :])
            output += x[0]
            return output.reshape(self.output_shape), np.zeros(0)
        if "structured" not in self.control:
            # If not structured then we split into two matrices.
            first_matrix = x[: self.first_size].reshape(self.first_layer_shape) / np.sqrt(len(o))
            second_matrix = x[self.first_size : (self.first_size + self.second_size)].reshape(
                self.second_layer_shape
            ) / np.sqrt(self.num_neurons)
        else:
            # In the structured case we should have two entries with the right shapes.
            assert len(x) == 2
            first_matrix = np.asarray(x[0][0])
            second_matrix = np.asarray(x[0][1])
            assert (
                first_matrix.shape == self.first_layer_shape
            ), f"{first_matrix} does not match {self.first_layer_shape}"
            assert (
                second_matrix.shape == self.second_layer_shape
            ), f"{second_matrix} does not match {self.second_layer_shape}"
        assert len(o) == len(first_matrix[1:]), f"{o.shape} coming in matrix of shape {first_matrix.shape}"
        output = np.matmul(o, first_matrix[1:])
        if "deep" in self.control:
            # The deep case must be split into several layers.
            current_index = self.first_size + self.second_size
            internal_layer_size = self.num_neurons ** 2
            s = (self.num_neurons, self.num_neurons)
            for _ in range(self.num_internal_layers):
                output = np.tanh(output)
                output = np.matmul(
                    output, x[current_index : current_index + internal_layer_size].reshape(s)
                ) / np.sqrt(self.num_neurons)
                current_index += internal_layer_size
            assert current_index == len(x)
        output = np.matmul(np.tanh(output + first_matrix[0]), second_matrix)
        return output[self.memory_len :].reshape(self.output_shape), output[: self.memory_len]

    def gym_multi_function(
        self, x: np.ndarray, limited_fidelity: bool = False, compiler_gym_pb_index: tp.Optional[int] = None
    ) -> float:
        """Do a simulation with parametrization x and return the result.

        Parameters:
            limited_fidelity: bool
                whether we use a limited version for the beginning of the training.
            compiler_gym_pb_index: int or None.
                index of the compiler_gym pb: set only for testing
        """
        # Deterministic conformant: do  the average of 7 simullations always with the same seed.
        # Otherwise: apply a random seed and do a single simulation.
        train_set = compiler_gym_pb_index is None
        if train_set and "stochasticcompilergym" in self.name:
            log_rewards = [
                np.log(
                    max(
                        1e-5,
                        -self.gym_simulate(
                            x,
                            seed=self.parametrization.random_state.randint(500000),
                            limited_fidelity=limited_fidelity,
                            compiler_gym_pb_index=compiler_gym_pb_index,
                            test_set=False,
                        ),
                    )
                )
                for compiler_gym_pb_index in np.random.choice(
                    range(0, self.num_training_codes), size=12, replace=False
                )
            ]
            return -np.exp(np.sum(log_rewards) / len(log_rewards))

        # The deterministic case consists in considering the average of 7 fixed seeds.
        # The conformant case is using 1 randomized seed (unlesss we requested !randomized).
        num_simulations = 7 if self.control != "conformant" and not self.randomized else 1
        loss = 0
        if "directcompilergym" in self.name:
            assert compiler_gym_pb_index is not None
        for simulation_index in range(num_simulations):
            loss += self.gym_simulate(
                x,
                seed=simulation_index
                if not self.randomized
                else self.parametrization.random_state.randint(500000),
                limited_fidelity=limited_fidelity,
                compiler_gym_pb_index=compiler_gym_pb_index,
                test_set=True,
            )
        return loss / num_simulations

    def action_cast(self, a):
        """Transforms an action into an action of type as expected by the gym step function."""
        env = self.env
        cast_path = 0
        if type(a) == np.float64:
            a = np.asarray((a,))
            cast_path += 1000
        if self.discrete:
            a = self.discretize(a)
            cast_path += 1
        else:
            if type(a) != self.action_type:  # , f"{a} does not have type {self.action_type}"
                a = self.action_type(a)
                case_path += 10
            try:
                if env.action_space.low is not None and env.action_space.high is not None:
                    # Projection to [0, 1]
                    a = 0.5 * (1.0 + np.tanh(a))
                    # Projection to the right space.
                    a = env.action_space.low + (env.action_space.high - env.action_space.low) * a
                    cast_path += 100
            except AttributeError:
                pass  # Sometimes an action space has no low and no high.
            if self.subaction_type is not None:
                if type(a) == tuple:
                    a = tuple(int(_a + 0.5) for _a in a)
                    cast_path += 1000
                else:
                    cast_path += 2000
                    for i in range(len(a)):
                        a[i] = self.subaction_type(a[i])
        if not np.isscalar(a):
            a = np.asarray(a, dtype=env.action_space.sample().dtype)
        assert type(a) == self.action_type, f"{a} should have type {self.action_type} "
        # assert env.action_space.contains(env.action_space.sample())
        try:
            assert env.action_space.contains(a), (
                f"In {self.name}, high={env.action_space.high} low={env.action_space.low} {a} "
                f"is not sufficiently close to {[env.action_space.sample() for _ in range(10)]}"
                f"Action space = {env.action_space} (sample has type {type(env.action_space.sample())})"
<<<<<<< HEAD
                f"and a={a} with type {type(a)} (case={cast_path})"
=======
                f"and a={a} with type {type(a)}"
>>>>>>> 19819976
            )
        except AttributeError:
            pass  # Not all env can do "contains".
        return a

    def step(self, a):
        """Apply an action.

        We have a step on top of Gym's step for possibly storing some statistics."""
        o, r, done, info = self.env.step(
            a
        )  # We work on self.env... we can not have two threads working on the same function.
        return o, r, done, info

    def heuristic(self, o, current_observations):
        """Returns a heuristic action in the given context.

        Parameters:
           o: gym observation
               new observation
           current_observations: list of gym observations
               current observations up to the present time step.
        """
        current_observations = np.asarray(current_observations + [o], dtype=np.float32)
        self.archive = [
            self.archive[i] for i in range(len(self.archive)) if self.archive[i][2] <= self.mean_loss
        ]
        self.archive = sorted(self.archive, key=lambda trace: -len(trace[0]))
        for trace in self.archive:
            to, ta, _ = trace
            assert len(to) == len(ta)
            if len(current_observations) > len(to) and "extrapolate" not in self.control:
                continue
            to = np.asarray(to[(-len(current_observations)) :], dtype=np.float32)
            # if all((_to - _o) for _to, _o in zip(to, current_observations)) <= 1e-7:
            if np.array_equal(to, current_observations):
                return np.asarray(ta[len(current_observations) - 1], dtype=np.float32)
        return None

    def gym_simulate(
        self,
        x: np.ndarray,
        seed: int,
        test_set: bool,
        compiler_gym_pb_index: tp.Optional[int] = None,
        limited_fidelity: bool = True,
    ):
        """Single simulation with parametrization x."""
        current_time_index = 0
        current_reward = 0.0
        current_observations: tp.List[tp.Any] = []
        current_actions: tp.List[tp.Any] = []
        try:
            if self.policy_shape is not None:
                x = x.reshape(self.policy_shape)
        except:
            assert False, f"x has shape {x.shape} and needs {self.policy_shape} for control {self.control}"
        assert seed == 0 or self.control != "conformant" or self.randomized
        env = self.env
        env.seed(seed=seed)
        if self.uses_compiler_gym:
            if self.stochastic_problem:
                assert compiler_gym_pb_index is not None
                o = env.reset(
                    benchmark=self.csmith[compiler_gym_pb_index]
                    if not test_set
                    else self.uris[compiler_gym_pb_index]
                )
            else:
                # Direct case: we should have an index equal to self.compilergym_index
                assert compiler_gym_pb_index is not None
                assert compiler_gym_pb_index == self.compilergym_index
                assert compiler_gym_pb_index < 23
                o = env.reset(benchmark=self.uris[compiler_gym_pb_index])
        else:
            assert compiler_gym_pb_index is None
            o = env.reset()
        control = self.control
        if (
            "conformant" in control
        ):  # Conformant planning: we just optimize a sequence of actions. No reactivity.
            return self.gym_conformant(x)
        if "scrambled" in control:  # We shuffle the variables, typically so that progressive methods optimize
            # everywhere in parallel instead of focusing on one single layer for years.
            np.random.RandomState(1234).shuffle(x)
        if "noisy" in control:  # We add a randomly chosen but fixed perturbation of the x, i.e. we do not
            # start at 0.
            x = x + 0.01 * np.random.RandomState(1234).normal(size=x.shape)
        reward = 0.0
        memory = np.zeros(self.memory_len)
        for i in range(self.num_time_steps):
            # Actual loop over time steps!
            if self.discrete_input:
                obs = np.zeros(shape=self.input_dim - self.extended_input_len - len(memory))
                obs[o] = 1
                o = obs
            previous_o = np.asarray(o)
            o = np.concatenate([previous_o.ravel(), memory.ravel(), self.extended_input])
            assert len(o) == self.input_dim, (
                f"o has shape {o.shape} whereas input_dim={self.input_dim} "
                f"({control} / {env} {self.name} (limited={self.limited_compiler_gym}))"
            )
            a, memory = self.neural(x[i % len(x)] if "multi" in control else x, o)
            a = self.action_cast(a)
            try:
                o, r, done, _ = self.step(a)  # Outputs = observation, reward, done, info.
                current_time_index += 1
                if "multifidLANM" in self.name and current_time_index > 500 and limited_fidelity:
                    done = True
                current_reward *= self.gamma
                current_reward += r
                current_observations += [np.asarray(o).copy()]
                current_actions += [np.asarray(a).copy()]
                if (
                    done and "stacking" in self.control
                ):  # Only the method which do a stacking of heuristic + memory into the
                    # observation need archiving.
                    self.archive_observations(current_actions, current_observations, current_reward)
            except AssertionError:  # Illegal action.
                return 1e20 / (1.0 + i)  # We encourage late failures rather than early failures.
            if "stacking" in control:
                attention_a = self.heuristic(
                    o, current_observations
                )  # Best so far, or something like that heuristically derived.
                a = attention_a if attention_a is not None else 0.0 * np.asarray(a)
                previous_o = previous_o.ravel()
                additional_input = np.concatenate([np.asarray(a).ravel(), previous_o])
                shift = len(additional_input)
                self.extended_input[: (len(self.extended_input) - shift)] = self.extended_input[shift:]
                self.extended_input[(len(self.extended_input) - shift) :] = additional_input
            reward += r
            if done:
                break
        return -reward

    def gym_conformant(self, x: np.ndarray):
        """Conformant: we directly optimize inputs, not parameters of a policy."""
        reward = 0.0
        for i, a in enumerate(10.0 * x):
            a = self.action_cast(a)
            try:
                _, r, done, _ = self.step(a)  # Outputs = observation, reward, done, info.
            except AssertionError:  # Illegal action.
                return 1e20 / (1.0 + i)  # We encourage late failures rather than early failures.
            reward *= self.gamma
            reward += r
            if done:
                break
        # env.render()  if you want to display.
        return -reward

    def archive_observations(self, current_actions, current_observations, current_reward):
        self.num_losses += 1
        tau = 1.0 / self.num_losses
        self.mean_loss = (
            ((1.0 - tau) * self.mean_loss + tau * current_reward)
            if self.mean_loss is not None
            else current_reward
        )
        found = False
        for trace in self.archive:
            to, _, _ = trace
            if np.array_equal(
                np.asarray(current_observations, dtype=np.float32),
                np.asarray(to, dtype=np.float32),
            ):
                found = True
                break
        if not found:
            # Risky: this code assumes that the object is used only in a single run.
            self.archive += [(current_observations, current_actions, current_reward)]<|MERGE_RESOLUTION|>--- conflicted
+++ resolved
@@ -744,32 +744,25 @@
     def action_cast(self, a):
         """Transforms an action into an action of type as expected by the gym step function."""
         env = self.env
-        cast_path = 0
         if type(a) == np.float64:
             a = np.asarray((a,))
-            cast_path += 1000
         if self.discrete:
             a = self.discretize(a)
-            cast_path += 1
         else:
             if type(a) != self.action_type:  # , f"{a} does not have type {self.action_type}"
                 a = self.action_type(a)
-                case_path += 10
             try:
                 if env.action_space.low is not None and env.action_space.high is not None:
                     # Projection to [0, 1]
                     a = 0.5 * (1.0 + np.tanh(a))
                     # Projection to the right space.
                     a = env.action_space.low + (env.action_space.high - env.action_space.low) * a
-                    cast_path += 100
             except AttributeError:
                 pass  # Sometimes an action space has no low and no high.
             if self.subaction_type is not None:
                 if type(a) == tuple:
                     a = tuple(int(_a + 0.5) for _a in a)
-                    cast_path += 1000
                 else:
-                    cast_path += 2000
                     for i in range(len(a)):
                         a[i] = self.subaction_type(a[i])
         if not np.isscalar(a):
@@ -781,11 +774,7 @@
                 f"In {self.name}, high={env.action_space.high} low={env.action_space.low} {a} "
                 f"is not sufficiently close to {[env.action_space.sample() for _ in range(10)]}"
                 f"Action space = {env.action_space} (sample has type {type(env.action_space.sample())})"
-<<<<<<< HEAD
-                f"and a={a} with type {type(a)} (case={cast_path})"
-=======
                 f"and a={a} with type {type(a)}"
->>>>>>> 19819976
             )
         except AttributeError:
             pass  # Not all env can do "contains".
