# Copyright (c) Facebook, Inc. and its affiliates. All Rights Reserved.
#
# This source code is licensed under the MIT license found in the
# LICENSE file in the root directory of this source tree.

import numpy as np
import os
import typing as tp
import gym

compiler_gym_present = True
try:
    import compiler_gym  # pylint: disable=unused-import
except ImportError:
    compiler_gym_present = False

import nevergrad as ng

if os.name != "nt":
    import gym_anm  # pylint: disable=unused-import
from nevergrad.parametrization import parameter
from ..base import ExperimentFunction


GYM_ENV_NAMES = []

for e in gym.envs.registry.all():
    try:
        assert "Kelly" not in str(e.id)
        assert "llvm" not in str(e.id)
        env = gym.make(e.id)
        env.reset()
        env.step(env.action_space.sample())
        a1 = np.asarray(env.action_space.sample())
        a2 = np.asarray(env.action_space.sample())
        a3 = np.asarray(env.action_space.sample())
        a1 = a1 + a2 + a3
        if hasattr(a1, "size"):
            try:
                assert a1.size < 15000  # type: ignore
            except:
                assert a1.size() < 15000  # type: ignore
        GYM_ENV_NAMES.append(e.id)
    except:
        pass

GUARANTEED_GYM_ENV_NAMES = [
    "Copy-v0",
    "RepeatCopy-v0",
    "ReversedAddition-v0",
    "ReversedAddition3-v0",
    "DuplicatedInput-v0",
    "Reverse-v0",
    "CartPole-v0",
    "CartPole-v1",
    "MountainCar-v0",
    "Acrobot-v1",
    "Blackjack-v0",
    "FrozenLake-v0",
    "FrozenLake8x8-v0",
    "CliffWalking-v0",
    "NChain-v0",
    "Roulette-v0",
    "Taxi-v3",
    "CubeCrash-v0",
    "CubeCrashSparse-v0",
    "CubeCrashScreenBecomesBlack-v0",
    "MemorizeDigits-v0",
]


# We do not use "conformant" which is not consistent with the rest.
CONTROLLERS = [
    "linear",  # Simple linear controller.
    "neural",  # Simple neural controller.
    "deep_neural",  # Deeper neural controller.
    "semideep_neural",  # Deep, but not very deep.
    "structured_neural",  # Structured optimization of a neural net.
    "memory_neural",  # Uses a memory (i.e. recurrent net).
    "deep_memory_neural",
    "stackingmemory_neural",  # Uses a memory and stacks a heuristic and the memory as inputs.
    "deep_stackingmemory_neural",
    "semideep_stackingmemory_neural",
    "extrapolatestackingmemory_neural",  # Same as stackingmemory_neural + suffix-based extrapolation.
    "deep_extrapolatestackingmemory_neural",
    "semideep_extrapolatestackingmemory_neural",
    "semideep_memory_neural",
    "multi_neural",  # One neural net per time step.
    "noisy_neural",  # Do not start at 0 but at a random point.
    "scrambled_neural",  # Why not perturbating the order of variables ?
    "noisy_scrambled_neural",
    "stochastic_conformant",  # Conformant planning, but still not deterministic.
]


NO_LENGTH = ["ANM", "Blackjack", "CliffWalking", "Cube", "Memorize", "ompiler", "llvm"]


# Environment used for CompilerGym: this class proposes a small ActionSpace.
class SmallActionSpaceLlvmEnv(gym.ActionWrapper):
    """A wrapper for the LLVM compiler environment that exposes a tiny subset of
    the full discrete action space (the subset was hand pruned to contain a mix
    of "good" and "bad" actions).
    """

    action_space_subset = [
        "-adce",
        "-break-crit-edges",
        "-constmerge",
        "-correlated-propagation",
        "-deadargelim",
        "-dse",
        "-early-cse-memssa",
        "-functionattrs",
        "-functionattrs",
        "-globaldce",
        "-globalopt",
        "-gvn",
        "-indvars",
        "-inline",
        "-instcombine",
        "-ipsccp",
        "-jump-threading",
        "-lcssa",
        "-licm",
        "-loop-deletion",
        "-loop-idiom",
        "-loop-reduce",
        "-loop-rotate",
        "-loop-simplify",
        "-loop-unroll",
        "-loop-unswitch",
        "-lower-expect",
        "-loweratomic",
        "-lowerinvoke",
        "-lowerswitch",
        "-mem2reg",
        "-memcpyopt",
        "-partial-inliner",
        "-prune-eh",
        "-reassociate",
        "-sccp",
        "-simplifycfg",
        "-sink",
        "-sroa",
        "-strip",
        "-strip-nondebug",
        "-tailcallelim",
    ]

    def __init__(self, env):  # , flags=None):
        super().__init__(env=env)
        # Array for translating from this tiny action space to the action space of
        # the wrapped environment.
        self.true_action_indices = [self.action_space[f] for f in self.action_space_subset]

    def action(self, action: tp.Union[int, tp.List[int]]):
        if isinstance(action, int):
            return self.true_action_indices[action]
        else:
            return [self.true_action_indices[a] for a in action]


# Class for direct optimization of CompilerGym problems.
# We have two variants: a limited (small action space) and a full version.
class CompilerGym(ExperimentFunction):
    def __init__(self, compiler_gym_pb_index: int, limited_compiler_gym: tp.Optional[bool] = None):
        env = gym.make("llvm-ic-v0", observation_space="Autophase", reward_space="IrInstructionCountOz")
        action_space_size = (
            len(SmallActionSpaceLlvmEnv.action_space_subset) if limited_compiler_gym else env.action_space.n
        )
        self.num_episode_steps = 45 if limited_compiler_gym else 50
        parametrization = (
            ng.p.Array(shape=(self.num_episode_steps,))
            .set_bounds(0, action_space_size - 1)
            .set_integer_casting()
        ).set_name("direct" + str(compiler_gym_pb_index))
        self.uris = list(env.datasets["benchmark://cbench-v1"].benchmark_uris())
        self.compilergym_index = compiler_gym_pb_index
        env.reset(benchmark=self.uris[self.compilergym_index])
        self.limited_compiler_gym = limited_compiler_gym
        super().__init__(self.eval_actions_as_list, parametrization=parametrization)

    def make_env(self) -> gym.Env:
        """Convenience function to create the environment that we'll use."""
        # User the time-limited wrapper to fix the length of episodes.
        if self.limited_compiler_gym:
            env = gym.wrappers.TimeLimit(
                env=SmallActionSpaceLlvmEnv(env=gym.make("llvm-v0", reward_space="IrInstructionCountOz")),
                max_episode_steps=self.num_episode_steps,
            )
            env.require_dataset("cBench-v1")
            env.unwrapped.benchmark = "cBench-v1/qsort"
            env.action_space.n = len(SmallActionSpaceLlvmEnv.action_space_subset)
        else:
            env = gym.make("llvm-ic-v0", reward_space="IrInstructionCountOz")
            assert env.action_space.n > len(SmallActionSpaceLlvmEnv.action_space_subset)
        return env

    # @lru_cache(maxsize=1024)  # function is deterministic so we can cache results
    def eval_actions(self, actions: tp.Tuple[int, ...]) -> float:
        """Create an environment, run the sequence of actions in order, and return the
        negative cumulative reward. Intermediate observations/rewards are discarded.

        This is the function that we want to minimize.
        """
        with self.make_env() as env:
            env.reset(benchmark=self.uris[self.compilergym_index])
            _, _, _, _ = env.step(actions)
        return -env.episode_reward

    def eval_actions_as_list(self, actions: tp.List[int]):
        """Wrapper around eval_actions() that records the return value for later analysis."""
        reward = self.eval_actions(tuple(actions[i] for i in range(len(actions))))
        return reward


class GymMulti(ExperimentFunction):
    """Class for converting a gym environment, a controller style, and others into a black-box optimization benchmark."""

    env_names = GYM_ENV_NAMES

    controllers = CONTROLLERS

    ng_gym = [
        "Copy-v0",
        "RepeatCopy-v0",
        "Reverse-v0",
        "CartPole-v0",
        "CartPole-v1",
        "Acrobot-v1",
        "FrozenLake-v0",
        "FrozenLake8x8-v0",
        "NChain-v0",
        "Roulette-v0",
    ]

    def __init__(
        self,
        name: str = "gym_anm:ANM6Easy-v0",
        control: str = "conformant",
        neural_factor: tp.Optional[int] = 1,
        randomized: bool = True,
        compiler_gym_pb_index: tp.Optional[int] = None,
        limited_compiler_gym: tp.Optional[bool] = None,
        optimization_scale: int = 0,
    ) -> None:
        # limited_compiler_gym: bool or None.
        #        whether we work with the limited version
        self.limited_compiler_gym = limited_compiler_gym
        self.optimization_scale = optimization_scale
        self.num_training_codes = 100 if limited_compiler_gym else 5000
        self.uses_compiler_gym = "compiler" in name
        self.stochastic_problem = "stoc" in name
        if "conformant" in control or control == "linear":
            assert neural_factor is None
        if os.name == "nt":
            raise ng.errors.UnsupportedExperiment("Windows is not supported")
        if self.uses_compiler_gym:  # Long special case for Compiler Gym.
            assert limited_compiler_gym is not None
            self.num_episode_steps = 45 if limited_compiler_gym else 50
            if self.limited_compiler_gym:
                env = gym.wrappers.TimeLimit(
                    env=SmallActionSpaceLlvmEnv(
                        env=gym.make(
                            "llvm-v0", observation_space="Autophase", reward_space="IrInstructionCountOz"
                        )
                    ),
                    # env=gym.make("llvm-v0", observation_space="Autophase", reward_space="IrInstructionCountOz"),
                    max_episode_steps=self.num_episode_steps,
                )
                env.require_dataset("cBench-v1")
                env.unwrapped.benchmark = "cBench-v1/qsort"
                env.action_space.n = len(SmallActionSpaceLlvmEnv.action_space_subset)
            else:
                # env = gym.make(
                #    "llvm-ic-v0", observation_space="Autophase", reward_space="IrInstructionCountOz"
                # )
                env = gym.wrappers.TimeLimit(
                    env=gym.make(
                        "llvm-v0", observation_space="Autophase", reward_space="IrInstructionCountOz"
                    ),
                    max_episode_steps=self.num_episode_steps,
                )
                env.require_dataset("cBench-v1")
                env.unwrapped.benchmark = "cBench-v1/qsort"
            # Not yet operational: should be used in all cases as it is supposed to help.
            #            env = AutophaseNormalizedFeatures(env)
            #            env = ConcatActionsHistogram(env)
            self.uris = list(env.datasets["benchmark://cbench-v1"].benchmark_uris())
            # For training, in the "stochastic" case.
            from itertools import islice

            self.csmith = list(
                islice(env.datasets["generator://csmith-v0"].benchmark_uris(), self.num_training_codes)
            )

            if self.stochastic_problem:
                assert (
                    compiler_gym_pb_index is None
                ), "compiler_gym_pb_index should not be defined in the stochastic case."
                self.compilergym_index = None
                # In training, we randomly draw in csmith (but we are allowed to use 100x more budget :-) ).
                o = env.reset(benchmark=np.random.choice(self.csmith))
            else:
                assert compiler_gym_pb_index is not None
                self.compilergym_index = compiler_gym_pb_index
                o = env.reset(benchmark=self.uris[self.compilergym_index])
            # env.require_dataset("cBench-v1")
            # env.unwrapped.benchmark = "benchmark://cBench-v1/qsort"
        else:  # Here we are not in CompilerGym anymore.
            assert limited_compiler_gym is None
            assert (
                compiler_gym_pb_index is None
            ), "compiler_gym_pb_index should not be defined if not CompilerGym."
            env = gym.make(name if "LANM" not in name else "gym_anm:ANM6Easy-v0")
            o = env.reset()
        self.env = env

        # Build various attributes.
        self.name = (
            (name if not self.uses_compiler_gym else name + str(env))
            + "__"
            + control
            + "__"
            + str(neural_factor)
        )
        if randomized:
            self.name += "_unseeded"
        self.randomized = randomized
        try:
            self.num_time_steps = env._max_episode_steps  # I know! This is a private variable.
        except AttributeError:  # Not all environements have a max number of episodes!
            assert any(x in name for x in NO_LENGTH), name
            if (
                self.uses_compiler_gym and not self.limited_compiler_gym
            ):  # The unlimited Gym uses 50 time steps.
                self.num_time_steps = 50
            elif self.uses_compiler_gym and self.limited_compiler_gym:  # Other Compiler Gym: 45 time steps.
                self.num_time_steps = 45
            elif "LANM" not in name:  # Most cases: let's say 100 time steps.
                self.num_time_steps = 100
            else:  # LANM is a special case with 3000 time steps.
                self.num_time_steps = 3000
        self.gamma = 0.995 if "LANM" in name else 1.0
        self.neural_factor = neural_factor

        # Infer the action space.
        if isinstance(env.action_space, gym.spaces.Discrete):
            output_dim = env.action_space.n
            output_shape = (output_dim,)
            discrete = True
            assert output_dim is not None, env.action_space.n
        else:  # Continuous action space
            output_shape = env.action_space.shape
            if output_shape is None:
                output_shape = tuple(np.asarray(env.action_space.sample()).shape)  # type: ignore
            # When the shape is not available we might do:
            # output_shape = tuple(np.asarray(env.action_space.sample()).shape)  # type: ignore
            discrete = False
            output_dim = np.prod(output_shape)
        self.discrete = discrete

        # Infer the observation space.
        assert (
            env.observation_space is not None or self.uses_compiler_gym or "llvm" in name
        ), "An observation space should be defined."
        if self.uses_compiler_gym:
            input_dim = 56
            self.discrete_input = False
        elif env.observation_space is not None and env.observation_space.dtype == int:
            # Direct inference for corner cases:
            # if "int" in str(type(o)):
            input_dim = env.observation_space.n
            assert input_dim is not None, env.observation_space.n
            self.discrete_input = True
        else:
            input_dim = np.prod(env.observation_space.shape) if env.observation_space is not None else 0
            if input_dim is None:
                input_dim = np.prod(np.asarray(o).shape)
            self.discrete_input = False

        # Infer the action type.
        a = env.action_space.sample()
        self.action_type = type(a)
        self.subaction_type = None
        if hasattr(a, "__iter__"):
            self.subaction_type = type(a[0])

        # Prepare the policy shape.
        if neural_factor is None:
            assert (
                control == "linear" or "conformant" in control
            ), f"{control} has neural_factor {neural_factor}"
            neural_factor = 1
        self.output_shape = output_shape
        self.num_stacking = 1
        self.memory_len = neural_factor * input_dim if "memory" in control else 0
        self.extended_input_len = (input_dim + output_dim) * self.num_stacking if "stacking" in control else 0
        input_dim = input_dim + self.memory_len + self.extended_input_len
        self.extended_input = np.zeros(self.extended_input_len)
        output_dim = output_dim + self.memory_len
        self.input_dim = input_dim
        self.output_dim = output_dim
        self.num_neurons = neural_factor * (input_dim - self.extended_input_len)
        self.num_internal_layers = 1 if "semi" in control else 3
        internal = self.num_internal_layers * (self.num_neurons ** 2) if "deep" in control else 0
        unstructured_neural_size = (
            output_dim * self.num_neurons + self.num_neurons * (input_dim + 1) + internal,
        )
        neural_size = unstructured_neural_size
        assert control in CONTROLLERS or control == "conformant", f"{control} not known as a form of control"
        self.control = control
        if "neural" in control:
            self.first_size = self.num_neurons * (self.input_dim + 1)
            self.second_size = self.num_neurons * self.output_dim
            self.first_layer_shape = (self.input_dim + 1, self.num_neurons)
            self.second_layer_shape = (self.num_neurons, self.output_dim)
        shape_dict = {
            "conformant": (self.num_time_steps,) + output_shape,
            "stochastic_conformant": (self.num_time_steps,) + output_shape,
            "linear": (input_dim + 1, output_dim),
            "memory_neural": neural_size,
            "neural": neural_size,
            "deep_neural": neural_size,
            "semideep_neural": neural_size,
            "deep_memory_neural": neural_size,
            "semideep_memory_neural": neural_size,
            "deep_stackingmemory_neural": neural_size,
            "stackingmemory_neural": neural_size,
            "semideep_stackingmemory_neural": neural_size,
            "deep_extrapolatestackingmemory_neural": neural_size,
            "extrapolatestackingmemory_neural": neural_size,
            "semideep_extrapolatestackingmemory_neural": neural_size,
            "structured_neural": neural_size,
            "multi_neural": (min(self.num_time_steps, 50),) + unstructured_neural_size,
            "noisy_neural": neural_size,
            "noisy_scrambled_neural": neural_size,
            "scrambled_neural": neural_size,
        }
        shape = shape_dict[control]
        assert all(
            c in shape_dict for c in self.controllers
        ), f"{self.controllers} subset of {shape_dict.keys()}"
        shape = tuple(map(int, shape))
        self.policy_shape = shape if "structured" not in control else None

        # Create the parametrization.
        parametrization = parameter.Array(shape=shape).set_name("ng_default")
        if "structured" in control and "neural" in control and "multi" not in control:
            parametrization = parameter.Instrumentation(  # type: ignore
                parameter.Array(shape=tuple(map(int, self.first_layer_shape))),
                parameter.Array(shape=tuple(map(int, self.second_layer_shape))),
            ).set_name("ng_struct")
        if "conformant" in control:
            try:
                if env.action_space.low is not None and env.action_space.high is not None:
                    low = np.repeat(np.expand_dims(env.action_space.low, 0), self.num_time_steps, axis=0)
                    high = np.repeat(np.expand_dims(env.action_space.high, 0), self.num_time_steps, axis=0)
                    init = 0.5 * (low + high)
                    parametrization = parameter.Array(init=init)
                    parametrization.set_bounds(low, high)
            except AttributeError:  # Not all env.action_space have a low and a high.
                pass
            if self.subaction_type == int:
                parametrization.set_integer_casting()
            parametrization.set_name("conformant")

        # Now initializing.
        super().__init__(self.gym_multi_function, parametrization=parametrization)
        self.parametrization.function.deterministic = not self.uses_compiler_gym
        self.archive: tp.List[tp.Any] = []
        self.mean_loss = 0.0
        self.num_losses = 0

    def evaluation_function(self, *recommendations) -> float:
        """Averages multiple evaluations if necessary."""
        x = recommendations[0].value
        if not self.randomized:
            assert not self.uses_compiler_gym
            return self.gym_multi_function(x, limited_fidelity=False)
        if not self.uses_compiler_gym:
            # Pb_index >= 0 refers to the test set.
            return (
                np.sum(
                    [
                        self.gym_multi_function(x, limited_fidelity=False)
                        for compiler_gym_pb_index in range(23)
                    ]
                )
                / 23.0  # This is not compiler_gym but we keep this 23 constant.
            )
        rewards = [
            np.log(
                max(
                    1e-5,
                    -self.gym_multi_function(
                        x, limited_fidelity=False, compiler_gym_pb_index=compiler_gym_pb_index
                    ),
                )
            )
            for compiler_gym_pb_index in range(23)
        ]
        return -np.exp(sum(rewards) / len(rewards))

    def discretize(self, a):
        """Transforms a logit into an int obtained through softmax."""
        probabilities = np.exp(a - max(a))
        probabilities = probabilities / sum(probabilities)
        return int(list(np.random.multinomial(1, probabilities)).index(1))

    def neural(self, x: np.ndarray, o: np.ndarray):
        """Applies a neural net parametrized by x to an observation o. Returns an action or logits of actions."""
        o = o.ravel()
        x = np.asarray((2 ** self.optimization_scale) * x, dtype=np.float32)
        if self.control == "linear":
            # The linear case is simplle.
            output = np.matmul(o, x[1:, :])
            output += x[0]
            return output.reshape(self.output_shape), np.zeros(0)
        if "structured" not in self.control:
            # If not structured then we split into two matrices.
            first_matrix = x[: self.first_size].reshape(self.first_layer_shape) / np.sqrt(len(o))
            second_matrix = x[self.first_size : (self.first_size + self.second_size)].reshape(
                self.second_layer_shape
            ) / np.sqrt(self.num_neurons)
        else:
            # In the structured case we should have two entries with the right shapes.
            assert len(x) == 2
            first_matrix = np.asarray(x[0][0])
            second_matrix = np.asarray(x[0][1])
            assert (
                first_matrix.shape == self.first_layer_shape
            ), f"{first_matrix} does not match {self.first_layer_shape}"
            assert (
                second_matrix.shape == self.second_layer_shape
            ), f"{second_matrix} does not match {self.second_layer_shape}"
        assert len(o) == len(first_matrix[1:]), f"{o.shape} coming in matrix of shape {first_matrix.shape}"
        output = np.matmul(o, first_matrix[1:])
        if "deep" in self.control:
            # The deep case must be split into several layers.
            current_index = self.first_size + self.second_size
            internal_layer_size = self.num_neurons ** 2
            s = (self.num_neurons, self.num_neurons)
            for _ in range(self.num_internal_layers):
                output = np.tanh(output)
                output = np.matmul(
                    output, x[current_index : current_index + internal_layer_size].reshape(s)
                ) / np.sqrt(self.num_neurons)
                current_index += internal_layer_size
            assert current_index == len(x)
        output = np.matmul(np.tanh(output + first_matrix[0]), second_matrix)
        return output[self.memory_len :].reshape(self.output_shape), output[: self.memory_len]

    def gym_multi_function(
        self, x: np.ndarray, limited_fidelity: bool = False, compiler_gym_pb_index: tp.Optional[int] = None
    ) -> float:
        """Do a simulation with parametrization x and return the result.

        Parameters:
            limited_fidelity: bool
                whether we use a limited version for the beginning of the training.
            compiler_gym_pb_index: int or None.
                index of the compiler_gym pb (<0 for csmith)
        """
        # Deterministic conformant: do  the average of 7 simullations always with the same seed.
        # Otherwise: apply a random seed and do a single simulation.
        if compiler_gym_pb_index is None and "stochasticcompilergym" in self.name:
            # We use negative pb_indices, which mean training set.
            log_rewards = [
                np.log(
                    max(
                        1e-5,
                        -self.gym_simulate(
                            x,
                            seed=self.parametrization.random_state.randint(500000),
                            limited_fidelity=limited_fidelity,
                            compiler_gym_pb_index=compiler_gym_pb_index,
                            test_set=False,
                        ),
                    )
                )
                for compiler_gym_pb_index in np.random.choice(
<<<<<<< HEAD
                    range(1, 1 + self.num_training_codes), size=100, replace=False
=======
                    range(0, self.num_training_codes), size=100, replace=False
>>>>>>> fde3ac71
                )
            ]
            return -np.exp(np.sum(log_rewards) / len(log_rewards))

        # The deterministic case consists in considering the average of 7 fixed seeds.
        # The conformant case is using 1 randomized seed (unlesss we requested !randomized).
        num_simulations = 7 if self.control != "conformant" and not self.randomized else 1
        loss = 0
        if "directcoomopilergym" in self.name:
            assert compiler_gym_pb_index is not None
        for simulation_index in range(num_simulations):
            loss += self.gym_simulate(
                x,
                seed=simulation_index
                if not self.randomized
                else self.parametrization.random_state.randint(500000),
                limited_fidelity=limited_fidelity,
                compiler_gym_pb_index=compiler_gym_pb_index,
            )
        return loss / num_simulations

    def action_cast(self, a):
        """Transforms an action into an action of type as expected by the gym step function."""
        env = self.env
        if type(a) == np.float64:
            a = np.asarray((a,))
        if self.discrete:
            a = self.discretize(a)
        else:
            if type(a) != self.action_type:  # , f"{a} does not have type {self.action_type}"
                a = self.action_type(a)
            try:
                if env.action_space.low is not None and env.action_space.high is not None:
                    # Projection to [0, 1]
                    a = 0.5 * (1.0 + np.tanh(a))
                    # Projection to the right space.
                    a = env.action_space.low + (env.action_space.high - env.action_space.low) * a
            except AttributeError:
                pass  # Sometimes an action space has no low and no high.
            if self.subaction_type is not None:
                if type(a) == tuple:
                    a = tuple(int(_a + 0.5) for _a in a)
                else:
                    for i in range(len(a)):
                        a[i] = self.subaction_type(a[i])
        assert type(a) == self.action_type, f"{a} should have type {self.action_type} "
        try:
            assert env.action_space.contains(
                a
            ), f"In {self.name}, high={env.action_space.high} low={env.action_space.low} {a} is not sufficiently close to {[env.action_space.sample() for _ in range(10)]}"
        except AttributeError:
            pass  # Not all env can do "contains".
        return a

    def step(self, a):
        """Apply an action.

        We have a step on top of Gym's step for possibly storing some statistics."""
        o, r, done, info = self.env.step(a)
        return o, r, done, info

    def heuristic(self, o, current_observations):
        current_observations = np.asarray(current_observations + [o], dtype=np.float32)
        self.archive = [
            self.archive[i] for i in range(len(self.archive)) if self.archive[i][2] <= self.mean_loss
        ]
        self.archive = sorted(self.archive, key=lambda trace: -len(trace[0]))
        for trace in self.archive:
            to, ta, _ = trace
            assert len(to) == len(ta)
            if len(current_observations) > len(to) and "extrapolate" not in self.control:
                continue
            to = np.asarray(to[(-len(current_observations)) :], dtype=np.float32)
            # if all((_to - _o) for _to, _o in zip(to, current_observations)) <= 1e-7:
            if np.array_equal(to, current_observations):
                return np.asarray(ta[len(current_observations) - 1], dtype=np.float32)
        return None

    def gym_simulate(
        self,
        x: np.ndarray,
        seed: int,
        compiler_gym_pb_index: tp.Optional[int] = None,
        limited_fidelity: bool = True,
        test_set: bool = True,
    ):
        """Single simulation with parametrization x."""
        current_time_index = 0
        current_reward = 0.0
        current_observations: tp.List[tp.Any] = []
        current_actions: tp.List[tp.Any] = []
        try:
            if self.policy_shape is not None:
                x = x.reshape(self.policy_shape)
        except:
            assert False, f"x has shape {x.shape} and needs {self.policy_shape} for control {self.control}"
        assert seed == 0 or self.control != "conformant" or self.randomized
        env = self.env
        env.seed(seed=seed)
        if self.uses_compiler_gym:
            if self.stochastic_problem:
                assert compiler_gym_pb_index is not None
                o = env.reset(
                    benchmark=self.csmith[compiler_gym_pb_index]
                    if not test_set
                    else self.uris[compiler_gym_pb_index]
                )
            else:
                # Direct case: we should have an index equal to self.compilergym_index
                assert compiler_gym_pb_index is not None
                assert compiler_gym_pb_index == self.compilergym_index
                assert compiler_gym_pb_index < 23
                assert compiler_gym_pb_index >= -self.num_training_codes
                o = env.reset(benchmark=self.uris[compiler_gym_pb_index])
        else:
            assert compiler_gym_pb_index is None
            o = env.reset()
        control = self.control
        if (
            "conformant" in control
        ):  # Conformant planning: we just optimize a sequence of actions. No reactivity.
            return self.gym_conformant(x)
        if "scrambled" in control:  # We shuffle the variables, typically so that progressive methods optimize
            # everywhere in parallel instead of focusing on one single layer for years.
            np.random.RandomState(1234).shuffle(x)
        if "noisy" in control:  # We add a randomly chosen but fixed perturbation of the x, i.e. we do not
            # start at 0.
            x = x + 0.01 * np.random.RandomState(1234).normal(size=x.shape)
        reward = 0.0
        memory = np.zeros(self.memory_len)
        for i in range(self.num_time_steps):
            # Actual loop over time steps!
            if self.discrete_input:
                obs = np.zeros(shape=self.input_dim - self.extended_input_len - len(memory))
                obs[o] = 1
                o = obs
            previous_o = np.asarray(o)
            o = np.concatenate([previous_o.ravel(), memory.ravel(), self.extended_input])
            assert (
                len(o) == self.input_dim
            ), f"o has shape {o.shape} whereas input_dim={self.input_dim} ({control} / {env} {self.name} (limited={self.limited_compiler_gym}))"
            a, memory = self.neural(x[i % len(x)] if "multi" in control else x, o)
            a = self.action_cast(a)
            try:
                o, r, done, _ = self.step(a)  # Outputs = observation, reward, done, info.
                current_time_index += 1
                if "multifidLANM" in self.name and current_time_index > 500 and limited_fidelity:
                    done = True
                current_reward *= self.gamma
                current_reward += r
                current_observations += [np.asarray(o).copy()]
                current_actions += [np.asarray(a).copy()]
                if (
                    done and "stacking" in self.control
                ):  # Only the method which do a stacking of heuristic + memory into the
                    # observation need archiving.
                    self.archive_observations(current_actions, current_observations, current_reward)
            except AssertionError:  # Illegal action.
                return 1e20 / (1.0 + i)  # We encourage late failures rather than early failures.
            if "stacking" in control:
                attention_a = self.heuristic(
                    o, current_observations
                )  # Best so far, or something like that heuristically derived.
                a = attention_a if attention_a is not None else 0.0 * np.asarray(a)
                previous_o = previous_o.ravel()
                additional_input = np.concatenate([np.asarray(a).ravel(), previous_o])
                shift = len(additional_input)
                self.extended_input[: (len(self.extended_input) - shift)] = self.extended_input[shift:]
                self.extended_input[(len(self.extended_input) - shift) :] = additional_input
            reward += r
            if done:
                break
        return -reward

    def gym_conformant(self, x: np.ndarray):
        """Conformant: we directly optimize inputs, not parameters of a policy."""
        reward = 0.0
        for i, a in enumerate(10.0 * x):
            a = self.action_cast(a)
            try:
                _, r, done, _ = self.step(a)  # Outputs = observation, reward, done, info.
            except AssertionError:  # Illegal action.
                return 1e20 / (1.0 + i)  # We encourage late failures rather than early failures.
            reward *= self.gamma
            reward += r
            if done:
                break
        # env.render()  if you want to display.
        return -reward

    def archive_observations(self, current_actions, current_observations, current_reward):
        self.num_losses += 1
        tau = 1.0 / self.num_losses
        self.mean_loss = (
            ((1.0 - tau) * self.mean_loss + tau * current_reward)
            if self.mean_loss is not None
            else current_reward
        )
        found = False
        for trace in self.archive:
            to, _, _ = trace
            if np.array_equal(
                np.asarray(current_observations, dtype=np.float32),
                np.asarray(to, dtype=np.float32),
            ):
                found = True
                break
        if not found:
            # Risky: this code assumes that the object is used only in a single run.
            self.archive += [(current_observations, current_actions, current_reward)]<|MERGE_RESOLUTION|>--- conflicted
+++ resolved
@@ -581,11 +581,7 @@
                     )
                 )
                 for compiler_gym_pb_index in np.random.choice(
-<<<<<<< HEAD
-                    range(1, 1 + self.num_training_codes), size=100, replace=False
-=======
                     range(0, self.num_training_codes), size=100, replace=False
->>>>>>> fde3ac71
                 )
             ]
             return -np.exp(np.sum(log_rewards) / len(log_rewards))
