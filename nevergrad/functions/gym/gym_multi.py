--- conflicted
+++ resolved
@@ -14,7 +14,6 @@
 from ..base import ExperimentFunction
 
 
-<<<<<<< HEAD
 ## Method for building a new list, for a future version of gym:
 
 GYM_ENV_NAMES = []
@@ -73,50 +72,7 @@
 #         "CubeCrashScreenBecomesBlack-v0",
 #         "MemorizeDigits-v0",
 #     ]
-=======
-# Method for building a new list, for a future version of gym:
-#
-# GYM_ENV_NAMES = ["gym_anm:ANM6Easy-v0"]
-#
-# for e in gym.envs.registry.all():
-#     try:
-#         assert "Kelly" not in e.id
-#         env = gym.make(e.id)
-#         a1 = env.action_space.sample()
-#         a2 = env.action_space.sample()
-#         a3 = env.action_space.sample()
-#         a1 = a1 + a2 + a3
-#         if hasattr(a1, "size"):
-#             assert a1.size() < 15000
-#         GYM_ENV_NAMES.append(e.id)
-#     except:
-#         pass
-
-GYM_ENV_NAMES = [
-    #    "gym_anm:ANM6Easy-v0",   Specific issues for this one!
-    "Copy-v0",
-    "RepeatCopy-v0",
-    "ReversedAddition-v0",
-    "ReversedAddition3-v0",
-    "DuplicatedInput-v0",
-    "Reverse-v0",
-    "CartPole-v0",
-    "CartPole-v1",
-    "MountainCar-v0",
-    "Acrobot-v1",
-    "Blackjack-v0",
-    "FrozenLake-v0",
-    "FrozenLake8x8-v0",
-    "CliffWalking-v0",
-    "NChain-v0",
-    "Roulette-v0",
-    "Taxi-v3",
-    "CubeCrash-v0",
-    "CubeCrashSparse-v0",
-    "CubeCrashScreenBecomesBlack-v0",
-    "MemorizeDigits-v0",
-]
->>>>>>> 36b05afe
+
 
 # We do not use "conformant" which is not consistent with the rest.
 CONTROLLERS = [
