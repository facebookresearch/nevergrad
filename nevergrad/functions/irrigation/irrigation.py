# Copyright (c) Meta Platforms, Inc. and affiliates. All Rights Reserved.
#
# This source code is licensed under the MIT license found in the
# LICENSE file in the root directory of this source tree.

"""
Approximate crop Simulation
Based on
https://raw.githubusercontent.com/purdue-orbital/pcse-simulation/master/Simulation2.py
"""


from pathlib import Path
import urllib.request  # Necessary for people who will uncomment the part using data under EUPL license.
import numpy as np
import time
import nevergrad as ng
from ..base import ArrayExperimentFunction
import os
import pandas as pd
import yaml
from pcse.fileinput import CABOFileReader, YAMLCropDataProvider
from pcse.models import Wofost72_WLP_FD
from pcse.db import NASAPowerWeatherDataProvider
from pcse.util import WOFOST72SiteDataProvider
from pcse.base import ParameterProvider


# pylint: disable=too-many-locals,too-many-statements


# dollars per kilogram
crop_value_dollars_per_kg = {}
<<<<<<< HEAD
crop_value_dollars_per_kg["barley"]= 0.1  # Kenya
=======
crop_value_dollars_per_kg["barley"]= 9.6  # Kenya
>>>>>>> c0483768
crop_value_dollars_per_kg["cassava"]= 2    # Kenya
crop_value_dollars_per_kg["chick_pea"]= 0.395   # Kenya
crop_value_dollars_per_kg["cotton"]= 1.83  # Kenya
crop_value_dollars_per_kg["cow_pea"]= 0.185  # Kenya
crop_value_dollars_per_kg["faba_bean"]= 0.1825  # no idea where
crop_value_dollars_per_kg["ground_nut"]= 0.66  # Kenya
crop_value_dollars_per_kg["maize"]= 0.37  # Kenya
crop_value_dollars_per_kg["millet"]= 0.485  # Kenya
crop_value_dollars_per_kg["mung_bean"]= 0.33  # no idea where, unclear#
crop_value_dollars_per_kg["pigeon_pea"]= 0.679  # not clear, kenya
crop_value_dollars_per_kg["potato"]= 0.55  # kenya, difficult
crop_value_dollars_per_kg["rape_seed"]=7.1   # kenya (waow ?)
crop_value_dollars_per_kg["rice"]=0.325  # kenya
crop_value_dollars_per_kg["sorghum"]= 0.25  # kenya
crop_value_dollars_per_kg["soy_bean"]=(0.68+0.93)/2.  # kenya
crop_value_dollars_per_kg["sugar_beet"]=(0.75+0.69)/2.  # kenya
crop_value_dollars_per_kg["sugar_cane"]=0.34   # kenya, roughly
crop_value_dollars_per_kg["sunflower"]= 1.69  # kenya
crop_value_dollars_per_kg["sweet_potato"]= 1.15  # kenya
crop_value_dollars_per_kg["wheat"]=(0.19+0.42)/2.  # roughly, kenya


def lev(seq1, seq2):
    size_x = len(seq1) + 1
    size_y = len(seq2) + 1
    matrix = np.zeros ((size_x, size_y))
    for x in range(size_x):
        matrix [x, 0] = x
    for y in range(size_y):
        matrix [0, y] = y

    for x in range(1, size_x):
        for y in range(1, size_y):
            if seq1[x-1] == seq2[y-1]:
                matrix [x,y] = min(
                    matrix[x-1, y] + 1,
                    matrix[x-1, y-1],
                    matrix[x, y-1] + 1
                )
            else:
                matrix [x,y] = min(
                    matrix[x-1,y] + 1,
                    matrix[x-1,y-1] + 1,
                    matrix[x,y-1] + 1
                )
    return (matrix[size_x - 1, size_y - 1])

def get_crop_cost(cropname: str):
    min_lev = 100000000
    if cropname in crop_value_dollars_per_kg:
        return crop_value_dollars_per_kg[cropname]
    for k in crop_value_dollars_per_kg:
        dist = lev(cropname, k)
        if dist < min_lev:
            min_lev = dist
            best_crop = k
    print(f"best crop for {cropname} is {best_crop}")
    crop_value_dollars_per_kg[cropname] = crop_value_dollars_per_kg[best_crop]
    return crop_value_dollars_per_kg[cropname]

WPD = {}
CURRENT_BEST = {}
CURRENT_BEST_ARGUMENT = {}


class Irrigation(ArrayExperimentFunction):
    variant_choice = {}
    def __init__(self, symmetry:int, benin: bool, variety_choice: bool, rice: bool, multi_crop: bool, address=None, year_min: int = 2006, year_max: int = 2006) -> None:
        self.rice = rice
        if year_max < year_min and year_max == 2006:
            year_max = year_min
        self.year_min = year_min
        self.year_max = year_max
        data_dir = Path(__file__).with_name("data")
        try:
            self.soil = CABOFileReader(os.path.join(data_dir, "soil", "ec3.soil"))
        except:
            urllib.request.urlretrieve(
                "https://raw.githubusercontent.com/ajwdewit/pcse_notebooks/master/data/soil/ec3.soil",
                str(data_dir) + "/soil/ec3.soil",
            )
            self.soil = CABOFileReader(os.path.join(data_dir, "soil", "ec3.soil"))
        self.this_dimension = 8
        if rice or (variety_choice and not multi_crop):
            self.this_dimension = 9
        if multi_crop:
            self.this_dimension = 10
            assert not rice

        param = ng.p.Array(shape=(self.this_dimension,), lower=(0.0), upper=(0.99999999)).set_name("irrigation8")
        super().__init__(self.meta_total_yield, parametrization=param, symmetry=symmetry)
        if os.environ.get("CIRCLECI", False):
            raise ng.errors.UnsupportedExperiment("No HTTP request in CircleCI")
#                    "Cotonou",
#                    "Lokossa",
#                    "Allada",
#                    "Abomey",
#                    "Pobe",
#                    "Aplahoue",
#                    "Dassa-Zoume",
#                    "Parakou",
#                    "Djougou",
#                    "Kandi",
#                    "Natitingou",
        known_longitudes = {'Saint-Leger-Bridereix': 1.5887348, 'Dun-Le-Palestel': 1.6641173, 'Kolkata':
        88.35769124388872, 'Antananarivo': 47.5255809, 'Santiago': -70.6504502, 'Lome': 1.215829, 'Cairo': 31.2357257,
        'Ouagadougou': -1.5270944, 'Yamoussoukro': -5.273263, 'Yaounde': 11.5213344, 'Kiev': 30.5241361, 'Porto-Novo':
        2.6289}
        known_latitudes = {'Saint-Leger-Bridereix': 46.2861759, 'Dun-Le-Palestel': 46.3052049, 'Kolkata': 22.5414185,
        'Antananarivo': -18.9100122, 'Santiago': -33.4377756, 'Lome': 6.130419, 'Cairo': 30.0443879, 'Ouagadougou':
        12.3681873, 'Yamoussoukro': 6.809107, 'Yaounde': 3.8689867, 'Kiev': 50.4500336, 'Porto-Novo': 6.4969}
        known_longitudes['Cotonou'] = 2.4252507
        known_latitudes['Cotonou'] = 6.3676953
        known_longitudes['Lokossa'] = 1.7171404
        known_latitudes['Lokossa'] = 6.6458524
        known_longitudes['Allada'] = 2.1511876
        known_latitudes['Allada'] = 6.6658411
        known_longitudes['Abomey'] = 1.9828803672675925
        known_latitudes['Abomey'] = 7.165446
        known_longitudes['Pobe'] = -1.751602
        known_latitudes['Pobe'] = 13.882217
        known_longitudes['Aplahoue'] = 1.7041012
        known_latitudes['Aplahoue'] = 6.9489244
        known_longitudes['Dassa-Zoume'] = 2.183606
        known_latitudes['Dassa-Zoume'] = 7.7815402
        known_longitudes['Parakou'] = 2.6278258
        known_latitudes['Parakou'] = 9.3400159
        known_longitudes['Djougou'] = 1.6651614
        known_latitudes['Djougou'] = 9.7106683
        known_longitudes['Kandi'] = 88.11640162351831
        known_latitudes['Kandi'] = 24.00952125
        known_longitudes['Natitingou'] = 1.383540986380074
        known_latitudes['Natitingou'] = 10.251408300000001
        self.cropd = YAMLCropDataProvider()
        for k in range(1000):
            if symmetry in self.variant_choice and k < self.variant_choice[symmetry]:
                continue
            self.address = np.random.RandomState(symmetry+3*k).choice(
                [
                    "Saint-Leger-Bridereix",
                    "Dun-Le-Palestel",
                    "Porto-Novo",
                    "Kolkata",
                    "Antananarivo",
                    "Santiago",
                    "Lome",
                    "Cairo",
                    "Ouagadougou",
                    "Yamoussoukro",
                    "Yaounde",
                    "Porto-Novo",
                    "Kiev",
                ] if not benin else [
                    "Porto-Novo",
                    "Cotonou",
                    "Lokossa",
                    "Allada",
                    "Abomey",
                    "Pobe",
                    "Aplahoue",
                    "Dassa-Zoume",
                    "Parakou",
                    "Djougou",
                    "Kandi",
                    "Natitingou",
                ]
            )
            if address is not None:
                 self.address = str(address)
                 if len(address) == 2:
                     known_latitudes[self.address] = address[0]
                     known_longitudes[self.address] = address[1]
                 
            if self.address in known_latitudes and self.address in known_longitudes and self.address not in WPD:
                for k in range(10):
                    try:
                        WPD[self.address] = NASAPowerWeatherDataProvider(latitude=known_latitudes[self.address], longitude=known_longitudes[self.address])
                        break
                    except:
                        time.sleep(10 * (2 **k))
            if self.address in WPD:
                self.weatherdataprovider = WPD[self.address]
            else:           
                from geopy.geocoders import Nominatim
                geolocator = Nominatim(user_agent="NG/PCSE")
                self.location = geolocator.geocode(self.address)
                self.weatherdataprovider = NASAPowerWeatherDataProvider(
                    latitude=self.location.latitude, longitude=self.location.longitude
                )
                WPD[self.address] = self.weatherdataprovider
            self.set_data(symmetry, k, rice)
            v = [self.meta_total_yield(np.random.rand(self.this_dimension)) for _ in range(5)]
            if min(v) != max(v):
                break
            self.variant_choice[symmetry] = k
        print(f"we work on {self.cropname} with variety {self.cropvariety} in {self.address}.")


    def set_data(self, symmetry: int, k: int, rice: bool):
        crop_types = [crop for crop, variety in self.cropd.get_crops_varieties().items()]
        crop_types = [c for c in crop_types if "obacco" not in c]
        if rice:
            crop_types = ["rice"]
        self.crop_types = crop_types
        self.cropname = np.random.RandomState(symmetry+3*k+1).choice(crop_types)
        self.total_irrigation = np.random.RandomState(symmetry+3*k+3).choice([15.0, 1.50, 0.15, 150.]) if not rice else 0.15
        self.cropvariety = np.random.RandomState(symmetry+3*k+2).choice(list(self.cropd.get_crops_varieties()[self.cropname])
        )
        # We check if the problem is challenging.
        #print(f"testing {symmetry}: {k} {self.address} {self.cropvariety}")
        site = WOFOST72SiteDataProvider(WAV=100, CO2=360)
        self.parameterprovider = ParameterProvider(soildata=self.soil, cropdata=self.cropd, sitedata=site)


    def meta_total_yield(self, x: np.ndarray):
        lai = 0.
        for year in range(self.year_min, self.year_max+1):
            print(f"working on {year}")
            lai += self.total_yield(x, year)
        specifier = self.address + "_" + str(self.total_irrigation)
        if not self.this_dimension == 10:
            specifier += "_" + str(self.cropname)
        if self.dimension == 8:
            specifier += "_" + self.cropvariety
        if specifier not in CURRENT_BEST:
            CURRENT_BEST[specifier] = 0.
        if lai > CURRENT_BEST[specifier]:
            CURRENT_BEST[specifier] = lai
            argument = str(x)
            if self.dimension > 9:
                argument += "_" + self.cropname
            if self.dimension > 8:
                argument += "_" + self.cropvariety
            CURRENT_BEST_ARGUMENT[specifier] = argument
            print(f"for <{specifier}> we recommend {CURRENT_BEST_ARGUMENT[specifier]} and get {lai}")

        return -lai

    def total_yield(self, x: np.ndarray, year:int=2006):
        d0 = int(1.01 + 29.98 * x[0])
        d1 = int(1.01 + 30.98 * x[1])
        d2 = int(1.01 + 30.98 * x[2])
        d3 = int(1.01 + 29.98 * x[3])
        all_dates = [f"{y:04}-{m:02}-{d:02}" for y in [year, year+1] for m in list(range(1,13)) for d in list(range(1, 29))]
        c = self.total_irrigation
        if len(x) == 10:
            c = 0
        a0 = c * x[4] / (x[4] + x[5] + x[6] + x[7])
        a1 = c * x[5] / (x[4] + x[5] + x[6] + x[7])
        a2 = c * x[6] / (x[4] + x[5] + x[6] + x[7])
        a3 = c * x[7] / (x[4] + x[5] + x[6] + x[7])
        id1 = f"{year}-06-{d0:02}"
        id2 = f"{year}-06-{d1:02}"
        id3 = f"{year}-06-{d2:02}"
        id4 = f"{year}-06-{d3:02}"
        crop_start = f"{year}-03-31"
        crop_end = f"{year}-10-20"
        assert len(x) == 10, " I don't want to work on anything else than len(x) == 10 anymore"
        if len(x) == 10:
            c = 20
            def to01(x):
                return (1. + x / np.sqrt(x**2 + 1)) / 2.
            def proj(x):
                idx = int(len(all_dates) * x)
                if idx < 1:
                    idx = 1
                if idx > len(all_dates) - 1:
                    idx = len(all_dates) - 1
                return idx
            for i in range(4):
                x[i] = to01(x[i])
            crop_start = proj(x[0]/2.)  # 0 to 0.5
            crop_end = proj(x[0]/2. + x[1]/2.)  # 0 to 1., > start
            crop_end = min(len(all_dates) - 1, max(crop_end, crop_start+14))
            crop_start = max(0, min(crop_start, crop_end - 14))
            start_irrig = int(crop_start + min(x[2], x[3]) * (crop_end - crop_start)) # between start and end
            end_irrig = int(crop_start + max(x[3], x[2]) * (crop_end - crop_start)) # between start and end
            end_irrig = min(crop_end - 1, max(start_irrig + 6, end_irrig))
            start_irrig = max(crop_start + 1, min(start_irrig, end_irrig-6))
            assert crop_start < start_irrig < end_irrig < crop_end , str([crop_start, start_irrig, end_irrig, crop_end])
            id1 = int(start_irrig)
            id2 = int(start_irrig + .3333 * (end_irrig - start_irrig))
            id3 = int(start_irrig + .6666 * (end_irrig - start_irrig))
            id4 = int(end_irrig)
            assert crop_start < id1 < id2 < id3 < id4 < crop_end, str([crop_start, id1, id2, id3, id4, crop_end, start_irrig, end_irrig])
            crop_start = all_dates[crop_start]
            crop_end = all_dates[crop_end]
            id1 = all_dates[id1]
            id2 = all_dates[id2]
            id3 = all_dates[id3]
            id4 = all_dates[id4]



        if len(x) > 8:
            if self.this_dimension == 10:
                assert len(x) == 10
                self.cropname = self.crop_types[int(x[9] * len(self.crop_types))]
            else:
                assert len(x) == 9, f"my x has size {len(x)}, it is {x}"
            varieties = list(self.cropd.get_crops_varieties()[self.cropname])
            self.cropvariety = varieties[int(x[8] * len(varieties))]

        yaml_agro = f"""
        - {year}-01-01:
            CropCalendar:
                crop_name: {self.cropname}
                variety_name: {self.cropvariety}
<<<<<<< HEAD
                crop_start_date: {crop_start}
                crop_start_type: emergence
                crop_end_date: {crop_end}
=======
                crop_start_date: {year}-03-31
                crop_start_type: emergence
                crop_end_date: {year}-10-20
>>>>>>> c0483768
                crop_end_type: harvest
                max_duration: 300
            TimedEvents:
            -   event_signal: irrigate
                name: Irrigation application table
                comment: All irrigation amounts in cm
                events_table:
<<<<<<< HEAD
                - {id1}: {{amount: {a0}, efficiency: 0.7}}
                - {id2}: {{amount: {a1}, efficiency: 0.7}}
                - {id3}: {{amount: {a2}, efficiency: 0.7}}
                - {id4}: {{amount: {a3}, efficiency: 0.7}}
=======
                - {year}-06-{d0:02}: {{amount: {a0}, efficiency: 0.7}}
                - {year}-07-{d1:02}: {{amount: {a1}, efficiency: 0.7}}
                - {year}-08-{d2:02}: {{amount: {a2}, efficiency: 0.7}}
                - {year}-09-{d3:02}: {{amount: {a3}, efficiency: 0.7}}
>>>>>>> c0483768
            StateEvents: null
        """
        try:
            agromanagement = yaml.safe_load(yaml_agro)
            wofost = Wofost72_WLP_FD(self.parameterprovider, self.weatherdataprovider, agromanagement)
            wofost.run_till_terminate()
#            for i in range(10):
#                try:
#                    wofost = Wofost72_WLP_FD(self.parameterprovider, self.weatherdataprovider, agromanagement)
#                    wofost.run_till_terminate()
#                    break
#                except:
#                    print(f"failure {i} for {yaml_agro}")
#                    time.sleep(2 ** i)
#                return -float("inf")
        except Exception as e:
<<<<<<< HEAD
            print("WTF")
            print(yaml_agro)
            print(e)
            if "more" in str(e):
               assert False, "more than 1"
=======
            print(e)
>>>>>>> c0483768
            return -float("inf")
            #assert (
            #    False
            #), f"Problem!\n Dates: {d0} {d1} {d2} {d3},\n amounts: {a0}, {a1}, {a2}, {a3}\n  ({e}).\n"
            #raise e

        output = wofost.get_output()
        df = pd.DataFrame(output).set_index("day")
        df.tail()

        lai = sum([float(o["TWSO"]) for o in output if o["TWSO"] is not None])
        value = lai * get_crop_cost(self.cropname)
        return value<|MERGE_RESOLUTION|>--- conflicted
+++ resolved
@@ -31,11 +31,8 @@
 
 # dollars per kilogram
 crop_value_dollars_per_kg = {}
-<<<<<<< HEAD
 crop_value_dollars_per_kg["barley"]= 0.1  # Kenya
-=======
-crop_value_dollars_per_kg["barley"]= 9.6  # Kenya
->>>>>>> c0483768
+#crop_value_dollars_per_kg["barley"]= 9.6  # Kenya
 crop_value_dollars_per_kg["cassava"]= 2    # Kenya
 crop_value_dollars_per_kg["chick_pea"]= 0.395   # Kenya
 crop_value_dollars_per_kg["cotton"]= 1.83  # Kenya
@@ -344,15 +341,9 @@
             CropCalendar:
                 crop_name: {self.cropname}
                 variety_name: {self.cropvariety}
-<<<<<<< HEAD
                 crop_start_date: {crop_start}
                 crop_start_type: emergence
                 crop_end_date: {crop_end}
-=======
-                crop_start_date: {year}-03-31
-                crop_start_type: emergence
-                crop_end_date: {year}-10-20
->>>>>>> c0483768
                 crop_end_type: harvest
                 max_duration: 300
             TimedEvents:
@@ -360,17 +351,10 @@
                 name: Irrigation application table
                 comment: All irrigation amounts in cm
                 events_table:
-<<<<<<< HEAD
                 - {id1}: {{amount: {a0}, efficiency: 0.7}}
                 - {id2}: {{amount: {a1}, efficiency: 0.7}}
                 - {id3}: {{amount: {a2}, efficiency: 0.7}}
                 - {id4}: {{amount: {a3}, efficiency: 0.7}}
-=======
-                - {year}-06-{d0:02}: {{amount: {a0}, efficiency: 0.7}}
-                - {year}-07-{d1:02}: {{amount: {a1}, efficiency: 0.7}}
-                - {year}-08-{d2:02}: {{amount: {a2}, efficiency: 0.7}}
-                - {year}-09-{d3:02}: {{amount: {a3}, efficiency: 0.7}}
->>>>>>> c0483768
             StateEvents: null
         """
         try:
@@ -387,15 +371,11 @@
 #                    time.sleep(2 ** i)
 #                return -float("inf")
         except Exception as e:
-<<<<<<< HEAD
             print("WTF")
             print(yaml_agro)
             print(e)
             if "more" in str(e):
                assert False, "more than 1"
-=======
-            print(e)
->>>>>>> c0483768
             return -float("inf")
             #assert (
             #    False
