--- conflicted
+++ resolved
@@ -291,15 +291,11 @@
                 return True
 
         def get_val(y, m, d, slot):
-<<<<<<< HEAD
             my_vals = [
                 getattr(wdp.store[(date(y_, m, d), 0)], slot)
                 for y_ in range(y - 4, y + 5)
                 if we_have(y_, m, d)
             ]
-=======
-            my_vals = [getattr(wdp.store[(date(y_, m, d), 0)], slot) for y_ in range(y-4, y+5) if we_have(y_, m, d)]
->>>>>>> 9ac9d161
             assert len(my_vals) >= 3, f"big issue with data {y} {m} {d}!"
             return sum(my_vals) / len(my_vals)
 
@@ -370,12 +366,6 @@
         for y in range(2020, 2050):
             ok = [k for k in my_keys if k[0].year == y]
             print(y, len(ok))
-<<<<<<< HEAD
-        assert False
-
-=======
-        
->>>>>>> 9ac9d161
     def set_data(self, symmetry: int, k: int, rice: bool):
         crop_types = [crop for crop, variety in self.cropd.get_crops_varieties().items()]
         crop_types = [c for c in crop_types if "obacco" not in c]
