--- conflicted
+++ resolved
@@ -123,12 +123,7 @@
         x = np.asarray(x)
         data = []
         for transform in self._transforms:
-<<<<<<< HEAD
-            translated_x = transform(x)
-            if self._only_index_transform:
-                translated_x = x[transform.indices]  # only subsampling in this case
-            results.append(self._func(translated_x))
-=======
+
             data.append(x[transform.indices] if self._only_index_transform else transform(x))
         return np.array(data)
 
@@ -138,8 +133,7 @@
         """
         results = []
         for block in x:
-            results.append(corefuncs.registry[self._parameters["name"]](block))
->>>>>>> 68e63af2
+            results.append(self._func(block))
         return float(self._aggregator(results))
 
     def duplicate(self) -> "ArtificialFunction":
