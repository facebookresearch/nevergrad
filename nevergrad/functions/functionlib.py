# Copyright (c) Facebook, Inc. and its affiliates. All Rights Reserved.
#
# This source code is licensed under the MIT license found in the
# LICENSE file in the root directory of this source tree.

import hashlib
import itertools
import numpy as np
import nevergrad as ng
from nevergrad.common import tools
import nevergrad.common.typing as tp
from .base import ExperimentFunction
from .pbt import PBT as PBT  # pylint: disable=unused-import
from . import utils
from . import corefuncs


class ArtificialVariable:
    # pylint: disable=too-many-instance-attributes,too-many-arguments
    # TODO: refactor, this is not more used for parametrization, so using the
    # Variable framework is not necessary

    def __init__(
        self,
        dimension: int,
        num_blocks: int,
        block_dimension: int,
        translation_factor: float,
        rotation: bool,
        hashing: bool,
        only_index_transform: bool,
        random_state: np.random.RandomState,
    ) -> None:
        self._dimension = dimension
        self._transforms: tp.List[utils.Transform] = []
        self.rotation = rotation
        self.translation_factor = translation_factor
        self.num_blocks = num_blocks
        self.block_dimension = block_dimension
        self.only_index_transform = only_index_transform
        self.hashing = hashing
        self.dimension = self._dimension
        self.random_state = random_state

    def _initialize(self) -> None:
        """Delayed initialization of the transforms to avoid slowing down the instance creation
        (makes unit testing much faster).
        This functions creates the random transform used upon each block (translation + optional rotation).
        """
        # use random indices for blocks
        indices = self.random_state.choice(
            self._dimension, self.block_dimension * self.num_blocks, replace=False
        ).tolist()
        indices.sort()  # keep the indices sorted sorted so that blocks do not overlap
        for transform_inds in tools.grouper(indices, n=self.block_dimension):
            self._transforms.append(
                utils.Transform(
                    transform_inds,
                    translation_factor=self.translation_factor,
                    rotation=self.rotation,
                    random_state=self.random_state,
                )
            )

    def process(  # pylint: disable=unused-argument
        self, data: tp.ArrayLike, deterministic: bool = True
    ) -> np.ndarray:
        if not self._transforms:
            self._initialize()
        if self.hashing:
            data2 = np.array(data, copy=True)
            for i, y in enumerate(data):
                self.random_state.seed(int(hashlib.md5(str(y).encode()).hexdigest(), 16) % 500000)
                data2[i] = self.random_state.normal(0.0, 1.0)
            data = data2
        data = np.array(data, copy=False)
        output = []
        for transform in self._transforms:
            output.append(data[transform.indices] if self.only_index_transform else transform(data))
        return np.array(output)

    def _short_repr(self) -> str:
        return "Photonics"


class ArtificialFunction(ExperimentFunction):
    """Artificial function object. This allows the creation of functions with different
    dimension and structure to be used for benchmarking in many different settings.

    Parameters
    ----------
    name: str
        name of the underlying function to use (like "sphere" for instance). If a wrong
        name is provided, an error is raised with all existing names.
    block_dimension: int
        the dimension on which the underlying function will be applied.
    num_blocks: int
        the number of blocks of size "block_dimension" on which the underlying function
        will be applied. The number of useful dimension is therefore num_blocks * core_dimension
    useless_variables: int
        the number of additional variables which have no impact on the core function.
        The full dimension of the function is therefore useless_variables + num_blocks * core_dimension
    noise_level: float
        noise level for the additive noise: noise_level * N(0, 1, size=1) * [f(x + N(0, 1, size=dim)) - f(x)]
    noise_dissymmetry: bool
        True if we dissymmetrize the model of noise
    rotation: bool
        whether the block space should be rotated (random rotation)
    hashing: bool
        whether the input data should be hashed. In this case, the function expects an array of size 1 with
        string as element.
    aggregator: str
        how to aggregate the multiple block outputs
    bounded: bool
        bound the search domain to [-5,5]

    Example
    -------
    >>> func = ArtificialFunction("sphere", 5, noise_level=.1)
    >>> x = [1, 2, 1, 0, .5]
    >>> func(x)  # returns a float
    >>> func(x)  # returns a different float since the function is noisy
    >>> func.oracle_call(x)   # returns a float
    >>> func.oracle_call(x)   # returns the same float (no noise for oracles + sphere function is deterministic)
    >>> func2 = ArtificialFunction("sphere", 5, noise_level=.1)
    >>> func2.oracle_call(x)   # returns a different float than before, because a random translation is applied

    Note
    ----
    - The full dimension of the function is available through the dimension attribute.
      Its value is useless_variables + num_blocks * block_dimension
    - The blocks are chosen with random sorted indices (blocks do not overlap)
    - A random translation is always applied to the function at initialization, so that
      instantiating twice the functions will give 2 different functions (unless you use
      seeding)
    - the noise formula is: noise_level * N(0, 1) * (f(x + N(0, 1)) - f(x))
    """

    def __init__(  # pylint: disable=too-many-arguments
        self,
        name: str,
        block_dimension: int,
        num_blocks: int = 1,
        useless_variables: int = 0,
        noise_level: float = 0,
        noise_dissymmetry: bool = False,
        rotation: bool = False,
        translation_factor: float = 1.0,
        hashing: bool = False,
        aggregator: str = "max",
        split: bool = False,
        bounded: bool = False,
    ) -> None:
        # pylint: disable=too-many-locals
        self.name = name
        self._parameters = {x: y for x, y in locals().items() if x not in ["__class__", "self"]}
        # basic checks
        assert noise_level >= 0, "Noise level must be greater or equal to 0"
        if not all(isinstance(x, bool) for x in [noise_dissymmetry, hashing, rotation]):
            raise TypeError("hashing and rotation should be bools")
        for param, mini in [("block_dimension", 1), ("num_blocks", 1), ("useless_variables", 0)]:
            value = self._parameters[param]
            if not isinstance(value, int):
                raise TypeError(f'"{param}" must be an int')
            if value < mini:
                raise ValueError(f'"{param}" must be greater or equal to {mini}')
        if not isinstance(translation_factor, (float, int)):
            raise TypeError(f"Got non-float value {translation_factor}")
        if name not in corefuncs.registry:
            available = ", ".join(self.list_sorted_function_names())
            raise ValueError(f'Unknown core function "{name}". Available names are:\n-----\n{available}')
        # record necessary info and prepare transforms
        self._dimension = block_dimension * num_blocks + useless_variables
        self._func = corefuncs.registry[name]
        # special case
        info = corefuncs.registry.get_info(self._parameters["name"])
        only_index_transform = info.get("no_transform", False)

        assert not (split and hashing)
        assert not (split and useless_variables > 0)
        array_bounds = dict(upper=5, lower=-5) if bounded else {}
        if not split:
            parametrization: ng.p.Parameter = ng.p.Array(
<<<<<<< HEAD
                shape=(1,) if hashing else (self._dimension,), **array_bounds
            ).set_name("")
        else:
            arrays = [ng.p.Array(shape=(block_dimension,), **array_bounds) for _ in range(num_blocks)]
=======
                shape=(1,) if hashing else (self._dimension,), **array_bounds  # type: ignore
            ).set_name("")
        else:
            arrays = [
                ng.p.Array(shape=(block_dimension,), **array_bounds) for _ in range(num_blocks)  # type: ignore
            ]
>>>>>>> 1f16ebf5
            parametrization = ng.p.Instrumentation(*arrays)
            parametrization.set_name("split")
        if noise_level > 0:
            parametrization.function.deterministic = False
        super().__init__(self.noisy_function, parametrization)
        # variable, must come after super().__init__(...) to bind the random_state
        # may consider having its a local random_state instead but less reproducible
        self.transform_var = ArtificialVariable(
            dimension=self._dimension,
            num_blocks=num_blocks,
            block_dimension=block_dimension,
            translation_factor=translation_factor,
            rotation=rotation,
            hashing=hashing,
            only_index_transform=only_index_transform,
            random_state=self._parametrization.random_state,
        )
        self._aggregator: tp.Callable[[tp.ArrayLike], float] = {  # type: ignore
            "max": np.max,
            "mean": np.mean,
            "sum": np.sum,
        }[aggregator]
        info = corefuncs.registry.get_info(self._parameters["name"])
        # add descriptors
        self.add_descriptors(
            useful_dimensions=block_dimension * num_blocks,
            discrete=any(x in name for x in ["onemax", "leadingones", "jump"]),
        )

    @property
    def dimension(self) -> int:
        return (
            self._dimension
        )  # bypass the parametrization one (because of the "hashing" case)  # TODO: remove

    @staticmethod
    def list_sorted_function_names() -> tp.List[str]:
        """Returns a sorted list of function names that can be used for the blocks"""
        return sorted(corefuncs.registry)

    def _transform(self, x: tp.ArrayLike) -> np.ndarray:
        data = self.transform_var.process(x)
        return np.array(data)

    def function_from_transform(self, x: np.ndarray) -> float:
        """Implements the call of the function.
        Under the hood, __call__ delegates to oracle_call + add some noise if noise_level > 0.
        """
        results = []
        for block in x:
            results.append(self._func(block))
        return float(self._aggregator(results))

    def evaluation_function(self, *recommendations: ng.p.Parameter) -> float:
        """Implements the call of the function.
        Under the hood, __call__ delegates to oracle_call + add some noise if noise_level > 0.
        """
        assert len(recommendations) == 1, "Should not be a pareto set for a singleobjective function"
        assert len(recommendations[0].args) == 1 and not recommendations[0].kwargs
        data = self._transform(recommendations[0].args[0])
        return self.function_from_transform(data)

    def noisy_function(self, x: tp.ArrayLike) -> float:
        return _noisy_call(
            x=np.array(x, copy=False),
            transf=self._transform,
            func=self.function_from_transform,
            noise_level=self._parameters["noise_level"],
            noise_dissymmetry=self._parameters["noise_dissymmetry"],
            random_state=self._parametrization.random_state,
        )

    def compute_pseudotime(self, input_parameter: tp.Any, loss: tp.Loss) -> float:
        """Delay before returning results in steady state mode benchmarks (fake execution time)"""
        args, kwargs = input_parameter
        assert not kwargs
        assert len(args) == 1
        if hasattr(self._func, "compute_pseudotime"):
            data = self._transform(args[0])
            total = 0.0
            for block in data:
                total += self._func.compute_pseudotime(((block,), {}), loss)  # type: ignore
            return total
        return 1.0


def _noisy_call(
    x: np.ndarray,
    transf: tp.Callable[[np.ndarray], np.ndarray],
    func: tp.Callable[[np.ndarray], float],
    noise_level: float,
    noise_dissymmetry: bool,
    random_state: np.random.RandomState,
) -> float:  # pylint: disable=unused-argument
    x_transf = transf(x)
    fx = func(x_transf)
    noise = 0.0
    if noise_level:
        if not noise_dissymmetry or x_transf.ravel()[0] <= 0:
            side_point = transf(x + random_state.normal(0, 1, size=len(x)))
            if noise_dissymmetry:
                noise_level *= 1.0 + x_transf.ravel()[0] * 100.0
            noise = noise_level * random_state.normal(0, 1) * (func(side_point) - fx)
    return fx + noise


class FarOptimumFunction(ExperimentFunction):
    """Very simple 2D norm-1 function with optimal value at (x_optimum, 100)"""

    # pylint: disable=too-many-arguments
    def __init__(
        self,
        independent_sigma: bool = True,
        mutable_sigma: bool = True,
        multiobjective: bool = False,
        recombination: str = "crossover",
        optimum: tp.Tuple[int, int] = (80, 100),
    ) -> None:
        assert recombination in ("crossover", "average")
        self._optimum = np.array(optimum, dtype=float)
        parametrization = ng.p.Array(shape=(2,), mutable_sigma=mutable_sigma)
        init = np.array([1.0, 1.0] if independent_sigma else [1.0], dtype=float)
        sigma: tp.Any = ng.p.Array(init=init).set_mutation(exponent=2.0) if mutable_sigma else init
        parametrization.set_mutation(sigma=sigma)
        if recombination == "crossover":
            parametrization = ng.ops.mutations.Crossover()(parametrization)
        self.multiobjective_upper_bounds = np.array(2 * self._optimum) if multiobjective else None
        super().__init__(self._multifunc if multiobjective else self._monofunc, parametrization.set_name(""))  # type: ignore

    def _multifunc(self, x: np.ndarray) -> np.ndarray:
        return np.abs(x - self._optimum)  # type: ignore

    def _monofunc(self, x: np.ndarray) -> float:
        return float(np.sum(self._multifunc(x)))

    def evaluation_function(self, *recommendations: ng.p.Parameter) -> float:
        return min(self._monofunc(x.args[0]) for x in recommendations)

    @classmethod
    def itercases(cls) -> tp.Iterator["FarOptimumFunction"]:
        options = dict(
            independent_sigma=[True, False],
            mutable_sigma=[True, False],
            multiobjective=[True, False],
            recombination=["average", "crossover"],
            optimum=[(0.8, 1), (80, 100), (0.8, 100)],
        )
        keys = sorted(options)
        select = itertools.product(*(options[k] for k in keys))  # type: ignore
        cases = (dict(zip(keys, s)) for s in select)
        return (cls(**c) for c in cases)<|MERGE_RESOLUTION|>--- conflicted
+++ resolved
@@ -181,19 +181,12 @@
         array_bounds = dict(upper=5, lower=-5) if bounded else {}
         if not split:
             parametrization: ng.p.Parameter = ng.p.Array(
-<<<<<<< HEAD
-                shape=(1,) if hashing else (self._dimension,), **array_bounds
-            ).set_name("")
-        else:
-            arrays = [ng.p.Array(shape=(block_dimension,), **array_bounds) for _ in range(num_blocks)]
-=======
                 shape=(1,) if hashing else (self._dimension,), **array_bounds  # type: ignore
             ).set_name("")
         else:
             arrays = [
                 ng.p.Array(shape=(block_dimension,), **array_bounds) for _ in range(num_blocks)  # type: ignore
             ]
->>>>>>> 1f16ebf5
             parametrization = ng.p.Instrumentation(*arrays)
             parametrization.set_name("split")
         if noise_level > 0:
