# Copyright (c) Facebook, Inc. and its affiliates. All Rights Reserved.
#
# This source code is licensed under the MIT license found in the
# LICENSE file in the root directory of this source tree.

import hashlib
import itertools
import numpy as np
from nevergrad.parametrization import parameter as p
from nevergrad.common import tools
import nevergrad.common.typing as tp
from .base import ExperimentFunction
from .multiobjective import MultiobjectiveFunction
from .pbt import PBT as PBT  # pylint: disable=unused-import
from . import utils
from . import corefuncs


class ArtificialVariable:
    # pylint: disable=too-many-instance-attributes,too-many-arguments
    # TODO: refactor, this is not more used for parametrization, so using the
    # Variable framework is not necessary

    def __init__(
        self,
        dimension: int,
        num_blocks: int,
        block_dimension: int,
        translation_factor: float,
        rotation: bool,
        hashing: bool,
        only_index_transform: bool,
    ) -> None:
        self._dimension = dimension
        self._transforms: tp.List[utils.Transform] = []
        self.rotation = rotation
        self.translation_factor = translation_factor
        self.num_blocks = num_blocks
        self.block_dimension = block_dimension
        self.only_index_transform = only_index_transform
        self.hashing = hashing
        self.dimension = self._dimension

    def _initialize(self) -> None:
        """Delayed initialization of the transforms to avoid slowing down the instance creation
        (makes unit testing much faster).
        This functions creates the random transform used upon each block (translation + optional rotation).
        """
        # use random indices for blocks
        indices = np.random.choice(
            self._dimension, self.block_dimension * self.num_blocks, replace=False
        ).tolist()
        indices.sort()  # keep the indices sorted sorted so that blocks do not overlap
        for transform_inds in tools.grouper(indices, n=self.block_dimension):
            self._transforms.append(
                utils.Transform(
                    transform_inds, translation_factor=self.translation_factor, rotation=self.rotation
                )
            )

    def process(  # pylint: disable=unused-argument
        self, data: tp.ArrayLike, deterministic: bool = True
    ) -> np.ndarray:
        if not self._transforms:
            self._initialize()
        if self.hashing:
            data2 = np.array(data, copy=True)
            state = np.random.get_state()
<<<<<<< HEAD
            for i, y in enumerate(data):
                np.random.seed(int(hashlib.md5(str(y).encode()).hexdigest(), 16) % 500000)  # type: ignore
                data2[i] = np.random.normal(0., 1.)  # type: ignore
=======
            y = data[0]  # should be a string... or something...
            np.random.seed(int(int(hashlib.md5(y.encode()).hexdigest(), 16) % 500000))  # type: ignore
            data = np.random.normal(0.0, 1.0, len(y))  # type: ignore
>>>>>>> 156588ee
            np.random.set_state(state)
            data = data2
        data = np.array(data, copy=False)
        output = []
        for transform in self._transforms:
            output.append(data[transform.indices] if self.only_index_transform else transform(data))
        return np.array(output)

    def _short_repr(self) -> str:
        return "Photonics"


class ArtificialFunction(ExperimentFunction):
    """Artificial function object. This allows the creation of functions with different
    dimension and structure to be used for benchmarking in many different settings.

    Parameters
    ----------
    name: str
        name of the underlying function to use (like "sphere" for instance). If a wrong
        name is provided, an error is raised with all existing names.
    block_dimension: int
        the dimension on which the underlying function will be applied.
    num_blocks: int
        the number of blocks of size "block_dimension" on which the underlying function
        will be applied. The number of useful dimension is therefore num_blocks * core_dimension
    useless_variables: int
        the number of additional variables which have no impact on the core function.
        The full dimension of the function is therefore useless_variables + num_blocks * core_dimension
    noise_level: float
        noise level for the additive noise: noise_level * N(0, 1, size=1) * [f(x + N(0, 1, size=dim)) - f(x)]
    noise_dissymmetry: bool
        True if we dissymmetrize the model of noise
    rotation: bool
        whether the block space should be rotated (random rotation)
    hashing: bool
        whether the input data should be hashed. In this case, the function expects an array of size 1 with
        string as element.
    aggregator: str
        how to aggregate the multiple block outputs

    Example
    -------
    >>> func = ArtificialFunction("sphere", 5, noise_level=.1)
    >>> x = [1, 2, 1, 0, .5]
    >>> func(x)  # returns a float
    >>> func(x)  # returns a different float since the function is noisy
    >>> func.oracle_call(x)   # returns a float
    >>> func.oracle_call(x)   # returns the same float (no noise for oracles + sphere function is deterministic)
    >>> func2 = ArtificialFunction("sphere", 5, noise_level=.1)
    >>> func2.oracle_call(x)   # returns a different float than before, because a random translation is applied

    Note
    ----
    - The full dimension of the function is available through the dimension attribute.
      Its value is useless_variables + num_blocks * block_dimension
    - The blocks are chosen with random sorted indices (blocks do not overlap)
    - A random translation is always applied to the function at initialization, so that
      instantiating twice the functions will give 2 different functions (unless you use
      seeding)
    - the noise formula is: noise_level * N(0, 1) * (f(x + N(0, 1)) - f(x))
    """

    def __init__(  # pylint: disable=too-many-arguments
        self,
        name: str,
        block_dimension: int,
        num_blocks: int = 1,
        useless_variables: int = 0,
        noise_level: float = 0,
        noise_dissymmetry: bool = False,
        rotation: bool = False,
        translation_factor: float = 1.0,
        hashing: bool = False,
        aggregator: str = "max",
        split: bool = False,
    ) -> None:
        # pylint: disable=too-many-locals
        self.name = name
        self._parameters = {x: y for x, y in locals().items() if x not in ["__class__", "self"]}
        # basic checks
        assert noise_level >= 0, "Noise level must be greater or equal to 0"
        if not all(isinstance(x, bool) for x in [noise_dissymmetry, hashing, rotation]):
            raise TypeError("hashing and rotation should be bools")
        for param, mini in [("block_dimension", 1), ("num_blocks", 1), ("useless_variables", 0)]:
            value = self._parameters[param]
            if not isinstance(value, int):
                raise TypeError(f'"{param}" must be an int')
            if value < mini:
                raise ValueError(f'"{param}" must be greater or equal to {mini}')
        if not isinstance(translation_factor, (float, int)):
            raise TypeError(f"Got non-float value {translation_factor}")
        if name not in corefuncs.registry:
            available = ", ".join(self.list_sorted_function_names())
            raise ValueError(f'Unknown core function "{name}". Available names are:\n-----\n{available}')
        # record necessary info and prepare transforms
        self._dimension = block_dimension * num_blocks + useless_variables
        self._func = corefuncs.registry[name]
        # special case
        info = corefuncs.registry.get_info(self._parameters["name"])
        only_index_transform = info.get("no_transform", False)
        # variable
        self.transform_var = ArtificialVariable(
            dimension=self._dimension,
            num_blocks=num_blocks,
            block_dimension=block_dimension,
            translation_factor=translation_factor,
            rotation=rotation,
            hashing=hashing,
            only_index_transform=only_index_transform,
        )
        assert not (split and hashing)
        assert not (split and useless_variables > 0)
        parametrization = (
            p.Array(shape=(1,) if hashing else (self._dimension,)).set_name("")
            if not split
            else (
                p.Instrumentation(*[p.Array(shape=(block_dimension,)) for _ in range(num_blocks)]).set_name(
                    "split"
                )
            )
        )
        if noise_level > 0:
            parametrization.descriptors.deterministic_function = False
        super().__init__(self.noisy_function, parametrization)
        self._aggregator = {"max": np.max, "mean": np.mean, "sum": np.sum}[aggregator]
        info = corefuncs.registry.get_info(self._parameters["name"])
        # add descriptors
        self.add_descriptors(
            useful_dimensions=block_dimension * num_blocks,
            discrete=any(x in name for x in ["onemax", "leadingones", "jump"]),
        )

    @property
    def dimension(self) -> int:
        return (
            self._dimension
        )  # bypass the parametrization one (because of the "hashing" case)  # TODO: remove

    @staticmethod
    def list_sorted_function_names() -> tp.List[str]:
        """Returns a sorted list of function names that can be used for the blocks"""
        return sorted(corefuncs.registry)

    def _transform(self, x: tp.ArrayLike) -> np.ndarray:
        data = self.transform_var.process(x)
        return np.array(data)

    def function_from_transform(self, x: np.ndarray) -> float:
        """Implements the call of the function.
        Under the hood, __call__ delegates to oracle_call + add some noise if noise_level > 0.
        """
        results = []
        for block in x:
            results.append(self._func(block))
        return float(self._aggregator(results))

    def evaluation_function(self, *args: tp.Any, **kwargs: tp.Any) -> float:
        """Implements the call of the function.
        Under the hood, __call__ delegates to oracle_call + add some noise if noise_level > 0.
        """
        assert len(args) == 1 and not kwargs
        data = self._transform(args[0])
        return self.function_from_transform(data)

    def noisy_function(self, x: tp.ArrayLike) -> float:
        return _noisy_call(
            x=np.array(x, copy=False),
            transf=self._transform,
            func=self.function_from_transform,
            noise_level=self._parameters["noise_level"],
            noise_dissymmetry=self._parameters["noise_dissymmetry"],
        )

    def compute_pseudotime(self, input_parameter: tp.Any, loss: tp.Loss) -> float:
        """Delay before returning results in steady state mode benchmarks (fake execution time)"""
        args, kwargs = input_parameter
        assert not kwargs
        assert len(args) == 1
        if hasattr(self._func, "compute_pseudotime"):
            data = self._transform(args[0])
            total = 0.0
            for block in data:
                total += self._func.compute_pseudotime(((block,), {}), loss)  # type: ignore
            return total
        return 1.0


def _noisy_call(
    x: np.ndarray,
    transf: tp.Callable[[np.ndarray], np.ndarray],
    func: tp.Callable[[np.ndarray], float],
    noise_level: float,
    noise_dissymmetry: bool,
) -> float:  # pylint: disable=unused-argument
    x_transf = transf(x)
    fx = func(x_transf)
    noise = 0
    if noise_level:
        if not noise_dissymmetry or x_transf.ravel()[0] <= 0:
            side_point = transf(x + np.random.normal(0, 1, size=len(x)))
            if noise_dissymmetry:
                noise_level *= 1.0 + x_transf.ravel()[0] * 100.0
            noise = noise_level * np.random.normal(0, 1) * (func(side_point) - fx)
    return fx + noise


class FarOptimumFunction(ExperimentFunction):
    """Very simple 2D norm-1 function with optimal value at (x_optimum, 100)"""

    # pylint: disable=too-many-arguments
    def __init__(
        self,
        independent_sigma: bool = True,
        mutable_sigma: bool = True,
        multiobjective: bool = False,
        recombination: str = "crossover",
        optimum: tp.Tuple[int, int] = (80, 100),
    ) -> None:
        assert recombination in ("crossover", "average")
        self._optimum = np.array(optimum, dtype=float)
        parametrization = p.Array(shape=(2,), mutable_sigma=mutable_sigma)
        init = np.array([1.0, 1.0] if independent_sigma else [1.0], dtype=float)
        sigma = p.Array(init=init).set_mutation(exponent=2.0) if mutable_sigma else p.Constant(init)
        parametrization.set_mutation(sigma=sigma)
        parametrization.set_recombination("average" if recombination == "average" else p.mutation.Crossover())
        self._multiobjective = MultiobjectiveFunction(self._multifunc, 2 * self._optimum)
        super().__init__(self._multiobjective if multiobjective else self._monofunc, parametrization.set_name(""))  # type: ignore

    def _multifunc(self, x: np.ndarray) -> np.ndarray:
        return np.abs(x - self._optimum)  # type: ignore

    def _monofunc(self, x: np.ndarray) -> float:
        return float(np.sum(self._multifunc(x)))

    def evaluation_function(self, *args: tp.Any, **kwargs: tp.Any) -> float:
        return self._monofunc(args[0])

    @classmethod
    def itercases(cls) -> tp.Iterator["FarOptimumFunction"]:
        options = dict(
            independent_sigma=[True, False],
            mutable_sigma=[True, False],
            multiobjective=[True, False],
            recombination=["average", "crossover"],
            optimum=[(0.8, 1), (80, 100), (0.8, 100)],
        )
        keys = sorted(options)
        select = itertools.product(*(options[k] for k in keys))  # type: ignore
        cases = (dict(zip(keys, s)) for s in select)
        return (cls(**c) for c in cases)<|MERGE_RESOLUTION|>--- conflicted
+++ resolved
@@ -66,15 +66,9 @@
         if self.hashing:
             data2 = np.array(data, copy=True)
             state = np.random.get_state()
-<<<<<<< HEAD
             for i, y in enumerate(data):
                 np.random.seed(int(hashlib.md5(str(y).encode()).hexdigest(), 16) % 500000)  # type: ignore
                 data2[i] = np.random.normal(0., 1.)  # type: ignore
-=======
-            y = data[0]  # should be a string... or something...
-            np.random.seed(int(int(hashlib.md5(y.encode()).hexdigest(), 16) % 500000))  # type: ignore
-            data = np.random.normal(0.0, 1.0, len(y))  # type: ignore
->>>>>>> 156588ee
             np.random.set_state(state)
             data = data2
         data = np.array(data, copy=False)
