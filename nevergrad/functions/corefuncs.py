--- conflicted
+++ resolved
@@ -133,15 +133,9 @@
 @registry.register
 def deceptiveillcond(x: np.ndarray) -> float:
     assert len(x) >= 2
-<<<<<<< HEAD
-    return max(np.abs(np.arctan(x[1]/x[0])),
-               np.sqrt(x[0]**2. + x[1]**2.),
-               1. if x[0] > 0 else 0.) if x[0] != 0. else float("inf")
-=======
     return float(max(np.abs(np.arctan(x[1]/x[0])),
                      np.sqrt(x[0]**2. + x[1]**2.),
                      1. if x[0] > 0 else 0.) if x[0] != 0. else float("inf"))
->>>>>>> 85e57ae6
 
 
 @registry.register
@@ -151,17 +145,10 @@
     if distance == 0.:
         return 0.
     angle = np.arctan(x[0] / x[1]) if x[1] != 0. else np.pi / 2.
-<<<<<<< HEAD
-    invdistance = (1. / distance) 
-    if np.abs(np.cos(invdistance) - angle) > 0.1:
-        return 1.
-    return distance
-=======
     invdistance = (1. / distance) if distance > 0. else 0.
     if np.abs(np.cos(invdistance) - angle) > 0.1:
         return 1.
     return float(distance)
->>>>>>> 85e57ae6
 
 
 @registry.register
@@ -171,17 +158,10 @@
     if distance == 0.:
         return 0.
     angle = np.arctan(x[0] / x[1]) if x[1] != 0. else np.pi / 2.
-<<<<<<< HEAD
-    invdistance = int(1. / distance) 
-    if np.abs(np.cos(invdistance) - angle) > 0.1:
-        return 1.
-    return distance
-=======
     invdistance = int(1. / distance) if distance > 0. else 0.
     if np.abs(np.cos(invdistance) - angle) > 0.1:
         return 1.
     return float(distance)
->>>>>>> 85e57ae6
 
 
 @registry.register
