--- conflicted
+++ resolved
@@ -4,12 +4,8 @@
 # LICENSE file in the root directory of this source tree.
 
 import numpy as np
-<<<<<<< HEAD
 import time
-from ..optimization import discretization
-=======
 from ..instrumentation import discretization
->>>>>>> 31230dd1
 from ..common.decorators import Registry
 
 
