# Copyright (c) Facebook, Inc. and its affiliates. All Rights Reserved.
#
# This source code is licensed under the MIT license found in the
# LICENSE file in the root directory of this source tree.
#
# This code is based on a code and ideas by Emmanuel Centeno and Antoine Moreau,
# University Clermont Auvergne, CNRS, SIGMA Clermont, Institut Pascal

import copy
from math import sqrt, tan, pi, cos, sin
import matplotlib.pyplot as plt
from typing import Any
from typing import List
import numpy as np
from nevergrad.common.typetools import ArrayLike
from ... import instrumentation as inst
from ...instrumentation.core import Variable
from ...instrumentation.multivariables import Instrumentation


class Agent():
    """An agent has an input size, an output size, a number of layers, a width of its internal layers 
    (a.k.a number of neurons per hidden layer)."""

    def __init__(self, input_size: int, output_size: int, layers: int=3, layer_width: int=14):
        assert(layers >= 2)
        self.input_size = input_size
        self.output_size = output_size
        self.layers: List[Any] = []
        self.layers += [np.zeros((input_size, layer_width))]
        for i in range(layers-2):
            self.layers += [np.zeros((layer_width, layer_width))]
        self.layers += [np.zeros((layer_width, output_size))]
        assert len(self.layers) == layers

    def GetParamNumbers(self):
        return sum([np.prod(l.shape) for l in self.layers])

    def SetParams(self, ww):
        w = [w for w in ww]
        assert(len(w) == self.GetParamNumbers())
        for l in self.layers:
            s = np.prod(l.shape)
            l = np.reshape(np.array(w[:s]), l.shape)
            w = w[s:]

    def GetOutput(self, inp):
        output = np.array(inp).reshape(1, len(inp))
        for l in self.layers[:-1]:
            output = np.tanh(np.matmul(output, l))
        return np.matmul(output, self.layers[-1])


# Real life is more complicated! This is a very simple model.
class PowerSystem(inst.InstrumentedFunction):
    """
    Parameters
    ----------
    nint intaum_stocks: number of stocks to be managed
    depth: number of layers in the neural networks
    width: number of neurons per hidden layer
    """

    def __init__(self, num_dams: int = 13, depth: int = 3, width: int = 3, 
            year_to_day_ratio: float = 2.,  # Ratio between std of consumption in the year and std of consumption in the day.
            constant_to_year_ratio: float = 1.,  # Ratio between constant baseline consumption and std of consumption in the year.
            back_to_normal: float = 0.5,  # Part of the variability which is forgotten at each time step.
            consumption_noise: float = 0.1,  # Instantaneous variability.
            num_thermal_plants: int = 7,  # Number of thermal plants.
            num_years: int = 1,  # Number of years.
            failure_cost: float = 500.,  # Cost of not satisfying the demand. Equivalent to an expensive infinite capacity thermal plant.
            ) -> None:
        self.num_dams = num_dams
        self.losses: List[float] = []
        self.marginal_costs: List[float] = []
        # Parameters describing the problem.
        self.year_to_day_ratio = year_to_day_ratio
        self.constant_to_year_ratio = constant_to_year_ratio
        self.back_to_normal = back_to_normal
        self.consumption_noise = consumption_noise
        self.num_thermal_plants = num_thermal_plants
        self.number_of_years = num_years 
        self.failure_cost = failure_cost
        
        self.average_consumption = self.constant_to_year_ratio * self.year_to_day_ratio
        self.thermal_power_capacity = self.average_consumption * np.random.rand(self.num_thermal_plants)
        self.thermal_power_prices = np.random.rand(num_thermal_plants)
        dam_agents: List[Any] = []
        for i in range(num_dams):
            dam_agents += [Agent(10 + num_dams + 2*self.num_thermal_plants, depth, width)]
        the_dimension = sum([a.GetParamNumbers() for a in dam_agents])
        self.dam_agents = dam_agents
        super().__init__(self._simulate_power_system, Instrumentation(inst.var.Array(the_dimension)))
        self._descriptors.update(num_dams=num_dams, depth=depth, width=width)

    def get_num_vars(self) -> List[Any]:
        return [m.GetParamNumbers() for m in self.dam_agents]

    def _simulate_power_system(self, x: np.ndarray) -> float:
        failure_cost = self.failure_cost  # Cost of power demand which is not satisfied (equivalent to a expensive infinite thermal group).
        dam_agents = self.dam_agents
        for a in dam_agents:
            assert(len(x) >= a.GetParamNumbers())
            a.SetParams(np.array(x[:a.GetParamNumbers()]))
            x = x[a.GetParamNumbers():]
        assert(len(x) == 0)
        self.marginal_costs = []
        num_dams = int(self.num_dams)
        # Assume empty initial stocks.
        stocks = [0.] * num_dams
        # Nonsense delays.
        delay = [cos(i) for i in range(num_dams)]
        cost = 0.
        # Loop on time steps.
        num_time_steps = int(365*24*self.number_of_years)
        consumption = 0.
        hydro_prod_per_time_step: List[Any] = []
        consumption_per_time_step: List[float] = []
        for t in range(num_time_steps):
    
            # Rain
<<<<<<< HEAD
            for dam_index in range(num_dams):
                stocks[dam_index] += 0.5*(1.+cos(2*pi*t/(24*365) + delay[dam_index])) * np.random.rand()
=======
            for dam_idx in range(num_dams):
                stocks[dam_idx] += 0.5*(1.+math.cos(2*pi*t/(24*365) + delay[dam_idx])) * np.random.rand()
>>>>>>> 3ad23ef3
            # Consumption model.
            base_consumption = (self.constant_to_year_ratio*self.year_to_day_ratio 
                    +0.5*self.year_to_day_ratio*(1.+cos(2*pi*t/(24*365))) + 0.5*(1.+cos(2*pi*t/24)))
            if t == 0:
                consumption = base_consumption
            else:
                consumption = max(0., consumption + self.consumption_noise*(np.random.rand()-.5) + self.back_to_normal * (base_consumption - consumption))
            consumption_per_time_step += [consumption]
            # "Needed" stores what we need, and will decrease as we use various power plants for producing.
            needed = consumption
    
            # Setting inputs for all agents.
            base_x = [cos(2*pi*t/24.), sin(2*pi*t/24.), cos(2*pi*t/(365*24)), sin(2*pi*t/(365*24)), needed, self.average_consumption, self.year_to_day_ratio, self.constant_to_year_ratio, self.back_to_normal, self.consumption_noise]
            x = np.concatenate((base_x, self.thermal_power_capacity, self.thermal_power_prices, stocks))
    
            # Prices as a decomposition tool!
            price: np.ndarray = np.asarray([a.GetOutput(np.array(x))[0][0] for a in dam_agents])
            dam_index: np.ndarray = np.asarray(range(num_dams))
            price = np.concatenate((price, self.thermal_power_prices))
            capacity = np.concatenate((np.asarray(stocks), self.thermal_power_capacity))
            dam_index = np.concatenate((dam_index, [-1] * len(price)))
            
            assert(len(price) == num_dams + self.num_thermal_plants)
            hydro_prod: np.ndarray = np.zeros(num_dams)

            # Let us rank power plants by production cost.
            order = sorted(range(len(price)), key=lambda x: price[x])
            price = price[order]
            capacity = capacity[order]
            dam_index = dam_index[order]

            # Using power plants in their cost order, so that we use cheap power plants first.
            marginal_cost = 0
            for i in range(len(price)):
                if needed <= 0:
                    break
                production = min(capacity[i], needed)
                # If this is a dam, producing will reduce the stock.
                if dam_index[i] >= 0:
                    hydro_prod[dam_index[i]] += production  # Let us log the hydro prod for this dam.
                    stocks[dam_index[i]] -= production
                    assert(stocks[dam_index[i]] >= -1e-7)
                else:
                    # If this is not a dam, we pay for using thermal plants.
                    cost += production * price[i]
                    if production > 1e-7:
                        marginal_cost = price[i]
                needed -= production
            # Cost in case of failures -- this is
            # harming industries and hospitals, so it can be penalized.
            cost += failure_cost * needed
            if needed > 1e-7:
                marginal_cost = failure_cost
            self.marginal_costs += [marginal_cost]
            hydro_prod_per_time_step += [hydro_prod]
        # Other data of interest: , hydro_prod, hydro_prod_per_time_step, consumption_per_time_step
        assert len(hydro_prod_per_time_step) == num_time_steps  # Each time steps has 1 value per dam.
        assert len(consumption_per_time_step) == num_time_steps
        self.hydro_prod_per_time_step = hydro_prod_per_time_step
        self.consumption_per_time_step = consumption_per_time_step
        self.losses += [cost]
        return cost  

    def make_plots(self, filename="ps.png"):
        losses = self.losses
        num_dams = self.num_dams
        consumption_per_ts = self.consumption_per_time_step
        hydro_prod_per_ts = self.hydro_prod_per_time_step
        total_hydro_prod_per_ts = [sum(h) for h in hydro_prod_per_ts]
        num_time_steps = int(365*24*self.number_of_years)

        # Utility function for plotting per year or per day.
        def block(x):
            result = []
            step = int(np.sqrt(len(x)))
            for i in range(0, len(x), step):
                result += [sum(x[i:i+step])/len(x[i:i+step])]
            return result

        def block24(x):
            result = []
            for i in range(0, len(x), 24):
                result += [sum(x[i:i+24])/len(x[i:i+24])]
            if len(x) != len(result) * 24:
                print(len(x), len(result) * 24)
            return result

        def deblock24(x):
            result = [0] * 24
            for i in range(0, len(x)):
                result[i % 24] += x[i] / 24.
            return result
         
        plt.clf()
        # Plot the optimization run.
        ax = plt.subplot(2, 2, 1)
        ax.set_xlabel('iteration number')
        smoothed_losses = block(losses)
        ax.plot(np.linspace(0,1,len(losses)), losses, label='losses') 
        ax.plot(np.linspace(0,1,len(smoothed_losses)), smoothed_losses, label='smoothed losses') 
        ax.legend(loc='best')
        
        # Plotting marginal costs.
        ax = plt.subplot(2, 2, 4)
        marginal_cost_per_hour = deblock24(self.marginal_costs)
        marginal_cost_per_day = block24(self.marginal_costs)
        ax.plot(np.linspace(0,.5,len(marginal_cost_per_hour)), marginal_cost_per_hour, label='marginal cost per hour')
        ax.plot(np.linspace(0.5,1,len(marginal_cost_per_day)), marginal_cost_per_day, label='marginal cost per day')
        ax.legend(loc='best')

        # Plot consumption per day and decomposition of production.
        ax = plt.subplot(2, 2, 2)
        consumption_per_day = block24(consumption_per_ts)
        hydro_prod_per_day = block24(total_hydro_prod_per_ts)
        ax.plot(np.linspace(1,365,len(consumption_per_day)), consumption_per_day, label='consumption')
        ax.plot(np.linspace(1,365,len(hydro_prod_per_day)), hydro_prod_per_day, label='hydro')
        for i in range(min(num_dams, 3)):
            hydro_ts = [h[i] for h in hydro_prod_per_ts]
            hydro_day = block24(hydro_ts)
            ax.plot(np.linspace(1,365,len(hydro_day)), hydro_day, label='dam ' + str(i) + ' prod')
        ax.set_xlabel('time step')
        ax.set_ylabel('production per day')
        ax.legend(loc='best')
        
        # Plot consumption per hour of the day and decomposition of production.
        ax = plt.subplot(2, 2, 3)
        consumption_per_hour = deblock24(consumption_per_ts)
        hydro_prod_per_hour = deblock24(total_hydro_prod_per_ts)
        ax.plot(np.linspace(1,24,len(consumption_per_hour)), consumption_per_hour, label='consumption')
        ax.plot(np.linspace(1,24,len(hydro_prod_per_hour)), hydro_prod_per_hour, label='hydro')
        for i in range(min(num_dams,3)):
            hydro_ts = [h[i] for h in hydro_prod_per_ts]
            hydro_hour = deblock24(hydro_ts)
            ax.plot(np.linspace(1,24,len(hydro_hour)), hydro_hour, label='dam ' + str(i) + ' prod')
        ax.set_xlabel('time step')
        ax.set_ylabel('production per hour')
        ax.legend(loc='best')
        plt.savefig(filename)<|MERGE_RESOLUTION|>--- conflicted
+++ resolved
@@ -119,13 +119,8 @@
         for t in range(num_time_steps):
     
             # Rain
-<<<<<<< HEAD
-            for dam_index in range(num_dams):
-                stocks[dam_index] += 0.5*(1.+cos(2*pi*t/(24*365) + delay[dam_index])) * np.random.rand()
-=======
             for dam_idx in range(num_dams):
-                stocks[dam_idx] += 0.5*(1.+math.cos(2*pi*t/(24*365) + delay[dam_idx])) * np.random.rand()
->>>>>>> 3ad23ef3
+                stocks[dam_idx] += 0.5*(1.+cos(2*pi*t/(24*365) + delay[dam_idx])) * np.random.rand()
             # Consumption model.
             base_consumption = (self.constant_to_year_ratio*self.year_to_day_ratio 
                     +0.5*self.year_to_day_ratio*(1.+cos(2*pi*t/(24*365))) + 0.5*(1.+cos(2*pi*t/24)))
