# Copyright (c) Facebook, Inc. and its affiliates. All Rights Reserved.
#
# This source code is licensed under the MIT license found in the
# LICENSE file in the root directory of this source tree.
#
# This code is based on a code and ideas by Emmanuel Centeno and Antoine Moreau,
# University Clermont Auvergne, CNRS, SIGMA Clermont, Institut Pascal

import typing as tp
from math import pi, cos, sin
import matplotlib.pyplot as plt
import numpy as np
<<<<<<< HEAD
from nevergrad import instrumentation as inst
from nevergrad.parametrization import parameter as p
=======
from ... import instrumentation as inst
from ..base import ExperimentFunction
>>>>>>> b69b2bb8


class Agent():
    """An agent has an input size, an output size, a number of layers, a width of its internal layers
    (a.k.a number of neurons per hidden layer)."""

    def __init__(self, input_size: int, output_size: int, layers: int = 3, layer_width: int = 14) -> None:
        assert layers >= 2
        self.input_size = input_size
        self.output_size = output_size
        self.layers: tp.List[tp.Any] = []
        self.layers += [np.zeros((input_size, layer_width))]
        for _ in range(layers - 2):
            self.layers += [np.zeros((layer_width, layer_width))]
        self.layers += [np.zeros((layer_width, output_size))]
        assert len(self.layers) == layers

    @property
    def dimension(self) -> int:
        return sum([np.prod(l.shape) for l in self.layers])

    def set_parameters(self, ww: tp.Any) -> None:
        w = [w for w in ww]
        assert len(w) == self.dimension
        for i in range(len(self.layers)):
            s = np.prod(self.layers[i].shape)
            self.layers[i] = np.reshape(np.array(w[:s]), self.layers[i].shape)  # TODO @oteytaud new name?
            w = w[s:]

    def get_output(self, inp: tp.Any) -> np.ndarray:
        output = np.array(inp).reshape(1, len(inp))
        for l in self.layers[:-1]:
            output = np.tanh(np.matmul(output, l))
        return np.matmul(output, self.layers[-1])  # type: ignore


# pylint: disable=too-many-instance-attributes,too-many-arguments,too-many-statements,too-many-locals
class PowerSystem(ExperimentFunction):
    """Very simple model of a power system.
    Real life is more complicated!

    Parameters
    ----------
    num_dams: int
        number of dams to be managed
    depth: int
        number of layers in the neural networks
    width: int
        number of neurons per hidden layer
    year_to_day_ratio: float = 2.
        Ratio between std of consumption in the year and std of consumption in the day.
    constant_to_year_ratio: float
        Ratio between constant baseline consumption and std of consumption in the year.
    back_to_normal: float
        Part of the variability which is forgotten at each time step.
    consumption_noise: float
        Instantaneous variability.
    num_thermal_plants: int
        Number of thermal plants.
    num_years: int
        Number of years.
    failure_cost: float
        Cost of not satisfying the demand. Equivalent to an expensive infinite capacity thermal plant.
    """

    def __init__(self, num_dams: int = 13,
                 depth: int = 3,
                 width: int = 3,
                 year_to_day_ratio: float = 2.,
                 constant_to_year_ratio: float = 1.,
                 back_to_normal: float = 0.5,
                 consumption_noise: float = 0.1,
                 num_thermal_plants: int = 7,
                 num_years: int = 1,
                 failure_cost: float = 500.,
                 ) -> None:
        params = {x: y for x, y in locals().items() if x not in ["self", "__class__"]}  # for copying
        self.num_dams = num_dams
        self.losses: tp.List[float] = []
        self.marginal_costs: tp.List[float] = []
        # Parameters describing the problem.
        self.year_to_day_ratio = year_to_day_ratio
        self.constant_to_year_ratio = constant_to_year_ratio
        self.back_to_normal = back_to_normal
        self.consumption_noise = consumption_noise
        self.num_thermal_plants = num_thermal_plants
        self.number_of_years = num_years
        self.failure_cost = failure_cost
        self.hydro_prod_per_time_step: tp.List[tp.Any] = []  # TODO @oteytaud initial values?
        self.consumption_per_time_step: tp.List[tp.Any] = []

        self.average_consumption = self.constant_to_year_ratio * self.year_to_day_ratio
        self.thermal_power_capacity = self.average_consumption * np.random.rand(self.num_thermal_plants)
        self.thermal_power_prices = np.random.rand(num_thermal_plants)
        dam_agents: tp.List[tp.Any] = []
        for _ in range(num_dams):
            dam_agents += [Agent(10 + num_dams + 2 * self.num_thermal_plants, depth, width)]
<<<<<<< HEAD
        dimension = int(sum([a.GetParamNumbers() for a in dam_agents]))
        self.dam_agents = dam_agents
        super().__init__(self._simulate_power_system, p.Array(shape=(dimension,)))
=======
        dimension = sum([a.dimension for a in dam_agents])
        super().__init__(self._simulate_power_system, inst.var.Array(dimension))
        self.register_initialization(**params)
        self.dam_agents = dam_agents
>>>>>>> b69b2bb8
        self._descriptors.update(num_dams=num_dams, depth=depth, width=width)

    def get_num_vars(self) -> tp.List[tp.Any]:
        return [m.dimension for m in self.dam_agents]

    def _simulate_power_system(self, x: np.ndarray) -> float:
        failure_cost = self.failure_cost  # Cost of power demand which is not satisfied (equivalent to a expensive infinite thermal group).
        dam_agents = self.dam_agents
        for a in dam_agents:
            assert len(x) >= a.dimension
            a.set_parameters(np.array(x[:a.dimension]))
            x = x[a.dimension:]
        assert not x.size
        self.marginal_costs = []

        num_dams = int(self.num_dams)
        # Assume empty initial stocks.
        stocks = [0.] * num_dams
        # Nonsense delays.
        delay = [cos(i) for i in range(num_dams)]
        cost = 0.
        # Loop on time steps.
        num_time_steps = int(365 * 24 * self.number_of_years)
        consumption = 0.
        hydro_prod_per_time_step: tp.List[tp.Any] = []
        consumption_per_time_step: tp.List[float] = []
        for t in range(num_time_steps):

            # Rain
            for dam_idx in range(num_dams):
                stocks[dam_idx] += 0.5 * (1. + cos(2 * pi * t / (24 * 365) + delay[dam_idx])) * np.random.rand()
            # Consumption model.
            base_consumption = (self.constant_to_year_ratio * self.year_to_day_ratio
                                + 0.5 * self.year_to_day_ratio * (1. + cos(2 * pi * t / (24 * 365))) + 0.5 * (1. + cos(2 * pi * t / 24)))

            if t == 0:
                consumption = base_consumption
            else:
                consumption = max(0., consumption + self.consumption_noise * (np.random.rand() - .5) +
                                  self.back_to_normal * (base_consumption - consumption))
            consumption_per_time_step += [consumption]
            # "Needed" stores what we need, and will decrease as we use various power plants for producing.
            needed = consumption

            # Setting inputs for all agents.
            base_x = [cos(2 * pi * t / 24.), sin(2 * pi * t / 24.), cos(2 * pi * t / (365 * 24)), sin(2 * pi * t / (365 * 24)), needed,
                      self.average_consumption, self.year_to_day_ratio,
                      self.constant_to_year_ratio, self.back_to_normal, self.consumption_noise]

            x = np.concatenate((base_x, self.thermal_power_capacity, self.thermal_power_prices, stocks))

            # Prices as a decomposition tool!
            price: np.ndarray = np.asarray([a.get_output(np.array(x))[0][0] for a in dam_agents])
            dam_index: np.ndarray = np.asarray(range(num_dams))
            price = np.concatenate((price, self.thermal_power_prices))
            capacity = np.concatenate((np.asarray(stocks), self.thermal_power_capacity))
            dam_index = np.concatenate((dam_index, [-1] * len(price)))

            assert len(price) == num_dams + self.num_thermal_plants
            hydro_prod: np.ndarray = np.zeros(num_dams)

            # Let us rank power plants by production cost.
            order = sorted(range(len(price)), key=lambda x: price[x])  # pylint: disable=cell-var-from-loop
            price = price[order]
            capacity = capacity[order]
            dam_index = dam_index[order]

            # Using power plants in their cost order, so that we use cheap power plants first.
            marginal_cost = 0.
            for i, _ in enumerate(price):
                if needed <= 0:
                    break
                production = min(capacity[i], needed)
                # If this is a dam, producing will reduce the stock.
                if dam_index[i] >= 0:
                    hydro_prod[dam_index[i]] += production  # Let us log the hydro prod for this dam.
                    stocks[dam_index[i]] -= production
                    assert stocks[dam_index[i]] >= -1e-7
                else:
                    # If this is not a dam, we pay for using thermal plants.
                    cost += production * price[i]
                    if production > 1e-7:
                        marginal_cost = price[i]

                needed -= production
            # Cost in case of failures -- this is
            # harming industries and hospitals, so it can be penalized.
            cost += failure_cost * needed
            if needed > 1e-7:
                marginal_cost = failure_cost
            self.marginal_costs += [marginal_cost]

            hydro_prod_per_time_step += [hydro_prod]
        # Other data of interest: , hydro_prod, hydro_prod_per_time_step, consumption_per_time_step
        assert len(hydro_prod_per_time_step) == num_time_steps  # Each time steps has 1 value per dam.
        assert len(consumption_per_time_step) == num_time_steps
        self.hydro_prod_per_time_step = hydro_prod_per_time_step
        self.consumption_per_time_step = consumption_per_time_step
        self.losses += [cost]
        return cost

    def make_plots(self, filename: str = "ps.png") -> None:
        losses = self.losses
        num_dams = self.num_dams
        consumption_per_ts = self.consumption_per_time_step
        hydro_prod_per_ts = self.hydro_prod_per_time_step
        total_hydro_prod_per_ts = [sum(h) for h in hydro_prod_per_ts]
        # num_time_steps = int(365 * 24 * self.number_of_years)

        # Utility function for plotting per year or per day.
        def block(x: tp.List[float]) -> tp.List[float]:
            result: tp.List[float] = []
            step = int(np.sqrt(len(x)))
            for i in range(0, len(x), step):
                result += [sum(x[i:i + step]) / len(x[i:i + step])]
            return result

        def block24(x: tp.List[float]) -> tp.List[float]:
            result: tp.List[float] = []
            for i in range(0, len(x), 24):
                result += [sum(x[i:i + 24]) / len(x[i:i + 24])]
            if len(x) != len(result) * 24:
                print(len(x), len(result) * 24)
            return result

        def deblock24(x: tp.List[float]) -> tp.List[float]:
            result = [0.0] * 24
            for i, _ in enumerate(x):
                result[i % 24] += x[i] / 24.
            return result

        plt.clf()
        # Plot the optimization run.
        ax = plt.subplot(2, 2, 1)
        ax.set_xlabel('iteration number')
        smoothed_losses = block(losses)
        ax.plot(np.linspace(0, 1, len(losses)), losses, label='losses')
        ax.plot(np.linspace(0, 1, len(smoothed_losses)), smoothed_losses, label='smoothed losses')
        ax.legend(loc='best')

        # Plotting marginal costs.
        ax = plt.subplot(2, 2, 4)
        marginal_cost_per_hour = deblock24(self.marginal_costs)
        marginal_cost_per_day = block24(self.marginal_costs)
        ax.plot(np.linspace(0, .5, len(marginal_cost_per_hour)), marginal_cost_per_hour, label='marginal cost per hour')
        ax.plot(np.linspace(0.5, 1, len(marginal_cost_per_day)), marginal_cost_per_day, label='marginal cost per day')
        ax.legend(loc='best')

        # Plot consumption per day and decomposition of production.
        ax = plt.subplot(2, 2, 2)
        consumption_per_day = block24(consumption_per_ts)
        hydro_prod_per_day = block24(total_hydro_prod_per_ts)
        ax.plot(np.linspace(1, 365, len(consumption_per_day)), consumption_per_day, label='consumption')
        ax.plot(np.linspace(1, 365, len(hydro_prod_per_day)), hydro_prod_per_day, label='hydro')
        for i in range(min(num_dams, 3)):
            hydro_ts = [h[i] for h in hydro_prod_per_ts]

            hydro_day = block24(hydro_ts)
            ax.plot(np.linspace(1, 365, len(hydro_day)), hydro_day, label='dam ' + str(i) + ' prod')
        ax.set_xlabel('time step')
        ax.set_ylabel('production per day')
        ax.legend(loc='best')

        # Plot consumption per hour of the day and decomposition of production.
        ax = plt.subplot(2, 2, 3)
        consumption_per_hour = deblock24(consumption_per_ts)
        hydro_prod_per_hour = deblock24(total_hydro_prod_per_ts)
        ax.plot(np.linspace(1, 24, len(consumption_per_hour)), consumption_per_hour, label='consumption')
        ax.plot(np.linspace(1, 24, len(hydro_prod_per_hour)), hydro_prod_per_hour, label='hydro')
        for i in range(min(num_dams, 3)):
            hydro_ts = [h[i] for h in hydro_prod_per_ts]
            hydro_hour = deblock24(hydro_ts)
            ax.plot(np.linspace(1, 24, len(hydro_hour)), hydro_hour, label='dam ' + str(i) + ' prod')
        ax.set_xlabel('time step')
        ax.set_ylabel('production per hour')
        ax.legend(loc='best')
        plt.savefig(filename)<|MERGE_RESOLUTION|>--- conflicted
+++ resolved
@@ -10,13 +10,8 @@
 from math import pi, cos, sin
 import matplotlib.pyplot as plt
 import numpy as np
-<<<<<<< HEAD
-from nevergrad import instrumentation as inst
 from nevergrad.parametrization import parameter as p
-=======
-from ... import instrumentation as inst
 from ..base import ExperimentFunction
->>>>>>> b69b2bb8
 
 
 class Agent():
@@ -114,16 +109,10 @@
         dam_agents: tp.List[tp.Any] = []
         for _ in range(num_dams):
             dam_agents += [Agent(10 + num_dams + 2 * self.num_thermal_plants, depth, width)]
-<<<<<<< HEAD
-        dimension = int(sum([a.GetParamNumbers() for a in dam_agents]))
-        self.dam_agents = dam_agents
+        dimension = sum([a.dimension for a in dam_agents])
         super().__init__(self._simulate_power_system, p.Array(shape=(dimension,)))
-=======
-        dimension = sum([a.dimension for a in dam_agents])
-        super().__init__(self._simulate_power_system, inst.var.Array(dimension))
         self.register_initialization(**params)
         self.dam_agents = dam_agents
->>>>>>> b69b2bb8
         self._descriptors.update(num_dams=num_dams, depth=depth, width=width)
 
     def get_num_vars(self) -> tp.List[tp.Any]:
