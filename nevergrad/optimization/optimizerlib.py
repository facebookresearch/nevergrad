--- conflicted
+++ resolved
@@ -1793,27 +1793,6 @@
 
 
 @registry.register
-class Shiwa(NGO):
-    """Nevergrad optimizer by competence map. You might modify this one for designing youe own competence map."""
-
-    def __init__(self, parametrization: IntOrParameter, budget: tp.Optional[int] = None, num_workers: int = 1) -> None:
-        super().__init__(parametrization, budget=budget, num_workers=num_workers)
-        assert budget is not None
-        if self.has_noise and (self.has_discrete_not_softmax or not self.parametrization.descriptors.metrizable):
-            self.optim = RecombiningPortfolioOptimisticNoisyDiscreteOnePlusOne(self.parametrization, budget, num_workers)
-        else:
-            if not self.parametrization.descriptors.metrizable:
-                if self.dimension < 60:
-                    self.optim = NGO(self.parametrization, budget, num_workers)
-                else:
-                    self.optim = CMA(self.parametrization, budget, num_workers)
-            else:
-                self.optim = NGO(self.parametrization, budget, num_workers)
-        optim = self.optim if not isinstance(self.optim, NGO) else self.optim.optim
-        logger.debug("%s selected %s optimizer.", *(x.name for x in (self, optim)))
-
-
-@registry.register
 class MetaModel(base.Optimizer):
     """Adding a metamodel into CMA."""
 
@@ -1840,7 +1819,6 @@
         self._optim.tell(candidate, loss)
 
 
-<<<<<<< HEAD
 # Discussions with Jialin Liu and Fabien Teytaud helped the following development.
 # This includes discussion at Dagstuhl's 2019 seminars on randomized search heuristics and computational intelligence in games.
 @registry.register
@@ -1907,16 +1885,37 @@
 
 
 @registry.register
+class Shiwa(NGOptBase):
+    """Nevergrad optimizer by competence map. You might modify this one for designing youe own competence map."""
+
+    def __init__(self, parametrization: IntOrParameter, budget: tp.Optional[int] = None, num_workers: int = 1) -> None:
+        super().__init__(parametrization, budget=budget, num_workers=num_workers)
+        assert budget is not None
+        if self.has_noise and (self.has_discrete_not_softmax or not self.parametrization.descriptors.metrizable):
+            self.optim = RecombiningPortfolioOptimisticNoisyDiscreteOnePlusOne(self.parametrization, budget, num_workers)
+        else:
+            if not self.parametrization.descriptors.metrizable:
+                if self.dimension < 60:
+                    self.optim = NGO(self.parametrization, budget, num_workers)
+                else:
+                    self.optim = CMA(self.parametrization, budget, num_workers)
+            else:
+                self.optim = NGO(self.parametrization, budget, num_workers)
+        optim = self.optim if not isinstance(self.optim, NGO) else self.optim.optim
+        logger.debug("%s selected %s optimizer.", *(x.name for x in (self, optim)))
+
+
+@registry.register
 class NGO(NGOptBase):  # compatibility
     pass
-=======
+
+
 def _as_choice_tag(param: p.Parameter) -> p.BaseChoice.ChoiceTag:
     # arrays inherit tags to identify them as bound to a choice
     if p.BaseChoice.ChoiceTag in param.heritage:
         return param.heritage[p.BaseChoice.ChoiceTag]  # type ignore
     arity = len(param.choices) if isinstance(param, p.BaseChoice) else -1
     return p.BaseChoice.ChoiceTag(type(param), arity)
->>>>>>> 8b2487b3
 
 
 @registry.register
@@ -1957,12 +1956,7 @@
                             elif self.dimension < 5 and budget < 100:
                                 optimClass = DiagonalCMA
                             elif self.dimension < 5 and budget < 500:
-<<<<<<< HEAD
-                                optimClass = Chaining([DiagonalCMA, MetaModel], [100]).set_name(
-                                    "parachaining", register=True)  # type: ignore
-=======
                                 optimClass = Chaining([DiagonalCMA, MetaModel], [100])
->>>>>>> 8b2487b3
                             else:
                                 optimClass = NaiveTBPSA
                         else:
@@ -2037,11 +2031,7 @@
                 if arity < 5:
                     optimClass = AdaptiveDiscreteOnePlusOne
                 else:
-<<<<<<< HEAD
-                    optimClass = CMandAS2  # type: ignore
-=======
                     optimClass = CMandAS2
->>>>>>> 8b2487b3
             # optimClass = DiscreteBSOOnePlusOne if arity > 5 else CMandAS2  # type: ignore
         else:
             # pylint: disable=too-many-nested-blocks
@@ -2065,12 +2055,7 @@
                             elif self.dimension < 5 and budget < 100:
                                 optimClass = DiagonalCMA
                             elif self.dimension < 5 and budget < 500:
-<<<<<<< HEAD
-                                optimClass = Chaining([DiagonalCMA, MetaModel], [100]).set_name(
-                                    "parachaining", register=True)  # type: ignore
-=======
                                 optimClass = Chaining([DiagonalCMA, MetaModel], [100])
->>>>>>> 8b2487b3
                             else:
                                 optimClass = NaiveTBPSA
                         else:
