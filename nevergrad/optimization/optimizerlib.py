--- conflicted
+++ resolved
@@ -898,31 +898,6 @@
                 else:  # Desperate situation: just split in 2.
                     num_optims = 2
             # if num_vars not given: we will distribute variables equally.
-<<<<<<< HEAD
-        if num_optims > self.dimension:
-            num_optims = self.dimension
-        self.num_optims = num_optims
-        self.progressive = progressive
-        self.optims: tp.List[tp.Any] = []
-        self.num_vars: tp.List[tp.Any] = num_vars if num_vars else []
-        self.parametrizations: tp.List[tp.Any] = []
-        for i in range(self.num_optims):
-            if not self.num_vars or len(self.num_vars) < i + 1:
-                self.num_vars += [(self.dimension // self.num_optims) + (self.dimension % self.num_optims > i)]
-
-            assert self.num_vars[i] >= 1, "At least one variable per optimizer."
-            self.parametrizations += [p.Array(shape=(self.num_vars[i],))]
-            for param in self.parametrizations:
-                param.random_state = self.parametrization.random_state
-            assert len(self.optims) == i
-            if self.num_vars[i] > 1:
-                self.optims += [multivariate_optimizer(self.parametrizations[i], budget, num_workers)]  # noqa: F405
-            else:
-                self.optims += [monovariate_optimizer(self.parametrizations[i], budget, num_workers)]  # noqa: F405
-
-        assert sum(
-            self.num_vars) == self.dimension, f"sum(num_vars)={sum(self.num_vars)} should be equal to the dimension {self.dimension}."
-=======
             assert num_optims is not None
             num_optims = min(num_optims, self.dimension)
             num_vars = num_vars if num_vars else []
@@ -944,7 +919,6 @@
         assert sum(opt.dimension for opt in self.optims) == self.dimension, (
             "sum of sub-dimensions should be equal to the total dimension."
         )
->>>>>>> d2bca44b
 
     def _internal_ask_candidate(self) -> p.Parameter:
         data: tp.List[tp.Any] = []
@@ -992,15 +966,6 @@
 
     # pylint: disable=unused-argument
     def __init__(
-<<<<<<< HEAD
-            self,
-            *,
-            num_optims: int = 2,
-            num_vars: tp.Optional[tp.List[int]] = None,
-            multivariate_optimizer: base.ConfiguredOptimizer = CMA,
-            monovariate_optimizer: base.ConfiguredOptimizer = RandomSearch,
-            progressive: bool = False
-=======
         self,
         *,
         num_optims: tp.Optional[int] = None,
@@ -1009,7 +974,6 @@
         monovariate_optimizer: base.OptCls = RandomSearch,
         progressive: bool = False,
         non_deterministic_descriptor: bool = True,
->>>>>>> d2bca44b
     ) -> None:
         super().__init__(SplitOptimizer, locals())
 
