# Copyright (c) Facebook, Inc. and its affiliates. All Rights Reserved.
#
# This source code is licensed under the MIT license found in the
# LICENSE file in the root directory of this source tree.
import typing as tp  # from now on, favor using tp.Dict etc instead of Dict
from typing import Optional, List, Dict, Tuple, Callable, Any
from collections import deque
import warnings
import cma
import numpy as np
from bayes_opt import UtilityFunction
from bayes_opt import BayesianOptimization
from nevergrad.parametrization import parameter as p
from nevergrad.parametrization import transforms
from nevergrad.parametrization import discretization
from nevergrad.parametrization import helpers as paramhelpers
from nevergrad.common.typetools import ArrayLike
from . import base
from . import mutations
from .base import registry as registry
from .base import addCompare  # pylint: disable=unused-import
from .base import InefficientSettingsWarning as InefficientSettingsWarning
from .base import IntOrParameter
from . import sequences


# families of optimizers
# pylint: disable=unused-wildcard-import,wildcard-import,too-many-lines,too-many-arguments
from .differentialevolution import *  # noqa: F403
from .es import *  # noqa: F403
from .oneshot import *  # noqa: F403
from .recastlib import *  # noqa: F403


# # # # # optimizers # # # # #


class _OnePlusOne(base.Optimizer):
    """Simple but sometimes powerful optimization algorithm.

    We use the one-fifth adaptation rule, going back to Schumer and Steiglitz (1968).
    It was independently rediscovered by Devroye (1972) and Rechenberg (1973).
    We use asynchronous updates, so that the 1+1 can actually be parallel and even
    performs quite well in such a context - this is naturally close to 1+lambda.
    """

    def __init__(
        self,
        parametrization: IntOrParameter,
        budget: Optional[int] = None,
        num_workers: int = 1,
        *,
        noise_handling: tp.Optional[tp.Union[str, tp.Tuple[str, float]]] = None,
        mutation: str = "gaussian",
        crossover: bool = False
    ) -> None:
        super().__init__(parametrization, budget=budget, num_workers=num_workers)
        self._sigma: float = 1
        # configuration
        if noise_handling is not None:
            if isinstance(noise_handling, str):
                assert noise_handling in ["random", "optimistic"], f"Unkwnown noise handling: '{noise_handling}'"
            else:
                assert isinstance(noise_handling, tuple), "noise_handling must be a string or  a tuple of type (strategy, factor)"
                assert noise_handling[1] > 0.0, "the factor must be a float greater than 0"
                assert noise_handling[0] in ["random", "optimistic"], f"Unkwnown noise handling: '{noise_handling}'"
        assert mutation in ["gaussian", "cauchy", "discrete", "fastga", "doublefastga", "portfolio"], f"Unkwnown mutation: '{mutation}'"
        self.noise_handling = noise_handling
        self.mutation = mutation
        self.crossover = crossover

    def _internal_ask_candidate(self) -> p.Parameter:
        # pylint: disable=too-many-return-statements, too-many-branches
        noise_handling = self.noise_handling
        if not self._num_ask:
            out = self.parametrization.spawn_child()
            out._meta["sigma"] = self._sigma
            return out
        # for noisy version
        if noise_handling is not None:
            limit = (0.05 if isinstance(noise_handling, str) else noise_handling[1]) * len(self.archive) ** 3
            strategy = noise_handling if isinstance(noise_handling, str) else noise_handling[0]
            if self._num_ask <= limit:
                if strategy in ["cubic", "random"]:
                    idx = self._rng.choice(len(self.archive))
                    return list(self.archive.values())[idx].parameter.spawn_child()  # type: ignore
                elif strategy == "optimistic":
                    return self.current_bests["optimistic"].parameter.spawn_child()
        # crossover
        mutator = mutations.Mutator(self._rng)
        pessimistic = self.current_bests["pessimistic"].parameter.spawn_child()
        ref = self.parametrization
        if self.crossover and self._num_ask % 2 == 1 and len(self.archive) > 2:
            data = mutator.crossover(pessimistic.get_standardized_data(reference=ref),
                                     mutator.get_roulette(self.archive, num=2))
            return pessimistic.set_standardized_data(data, reference=ref)
        # mutating
        mutation = self.mutation
        if mutation in ("gaussian", "cauchy"):  # standard case
            step = (self._rng.normal(0, 1, self.dimension) if mutation == "gaussian" else
                    self._rng.standard_cauchy(self.dimension))
            out = pessimistic.set_standardized_data(self._sigma * step)
            out._meta["sigma"] = self._sigma
            return out
        else:
            pessimistic_data = pessimistic.get_standardized_data(reference=ref)
            if mutation == "crossover":
                if self._num_ask % 2 == 0 or len(self.archive) < 3:
                    data = mutator.portfolio_discrete_mutation(pessimistic_data)
                else:
                    data = mutator.crossover(pessimistic_data, mutator.get_roulette(self.archive, num=2))
            else:
                func: Callable[[ArrayLike], ArrayLike] = {  # type: ignore
                    "discrete": mutator.discrete_mutation,
                    "fastga": mutator.doerr_discrete_mutation,
                    "doublefastga": mutator.doubledoerr_discrete_mutation,
                    "portfolio": mutator.portfolio_discrete_mutation,
                }[mutation]
                data = func(pessimistic_data)
            return pessimistic.set_standardized_data(data, reference=ref)

    def _internal_tell(self, x: ArrayLike, value: float) -> None:
        # only used for cauchy and gaussian
        self._sigma *= 2.0 if value <= self.current_bests["pessimistic"].mean else 0.84


class ParametrizedOnePlusOne(base.ConfiguredOptimizer):
    """Simple but sometimes powerfull class of optimization algorithm.
    We use asynchronous updates, so that the 1+1 can actually be parallel and even
    performs quite well in such a context - this is naturally close to 1+lambda.

    Parameters
    ----------
    noise_handling: str or Tuple[str, float]
        Method for handling the noise. The name can be:

        - `"random"`: a random point is reevaluated regularly
        - `"optimistic"`: the best optimistic point is reevaluated regularly, optimism in front of uncertainty
        - a coefficient can to tune the regularity of these reevaluations (default .05)
    mutation: str
        One of the available mutations from:

        - `"gaussian"`: standard mutation by adding a Gaussian random variable (with progressive
          widening) to the best pessimistic point
        - `"cauchy"`: same as Gaussian but with a Cauchy distribution.
        - `"discrete"`: TODO
        - `"fastga"`: FastGA mutations from the current best
        - `"doublefastga"`: double-FastGA mutations from the current best (Doerr et al, Fast Genetic Algorithms, 2017)
        - `"portfolio"`: Random number of mutated bits (called niform mixing in
          Dang & Lehre "Self-adaptation of Mutation Rates in Non-elitist Population", 2016)

    crossover: bool
        whether to add a genetic crossover step every other iteration.

    Notes
    -----
    For the noisy case, we use the one-fifth adaptation rule,
    going back to Schumer and Steiglitz (1968).
    It was independently rediscovered by Devroye (1972) and Rechenberg (1973).
    """

    # pylint: disable=unused-argument
    def __init__(
        self,
        *,
        noise_handling: tp.Optional[tp.Union[str, tp.Tuple[str, float]]] = None,
        mutation: str = "gaussian",
        crossover: bool = False
    ) -> None:
        super().__init__(_OnePlusOne, locals())


OnePlusOne = ParametrizedOnePlusOne().set_name("OnePlusOne", register=True)
NoisyOnePlusOne = ParametrizedOnePlusOne(noise_handling="random").set_name("NoisyOnePlusOne", register=True)
DiscreteOnePlusOne = ParametrizedOnePlusOne(mutation="discrete").set_name("DiscreteOnePlusOne", register=True)
CauchyOnePlusOne = ParametrizedOnePlusOne(mutation="cauchy").set_name("CauchyOnePlusOne", register=True)
OptimisticNoisyOnePlusOne = ParametrizedOnePlusOne(
    noise_handling="optimistic").set_name("OptimisticNoisyOnePlusOne", register=True)
OptimisticDiscreteOnePlusOne = ParametrizedOnePlusOne(noise_handling="optimistic", mutation="discrete").set_name(
    "OptimisticDiscreteOnePlusOne", register=True
)
NoisyDiscreteOnePlusOne = ParametrizedOnePlusOne(noise_handling=("random", 1.0), mutation="discrete").set_name(
    "NoisyDiscreteOnePlusOne", register=True
)
DoubleFastGADiscreteOnePlusOne = ParametrizedOnePlusOne(
    mutation="doublefastga").set_name("DoubleFastGADiscreteOnePlusOne", register=True)
RecombiningPortfolioOptimisticNoisyDiscreteOnePlusOne = ParametrizedOnePlusOne(
    crossover=True, mutation="portfolio", noise_handling="optimistic"
).set_name("RecombiningPortfolioOptimisticNoisyDiscreteOnePlusOne", register=True)


# pylint: too-many-arguments,too-many-instance-attributes
class _CMA(base.Optimizer):

    def __init__(
            self,
            parametrization: IntOrParameter,
            budget: Optional[int] = None,
            num_workers: int = 1,
            scale: float = 1.0,
            popsize: Optional[int] = None,
            diagonal: bool = False,
            fcmaes: bool = False,
    ) -> None:
        super().__init__(parametrization, budget=budget, num_workers=num_workers)
        self._scale = scale
        self._popsize = max(self.num_workers, 4 + int(3 * np.log(self.dimension))) if popsize is None else popsize
        self._diagonal = diagonal
        self._fcmaes = fcmaes
        # internal attributes
        self._to_be_asked: tp.Deque[np.ndarray] = deque()
        self._to_be_told: tp.List[p.Parameter] = []
        self._num_spawners = self._popsize // 2  # experimental, for visualization
        self._parents = [self.parametrization]
        # delay initialization to ease implementation of variants
        self._es: tp.Any = None

    @property
    def es(self) -> tp.Any:  # typing not possible since cmaes not imported :(
        if self._es is None:
            if not self._fcmaes:
                inopts = {"popsize": self._popsize, "randn": self._rng.randn, "CMA_diagonal": self._diagonal, "verbose": 0}
                self._es = cma.CMAEvolutionStrategy(x0=np.zeros(self.dimension, dtype=np.float), sigma0=self._scale, inopts=inopts)
            else:
                try:
                    from fcmaes import cmaes  # pylint: disable=import-outside-toplevel
                except ImportError as e:
                    raise ImportError("Please install fcmaes (pip install fcmaes) to use FCMA optimizers") from e
                self._es = cmaes.Cmaes(x0=np.zeros(self.dimension, dtype=np.float),
                                       input_sigma=self._scale,
                                       popsize=self._popsize, randn=self._rng.randn)
        return self._es

    def _internal_ask_candidate(self) -> p.Parameter:
        if not self._to_be_asked:
            self._to_be_asked.extend(self.es.ask())
        data = self._to_be_asked.popleft()
        parent = self._parents[self.num_ask % len(self._parents)]
        candidate = parent.spawn_child().set_standardized_data(data, reference=self.parametrization)
        return candidate

    def _internal_tell_candidate(self, candidate: p.Parameter, value: float) -> None:
        self._to_be_told.append(candidate)
        if len(self._to_be_told) >= self.es.popsize:
            listx = [c.get_standardized_data(reference=self.parametrization) for c in self._to_be_told]
            listy = [c.loss for c in self._to_be_told]
            args = (listy, listx) if self._fcmaes else (listx, listy)
            try:
                self.es.tell(*args)
            except RuntimeError:
                pass
            else:
                self._parents = sorted(self._to_be_told, key=lambda c: c.loss)[: self._num_spawners]
                self._to_be_told = []

    def _internal_provide_recommendation(self) -> np.ndarray:
        pessimistic = self.current_bests["pessimistic"].parameter.get_standardized_data(reference=self.parametrization)
        if self._es is None:
            return pessimistic
        cma_best: tp.Optional[np.ndarray] = self.es.best_x if self._fcmaes else self.es.result.xbest
        if cma_best is None:
            return pessimistic
        return cma_best


class ParametrizedCMA(base.ConfiguredOptimizer):
    """CMA-ES optimizer, wrapping external implementation: https://github.com/CMA-ES/pycma

    Parameters
    ----------
    scale: float
        scale of the search
    popsize: Optional[int] = None
        population size, should be n * self.num_workers for int n >= 1.
        default is max(self.num_workers, 4 + int(3 * np.log(self.dimension)))

    diagonal: bool
        use the diagonal version of CMA (advised in big dimension)
    fcmaes: bool = False
        use fast implementation, doesn't support diagonal=True.
        produces equivalent results, preferable for high dimensions or
        if objective function evaluation is fast.
    """

    # pylint: disable=unused-argument
    def __init__(
        self,
        *,
        scale: float = 1.0,
        popsize: Optional[int] = None,
        diagonal: bool = False,
        fcmaes: bool = False
    ) -> None:
        super().__init__(_CMA, locals())
        if fcmaes:
            if diagonal:
                raise RuntimeError("fcmaes doesn't support diagonal=True, use fcmaes=False")


CMA = ParametrizedCMA().set_name("CMA", register=True)
DiagonalCMA = ParametrizedCMA(diagonal=True).set_name("DiagonalCMA", register=True)
FCMA = ParametrizedCMA(fcmaes=True).set_name("FCMA", register=True)


class _PopulationSizeController:
    """Population control scheme for TBPSA and EDA
    """

    def __init__(self, llambda: int, mu: int, dimension: int, num_workers: int = 1) -> None:
        self.llambda = max(llambda, num_workers)
        self.min_mu = min(mu, dimension)
        self.mu = mu
        self.dimension = dimension
        self.num_workers = num_workers
        self._loss_record: tp.List[float] = []

    def add_value(self, value: float) -> None:
        self._loss_record += [value]
        if len(self._loss_record) >= 5 * self.llambda:
            first_fifth = self._loss_record[: self.llambda]
            last_fifth = self._loss_record[-int(self.llambda):]  # casting to int to avoid pylint bug
            means = [sum(fitnesses) / float(self.llambda) for fitnesses in [first_fifth, last_fifth]]
            stds = [np.std(fitnesses) / np.sqrt(self.llambda - 1) for fitnesses in [first_fifth, last_fifth]]
            z = (means[0] - means[1]) / (np.sqrt(stds[0] ** 2 + stds[1] ** 2))
            if z < 2.0:
                self.mu *= 2
            else:
                self.mu = max(self.min_mu, int(self.mu * 0.84))
            self.llambda = 4 * self.mu
            if self.num_workers > 1:
                self.llambda = max(self.llambda, self.num_workers)
                self.mu = self.llambda // 4
            self._loss_record = []


# pylint: disable=too-many-instance-attributes
@registry.register
class EDA(base.Optimizer):
    """Test-based population-size adaptation.

    Population-size equal to lambda = 4 x dimension.
    Test by comparing the first fifth and the last fifth of the 5lambda evaluations.

    Caution
    -------
    This optimizer is probably wrong.
    """

    _POPSIZE_ADAPTATION = False
    _COVARIANCE_MEMORY = False

    def __init__(self, parametrization: IntOrParameter, budget: Optional[int] = None, num_workers: int = 1) -> None:
        super().__init__(parametrization, budget=budget, num_workers=num_workers)
        self.sigma = 1
        self.covariance = np.identity(self.dimension)
        dim = self.dimension
        self.popsize = _PopulationSizeController(llambda=4 * dim, mu=dim, dimension=dim, num_workers=num_workers)
        self.current_center: np.ndarray = np.zeros(self.dimension)
        # Population
        self.children: tp.List[p.Parameter] = []
        self.parents: List[p.Parameter] = [self.parametrization]  # for transfering heritage (checkpoints in PBT)

    def _internal_provide_recommendation(self) -> ArrayLike:  # This is NOT the naive version. We deal with noise.
        return self.current_center

    def _internal_ask_candidate(self) -> p.Parameter:
        mutated_sigma = self.sigma * np.exp(self._rng.normal(0, 1) / np.sqrt(self.dimension))
        # TODO: is a sigma necessary here as well? given the covariance is estimated
        assert len(self.current_center) == len(self.covariance), [self.dimension, self.current_center, self.covariance]
        data = self._rng.multivariate_normal(self.current_center, mutated_sigma * self.covariance)
        parent = self.parents[self.num_ask % len(self.parents)]
        candidate = parent.spawn_child().set_standardized_data(data, reference=self.parametrization)
        if parent is self.parametrization:
            candidate.heritage["lineage"] = candidate.uid  # for tracking
        candidate._meta["sigma"] = mutated_sigma
        return candidate

    def _internal_tell_candidate(self, candidate: p.Parameter, value: float) -> None:
        self.children.append(candidate)
        if self._POPSIZE_ADAPTATION:
            self.popsize.add_value(value)
        if len(self.children) >= self.popsize.llambda:
            self.children = sorted(self.children, key=lambda c: c.loss)
            population_data = [c.get_standardized_data(reference=self.parametrization) for c in self.children]
            mu = self.popsize.mu
            arrays = population_data[:mu]
            # covariance
            # TODO: check actual covariance that should be used
            centered_arrays = np.array([x - self.current_center for x in arrays])
            cov = centered_arrays.T.dot(centered_arrays)
            # cov = np.cov(np.array(population_data).T)
            mem_factor = 0.9 if self._COVARIANCE_MEMORY else 0
            self.covariance *= mem_factor
            self.covariance += (1 - mem_factor) * cov
            # Computing the new parent
            self.current_center = sum(arrays) / mu  # type: ignore
            self.sigma = np.exp(sum([np.log(c._meta["sigma"]) for c in self.children[:mu]]) / mu)
            self.parents = self.children[:mu]
            self.children = []

    def _internal_tell_not_asked(self, candidate: p.Parameter, value: float) -> None:
        raise base.TellNotAskedNotSupportedError


@registry.register
class PCEDA(EDA):
    _POPSIZE_ADAPTATION = True
    _COVARIANCE_MEMORY = False


@registry.register
class MPCEDA(EDA):
    _POPSIZE_ADAPTATION = True
    _COVARIANCE_MEMORY = True


@registry.register
class MEDA(EDA):
    _POPSIZE_ADAPTATION = False
    _COVARIANCE_MEMORY = True


class _TBPSA(base.Optimizer):
    """Test-based population-size adaptation.

    Population-size equal to lambda = 4 x dimension.
    Test by comparing the first fifth and the last fifth of the 5lambda evaluations.
    """

    # pylint: disable=too-many-instance-attributes

    def __init__(self,
                 parametrization: IntOrParameter,
                 budget: Optional[int] = None,
                 num_workers: int = 1,
                 naive: bool = True,
                 initial_popsize: tp.Optional[int] = None,
                 ) -> None:
        super().__init__(parametrization, budget=budget, num_workers=num_workers)
        self.sigma = 1
        self.naive = naive
        if initial_popsize is None:
            initial_popsize = self.dimension
        self.popsize = _PopulationSizeController(
            llambda=4 * initial_popsize,
            mu=initial_popsize,
            dimension=self.dimension,
            num_workers=num_workers
        )
        self.current_center: np.ndarray = np.zeros(self.dimension)
        # population
        self.parents: List[p.Parameter] = [self.parametrization]  # for transfering heritage (checkpoints in PBT)
        self.children: List[p.Parameter] = []

    def recommend(self) -> p.Parameter:
        if self.naive:
            return self.current_bests["optimistic"].parameter
        else:
            # This is NOT the naive version. We deal with noise.
            return self.parametrization.spawn_child().set_standardized_data(self.current_center, deterministic=True)

    def _internal_ask_candidate(self) -> p.Parameter:
        mutated_sigma = self.sigma * np.exp(self._rng.normal(0, 1) / np.sqrt(self.dimension))
        individual = self.current_center + mutated_sigma * self._rng.normal(0, 1, self.dimension)
        parent = self.parents[self.num_ask % len(self.parents)]
        candidate = parent.spawn_child().set_standardized_data(individual, reference=self.parametrization)
        if parent is self.parametrization:
            candidate.heritage["lineage"] = candidate.uid  # for tracking
        candidate._meta["sigma"] = mutated_sigma
        return candidate

    def _internal_tell_candidate(self, candidate: p.Parameter, value: float) -> None:
        candidate._meta["loss"] = value
        self.popsize.add_value(value)
        self.children.append(candidate)
        if len(self.children) >= self.popsize.llambda:
            # Sorting the population.
            self.children.sort(key=lambda c: c._meta["loss"])
            # Computing the new parent.
            self.parents = self.children[: self.popsize.mu]
            self.children = []
            self.current_center = sum(c.get_standardized_data(reference=self.parametrization)  # type: ignore
                                      for c in self.parents) / self.popsize.mu
            self.sigma = np.exp(np.sum(np.log([c._meta["sigma"] for c in self.parents])) / self.popsize.mu)

    def _internal_tell_not_asked(self, candidate: p.Parameter, value: float) -> None:
        data = candidate.get_standardized_data(reference=self.parametrization)
        sigma = np.linalg.norm(data - self.current_center) / np.sqrt(self.dimension)  # educated guess
        candidate._meta["sigma"] = sigma
        self._internal_tell_candidate(candidate, value)  # go through standard pipeline


class ParametrizedTBPSA(base.ConfiguredOptimizer):
    """Test-based population-size adaptation.
    This algorithm is robust, and perfoms well for noisy problems and in large dimension

    Parameters
    ----------
    naive: bool
        set to False for noisy problem, so that the best points will be an
        average of the final population.
    initial_popsize: Optional[int]
        initial (and minimal) population size (default: 4 x dimension)

    Note
    ----
    Derived from:
    Hellwig, Michael & Beyer, Hans-Georg. (2016).
    Evolution under Strong Noise: A Self-Adaptive Evolution Strategy
    Reaches the Lower Performance Bound -- the pcCMSA-ES.
    https://homepages.fhv.at/hgb/New-Papers/PPSN16_HB16.pdf
    """

    # pylint: disable=unused-argument
    def __init__(
        self,
        *,
        naive: bool = True,
        initial_popsize: tp.Optional[int] = None,
    ) -> None:
        super().__init__(_TBPSA, locals())


TBPSA = ParametrizedTBPSA(naive=False).set_name("TBPSA", register=True)
NaiveTBPSA = ParametrizedTBPSA().set_name("NaiveTBPSA", register=True)


@registry.register
class NoisyBandit(base.Optimizer):
    """UCB.
    This is upper confidence bound (adapted to minimization),
    with very poor parametrization; in particular, the logarithmic term is set to zero.
    Infinite arms: we add one arm when `20 * #ask >= #arms ** 3`.
    """

    def _internal_ask(self) -> ArrayLike:
        if 20 * self._num_ask >= len(self.archive) ** 3:
            return self._rng.normal(0, 1, self.dimension)  # type: ignore
        if self._rng.choice([True, False]):
            # numpy does not accept choice on list of tuples, must choose index instead
            idx = self._rng.choice(len(self.archive))
            return np.frombuffer(list(self.archive.bytesdict.keys())[idx])  # type: ignore
        return self.current_bests["optimistic"].x


@registry.register
class PSO(base.Optimizer):

    # pylint: disable=too-many-instance-attributes
    def __init__(
        self,
        parametrization: IntOrParameter,
        budget: Optional[int] = None,
        num_workers: int = 1,
        transform: str = "arctan",
        wide: bool = False,  # legacy, to be removed if not needed anymore
        popsize: tp.Optional[int] = None,
    ) -> None:
        super().__init__(parametrization, budget=budget, num_workers=num_workers)
        if budget is not None and budget < 60:
            warnings.warn("PSO is inefficient with budget < 60", base.InefficientSettingsWarning)
        cases: tp.Dict[str, tp.Tuple[tp.Optional[float], transforms.Transform]] = dict(
            arctan=(0, transforms.ArctanBound(0, 1)),
            identity=(None, transforms.Affine(1, 0)),
            gaussian=(1e-10, transforms.CumulativeDensity()),
        )
        # eps is used for clipping to make sure it is admissible
        self._eps, self._transform = cases[transform]
        self._wide = wide
        self.llambda = max(40, num_workers)
        if popsize is not None:
            self.llambda = popsize
        self._uid_queue = base.utils.UidQueue()
        self.population: tp.Dict[str, p.Parameter] = {}
        self._best = self.parametrization.spawn_child()
        self._omega = 0.5 / np.log(2.0)
        self._phip = 0.5 + np.log(2.0)
        self._phig = 0.5 + np.log(2.0)

    def _internal_ask_candidate(self) -> p.Parameter:
        # population is increased only if queue is empty (otherwise tell_not_asked does not work well at the beginning)
        if len(self.population) < self.llambda:
            param = self.parametrization
            if self._wide:
                # old initialization below seeds in the while R space, while other algorithms use normal distrib
                data = self._transform.backward(self._rng.uniform(0, 1, self.dimension))
                candidate = param.spawn_child().set_standardized_data(data, reference=param)
                candidate.heritage["lineage"] = candidate.uid
            else:
                candidate = param.sample()
            self.population[candidate.uid] = candidate
            dim = self.parametrization.dimension
            candidate.heritage["speed"] = self._rng.normal(size=dim) if self._eps is None else self._rng.uniform(-1, 1, dim)
            self._uid_queue.asked.add(candidate.uid)
            return candidate
        uid = self._uid_queue.ask()
        candidate = self._spawn_mutated_particle(self.population[uid])
        return candidate

    def _get_boxed_data(self, particle: p.Parameter) -> np.ndarray:
        if particle._frozen and "boxed_data" in particle._meta:
            return particle._meta["boxed_data"]  # type: ignore
        boxed_data = self._transform.forward(particle.get_standardized_data(reference=self.parametrization))
        if particle._frozen:  # only save is frozen
            particle._meta["boxed_data"] = boxed_data
        return boxed_data

    def _spawn_mutated_particle(self, particle: p.Parameter) -> p.Parameter:
        x = self._get_boxed_data(particle)
        speed: np.ndarray = particle.heritage["speed"]
        global_best_x = self._get_boxed_data(self._best)
        parent_best_x = self._get_boxed_data(particle.heritage.get("best_parent", particle))
        rp = self._rng.uniform(0.0, 1.0, size=self.dimension)
        rg = self._rng.uniform(0.0, 1.0, size=self.dimension)
        speed = self._omega * speed + self._phip * rp * (parent_best_x - x) + self._phig * rg * (global_best_x - x)
        data = speed + x
        if self._eps is not None:
            data = np.clip(data, self._eps, 1 - self._eps)
        data = self._transform.backward(data)
        new_part = particle.spawn_child().set_standardized_data(data, reference=self.parametrization)
        new_part.heritage["speed"] = speed
        return new_part

    def _internal_tell_candidate(self, candidate: p.Parameter, value: float) -> None:
        uid = candidate.heritage["lineage"]
        if uid not in self.population:
            self._internal_tell_not_asked(candidate, value)
            return
        candidate._meta["loss"] = value
        self._uid_queue.tell(uid)
        self.population[uid] = candidate
        if value < self._best._meta.get("loss", float("inf")):
            self._best = candidate
        if value <= candidate.heritage.get("best_parent", candidate)._meta["loss"]:
            candidate.heritage["best_parent"] = candidate

    def _internal_tell_not_asked(self, candidate: p.Parameter, value: float) -> None:
        # nearly same as DE
        candidate._meta["loss"] = value
        worst: tp.Optional[p.Parameter] = None
        if not len(self.population) < self.llambda:
            worst = max(self.population.values(), key=lambda p: p._meta.get("value", float("inf")))
            if worst._meta.get("value", float("inf")) < value:
                return  # no need to update
            else:
                uid = worst.heritage["lineage"]
                del self.population[uid]
                self._uid_queue.discard(uid)
        candidate.heritage["lineage"] = candidate.uid  # new lineage
        if "speed" not in candidate.heritage:
            candidate.heritage["speed"] = self._rng.uniform(-1.0, 1.0, self.parametrization.dimension)
        self.population[candidate.uid] = candidate
        self._uid_queue.tell(candidate.uid)
        if value < self._best._meta.get("loss", float("inf")):
            self._best = candidate


class ConfiguredPSO(base.ConfiguredOptimizer):
    """Partially following SPSO2011. However, no randomization of the population order.

    Parameters
    ----------
    transform: str
        name of the transform to use to map from PSO optimization space to R-space.
    wide: bool
        if True: legacy initialization in [-1,1] box mapped to R
    popsize: int
        population size of the particle swarm. Defaults to max(40, num_workers)

    Note
    ----
    - Using non-default "transform" and "wide" parameters can lead to extreme values
    - Reference:
      M. Zambrano-Bigiarini, M. Clerc and R. Rojas,
      Standard Particle Swarm Optimisation 2011 at CEC-2013: A baseline for future PSO improvements,
      2013 IEEE Congress on Evolutionary Computation, Cancun, 2013, pp. 2337-2344.
      https://ieeexplore.ieee.org/document/6557848
    """

    # pylint: disable=unused-argument
    def __init__(
        self,
        transform: str = "identity",
        wide: bool = False,
        popsize: tp.Optional[int] = None,
    ) -> None:
        assert transform in ["arctan", "gaussian", "identity"]
        super().__init__(PSO, locals())


RealSpacePSO = ConfiguredPSO().set_name("RealSpacePSO", register=True)


@registry.register
class SPSA(base.Optimizer):
    # pylint: disable=too-many-instance-attributes
    """ The First order SPSA algorithm as shown in [1,2,3], with implementation details
    from [4,5].

    1) https://en.wikipedia.org/wiki/Simultaneous_perturbation_stochastic_approximation
    2) https://www.chessprogramming.org/SPSA
    3) Spall, James C. "Multivariate stochastic approximation using a simultaneous perturbation gradient approximation."
       IEEE transactions on automatic control 37.3 (1992): 332-341.
    4) Section 7.5.2 in "Introduction to Stochastic Search and Optimization: Estimation, Simulation and Control" by James C. Spall.
    5) Pushpendre Rastogi, Jingyi Zhu, James C. Spall CISS (2016).
       Efficient implementation of Enhanced Adaptive Simultaneous Perturbation Algorithms.
    """
    no_parallelization = True

    def __init__(self, parametrization: IntOrParameter, budget: Optional[int] = None, num_workers: int = 1) -> None:
        super().__init__(parametrization, budget=budget, num_workers=num_workers)
        self.init = True
        self.idx = 0
        self.delta = float("nan")
        self.ym: Optional[np.ndarray] = None
        self.yp: Optional[np.ndarray] = None
        self.t: np.ndarray = np.zeros(self.dimension)
        self.avg: np.ndarray = np.zeros(self.dimension)
        # Set A, a, c according to the practical implementation
        # guidelines in the ISSO book.
        self.A = 10 if budget is None else max(10, budget // 20)
        # TODO: We should spend first 10-20 iterations
        # to estimate the noise standard deviation and
        # then set c = standard deviation. 1e-1 is arbitrary.
        self.c = 1e-1
        # TODO: We should chose a to be inversely proportional to
        # the magnitude of gradient and propotional to (1+A)^0.602
        # we should spend some burn-in iterations to estimate the
        # magnitude of the gradient. 1e-5 is arbitrary.
        self.a = 1e-5

    def _ck(self, k: int) -> float:
        "c_k determines the pertubation."
        return self.c / (k // 2 + 1) ** 0.101

    def _ak(self, k: int) -> float:
        "a_k is the learning rate."
        return self.a / (k // 2 + 1 + self.A) ** 0.602

    def _internal_ask(self) -> ArrayLike:
        k = self.idx
        if k % 2 == 0:
            if not self.init:
                assert self.yp is not None and self.ym is not None
                self.t -= (self._ak(k) * (self.yp - self.ym) / 2 / self._ck(k)) * self.delta
                self.avg += (self.t - self.avg) / (k // 2 + 1)
            self.delta = 2 * self._rng.randint(2, size=self.dimension) - 1
            return self.t - self._ck(k) * self.delta  # type:ignore
        return self.t + self._ck(k) * self.delta  # type: ignore

    def _internal_tell(self, x: ArrayLike, value: float) -> None:
        setattr(self, ("ym" if self.idx % 2 == 0 else "yp"), np.array(value, copy=True))
        self.idx += 1
        if self.init and self.yp is not None and self.ym is not None:
            self.init = False

    def _internal_provide_recommendation(self) -> ArrayLike:
        return self.avg


@registry.register
class SplitOptimizer(base.Optimizer):
    """Combines optimizers, each of them working on their own variables.

    num_optims: number of optimizers
    num_vars: number of variable per optimizer.
    progressive: True if we want to progressively add optimizers during the optimization run.
    If progressive = True, the optimizer is forced at OptimisticNoisyOnePlusOne.

    E.g. for 5 optimizers, each of them working on 2 variables, we can use:
    opt = SplitOptimizer(parametrization=10, num_workers=3, num_optims=5, num_vars=[2, 2, 2, 2, 2])
    or equivalently:
    opt = SplitOptimizer(parametrization=10, num_workers=3, num_vars=[2, 2, 2, 2, 2])
    Given that all optimizers have the same number of variables, we can also do:
    opt = SplitOptimizer(parametrization=10, num_workers=3, num_optims=5)

    This is 5 parallel (by num_workers = 5).

    Be careful! The variables refer to the deep representation used by optimizers.
    For example, a categorical variable with 5 possible values becomes 5 continuous variables.
    """

    def __init__(
            self,
            parametrization: IntOrParameter,
            budget: Optional[int] = None,
            num_workers: int = 1,
            num_optims: tp.Optional[int] = None,
            num_vars: Optional[List[int]] = None,
            multivariate_optimizer: base.ConfiguredOptimizer = CMA,
            monovariate_optimizer: base.ConfiguredOptimizer = RandomSearch,
            progressive: bool = False,
    ) -> None:
        super().__init__(parametrization, budget=budget, num_workers=num_workers)
        if num_vars is not None:
            if num_optims is not None:
                assert num_optims == len(num_vars), f"The number {num_optims} of optimizers should match len(num_vars)={len(num_vars)}."
            else:
                num_optims = len(num_vars)
            assert sum(num_vars) == self.dimension, f"sum(num_vars)={sum(num_vars)} should be equal to the dimension {self.dimension}."
        else:
            if num_optims is None:  # if no num_vars and no num_optims, just assume 2.
                num_optims = 2
            # if num_vars not given: we will distribute variables equally.
        if num_optims > self.dimension:
            num_optims = self.dimension
        self.num_optims = num_optims
        self.progressive = progressive
        self.optims: List[Any] = []
        self.num_vars: List[Any] = num_vars if num_vars else []
        self.parametrizations: List[Any] = []
        for i in range(self.num_optims):
            if not self.num_vars or len(self.num_vars) < i + 1:
                self.num_vars += [(self.dimension // self.num_optims) + (self.dimension % self.num_optims > i)]

            assert self.num_vars[i] >= 1, "At least one variable per optimizer."
            self.parametrizations += [p.Array(shape=(self.num_vars[i],))]
            for param in self.parametrizations:
                param.random_state = self.parametrization.random_state
            assert len(self.optims) == i
            if self.num_vars[i] > 1:
                self.optims += [multivariate_optimizer(self.parametrizations[i], budget, num_workers)]  # noqa: F405
            else:
                self.optims += [monovariate_optimizer(self.parametrizations[i], budget, num_workers)]  # noqa: F405

        assert sum(
            self.num_vars) == self.dimension, f"sum(num_vars)={sum(self.num_vars)} should be equal to the dimension {self.dimension}."

    def _internal_ask_candidate(self) -> p.Parameter:
        data: List[Any] = []
        for i in range(self.num_optims):
            if self.progressive:
                assert self.budget is not None
                if i > 0 and i / self.num_optims > np.sqrt(2.0 * self._num_ask / self.budget):
                    data += [0.] * self.num_vars[i]
                    continue
            opt = self.optims[i]
            data += list(opt.ask().get_standardized_data(reference=opt.parametrization))
        assert len(data) == self.dimension
        return self.parametrization.spawn_child().set_standardized_data(data)

    def _internal_tell_candidate(self, candidate: p.Parameter, value: float) -> None:
        data = candidate.get_standardized_data(reference=self.parametrization)
        n = 0
        for i in range(self.num_optims):
            opt = self.optims[i]
            local_data = list(data)[n:n + self.num_vars[i]]
            n += self.num_vars[i]
            assert len(local_data) == self.num_vars[i]
            local_candidate = opt.parametrization.spawn_child().set_standardized_data(local_data)
            opt.tell(local_candidate, value)

    def _internal_tell_not_asked(self, candidate: p.Parameter, value: float) -> None:
        raise base.TellNotAskedNotSupportedError


class ConfSplitOptimizer(base.ConfiguredOptimizer):
    """Configurable split optimizer

    Parameters
    ----------
    num_optims: int
        number of optimizers
    num_vars: optional list of int
        number of variable per optimizer.
    progressive: optional bool
        whether we progressively add optimizers.
    """

    # pylint: disable=unused-argument
    def __init__(
        self,
        *,
        num_optims: int = 2,
        num_vars: tp.Optional[tp.List[int]] = None,
        multivariate_optimizer: base.ConfiguredOptimizer = CMA,
        monovariate_optimizer: base.ConfiguredOptimizer = RandomSearch,
        progressive: bool = False
    ) -> None:
        super().__init__(SplitOptimizer, locals())


@registry.register
class Portfolio(base.Optimizer):
    """Passive portfolio of CMA, 2-pt DE and Scr-Hammersley."""

    def __init__(self, parametrization: IntOrParameter, budget: Optional[int] = None, num_workers: int = 1) -> None:
        super().__init__(parametrization, budget=budget, num_workers=num_workers)
        assert budget is not None
        self.optims = [
            CMA(self.parametrization, budget // 3 + (budget % 3 > 0), num_workers),  # share parametrization and its rng
            TwoPointsDE(self.parametrization, budget // 3 + (budget % 3 > 1), num_workers),  # noqa: F405
            ScrHammersleySearch(self.parametrization, budget // 3, num_workers),
        ]  # noqa: F405
        if budget < 12 * num_workers:
            self.optims = [ScrHammersleySearch(self.parametrization, budget, num_workers)]  # noqa: F405

    def _internal_ask_candidate(self) -> p.Parameter:
        optim_index = self._num_ask % len(self.optims)
        candidate = self.optims[optim_index].ask()
        candidate._meta["optim_index"] = optim_index
        return candidate

    def _internal_tell_candidate(self, candidate: p.Parameter, value: float) -> None:
        optim_index: int = candidate._meta["optim_index"]
        self.optims[optim_index].tell(candidate, value)

    def _internal_tell_not_asked(self, candidate: p.Parameter, value: float) -> None:
        raise base.TellNotAskedNotSupportedError


class InfiniteMetaModelOptimum(ValueError):
    """Sometimes the optimum of the metamodel is at infinity."""
<<<<<<< HEAD
    def __init__(self, arg):
        self.args = arg
=======
>>>>>>> 3cf21ba7


def learn_on_k_best(archive: utils.Archive[utils.MultiValue], k: int) -> ArrayLike:
    """Approximate optimum learnt from the k best.

    Parameters
    ----------
    archive: utils.Archive[utils.Value]
    """
    items = list(archive.items_as_arrays())
    dimension = len(items[0][0])

    # Select the k best.
    first_k_individuals = [x for x in sorted(items, key=lambda indiv: archive[indiv[0]].get_estimation("pessimistic"))[:k]]
    assert len(first_k_individuals) == k

    # Recenter the best.
    middle = np.array(sum(p[0] for p in first_k_individuals) / k)
    normalization = 1e-15 + np.sqrt(np.sum((first_k_individuals[-1][0]-first_k_individuals[0][0])**2))
    y= [archive[c[0]].get_estimation("pessimistic") for c in first_k_individuals]
    X = np.asarray([(c[0] - middle) / normalization for c in first_k_individuals]) 

    # We need SKLearn.
    from sklearn.linear_model import LinearRegression
    from sklearn.preprocessing import PolynomialFeatures
    polynomial_features = PolynomialFeatures(degree=2)
    X2 = polynomial_features.fit_transform(X)

    # Fit a linear model.
    model = LinearRegression()
    model.fit(X2, y)
    
    # Find the minimum of the quadratic model.
    optimizer = OnePlusOne(parametrization=dimension, budget=dimension*dimension+dimension+500)
    try:
        optimizer.minimize(lambda x: float(model.predict(polynomial_features.fit_transform(np.asarray([x])))))
    except ValueError:
        raise InfiniteMetaModelOptimum("Infinite meta-model optimum in learn_on_k_best.")

    minimum = optimizer.provide_recommendation().value
    if np.sum(minimum**2) > 1.:
        raise InfiniteMetaModelOptimum("huge meta-model optimum in learn_on_k_best.")
    return middle + normalization * minimum


@registry.register
class ParaPortfolio(Portfolio):
    """Passive portfolio of CMA, 2-pt DE, PSO, SQP and Scr-Hammersley."""

    def __init__(self, parametrization: IntOrParameter, budget: Optional[int] = None, num_workers: int = 1) -> None:
        super().__init__(parametrization, budget=budget, num_workers=num_workers)
        assert budget is not None

        def intshare(n: int, m: int) -> Tuple[int, ...]:
            x = [n // m] * m
            i = 0
            while sum(x) < n:
                x[i] += 1
                i += 1
            return tuple(x)

        nw1, nw2, nw3, nw4 = intshare(num_workers - 1, 4)
        self.which_optim = [0] * nw1 + [1] * nw2 + [2] * nw3 + [3] + [4] * nw4
        assert len(self.which_optim) == num_workers
        # b1, b2, b3, b4, b5 = intshare(budget, 5)
        self.optims: List[base.Optimizer] = [
            CMA(self.parametrization, num_workers=nw1),  # share parametrization and its rng
            TwoPointsDE(self.parametrization, num_workers=nw2),  # noqa: F405
            PSO(self.parametrization, num_workers=nw3),
            SQP(self.parametrization, 1),  # noqa: F405
            ScrHammersleySearch(self.parametrization, budget=(budget // len(self.which_optim)) * nw4),  # noqa: F405
        ]

    def _internal_ask_candidate(self) -> p.Parameter:
        optim_index = self.which_optim[self._num_ask % len(self.which_optim)]
        candidate = self.optims[optim_index].ask()
        candidate._meta["optim_index"] = optim_index
        return candidate


@registry.register
class SQPCMA(ParaPortfolio):
    """Passive portfolio of CMA and many SQP."""

    def __init__(self, parametrization: IntOrParameter, budget: Optional[int] = None, num_workers: int = 1) -> None:
        super().__init__(parametrization, budget=budget, num_workers=num_workers)
        assert budget is not None
        nw = num_workers // 2
        self.which_optim = [0] * nw
        for i in range(num_workers - nw):
            self.which_optim += [i + 1]
        assert len(self.which_optim) == num_workers
        # b1, b2, b3, b4, b5 = intshare(budget, 5)
        self.optims = [CMA(self.parametrization, num_workers=nw)]  # share parametrization and its rng
        for i in range(num_workers - nw):
            self.optims += [SQP(self.parametrization, 1)]  # noqa: F405
            if i > 0:
                self.optims[-1].initial_guess = self._rng.normal(0, 1, self.dimension)  # type: ignore


@registry.register
class ASCMADEthird(Portfolio):
    """Algorithm selection, with CMA and Lhs-DE. Active selection at 1/3."""

    def __init__(self, parametrization: IntOrParameter, budget: Optional[int] = None, num_workers: int = 1) -> None:
        super().__init__(parametrization, budget=budget, num_workers=num_workers)
        assert budget is not None
        self.optims = [
            CMA(self.parametrization, budget=None, num_workers=num_workers),  # share parametrization and its rng
            LhsDE(self.parametrization, budget=None, num_workers=num_workers),
        ]  # noqa: F405
        self.budget_before_choosing = budget // 3
        self.best_optim = -1

    def _internal_ask_candidate(self) -> p.Parameter:
        if self.budget_before_choosing > 0:
            self.budget_before_choosing -= 1
            optim_index = self._num_ask % len(self.optims)
        else:
            if self.best_optim is None:
                best_value = float("inf")
                optim_index = -1
                for i, optim in enumerate(self.optims):
                    val = optim.current_bests["pessimistic"].get_estimation("pessimistic")
                    if not val > best_value:
                        optim_index = i
                        best_value = val
                self.best_optim = optim_index
            optim_index = self.best_optim
        candidate = self.optims[optim_index].ask()
        candidate._meta["optim_index"] = optim_index
        return candidate


@registry.register
class ASCMADEQRthird(ASCMADEthird):
    """Algorithm selection, with CMA, ScrHalton and Lhs-DE. Active selection at 1/3."""

    def __init__(self, parametrization: IntOrParameter, budget: Optional[int] = None, num_workers: int = 1) -> None:
        super().__init__(parametrization, budget=budget, num_workers=num_workers)
        self.optims = [
            CMA(self.parametrization, budget=None, num_workers=num_workers),
            LhsDE(self.parametrization, budget=None, num_workers=num_workers),  # noqa: F405
            ScrHaltonSearch(self.parametrization, budget=None, num_workers=num_workers),
        ]  # noqa: F405


@registry.register
class ASCMA2PDEthird(ASCMADEQRthird):
    """Algorithm selection, with CMA and 2pt-DE. Active selection at 1/3."""

    def __init__(self, parametrization: IntOrParameter, budget: Optional[int] = None, num_workers: int = 1) -> None:
        super().__init__(parametrization, budget=budget, num_workers=num_workers)
        self.optims = [
            CMA(self.parametrization, budget=None, num_workers=num_workers),
            TwoPointsDE(self.parametrization, budget=None, num_workers=num_workers),
        ]  # noqa: F405


@registry.register
class CMandAS2(ASCMADEthird):
    """Competence map, with algorithm selection in one of the cases (3 CMAs)."""

    def __init__(self, parametrization: IntOrParameter, budget: Optional[int] = None, num_workers: int = 1) -> None:
        super().__init__(parametrization, budget=budget, num_workers=num_workers)
        self.optims = [TwoPointsDE(self.parametrization, budget=None, num_workers=num_workers)]  # noqa: F405
        assert budget is not None
        self.budget_before_choosing = 2 * budget
        if budget < 201:
            self.optims = [OnePlusOne(self.parametrization, budget=None, num_workers=num_workers)]
        if budget > 50 * self.dimension or num_workers < 30:
            self.optims = [
                CMA(self.parametrization, budget=None, num_workers=num_workers),  # share parametrization and its rng
                CMA(self.parametrization, budget=None, num_workers=num_workers),
                CMA(self.parametrization, budget=None, num_workers=num_workers),
            ]
            self.budget_before_choosing = budget // 10


@registry.register
class CMandAS3(ASCMADEthird):
    """Competence map, with algorithm selection in one of the cases (3 CMAs)."""

    def __init__(self, parametrization: IntOrParameter, budget: Optional[int] = None, num_workers: int = 1) -> None:
        super().__init__(parametrization, budget=budget, num_workers=num_workers)
        self.optims = [TwoPointsDE(self.parametrization, budget=None, num_workers=num_workers)]  # noqa: F405
        assert budget is not None
        self.budget_before_choosing = 2 * budget
        if budget < 201:
            self.optims = [OnePlusOne(self.parametrization, budget=None, num_workers=num_workers)]
        if budget > 50 * self.dimension or num_workers < 30:
            if num_workers == 1:
                self.optims = [
                    chainCMAPowell(self.parametrization, budget=None, num_workers=num_workers),  # share parametrization and its rng
                    chainCMAPowell(self.parametrization, budget=None, num_workers=num_workers),
                    chainCMAPowell(self.parametrization, budget=None, num_workers=num_workers),
                ]
            else:
                self.optims = [
                    CMA(self.parametrization, budget=None, num_workers=num_workers),  # share parametrization and its rng
                    CMA(self.parametrization, budget=None, num_workers=num_workers),
                    CMA(self.parametrization, budget=None, num_workers=num_workers),
                ]
            self.budget_before_choosing = budget // 10


@registry.register
class CMandAS(CMandAS2):
    """Competence map, with algorithm selection in one of the cases (2 CMAs)."""

    def __init__(self, parametrization: IntOrParameter, budget: Optional[int] = None, num_workers: int = 1) -> None:
        super().__init__(parametrization, budget=budget, num_workers=num_workers)
        self.optims = [TwoPointsDE(self.parametrization, budget=None, num_workers=num_workers)]  # noqa: F405
        assert budget is not None
        self.budget_before_choosing = 2 * budget
        if budget < 201:
            # share parametrization and its rng
            self.optims = [OnePlusOne(self.parametrization, budget=None, num_workers=num_workers)]
            self.budget_before_choosing = 2 * budget
        if budget > 50 * self.dimension or num_workers < 30:
            self.optims = [
                CMA(self.parametrization, budget=None, num_workers=num_workers),
                CMA(self.parametrization, budget=None, num_workers=num_workers),
            ]
            self.budget_before_choosing = budget // 3


@registry.register
class CM(CMandAS2):
    """Competence map, simplest."""

    def __init__(self, parametrization: IntOrParameter, budget: Optional[int] = None, num_workers: int = 1) -> None:
        super().__init__(parametrization, budget=budget, num_workers=num_workers)
        assert budget is not None
        # share parametrization and its random number generator between all underlying optimizers
        self.optims = [TwoPointsDE(self.parametrization, budget=None, num_workers=num_workers)]  # noqa: F405
        self.budget_before_choosing = 2 * budget
        if budget < 201:
            self.optims = [OnePlusOne(self.parametrization, budget=None, num_workers=num_workers)]
        if budget > 50 * self.dimension:
            self.optims = [CMA(self.parametrization, budget=None, num_workers=num_workers)]


@registry.register
class MultiCMA(CM):
    """Combining 3 CMAs. Exactly identical. Active selection at 1/10 of the budget."""

    def __init__(self, parametrization: IntOrParameter, budget: Optional[int] = None, num_workers: int = 1) -> None:
        super().__init__(parametrization, budget=budget, num_workers=num_workers)
        assert budget is not None
        self.optims = [
            CMA(self.parametrization, budget=None, num_workers=num_workers),  # share parametrization and its rng
            CMA(self.parametrization, budget=None, num_workers=num_workers),
            CMA(self.parametrization, budget=None, num_workers=num_workers),
        ]
        self.budget_before_choosing = budget // 10


@registry.register
class TripleCMA(CM):
    """Combining 3 CMAs. Exactly identical. Active selection at 1/3 of the budget."""

    def __init__(self, parametrization: IntOrParameter, budget: Optional[int] = None, num_workers: int = 1) -> None:
        super().__init__(parametrization, budget=budget, num_workers=num_workers)
        assert budget is not None
        self.optims = [
            CMA(self.parametrization, budget=None, num_workers=num_workers),  # share parametrization and its rng
            CMA(self.parametrization, budget=None, num_workers=num_workers),
            CMA(self.parametrization, budget=None, num_workers=num_workers),
        ]
        self.budget_before_choosing = budget // 3


@registry.register
class MultiScaleCMA(CM):
    """Combining 3 CMAs with different init scale. Active selection at 1/3 of the budget."""

    def __init__(self, parametrization: IntOrParameter, budget: Optional[int] = None, num_workers: int = 1) -> None:
        super().__init__(parametrization, budget=budget, num_workers=num_workers)
        self.optims = [
            CMA(self.parametrization, budget=None, num_workers=num_workers),  # share parametrization and its rng
            ParametrizedCMA(scale=1e-3)(self.parametrization, budget=None, num_workers=num_workers),
            ParametrizedCMA(scale=1e-6)(self.parametrization, budget=None, num_workers=num_workers),
        ]
        assert budget is not None
        self.budget_before_choosing = budget // 3


class _FakeFunction:
    """Simple function that returns the value which was registerd just before.
    This is a hack for BO.
    """

    def __init__(self) -> None:
        self._registered: List[Tuple[np.ndarray, float]] = []

    def register(self, x: np.ndarray, value: float) -> None:
        if self._registered:
            raise RuntimeError("Only one call can be registered at a time")
        self._registered.append((x, value))

    def __call__(self, **kwargs: float) -> float:
        if not self._registered:
            raise RuntimeError("Call must be registered first")
        x = [kwargs[f"x{i}"] for i in range(len(kwargs))]
        xr, value = self._registered[0]
        if not np.array_equal(x, xr):
            raise ValueError("Call does not match registered")
        self._registered.clear()
        return value


class _BO(base.Optimizer):

    def __init__(
        self,
        parametrization: IntOrParameter,
        budget: Optional[int] = None,
        num_workers: int = 1,
        *,
        initialization: Optional[str] = None,
        init_budget: Optional[int] = None,
        middle_point: bool = False,
        utility_kind: str = "ucb",  # bayes_opt default
        utility_kappa: float = 2.576,
        utility_xi: float = 0.0,
        gp_parameters: Optional[Dict[str, Any]] = None,
    ) -> None:
        super().__init__(parametrization, budget=budget, num_workers=num_workers)
        self._transform = transforms.ArctanBound(0, 1)
        self._bo: Optional[BayesianOptimization] = None
        self._fake_function = _FakeFunction()
        # configuration
        assert initialization is None or initialization in ["random", "Hammersley", "LHS"], f"Unknown init {initialization}"
        self.initialization = initialization
        self.init_budget = init_budget
        self.middle_point = middle_point
        self.utility_kind = utility_kind
        self.utility_kappa = utility_kappa
        self.utility_xi = utility_xi
        self.gp_parameters = {} if gp_parameters is None else gp_parameters
        if isinstance(parametrization, p.Parameter) and self.gp_parameters.get("alpha", 0) == 0:
            noisy = not parametrization.descriptors.deterministic
            cont = parametrization.descriptors.continuous
            if noisy or not cont:
                warnings.warn(
                    "Dis-continuous and noisy parametrization require gp_parameters['alpha'] > 0 "
                    "(for your parametrization, continuity={cont} and noisy={noisy}).\n"
                    "Find more information on BayesianOptimization's github.\n"
                    "You should then create a new instance of optimizerlib.ParametrizedBO with appropriate parametrization.",
                    InefficientSettingsWarning,
                )

    @property
    def bo(self) -> BayesianOptimization:
        if self._bo is None:
            bounds = {f"x{i}": (0.0, 1.0) for i in range(self.dimension)}
            self._bo = BayesianOptimization(self._fake_function, bounds, random_state=self._rng)
            if self.gp_parameters is not None:
                self._bo.set_gp_params(**self.gp_parameters)
            # init
            init = self.initialization
            if self.middle_point:
                self._bo.probe([0.5] * self.dimension, lazy=True)
            elif init is None:
                self._bo._queue.add(self._bo._space.random_sample())
            if init is not None:
                init_budget = int(np.sqrt(self.budget) if self.init_budget is None else self.init_budget)
                init_budget -= self.middle_point
                if init_budget > 0:
                    sampler = {"Hammersley": sequences.HammersleySampler, "LHS": sequences.LHSSampler, "random": sequences.RandomSampler}[
                        init
                    ](self.dimension, budget=init_budget, scrambling=(init == "Hammersley"), random_state=self._rng)
                    for point in sampler:
                        self._bo.probe(point, lazy=True)
        return self._bo

    def _internal_ask_candidate(self) -> p.Parameter:
        util = UtilityFunction(kind=self.utility_kind, kappa=self.utility_kappa, xi=self.utility_xi)
        try:
            x_probe = next(self.bo._queue)
        except StopIteration:
            x_probe = self.bo.suggest(util)  # this is time consuming
            x_probe = [x_probe[f"x{i}"] for i in range(len(x_probe))]
        data = self._transform.backward(np.array(x_probe, copy=False))
        candidate = self.parametrization.spawn_child().set_standardized_data(data)
        candidate._meta["x_probe"] = x_probe
        return candidate

    def _internal_tell_candidate(self, candidate: p.Parameter, value: float) -> None:
        if "x_probe" in candidate._meta:
            y = candidate._meta["x_probe"]
        else:
            data = candidate.get_standardized_data(reference=self.parametrization)
            y = self._transform.forward(data)  # tell not asked
        self._fake_function.register(y, -value)  # minimizing
        self.bo.probe(y, lazy=False)
        # for some unknown reasons, BO wants to evaluate twice the same point,
        # but since it keeps a cache of the values, the registered value is not used
        # so we should clean the "fake" function
        self._fake_function._registered.clear()

    def _internal_provide_recommendation(self) -> tp.Optional[ArrayLike]:
        if self.archive:
            return self._transform.backward(np.array([self.bo.max["params"][f"x{i}"] for i in range(self.dimension)]))
        else:
            return None


class ParametrizedBO(base.ConfiguredOptimizer):
    """Bayesian optimization

    Parameters
    ----------
    initialization: str
        Initialization algorithms (None, "Hammersley", "random" or "LHS")
    init_budget: int or None
        Number of initialization algorithm steps
    middle_point: bool
        whether to sample the 0 point first
    utility_kind: str
        Type of utility function to use among "ucb", "ei" and "poi"
    utility_kappa: float
        Kappa parameter for the utility function
    utility_xi: float
        Xi parameter for the utility function
    gp_parameters: dict
        dictionnary of parameters for the gaussian process
    """

    no_parallelization = True

    # pylint: disable=unused-argument
    def __init__(
        self,
        *,
        initialization: Optional[str] = None,
        init_budget: Optional[int] = None,
        middle_point: bool = False,
        utility_kind: str = "ucb",  # bayes_opt default
        utility_kappa: float = 2.576,
        utility_xi: float = 0.0,
        gp_parameters: Optional[Dict[str, Any]] = None,
    ) -> None:
        super().__init__(_BO, locals())


BO = ParametrizedBO().set_name("BO", register=True)


class _Chain(base.Optimizer):

    def __init__(
        self,
        parametrization: IntOrParameter,
        budget: Optional[int] = None,
        num_workers: int = 1,
        *,
        optimizers: tp.Sequence[tp.Union[base.ConfiguredOptimizer, tp.Type[base.Optimizer]]] = [LHSSearch, DE],
        budgets: tp.Sequence[tp.Union[str, int]] = (10,),
    ) -> None:
        super().__init__(parametrization, budget=budget, num_workers=num_workers)
        # delayed initialization
        # Either we have the budget for each algorithm, or the last algorithm uses the rest of the budget, so:
        self.optimizers: tp.List[base.Optimizer] = []
        converter = {"num_workers": self.num_workers, "dimension": self.dimension,
                     "half": self.budget // 2 if self.budget else self.num_workers,
                     "sqrt": int(np.sqrt(self.budget)) if self.budget else self.num_workers}
        self.budgets = [converter[b] if isinstance(b, str) else b for b in budgets]
        last_budget = None if self.budget is None else self.budget - sum(self.budgets)
        assert len(optimizers) == len(self.budgets) + 1
        assert all(x in ("half", "dimension", "num_workers", "sqrt") or x > 0 for x in self.budgets)
        for opt, optbudget in zip(optimizers, self.budgets + [last_budget]):  # type: ignore
            self.optimizers.append(opt(self.parametrization, budget=optbudget, num_workers=self.num_workers))

    def _internal_ask_candidate(self) -> p.Parameter:
        # Which algorithm are we playing with ?
        sum_budget = 0.0
        opt = self.optimizers[0]
        for opt in self.optimizers:
            sum_budget += float("inf") if opt.budget is None else opt.budget
            if self.num_ask < sum_budget:
                break
        # if we are over budget, then use the last one...
        return opt.ask()

    def _internal_tell_candidate(self, candidate: p.Parameter, value: float) -> None:
        # Let us inform all concerned algorithms
        sum_budget = 0.0
        for opt in self.optimizers:
            sum_budget += float("inf") if opt.budget is None else opt.budget
            if self.num_tell < sum_budget:
                opt.tell(candidate, value)


class Chaining(base.ConfiguredOptimizer):
    """
    A chaining consists in running algorithm 1 during T1, then algorithm 2 during T2, then algorithm 3 during T3, etc.
    Each algorithm is fed with what happened before it.

    Parameters
    ----------
    optimizers: list of Optimizer classes
        the sequence of optimizers to use
    budgets: list of int
        the corresponding budgets for each optimizer but the last one

    """

    # pylint: disable=unused-argument
    def __init__(
        self,
        optimizers: tp.Sequence[tp.Union[base.ConfiguredOptimizer, tp.Type[base.Optimizer]]],
        budgets: tp.Sequence[tp.Union[str, int]]
    ) -> None:
        super().__init__(_Chain, locals())


chainCMAPowell = Chaining([CMA, Powell], ["half"]).set_name("chainCMAPowell", register=True)
chainCMAPowell.no_parallelization = True


@registry.register
class cGA(base.Optimizer):
    """
    Implementation of the discrete cGA algorithm

    https://pdfs.semanticscholar.org/4b0b/5733894ffc0b2968ddaab15d61751b87847a.pdf
    """

    # pylint: disable=too-many-instance-attributes

    def __init__(
        self,
        parametrization: IntOrParameter,
        budget: Optional[int] = None,
        num_workers: int = 1,
        arity: Optional[int] = None
    ) -> None:
        super().__init__(parametrization, budget=budget, num_workers=num_workers)
        if arity is None:
            arity = len(parametrization.possibilities) if hasattr(parametrization, "possibilities") else 2  # type: ignore
        self._arity = arity
        self._penalize_cheap_violations = False  # Not sure this is the optimal decision.
        # self.p[i][j] is the probability that the ith variable has value 0<=j< arity.
        self.p: np.ndarray = np.ones((self.dimension, arity)) / arity
        # Probability increments are of order 1./self.llambda
        # and lower bounded by something of order 1./self.llambda.
        self.llambda = max(num_workers, 40)  # FIXME: no good heuristic ?
        # CGA generates a candidate, then a second candidate;
        # then updates depending on the comparison with the first one. We therefore have to store the previous candidate.
        self._previous_value_candidate: Optional[Tuple[float, np.ndarray]] = None

    def _internal_ask_candidate(self) -> p.Parameter:
        # Multinomial.
        values: List[int] = [sum(self._rng.uniform() > cum_proba) for cum_proba in np.cumsum(self.p, axis=1)]
        data = discretization.noisy_inverse_threshold_discretization(values, arity=self._arity, gen=self._rng)
        return self.parametrization.spawn_child().set_standardized_data(data)

    def _internal_tell_candidate(self, candidate: p.Parameter, value: float) -> None:
        data = candidate.get_standardized_data(reference=self.parametrization)
        if self._previous_value_candidate is None:
            self._previous_value_candidate = (value, data)
        else:
            winner, loser = self._previous_value_candidate[1], data
            if self._previous_value_candidate[0] > value:
                winner, loser = loser, winner
            winner_data = discretization.threshold_discretization(np.asarray(winner.data), arity=self._arity)
            loser_data = discretization.threshold_discretization(np.asarray(loser.data), arity=self._arity)
            for i, _ in enumerate(winner_data):
                if winner_data[i] != loser_data[i]:
                    self.p[i][winner_data[i]] += 1. / self.llambda
                    self.p[i][loser_data[i]] -= 1. / self.llambda
                    for j in range(len(self.p[i])):
                        self.p[i][j] = max(self.p[i][j], 1. / self.llambda)
                    self.p[i] /= sum(self.p[i])
            self._previous_value_candidate = None


# Discussions with Jialin Liu and Fabien Teytaud helped the following development.
# This includes discussion at Dagstuhl's 2019 seminars on randomized search heuristics and computational intelligence in games.
@registry.register
class NGO(base.Optimizer):
    """Nevergrad optimizer by competence map."""
    one_shot = True

    # pylint: disable=too-many-branches
    def __init__(self, parametrization: IntOrParameter, budget: Optional[int] = None, num_workers: int = 1) -> None:
        super().__init__(parametrization, budget=budget, num_workers=num_workers)
        assert budget is not None
        descr = self.parametrization.descriptors
        self.has_noise = not (descr.deterministic and descr.deterministic_function)
        self.fully_continuous = descr.continuous
        all_params = paramhelpers.flatten_parameter(self.parametrization)
        self.has_discrete_not_softmax = any(isinstance(x, p.TransitionChoice) for x in all_params.values())
        # pylint: disable=too-many-nested-blocks
        if self.has_noise and self.has_discrete_not_softmax:
            # noise and discrete: let us merge evolution and bandits.
            if self.dimension < 60:
                self.optim: base.Optimizer = DoubleFastGADiscreteOnePlusOne(self.parametrization, budget, num_workers)
            else:
                self.optim = CMA(self.parametrization, budget, num_workers)
        else:
            if self.has_noise and self.fully_continuous:
                # This is the real of population control. FIXME: should we pair with a bandit ?
                self.optim = TBPSA(self.parametrization, budget, num_workers)
            else:
                if self.has_discrete_not_softmax or not self.parametrization.descriptors.metrizable or not self.fully_continuous:
                    self.optim = DoubleFastGADiscreteOnePlusOne(self.parametrization, budget, num_workers)
                else:
                    if num_workers > budget / 5:
                        if num_workers > budget / 2. or budget < self.dimension:
                            self.optim = MetaRecentering(self.parametrization, budget, num_workers)  # noqa: F405
                        else:
                            self.optim = NaiveTBPSA(self.parametrization, budget, num_workers)  # noqa: F405
                    else:
                        # Possibly a good idea to go memetic for large budget, but something goes wrong for the moment.
                        if num_workers == 1 and budget > 6000 and self.dimension > 7:  # Let us go memetic.
                            self.optim = chainCMAPowell(self.parametrization, budget, num_workers)  # noqa: F405
                        else:
                            if num_workers == 1 and budget < self.dimension * 30:
                                if self.dimension > 30:  # One plus one so good in large ratio "dimension / budget".
                                    self.optim = OnePlusOne(self.parametrization, budget, num_workers)  # noqa: F405
                                else:
                                    self.optim = Cobyla(self.parametrization, budget, num_workers)  # noqa: F405
                            else:
                                if self.dimension > 2000:  # DE is great in such a case (?).
                                    self.optim = DE(self.parametrization, budget, num_workers)  # noqa: F405
                                else:
                                    self.optim = CMA(self.parametrization, budget, num_workers)  # noqa: F405

    def _internal_ask_candidate(self) -> p.Parameter:
        return self.optim.ask()

    def _internal_tell_candidate(self, candidate: p.Parameter, value: float) -> None:
        self.optim.tell(candidate, value)

    def recommend(self) -> p.Parameter:
        return self.optim.recommend()

    def _internal_tell_not_asked(self, candidate: p.Parameter, value: float) -> None:
        raise base.TellNotAskedNotSupportedError


class _EMNA(base.Optimizer):
    """Simple Estimation of Multivariate Normal Algorithm (EMNA).
    """

    # pylint: disable=too-many-instance-attributes

    def __init__(
            self,
            parametrization: IntOrParameter,
            budget: Optional[int] = None,
            num_workers: int = 1,
            isotropic: bool = True,
            naive: bool = True,
            population_size_adaptation: bool = False,
            initial_popsize: tp.Optional[int] = None,
    ) -> None:
        super().__init__(parametrization, budget=budget, num_workers=num_workers)
        self.isotropic: bool = isotropic
        self.naive: bool = naive
        self.population_size_adaptation = population_size_adaptation
        self.min_coef_parallel_context: int = 8
        # Sigma initialization
        self.sigma: tp.Union[float, np.ndarray]
        if initial_popsize is None:
            initial_popsize = self.dimension
        if self.isotropic:
            self.sigma = 1.0
        else:
            self.sigma = np.ones(self.dimension)
        # population size and parent size initializations
        self.popsize = _PopulationSizeController(
            llambda=4 * initial_popsize,
            mu=initial_popsize,
            dimension=self.dimension,
            num_workers=num_workers
        )
        if not self.population_size_adaptation:
            self.popsize.mu = max(16, self.dimension)
            self.popsize.llambda = 4 * self.popsize.mu
            self.popsize.llambda = max(self.popsize.llambda, num_workers)
            if budget is not None and self.popsize.llambda > budget:
                self.popsize.llambda = budget
                self.popsize.mu = self.popsize.llambda // 4
                warnings.warn("Budget may be too small in front of the dimension for EMNA", base.InefficientSettingsWarning)
        self.current_center: np.ndarray = np.zeros(self.dimension)
        # population
        self.parents: List[p.Parameter] = [self.parametrization]
        self.children: List[p.Parameter] = []

    def recommend(self) -> p.Parameter:
        if self.naive:
            return self.current_bests["optimistic"].parameter
        else:
            # This is NOT the naive version. We deal with noise.
            return self.parametrization.spawn_child().set_standardized_data(self.current_center, deterministic=True)

    def _internal_ask_candidate(self) -> p.Parameter:
        sigma_tmp = self.sigma
        if self.population_size_adaptation and self.popsize.llambda < self.min_coef_parallel_context * self.dimension:
            sigma_tmp = self.sigma * np.exp(self._rng.normal(0, 1) / np.sqrt(self.dimension))
        individual = self.current_center + sigma_tmp * self._rng.normal(0, 1, self.dimension)
        parent = self.parents[self.num_ask % len(self.parents)]
        candidate = parent.spawn_child().set_standardized_data(individual, reference=self.parametrization)
        if parent is self.parametrization:
            candidate.heritage["lineage"] = candidate.uid
        candidate._meta["sigma"] = sigma_tmp
        return candidate

    def _internal_tell_candidate(self, candidate: p.Parameter, value: float) -> None:
        candidate._meta["loss"] = value
        if self.population_size_adaptation:
            self.popsize.add_value(value)
        self.children.append(candidate)
        if len(self.children) >= self.popsize.llambda:
            # Sorting the population.
            self.children.sort(key=lambda c: c._meta["loss"])
            # Computing the new parent.
            self.parents = self.children[: self.popsize.mu]
            self.children = []
            self.current_center = sum(c.get_standardized_data(reference=self.parametrization)  # type: ignore
                                      for c in self.parents) / self.popsize.mu
            if self.population_size_adaptation:
                if self.popsize.llambda < self.min_coef_parallel_context * self.dimension:  # Population size not large enough for emna
                    self.sigma = np.exp(np.sum(np.log([c._meta["sigma"] for c in self.parents]),
                                               axis=0 if self.isotropic else None) / self.popsize.mu)
                else:
                    stdd = [(self.parents[i].get_standardized_data(reference=self.parametrization) -
                             self.current_center)**2 for i in range(self.popsize.mu)]
                    self.sigma = np.sqrt(np.sum(stdd) / (self.popsize.mu * (self.dimension if self.isotropic else 1)))
            else:
                # EMNA update
                stdd = [(self.parents[i].get_standardized_data(reference=self.parametrization) -
                         self.current_center)**2 for i in range(self.popsize.mu)]
                self.sigma = np.sqrt(np.sum(stdd, axis=0 if self.isotropic else None) /
                                     (self.popsize.mu * (self.dimension if self.isotropic else 1)))

            if self.num_workers / self.dimension > 32:  # faster decrease of sigma if large parallel context
                imp = max(1, (np.log(self.popsize.llambda) / 2)**(1 / self.dimension))
                self.sigma /= imp

    def _internal_tell_not_asked(self, candidate: p.Parameter, value: float) -> None:
        raise base.TellNotAskedNotSupportedError


class EMNA(base.ConfiguredOptimizer):
    """ Estimation of Multivariate Normal Algorithm
    This algorithm is quite efficient in a parallel context, i.e. when
    the population size is large.

    Parameters
    ----------
    isotropic: bool
        isotropic version on EMNA if True, i.e. we have an
        identity matrix for the Gaussian, else  we here consider the separable
        version, meaning we have a diagonal matrix for the Gaussian (anisotropic)
    naive: bool
        set to False for noisy problem, so that the best points will be an
        average of the final population.
    population_size_adaptation: bool
        population size automatically adapts to the landscape
    initial_popsize: Optional[int]
        initial (and minimal) population size (default: 4 x dimension)
    """

    # pylint: disable=unused-argument
    def __init__(
        self,
        *,
        isotropic: bool = True,
        naive: bool = True,
        population_size_adaptation: bool = False,
        initial_popsize: tp.Optional[int] = None,
    ) -> None:
        super().__init__(_EMNA, locals())


NaiveIsoEMNA = EMNA().set_name("NaiveIsoEMNA", register=True)


@registry.register
class Shiwa(NGO):
    """Nevergrad optimizer by competence map. You might modify this one for designing your own competence map."""

    def __init__(self, parametrization: IntOrParameter, budget: Optional[int] = None, num_workers: int = 1) -> None:
        super().__init__(parametrization, budget=budget, num_workers=num_workers)
        assert budget is not None
        if self.has_noise and (self.has_discrete_not_softmax or not self.parametrization.descriptors.metrizable):
            self.optim = RecombiningPortfolioOptimisticNoisyDiscreteOnePlusOne(self.parametrization, budget, num_workers)
        else:
            if not self.parametrization.descriptors.metrizable:
                if self.dimension < 60:
                    self.optim = NGO(self.parametrization, budget, num_workers)
                else:
                    self.optim = CMA(self.parametrization, budget, num_workers)
            else:
<<<<<<< HEAD
                self.optims = [NGO(self.parametrization, budget, num_workers)]


@registry.register
class Alacrite(NGO):
    """Nevergrad optimizer by competence map. You might modify this one for designing your own competence map."""

    def __init__(self, parametrization: IntOrParameter, budget: Optional[int] = None, num_workers: int = 1) -> None:
        super().__init__(parametrization, budget=budget, num_workers=num_workers)
        assert budget is not None
        if self.has_noise and (self.has_discrete_not_softmax or not self.parametrization.descriptors.metrizable):
            self.optims = [RecombiningPortfolioOptimisticNoisyDiscreteOnePlusOne(self.parametrization, budget, num_workers)]
        else:
            if not self.parametrization.descriptors.metrizable:
                if self.dimension < 60:
                    self.optims = [NGO(self.parametrization, budget, num_workers)]
                else:
                    specific_optimizer = ConfSplitOptimizer(num_optims=self.dimension // 40).set_name("specific")
                    self.optims = [specific_optimizer(self.parametrization, budget, num_workers)]
            else:
                if self.dimension > 60:
                    specific_optimizer = ConfSplitOptimizer(num_optims=self.dimension // 40).set_name("specific")
                    self.optims = [specific_optimizer(self.parametrization, budget, num_workers)]
                else:
                    self.optims = [NGO(self.parametrization, budget, num_workers)]
=======
                self.optim = NGO(self.parametrization, budget, num_workers)
>>>>>>> 3cf21ba7


@registry.register
class MetaModel(base.Optimizer):
    """Adding a metamodel into CMA."""
<<<<<<< HEAD
    def __init__(self, parametrization: IntOrParameter, budget: Optional[int] = None, num_workers: int = 1) -> None:
        super().__init__(parametrization, budget=budget, num_workers=num_workers)
        assert budget is not None
        self.optims = [
            CMA(self.parametrization, budget, num_workers),  # share parametrization and its rng
        ]  # noqa: F405

=======

    def __init__(self, parametrization: IntOrParameter, budget: Optional[int] = None, num_workers: int = 1,
                       multivariate_optimizer: base.ConfiguredOptimizer = CMA) -> None:
        super().__init__(parametrization, budget=budget, num_workers=num_workers)
        assert budget is not None
        self._optim = multivariate_optimizer(self.parametrization, budget, num_workers)  # share parametrization and its rng
        
>>>>>>> 3cf21ba7
    def _internal_ask_candidate(self) -> p.Parameter:
        # We request a bit more points than what is really necessary for our dimensionality (+dimension).
        if (self._num_ask % max(self.num_workers, self.dimension) == 0 and
                len(self.archive) >= (self.dimension*(self.dimension-1))/2 + 2*self.dimension + 1):
            try:
                data = learn_on_k_best(self.archive, int((self.dimension*(self.dimension-1))/2 + 2*self.dimension + 1))
                candidate = self.parametrization.spawn_child().set_standardized_data(data)
            except InfiniteMetaModelOptimum:  # The optimum is at infinity. Shit happens.
<<<<<<< HEAD
                candidate = self.optims[0].ask()
        else:
            candidate = self.optims[0].ask()
        return candidate

    def _internal_tell_candidate(self, candidate: p.Parameter, value: float) -> None:
        self.optims[0].tell(candidate, value)

    #def _internal_tell_not_asked(self, candidate: p.Parameter, value: float) -> None:
    #    raise base.TellNotAskedNotSupportedError

=======
                candidate = self._optim.ask()
        else:
            candidate = self._optim.ask()
        return candidate

    def _internal_tell_candidate(self, candidate: p.Parameter, value: float) -> None:
        self._optim.tell(candidate, value)
>>>>>>> 3cf21ba7
<|MERGE_RESOLUTION|>--- conflicted
+++ resolved
@@ -911,11 +911,6 @@
 
 class InfiniteMetaModelOptimum(ValueError):
     """Sometimes the optimum of the metamodel is at infinity."""
-<<<<<<< HEAD
-    def __init__(self, arg):
-        self.args = arg
-=======
->>>>>>> 3cf21ba7
 
 
 def learn_on_k_best(archive: utils.Archive[utils.MultiValue], k: int) -> ArrayLike:
@@ -1715,8 +1710,7 @@
                 else:
                     self.optim = CMA(self.parametrization, budget, num_workers)
             else:
-<<<<<<< HEAD
-                self.optims = [NGO(self.parametrization, budget, num_workers)]
+                self.optim = NGO(self.parametrization, budget, num_workers)
 
 
 @registry.register
@@ -1741,31 +1735,17 @@
                     self.optims = [specific_optimizer(self.parametrization, budget, num_workers)]
                 else:
                     self.optims = [NGO(self.parametrization, budget, num_workers)]
-=======
-                self.optim = NGO(self.parametrization, budget, num_workers)
->>>>>>> 3cf21ba7
 
 
 @registry.register
 class MetaModel(base.Optimizer):
     """Adding a metamodel into CMA."""
-<<<<<<< HEAD
-    def __init__(self, parametrization: IntOrParameter, budget: Optional[int] = None, num_workers: int = 1) -> None:
-        super().__init__(parametrization, budget=budget, num_workers=num_workers)
-        assert budget is not None
-        self.optims = [
-            CMA(self.parametrization, budget, num_workers),  # share parametrization and its rng
-        ]  # noqa: F405
-
-=======
-
     def __init__(self, parametrization: IntOrParameter, budget: Optional[int] = None, num_workers: int = 1,
                        multivariate_optimizer: base.ConfiguredOptimizer = CMA) -> None:
         super().__init__(parametrization, budget=budget, num_workers=num_workers)
         assert budget is not None
         self._optim = multivariate_optimizer(self.parametrization, budget, num_workers)  # share parametrization and its rng
         
->>>>>>> 3cf21ba7
     def _internal_ask_candidate(self) -> p.Parameter:
         # We request a bit more points than what is really necessary for our dimensionality (+dimension).
         if (self._num_ask % max(self.num_workers, self.dimension) == 0 and
@@ -1774,19 +1754,6 @@
                 data = learn_on_k_best(self.archive, int((self.dimension*(self.dimension-1))/2 + 2*self.dimension + 1))
                 candidate = self.parametrization.spawn_child().set_standardized_data(data)
             except InfiniteMetaModelOptimum:  # The optimum is at infinity. Shit happens.
-<<<<<<< HEAD
-                candidate = self.optims[0].ask()
-        else:
-            candidate = self.optims[0].ask()
-        return candidate
-
-    def _internal_tell_candidate(self, candidate: p.Parameter, value: float) -> None:
-        self.optims[0].tell(candidate, value)
-
-    #def _internal_tell_not_asked(self, candidate: p.Parameter, value: float) -> None:
-    #    raise base.TellNotAskedNotSupportedError
-
-=======
                 candidate = self._optim.ask()
         else:
             candidate = self._optim.ask()
@@ -1794,4 +1761,3 @@
 
     def _internal_tell_candidate(self, candidate: p.Parameter, value: float) -> None:
         self._optim.tell(candidate, value)
->>>>>>> 3cf21ba7
