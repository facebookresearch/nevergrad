# Copyright (c) Facebook, Inc. and its affiliates. All Rights Reserved.
#
# This source code is licensed under the MIT license found in the
# LICENSE file in the root directory of this source tree.
import typing as tp  # from now on, favor using tp.Dict etc instead of Dict
from typing import Optional, List, Dict, Tuple, Deque, Union, Callable, Any, Sequence, Type
from collections import defaultdict, deque
import warnings
import cma
import numpy as np
from bayes_opt import UtilityFunction
from bayes_opt import BayesianOptimization
<<<<<<< HEAD
from nevergrad.parametrization import parameter as p
=======
>>>>>>> 865938ff
from nevergrad.parametrization import transforms
from nevergrad.parametrization import discretization
from nevergrad.parametrization import helpers as paramhelpers
from nevergrad.common.typetools import ArrayLike
from nevergrad.functions import MultiobjectiveFunction
from nevergrad import instrumentation as inst
<<<<<<< HEAD
=======
from nevergrad.instrumentation import Instrumentation
>>>>>>> 865938ff
from . import utils
from . import base
from . import mutations
from .base import registry as registry
from .base import addCompare
from .base import InefficientSettingsWarning
from .base import IntOrParameter
from . import sequences


# families of optimizers
# pylint: disable=unused-wildcard-import,wildcard-import, too-many-lines
from .differentialevolution import *  # noqa: F403
from .oneshot import *  # noqa: F403
from .rescaledoneshot import *  # noqa: F403
from .recastlib import *  # noqa: F403


# # # # # optimizers # # # # #


class _OnePlusOne(base.Optimizer):
    """Simple but sometimes powerful optimization algorithm.

    We use the one-fifth adaptation rule, going back to Schumer and Steiglitz (1968).
    It was independently rediscovered by Devroye (1972) and Rechenberg (1973).
    We use asynchronous updates, so that the 1+1 can actually be parallel and even
    performs quite well in such a context - this is naturally close to 1+lambda.
    """

    def __init__(self, instrumentation: IntOrParameter, budget: Optional[int] = None, num_workers: int = 1) -> None:
        super().__init__(instrumentation, budget=budget, num_workers=num_workers)
        self._parameters = ParametrizedOnePlusOne()
        self._sigma: float = 1

    def _internal_ask(self) -> ArrayLike:
        # pylint: disable=too-many-return-statements, too-many-branches
        noise_handling = self._parameters.noise_handling
        if not self._num_ask:
            return np.zeros(self.dimension)  # type: ignore
        # for noisy version
        if noise_handling is not None:
            limit = (0.05 if isinstance(noise_handling, str) else noise_handling[1]) * len(self.archive) ** 3
            strategy = noise_handling if isinstance(noise_handling, str) else noise_handling[0]
            if self._num_ask <= limit:
                if strategy in ["cubic", "random"]:
                    idx = self._rng.choice(len(self.archive))
                    return np.frombuffer(list(self.archive.bytesdict.keys())[idx])  # type: ignore
                elif strategy == "optimistic":
                    return self.current_bests["optimistic"].x
        # crossover
        mutator = mutations.Mutator(self._rng)
        if self._parameters.crossover and self._num_ask % 2 == 1 and len(self.archive) > 2:
            return mutator.crossover(self.current_bests["pessimistic"].x, mutator.get_roulette(self.archive, num=2))
        # mutating
        mutation = self._parameters.mutation
        pessimistic = self.current_bests["pessimistic"].x
        if mutation == "gaussian":  # standard case
            return pessimistic + self._sigma * self._rng.normal(0, 1, self.dimension)  # type: ignore
        elif mutation == "cauchy":
            return pessimistic + self._sigma * self._rng.standard_cauchy(self.dimension)  # type: ignore
        elif mutation == "crossover":
            if self._num_ask % 2 == 0 or len(self.archive) < 3:
                return mutator.portfolio_discrete_mutation(pessimistic)
            else:
                return mutator.crossover(pessimistic, mutator.get_roulette(self.archive, num=2))
        else:
            func: Callable[[ArrayLike], ArrayLike] = {  # type: ignore
                "discrete": mutator.discrete_mutation,
                "fastga": mutator.doerr_discrete_mutation,
                "doublefastga": mutator.doubledoerr_discrete_mutation,
                "portfolio": mutator.portfolio_discrete_mutation,
            }[mutation]
            return func(self.current_bests["pessimistic"].x)

    def _internal_tell(self, x: ArrayLike, value: float) -> None:
        # only used for cauchy and gaussian
        self._sigma *= 2.0 if value <= self.current_bests["pessimistic"].mean else 0.84


class ParametrizedOnePlusOne(base.ParametrizedFamily):
    """Simple but sometimes powerfull class of optimization algorithm.
    We use asynchronous updates, so that the 1+1 can actually be parallel and even
    performs quite well in such a context - this is naturally close to 1+lambda.

    Parameters
    ----------
    noise_handling: str or Tuple[str, float]
        Method for handling the noise. The name can be:

        - `"random"`: a random point is reevaluated regularly
        - `"optimistic"`: the best optimistic point is reevaluated regularly, optimism in front of uncertainty
        - a coefficient can to tune the regularity of these reevaluations (default .05)
    mutation: str
        One of the available mutations from:

        - `"gaussian"`: standard mutation by adding a Gaussian random variable (with progressive
          widening) to the best pessimistic point
        - `"cauchy"`: same as Gaussian but with a Cauchy distribution.
        - `"discrete"`: TODO
        - `"fastga"`: FastGA mutations from the current best
        - `"doublefastga"`: double-FastGA mutations from the current best (Doerr et al, Fast Genetic Algorithms, 2017)
        - `"portfolio"`: Random number of mutated bits (called niform mixing in
          Dang & Lehre "Self-adaptation of Mutation Rates in Non-elitist Population", 2016)

    crossover: bool
        whether to add a genetic crossover step every other iteration.

    Notes
    -----
    For the noisy case, we use the one-fifth adaptation rule,
    going back to Schumer and Steiglitz (1968).
    It was independently rediscovered by Devroye (1972) and Rechenberg (1973).
    """

    _optimizer_class = _OnePlusOne

    def __init__(
        self, *, noise_handling: Optional[Union[str, Tuple[str, float]]] = None, mutation: str = "gaussian", crossover: bool = False
    ) -> None:
        if noise_handling is not None:
            if isinstance(noise_handling, str):
                assert noise_handling in ["random", "optimistic"], f"Unkwnown noise handling: '{noise_handling}'"
            else:
                assert isinstance(noise_handling, tuple), "noise_handling must be a string or  a tuple of type (strategy, factor)"
                assert noise_handling[1] > 0.0, "the factor must be a float greater than 0"
                assert noise_handling[0] in ["random", "optimistic"], f"Unkwnown noise handling: '{noise_handling}'"
        assert mutation in ["gaussian", "cauchy", "discrete", "fastga", "doublefastga", "portfolio"], f"Unkwnown mutation: '{mutation}'"
        self.noise_handling = noise_handling
        self.mutation = mutation
        self.crossover = crossover
        super().__init__()


OnePlusOne = ParametrizedOnePlusOne().with_name("OnePlusOne", register=True)
NoisyOnePlusOne = ParametrizedOnePlusOne(noise_handling="random").with_name("NoisyOnePlusOne", register=True)
OptimisticNoisyOnePlusOne = ParametrizedOnePlusOne(
    noise_handling="optimistic").with_name("OptimisticNoisyOnePlusOne", register=True)
DiscreteOnePlusOne = ParametrizedOnePlusOne(mutation="discrete").with_name("DiscreteOnePlusOne", register=True)
OptimisticDiscreteOnePlusOne = ParametrizedOnePlusOne(noise_handling="optimistic", mutation="discrete").with_name(
    "OptimisticDiscreteOnePlusOne", register=True
)
NoisyDiscreteOnePlusOne = ParametrizedOnePlusOne(noise_handling=("random", 1.0), mutation="discrete").with_name(
    "NoisyDiscreteOnePlusOne", register=True
)
DoubleFastGADiscreteOnePlusOne = ParametrizedOnePlusOne(
    mutation="doublefastga").with_name("DoubleFastGADiscreteOnePlusOne", register=True)
FastGADiscreteOnePlusOne = ParametrizedOnePlusOne(
    mutation="fastga").with_name("FastGADiscreteOnePlusOne", register=True)
DoubleFastGAOptimisticNoisyDiscreteOnePlusOne = ParametrizedOnePlusOne(noise_handling="optimistic", mutation="doublefastga").with_name(
    "DoubleFastGAOptimisticNoisyDiscreteOnePlusOne", register=True
)
FastGAOptimisticNoisyDiscreteOnePlusOne = ParametrizedOnePlusOne(noise_handling="optimistic", mutation="fastga").with_name(
    "FastGAOptimisticNoisyDiscreteOnePlusOne", register=True
)
FastGANoisyDiscreteOnePlusOne = ParametrizedOnePlusOne(noise_handling="random", mutation="fastga").with_name(
    "FastGANoisyDiscreteOnePlusOne", register=True
)
PortfolioDiscreteOnePlusOne = ParametrizedOnePlusOne(
    mutation="portfolio").with_name("PortfolioDiscreteOnePlusOne", register=True)
PortfolioOptimisticNoisyDiscreteOnePlusOne = ParametrizedOnePlusOne(noise_handling="optimistic", mutation="portfolio").with_name(
    "PortfolioOptimisticNoisyDiscreteOnePlusOne", register=True
)
PortfolioNoisyDiscreteOnePlusOne = ParametrizedOnePlusOne(noise_handling="random", mutation="portfolio").with_name(
    "PortfolioNoisyDiscreteOnePlusOne", register=True
)
CauchyOnePlusOne = ParametrizedOnePlusOne(mutation="cauchy").with_name("CauchyOnePlusOne", register=True)
RecombiningOptimisticNoisyDiscreteOnePlusOne = ParametrizedOnePlusOne(
    crossover=True, mutation="discrete", noise_handling="optimistic"
).with_name("RecombiningOptimisticNoisyDiscreteOnePlusOne", register=True)
RecombiningPortfolioOptimisticNoisyDiscreteOnePlusOne = ParametrizedOnePlusOne(
    crossover=True, mutation="portfolio", noise_handling="optimistic"
).with_name("RecombiningPortfolioOptimisticNoisyDiscreteOnePlusOne", register=True)


class _CMA(base.Optimizer):

<<<<<<< HEAD
    one_shot = True

    def __init__(self, instrumentation: IntOrParameter, budget: Optional[int] = None, num_workers: int = 1) -> None:
=======
    def __init__(self, instrumentation: IntOrParameter, budget: Optional[int] = None, num_workers: int = 1) -> None:

>>>>>>> 865938ff
        super().__init__(instrumentation, budget=budget, num_workers=num_workers)
        self._parameters = ParametrizedCMA()
        self._es: Optional[cma.CMAEvolutionStrategy] = None
        # delay initialization to ease implementation of variants
        self.listx: List[ArrayLike] = []
        self.listy: List[float] = []
        self.to_be_asked: Deque[np.ndarray] = deque()

    @property
    def es(self) -> cma.CMAEvolutionStrategy:
        if self._es is None:
            popsize = max(self.num_workers, 4 + int(3 * np.log(self.dimension)))
            diag = self._parameters.diagonal
            inopts = {"popsize": popsize, "randn": self._rng.randn, "CMA_diagonal": diag, "verbose": 0}
            self._es = cma.CMAEvolutionStrategy(x0=np.zeros(self.dimension, dtype=np.float), sigma0=self._parameters.scale, inopts=inopts)
        return self._es

    def _internal_ask(self) -> ArrayLike:
        if not self.to_be_asked:
            self.to_be_asked.extend(self.es.ask())
        return self.to_be_asked.popleft()

    def _internal_tell(self, x: ArrayLike, value: float) -> None:
        self.listx += [x]
        self.listy += [value]
        if len(self.listx) >= self.es.popsize:
            try:
                self.es.tell(self.listx, self.listy)
            except RuntimeError:
                pass
            else:
                self.listx = []
                self.listy = []

    def _internal_provide_recommendation(self) -> ArrayLike:
        if self._es is None:
            raise RuntimeError("Either ask or tell method should have been called before")
        if self.es.result.xbest is None:
            return self.current_bests["pessimistic"].x
        return self.es.result.xbest  # type: ignore


class ParametrizedCMA(base.ParametrizedFamily):
    """TODO

    Parameters
    ----------
    scale: float
        scale of the search
    diagonal: bool
        use the diagonal version of CMA (advised in big dimension)
    """

    _optimizer_class = _CMA

    def __init__(self, *, scale: float = 1.0, diagonal: bool = False) -> None:
        self.scale = scale
        self.diagonal = diagonal
        super().__init__()


CMA = ParametrizedCMA().with_name("CMA", register=True)
DiagonalCMA = ParametrizedCMA(diagonal=True).with_name("DiagonalCMA", register=True)
MilliCMA = ParametrizedCMA(scale=1e-3).with_name("MilliCMA", register=True)
MicroCMA = ParametrizedCMA(scale=1e-6).with_name("MicroCMA", register=True)


@registry.register
class EDA(base.Optimizer):
    """Test-based population-size adaptation.

    Population-size equal to lambda = 4 x dimension.
    Test by comparing the first fifth and the last fifth of the 5lambda evaluations.
    """

    # pylint: disable=too-many-instance-attributes

    def __init__(self, instrumentation: IntOrParameter, budget: Optional[int] = None, num_workers: int = 1) -> None:
        super().__init__(instrumentation, budget=budget, num_workers=num_workers)
        self.sigma = 1
        self.covariance = np.identity(self.dimension)
        self.mu = self.dimension
        self.llambda = 4 * self.dimension
        if num_workers is not None:
            self.llambda = max(self.llambda, num_workers)
        self.current_center: np.ndarray = np.zeros(self.dimension)
        # Evaluated population
        self.evaluated_population: List[ArrayLike] = []
        self.evaluated_population_sigma: List[float] = []
        self.evaluated_population_fitness: List[float] = []
        # Archive
        self.archive_fitness: List[float] = []

    def _internal_provide_recommendation(self) -> ArrayLike:  # This is NOT the naive version. We deal with noise.
        return self.current_center

    def _internal_ask_candidate(self) -> base.Candidate:
        mutated_sigma = self.sigma * np.exp(self._rng.normal(0, 1) / np.sqrt(self.dimension))
        assert len(self.current_center) == len(self.covariance), [self.dimension, self.current_center, self.covariance]
        data = mutated_sigma * self._rng.multivariate_normal(self.current_center, self.covariance)
        candidate = self.create_candidate.from_data(data)
        candidate._meta["sigma"] = mutated_sigma
        return candidate

    def _internal_tell_candidate(self, candidate: base.Candidate, value: float) -> None:
        data = candidate.data
        self.evaluated_population += [data]
        self.evaluated_population_fitness += [value]
        self.evaluated_population_sigma += [candidate._meta["sigma"]]
        if len(self.evaluated_population) >= self.llambda:
            # Sorting the population.
            sorted_pop_with_sigma_and_fitness = [
                (i, s, f)
                for f, i, s in sorted(zip(self.evaluated_population_fitness, self.evaluated_population, self.evaluated_population_sigma), key=lambda t: t[0])
            ]
            self.evaluated_population = [p[0] for p in sorted_pop_with_sigma_and_fitness]
            self.covariance = 0.1 * np.cov(np.array(self.evaluated_population).T)
            self.evaluated_population_sigma = [p[1] for p in sorted_pop_with_sigma_and_fitness]
            self.evaluated_population_fitness = [p[2] for p in sorted_pop_with_sigma_and_fitness]
            # Computing the new parent.
            arrays = [np.asarray(self.evaluated_population[i]) for i in range(self.mu)]
            self.current_center = sum(arrays) / self.mu  # type: ignore
            self.sigma = np.exp(sum([np.log(self.evaluated_population_sigma[i]) for i in range(self.mu)]) / self.mu)
            self.evaluated_population = []
            self.evaluated_population_sigma = []
            self.evaluated_population_fitness = []

    def _internal_tell_not_asked(self, candidate: p.Parameter, value: float) -> None:
        raise base.TellNotAskedNotSupportedError


@registry.register
class PCEDA(EDA):
    """Test-based population-size adaptation.

    Population-size equal to lambda = 4 x dimension.
    Test by comparing the first fifth and the last fifth of the 5lambda evaluations.
    """

    # pylint: disable=too-many-instance-attributes

    def _internal_tell_candidate(self, candidate: base.Candidate, value: float) -> None:
        self.archive_fitness += [value]
        if len(self.archive_fitness) >= 5 * self.llambda:
            first_fifth = [self.archive_fitness[i] for i in range(self.llambda)]
            last_fifth = [self.archive_fitness[i] for i in range(4 * self.llambda, 5 * self.llambda)]
            mean1 = sum(first_fifth) / float(self.llambda)
            std1 = np.std(first_fifth) / np.sqrt(self.llambda - 1)
            mean2 = sum(last_fifth) / float(self.llambda)
            std2 = np.std(last_fifth) / np.sqrt(self.llambda - 1)
            z = (mean1 - mean2) / (np.sqrt(std1 ** 2 + std2 ** 2))
            if z < 2.0:
                self.mu *= 2
            else:
                self.mu = int(self.mu * 0.84)
                if self.mu < self.dimension:
                    self.mu = self.dimension
            self.llambda = 4 * self.mu
            if self.num_workers > 1:
                self.llambda = max(self.llambda, self.num_workers)
                self.mu = self.llambda // 4
            self.archive_fitness = []
        data = candidate.data
        self.evaluated_population += [data]
        self.evaluated_population_fitness += [value]
        self.evaluated_population_sigma += [candidate._meta["sigma"]]
        if len(self.evaluated_population) >= self.llambda:
            # Sorting the population.
            sorted_pop_with_sigma_and_fitness = [
                (i, s, f)
                for f, i, s in sorted(zip(self.evaluated_population_fitness, self.evaluated_population, self.evaluated_population_sigma), key=lambda t: t[0])
            ]
            self.evaluated_population = [p[0] for p in sorted_pop_with_sigma_and_fitness]
            self.covariance = np.cov(np.array(self.evaluated_population).T)
            self.evaluated_population_sigma = [p[1] for p in sorted_pop_with_sigma_and_fitness]
            self.evaluated_population_fitness = [p[2] for p in sorted_pop_with_sigma_and_fitness]
            # Computing the new parent.
            arrays = [np.asarray(self.evaluated_population[i]) for i in range(self.mu)]
            self.current_center = sum(arrays) / self.mu  # type: ignore
            self.sigma = np.exp(sum([np.log(self.evaluated_population_sigma[i]) for i in range(self.mu)]) / self.mu)
            self.evaluated_population = []
            self.evaluated_population_sigma = []
            self.evaluated_population_fitness = []


@registry.register
class MPCEDA(EDA):
    """Test-based population-size adaptation.

    Population-size equal to lambda = 4 x dimension.
    Test by comparing the first fifth and the last fifth of the 5lambda evaluations.
    """

    # pylint: disable=too-many-instance-attributes

    def _internal_tell_candidate(self, candidate: base.Candidate, value: float) -> None:
        self.archive_fitness += [value]
        if len(self.archive_fitness) >= 5 * self.llambda:
            first_fifth = [self.archive_fitness[i] for i in range(self.llambda)]
            last_fifth = [self.archive_fitness[i] for i in range(4 * self.llambda, 5 * self.llambda)]
            mean1 = sum(first_fifth) / float(self.llambda)
            std1 = np.std(first_fifth) / np.sqrt(self.llambda - 1)
            mean2 = sum(last_fifth) / float(self.llambda)
            std2 = np.std(last_fifth) / np.sqrt(self.llambda - 1)
            z = (mean1 - mean2) / (np.sqrt(std1 ** 2 + std2 ** 2))
            if z < 2.0:
                self.mu *= 2
            else:
                self.mu = int(self.mu * 0.84)
                if self.mu < self.dimension:
                    self.mu = self.dimension
            self.llambda = 4 * self.mu
            if self.num_workers > 1:
                self.llambda = max(self.llambda, self.num_workers)
                self.mu = self.llambda // 4
            self.archive_fitness = []
        data = candidate.data
        self.evaluated_population += [data]
        self.evaluated_population_fitness += [value]
        self.evaluated_population_sigma += [candidate._meta["sigma"]]
        if len(self.evaluated_population) >= self.llambda:
            # Sorting the population.
            sorted_pop_with_sigma_and_fitness = [
                (i, s, f)
                for f, i, s in sorted(zip(self.evaluated_population_fitness, self.evaluated_population, self.evaluated_population_sigma), key=lambda t: t[0])
            ]
            self.evaluated_population = [p[0] for p in sorted_pop_with_sigma_and_fitness]
            self.covariance *= 0.9
            self.covariance += 0.1 * np.cov(np.array(self.evaluated_population).T)
            self.evaluated_population_sigma = [p[1] for p in sorted_pop_with_sigma_and_fitness]
            self.evaluated_population_fitness = [p[2] for p in sorted_pop_with_sigma_and_fitness]
            # Computing the new parent.
            arrays = [np.asarray(self.evaluated_population[i]) for i in range(self.mu)]
            self.current_center = sum(arrays) / self.mu  # type: ignore
            self.sigma = np.exp(sum([np.log(self.evaluated_population_sigma[i]) for i in range(self.mu)]) / self.mu)
            self.evaluated_population = []
            self.evaluated_population_sigma = []
            self.evaluated_population_fitness = []


@registry.register
class MEDA(EDA):
    """Test-based population-size adaptation.

    Population-size equal to lambda = 4 x dimension.
    Test by comparing the first fifth and the last fifth of the 5lambda evaluations.
    """

    # pylint: disable=too-many-instance-attributes

    def _internal_tell_candidate(self, candidate: base.Candidate, value: float) -> None:
        data = candidate.data
        self.evaluated_population += [data]
        self.evaluated_population_fitness += [value]
        self.evaluated_population_sigma += [candidate._meta["sigma"]]
        if len(self.evaluated_population) >= self.llambda:
            # Sorting the population.
            sorted_pop_with_sigma_and_fitness = [
                (i, s, f)
                for f, i, s in sorted(zip(self.evaluated_population_fitness, self.evaluated_population, self.evaluated_population_sigma), key=lambda t: t[0])
            ]
            self.evaluated_population = [p[0] for p in sorted_pop_with_sigma_and_fitness]
            self.covariance *= 0.9
            self.covariance += 0.1 * np.cov(np.array(self.evaluated_population).T)
            self.evaluated_population_sigma = [p[1] for p in sorted_pop_with_sigma_and_fitness]
            self.evaluated_population_fitness = [p[2] for p in sorted_pop_with_sigma_and_fitness]
            # Computing the new parent.
            arrays = [np.asarray(self.evaluated_population[i]) for i in range(self.mu)]
            self.current_center = sum(arrays) / self.mu  # type: ignore
            self.sigma = np.exp(sum([np.log(self.evaluated_population_sigma[i]) for i in range(self.mu)]) / self.mu)
            self.evaluated_population = []
            self.evaluated_population_sigma = []
            self.evaluated_population_fitness = []


@registry.register
class TBPSA(base.Optimizer):
    """Test-based population-size adaptation.

    Population-size equal to lambda = 4 x dimension.
    Test by comparing the first fifth and the last fifth of the 5lambda evaluations.
    """

    # pylint: disable=too-many-instance-attributes

    def __init__(self, instrumentation: IntOrParameter, budget: Optional[int] = None, num_workers: int = 1) -> None:
        super().__init__(instrumentation, budget=budget, num_workers=num_workers)
        self.sigma = 1
        self.mu = self.dimension
        self.llambda = 4 * self.dimension
        if num_workers is not None:
            self.llambda = max(self.llambda, num_workers)
        self.current_center: np.ndarray = np.zeros(self.dimension)
        self._loss_record: List[float] = []
        # population
        self._evaluated_population: List[base.utils.Individual] = []

    def _internal_provide_recommendation(self) -> ArrayLike:  # This is NOT the naive version. We deal with noise.
        return self.current_center

    def _internal_ask_candidate(self) -> base.Candidate:
        mutated_sigma = self.sigma * np.exp(self._rng.normal(0, 1) / np.sqrt(self.dimension))
        individual = self.current_center + mutated_sigma * self._rng.normal(0, 1, self.dimension)
        candidate = self.create_candidate.from_data(individual)
        candidate._meta["sigma"] = mutated_sigma
        return candidate

    def _internal_tell_candidate(self, candidate: base.Candidate, value: float) -> None:
        self._loss_record += [value]
        if len(self._loss_record) >= 5 * self.llambda:
            first_fifth = self._loss_record[: self.llambda]
            last_fifth = self._loss_record[-self.llambda:]
            means = [sum(fitnesses) / float(self.llambda) for fitnesses in [first_fifth, last_fifth]]
            stds = [np.std(fitnesses) / np.sqrt(self.llambda - 1) for fitnesses in [first_fifth, last_fifth]]
            z = (means[0] - means[1]) / (np.sqrt(stds[0] ** 2 + stds[1] ** 2))
            if z < 2.0:
                self.mu *= 2
            else:
                self.mu = int(self.mu * 0.84)
                if self.mu < self.dimension:
                    self.mu = self.dimension
            self.llambda = 4 * self.mu
            if self.num_workers > 1:
                self.llambda = max(self.llambda, self.num_workers)
                self.mu = self.llambda // 4
            self._loss_record = []
        particle = base.utils.Individual(candidate.data)
        particle._parameters = np.array([candidate._meta["sigma"]])
        particle.value = value
        self._evaluated_population.append(particle)
        if len(self._evaluated_population) >= self.llambda:
            # Sorting the population.
            self._evaluated_population.sort(key=lambda p: p.value)
            # Computing the new parent.
            self.current_center = sum(p.x for p in self._evaluated_population[: self.mu]) / self.mu  # type: ignore
            self.sigma = np.exp(np.sum(np.log([p._parameters[0]
                                               for p in self._evaluated_population[: self.mu]])) / self.mu)
            self._evaluated_population = []

<<<<<<< HEAD
    def _internal_tell_not_asked(self, candidate: p.Parameter, value: float) -> None:
        x = candidate.get_standardized_data(reference=self.instrumentation)
        sigma = np.linalg.norm(x - self.current_center) / np.sqrt(self.dimension)  # educated guess
        part = base.utils.Individual(x)
        part._parameters = np.array([sigma])
        self._unevaluated_population[x.tobytes()] = part
=======
    def _internal_tell_not_asked(self, candidate: base.Candidate, value: float) -> None:
        sigma = np.linalg.norm(candidate.data - self.current_center) / np.sqrt(self.dimension)  # educated guess
        candidate._meta["sigma"] = sigma
>>>>>>> 865938ff
        self._internal_tell_candidate(candidate, value)  # go through standard pipeline


@registry.register
class NaiveTBPSA(TBPSA):
    def _internal_provide_recommendation(self) -> ArrayLike:
        return self.current_bests["optimistic"].x


@registry.register
class NoisyBandit(base.Optimizer):
    """UCB.
    This is upper confidence bound (adapted to minimization),
    with very poor parametrization; in particular, the logarithmic term is set to zero.
    Infinite arms: we add one arm when `20 * #ask >= #arms ** 3`.
    """

    def _internal_ask(self) -> ArrayLike:
        if 20 * self._num_ask >= len(self.archive) ** 3:
            return self._rng.normal(0, 1, self.dimension)  # type: ignore
        if self._rng.choice([True, False]):
            # numpy does not accept choice on list of tuples, must choose index instead
            idx = self._rng.choice(len(self.archive))
            return np.frombuffer(list(self.archive.bytesdict.keys())[idx])  # type: ignore
        return self.current_bests["optimistic"].x


class PSOParticle(utils.Individual):
    """Particle for the PSO algorithm, holding relevant information
    """

    transform = transforms.ArctanBound(0, 1).reverted()
    _eps = 0.0  # to clip to [eps, 1 - eps] for transform not defined on borders

    # pylint: disable=too-many-arguments
    def __init__(
        self,
        x: np.ndarray,
        value: Optional[float],
        speed: np.ndarray,
        best_x: np.ndarray,
        best_value: float,
        random_state: np.random.RandomState,
    ) -> None:
        super().__init__(x)
        self.speed = speed
        self.value = value
        self.best_x = best_x
        self.best_value = best_value
        self.random_state = random_state

    @classmethod
    def random_initialization(cls, dimension: int, random_state: np.random.RandomState) -> "PSOParticle":
        position = random_state.uniform(0.0, 1.0, dimension)
        speed = random_state.uniform(-1.0, 1.0, dimension)
        return cls(position, None, speed, position, float("inf"), random_state=random_state)

    def __repr__(self) -> str:
        return f"{self.__class__.__name__}<position: {self.get_transformed_position()}, fitness: {self.value}, best: {self.best_value}>"

    def mutate(self, best_x: np.ndarray, omega: float, phip: float, phig: float) -> None:
        dim = len(best_x)
        rp = self.random_state.uniform(0.0, 1.0, size=dim)
        rg = self.random_state.uniform(0.0, 1.0, size=dim)
        self.speed = omega * self.speed + phip * rp * (self.best_x - self.x) + phig * rg * (best_x - self.x)
        self.x = np.clip(self.speed + self.x, self._eps, 1 - self._eps)

    def get_transformed_position(self) -> np.ndarray:
        return self.transform.forward(self.x)


@registry.register
class PSO(base.Optimizer):
    """Partially following SPSO2011. However, no randomization of the population order.
    """

    # pylint: disable=too-many-instance-attributes

    _PARTICULE = PSOParticle

    def __init__(self, instrumentation: IntOrParameter, budget: Optional[int] = None, num_workers: int = 1) -> None:
        super().__init__(instrumentation, budget=budget, num_workers=num_workers)
        if budget is not None and budget < 60:
            warnings.warn("PSO is inefficient with budget < 60", base.InefficientSettingsWarning)
        self.llambda = max(40, num_workers)
        self.population: utils.Population[PSOParticle] = utils.Population([])
        self.best_x = np.zeros(self.dimension, dtype=float)  # TODO: use current best instead?
        self.best_value = float("inf")
        self.omega = 0.5 / np.log(2.0)
        self.phip = 0.5 + np.log(2.0)
        self.phig = 0.5 + np.log(2.0)

    def _internal_ask_candidate(self) -> p.Parameter:
        # population is increased only if queue is empty (otherwise tell_not_asked does not work well at the beginning)
        if self.population.is_queue_empty() and len(self.population) < self.llambda:
            additional = [
                self._PARTICULE.random_initialization(self.dimension, random_state=self._rng)
                for _ in range(self.llambda - len(self.population))
            ]
            self.population.extend(additional)
        particle = self.population.get_queued(remove=False)
        if particle.value is not None:  # particle was already initialized
            particle.mutate(best_x=self.best_x, omega=self.omega, phip=self.phip, phig=self.phig)
        candidate = self.instrumentation.spawn_child().set_standardized_data(particle.get_transformed_position())
        candidate._meta["particle"] = particle
        self.population.get_queued(remove=True)
        # only remove at the last minute (safer for checkpointing)
        return candidate

    def _internal_provide_recommendation(self) -> ArrayLike:
        return self._PARTICULE.transform.forward(self.best_x)

    def _internal_tell_candidate(self, candidate: p.Parameter, value: float) -> None:
        particle: PSOParticle = candidate._meta["particle"]
        if not particle._active:
            self._internal_tell_not_asked(candidate, value)
            return
        x = candidate.get_standardized_data(reference=self.instrumentation)
        point = particle.get_transformed_position()
        assert np.array_equal(x, point), f"{x} vs {point} - from population: {self.population}"
        particle.value = value
        if value < self.best_value:
            self.best_x = np.array(particle.x, copy=True)
            self.best_value = value
        if value < particle.best_value:
            particle.best_x = np.array(particle.x, copy=False)
            particle.best_value = value
        self.population.set_queued(particle)  # update when everything is well done (safer for checkpointing)

    def _internal_tell_not_asked(self, candidate: p.Parameter, value: float) -> None:
        x = candidate.get_standardized_data(reference=self.instrumentation)
        if len(self.population) < self.llambda:
            particle = self._PARTICULE.random_initialization(self.dimension, random_state=self._rng)
            particle.x = self._PARTICULE.transform.backward(x)
            self.population.extend([particle])
        else:
            worst_part = max(iter(self.population), key=lambda p: p.best_value)  # or fitness?
            if worst_part.best_value < value:
                return  # no need to update
            particle = self._PARTICULE.random_initialization(self.dimension, random_state=self._rng)
            particle.x = self._PARTICULE.transform.backward(x)
            worst_part._active = False
            self.population.replace(worst_part, particle)
        # go through standard pipeline
        c2 = self._internal_ask_candidate()
        self._internal_tell_candidate(c2, value)


@registry.register
class SPSA(base.Optimizer):
    # pylint: disable=too-many-instance-attributes
    """ The First order SPSA algorithm as shown in [1,2,3], with implementation details
    from [4,5].

    1) https://en.wikipedia.org/wiki/Simultaneous_perturbation_stochastic_approximation
    2) https://www.chessprogramming.org/SPSA
    3) Spall, James C. "Multivariate stochastic approximation using a simultaneous perturbation gradient approximation."
       IEEE transactions on automatic control 37.3 (1992): 332-341.
    4) Section 7.5.2 in "Introduction to Stochastic Search and Optimization: Estimation, Simulation and Control" by James C. Spall.
    5) Pushpendre Rastogi, Jingyi Zhu, James C. Spall CISS (2016).
       Efficient implementation of Enhanced Adaptive Simultaneous Perturbation Algorithms.
    """
    no_parallelization = True

    def __init__(self, instrumentation: IntOrParameter, budget: Optional[int] = None, num_workers: int = 1) -> None:
        super().__init__(instrumentation, budget=budget, num_workers=num_workers)
        self.init = True
        self.idx = 0
        self.delta = float("nan")
        self.ym: Optional[np.ndarray] = None
        self.yp: Optional[np.ndarray] = None
        self.t: np.ndarray = np.zeros(self.dimension)
        self.avg: np.ndarray = np.zeros(self.dimension)
        # Set A, a, c according to the practical implementation
        # guidelines in the ISSO book.
        self.A = 10 if budget is None else max(10, budget // 20)
        # TODO: We should spend first 10-20 iterations
        # to estimate the noise standard deviation and
        # then set c = standard deviation. 1e-1 is arbitrary.
        self.c = 1e-1
        # TODO: We should chose a to be inversely proportional to
        # the magnitude of gradient and propotional to (1+A)^0.602
        # we should spend some burn-in iterations to estimate the
        # magnitude of the gradient. 1e-5 is arbitrary.
        self.a = 1e-5

    def _ck(self, k: int) -> float:
        "c_k determines the pertubation."
        return self.c / (k // 2 + 1) ** 0.101

    def _ak(self, k: int) -> float:
        "a_k is the learning rate."
        return self.a / (k // 2 + 1 + self.A) ** 0.602

    def _internal_ask(self) -> ArrayLike:
        k = self.idx
        if k % 2 == 0:
            if not self.init:
                assert self.yp is not None and self.ym is not None
                self.t -= (self._ak(k) * (self.yp - self.ym) / 2 / self._ck(k)) * self.delta
                self.avg += (self.t - self.avg) / (k // 2 + 1)
            self.delta = 2 * self._rng.randint(2, size=self.dimension) - 1
            return self.t - self._ck(k) * self.delta  # type:ignore
        return self.t + self._ck(k) * self.delta  # type: ignore

    def _internal_tell(self, x: ArrayLike, value: float) -> None:
        setattr(self, ("ym" if self.idx % 2 == 0 else "yp"), np.array(value, copy=True))
        self.idx += 1
        if self.init and self.yp is not None and self.ym is not None:
            self.init = False

    def _internal_provide_recommendation(self) -> ArrayLike:
        return self.avg


@registry.register
class SplitOptimizer(base.Optimizer):
    """Combines optimizers, each of them working on their own variables.

    num_optims: number of optimizers
    num_vars: number of variable per optimizer.

    E.g. for 5 optimizers, each of them working on 2 variables, we can use:
    opt = SplitOptimizer(instrumentation=10, num_workers=3, num_optims=5, num_vars=[2, 2, 2, 2, 2])
    or equivalently:
    opt = SplitOptimizer(instrumentation=10, num_workers=3, num_vars=[2, 2, 2, 2, 2])
    Given that all optimizers have the same number of variables, we can also do:
    opt = SplitOptimizer(instrumentation=10, num_workers=3, num_optims=5)

    This is 5 parallel (by num_workers = 5).

    Be careful! The variables refer to the deep representation used by optimizers.
    For example, a categorical variable with 5 possible values becomes 5 continuous variables.
    """

    def __init__(self, instrumentation: IntOrParameter, budget: Optional[int] = None, num_workers: int = 1, num_optims: Optional[int] = None, num_vars: Optional[List[Any]] = None, multivariate_optimizer: base.OptimizerFamily = CMA, monovariate_optimizer: base.OptimizerFamily = RandomSearch) -> None:
        super().__init__(instrumentation, budget=budget, num_workers=num_workers)
        if num_vars:
            if num_optims:
                assert num_optims == len(num_vars), f"The number {num_optims} of optimizers should match len(num_vars)={len(num_vars)}."
            else:
                num_optims = len(num_vars)
            assert sum(num_vars) == self.dimension, f"sum(num_vars)={sum(num_vars)} should be equal to the dimension {self.dimension}."
        else:
            if not num_optims:  # if no num_vars and no num_optims, just assume 2.
                num_optims = 2
            # num_vars not given: we will distribute variables equally.
        if num_optims > self.dimension:
            num_optims = self.dimension
        self.num_optims = num_optims
        self.optims: List[Any] = []
        self.num_vars: List[Any] = num_vars if num_vars else []
        self.instrumentations: List[Any] = []
        for i in range(self.num_optims):
            if not self.num_vars or len(self.num_vars) < i + 1:
                self.num_vars += [(self.dimension // self.num_optims) + (self.dimension % self.num_optims > i)]

            assert self.num_vars[i] >= 1, "At least one variable per optimizer."
            self.instrumentations += [p.Array(shape=(self.num_vars[i],))]
            assert len(self.optims) == i
            if self.num_vars[i] > 1:
                self.optims += [multivariate_optimizer(self.instrumentations[i], budget, num_workers)]  # noqa: F405
            else:
                self.optims += [monovariate_optimizer(self.instrumentations[i], budget, num_workers)]  # noqa: F405

        assert sum(
            self.num_vars) == self.dimension, f"sum(num_vars)={sum(self.num_vars)} should be equal to the dimension {self.dimension}."

    def _internal_ask_candidate(self) -> p.Parameter:
        data: List[Any] = []
        for i in range(self.num_optims):
            opt = self.optims[i]
            data += list(opt.ask().get_standardized_data(reference=opt.instrumentation))
        assert len(data) == self.dimension
        return self.instrumentation.spawn_child().set_standardized_data(data)

    def _internal_tell_candidate(self, candidate: p.Parameter, value: float) -> None:
        data = candidate.get_standardized_data(reference=self.instrumentation)
        n = 0
        for i in range(self.num_optims):
            opt = self.optims[i]
            local_data = list(data)[n:n + self.num_vars[i]]
            n += self.num_vars[i]
            assert len(local_data) == self.num_vars[i]
            local_candidate = opt.instrumentation.spawn_child().set_standardized_data(local_data)
            opt.tell(local_candidate, value)

    def _internal_provide_recommendation(self) -> ArrayLike:
        return self.current_bests["pessimistic"].x

    def _internal_tell_not_asked(self, candidate: p.Parameter, value: float) -> None:
        raise base.TellNotAskedNotSupportedError


# Olivier: I think Jeremy will kill for doing this that way, protect me when he is back:
@registry.register
class SplitOptimizer3(SplitOptimizer):
    """Same as SplitOptimizer, but with default at 3 optimizers.
    """

    def __init__(self, instrumentation: IntOrParameter, budget: Optional[int] = None, num_workers: int = 1, num_optims: int = 3, num_vars: Optional[List[Any]] = None) -> None:
        super().__init__(instrumentation, budget=budget, num_workers=num_workers, num_optims=num_optims, num_vars=num_vars)


@registry.register
class SplitOptimizer5(SplitOptimizer):
    """Same as SplitOptimizer, but with default at 5 optimizers.
    """

    def __init__(self, instrumentation: IntOrParameter, budget: Optional[int] = None, num_workers: int = 1, num_optims: int = 5, num_vars: Optional[List[Any]] = None) -> None:
        super().__init__(instrumentation, budget=budget, num_workers=num_workers, num_optims=num_optims, num_vars=num_vars)


@registry.register
class SplitOptimizer9(SplitOptimizer):
    """Same as SplitOptimizer, but with default at 9 optimizers.
    """

    def __init__(self, instrumentation: IntOrParameter, budget: Optional[int] = None, num_workers: int = 1, num_optims: int = 9, num_vars: Optional[List[Any]] = None) -> None:
        super().__init__(instrumentation, budget=budget, num_workers=num_workers, num_optims=num_optims, num_vars=num_vars)


@registry.register
class SplitOptimizer13(SplitOptimizer):
    """Same as SplitOptimizer, but with default at 13 optimizers.
    """

    def __init__(self, instrumentation: IntOrParameter, budget: Optional[int] = None, num_workers: int = 1, num_optims: int = 13, num_vars: Optional[List[Any]] = None) -> None:
        super().__init__(instrumentation, budget=budget, num_workers=num_workers, num_optims=num_optims, num_vars=num_vars)


@registry.register
class Portfolio(base.Optimizer):
    """Passive portfolio of CMA, 2-pt DE and Scr-Hammersley."""

    def __init__(self, instrumentation: IntOrParameter, budget: Optional[int] = None, num_workers: int = 1) -> None:
        super().__init__(instrumentation, budget=budget, num_workers=num_workers)
        assert budget is not None
        self.optims = [
            CMA(self.instrumentation, budget // 3 + (budget % 3 > 0), num_workers),  # share instrumentation and its rng
            TwoPointsDE(self.instrumentation, budget // 3 + (budget % 3 > 1), num_workers),  # noqa: F405
            ScrHammersleySearch(self.instrumentation, budget // 3, num_workers),
        ]  # noqa: F405
        if budget < 12 * num_workers:
            self.optims = [ScrHammersleySearch(self.instrumentation, budget, num_workers)]  # noqa: F405
        self.who_asked: Dict[Tuple[float, ...], List[int]] = defaultdict(list)

    def _internal_ask_candidate(self) -> p.Parameter:
        optim_index = self._num_ask % len(self.optims)
        candidate = self.optims[optim_index].ask()
        data = candidate.get_standardized_data(reference=self.instrumentation)
        self.who_asked[tuple(data)] += [optim_index]
        return candidate

    def _internal_tell_candidate(self, candidate: p.Parameter, value: float) -> None:
        tx = tuple(candidate.get_standardized_data(reference=self.instrumentation))
        optim_index = self.who_asked[tx][0]
        del self.who_asked[tx][0]
        self.optims[optim_index].tell(candidate, value)

    def _internal_provide_recommendation(self) -> ArrayLike:
        return self.current_bests["pessimistic"].x

    def _internal_tell_not_asked(self, candidate: p.Parameter, value: float) -> None:
        raise base.TellNotAskedNotSupportedError


@registry.register
class ParaPortfolio(Portfolio):
    """Passive portfolio of CMA, 2-pt DE, PSO, SQP and Scr-Hammersley."""

    def __init__(self, instrumentation: IntOrParameter, budget: Optional[int] = None, num_workers: int = 1) -> None:
        super().__init__(instrumentation, budget=budget, num_workers=num_workers)
        assert budget is not None

        def intshare(n: int, m: int) -> Tuple[int, ...]:
            x = [n // m] * m
            i = 0
            while sum(x) < n:
                x[i] += 1
                i += 1
            return tuple(x)

        nw1, nw2, nw3, nw4 = intshare(num_workers - 1, 4)
        self.which_optim = [0] * nw1 + [1] * nw2 + [2] * nw3 + [3] + [4] * nw4
        assert len(self.which_optim) == num_workers
        # b1, b2, b3, b4, b5 = intshare(budget, 5)
        self.optims: List[base.Optimizer] = [
            CMA(self.instrumentation, num_workers=nw1),  # share instrumentation and its rng
            TwoPointsDE(self.instrumentation, num_workers=nw2),  # noqa: F405
            PSO(self.instrumentation, num_workers=nw3),
            SQP(self.instrumentation, 1),  # noqa: F405
            ScrHammersleySearch(self.instrumentation, budget=(budget // len(self.which_optim)) * nw4),  # noqa: F405
        ]
        self.who_asked: Dict[Tuple[float, ...], List[int]] = defaultdict(list)

    def _internal_ask_candidate(self) -> p.Parameter:
        optim_index = self.which_optim[self._num_ask % len(self.which_optim)]
        candidate = self.optims[optim_index].ask()
        tx = tuple(candidate.get_standardized_data(reference=self.instrumentation))
        self.who_asked[tx] += [optim_index]
        return candidate


@registry.register
class SQPCMA(ParaPortfolio):
    """Passive portfolio of CMA and many SQP."""

    def __init__(self, instrumentation: IntOrParameter, budget: Optional[int] = None, num_workers: int = 1) -> None:
        super().__init__(instrumentation, budget=budget, num_workers=num_workers)
        assert budget is not None
        nw = num_workers // 2
        self.which_optim = [0] * nw
        for i in range(num_workers - nw):
            self.which_optim += [i + 1]
        assert len(self.which_optim) == num_workers
        # b1, b2, b3, b4, b5 = intshare(budget, 5)
        self.optims = [CMA(self.instrumentation, num_workers=nw)]  # share instrumentation and its rng
        for i in range(num_workers - nw):
            self.optims += [SQP(self.instrumentation, 1)]  # noqa: F405
            if i > 0:
                self.optims[-1].initial_guess = self._rng.normal(0, 1, self.dimension)  # type: ignore
        self.who_asked: Dict[Tuple[float, ...], List[int]] = defaultdict(list)


@registry.register
class ASCMADEthird(Portfolio):
    """Algorithm selection, with CMA and Lhs-DE. Active selection at 1/3."""

    def __init__(self, instrumentation: IntOrParameter, budget: Optional[int] = None, num_workers: int = 1) -> None:
        super().__init__(instrumentation, budget=budget, num_workers=num_workers)
        assert budget is not None
        self.optims = [
            CMA(self.instrumentation, budget=None, num_workers=num_workers),  # share instrumentation and its rng
            LhsDE(self.instrumentation, budget=None, num_workers=num_workers),
        ]  # noqa: F405
        self.who_asked: Dict[Tuple[float, ...], List[int]] = defaultdict(list)
        self.budget_before_choosing = budget // 3
        self.best_optim = -1

    def _internal_ask_candidate(self) -> p.Parameter:
        if self.budget_before_choosing > 0:
            self.budget_before_choosing -= 1
            optim_index = self._num_ask % len(self.optims)
        else:
            if self.best_optim is None:
                best_value = float("inf")
                optim_index = -1
                for i, optim in enumerate(self.optims):
                    val = optim.current_bests["pessimistic"].get_estimation("pessimistic")
                    if not val > best_value:
                        optim_index = i
                        best_value = val
                self.best_optim = optim_index
            optim_index = self.best_optim
        candidate = self.optims[optim_index].ask()
        tx = tuple(candidate.get_standardized_data(reference=self.instrumentation))
        self.who_asked[tx] += [optim_index]
        return candidate


@registry.register
class ASCMADEQRthird(ASCMADEthird):
    """Algorithm selection, with CMA, ScrHalton and Lhs-DE. Active selection at 1/3."""

    def __init__(self, instrumentation: IntOrParameter, budget: Optional[int] = None, num_workers: int = 1) -> None:
        super().__init__(instrumentation, budget=budget, num_workers=num_workers)
        self.optims = [
            CMA(self.instrumentation, budget=None, num_workers=num_workers),
            LhsDE(self.instrumentation, budget=None, num_workers=num_workers),  # noqa: F405
            ScrHaltonSearch(self.instrumentation, budget=None, num_workers=num_workers),
        ]  # noqa: F405


@registry.register
class ASCMA2PDEthird(ASCMADEQRthird):
    """Algorithm selection, with CMA and 2pt-DE. Active selection at 1/3."""

    def __init__(self, instrumentation: IntOrParameter, budget: Optional[int] = None, num_workers: int = 1) -> None:
        super().__init__(instrumentation, budget=budget, num_workers=num_workers)
        self.optims = [
            CMA(self.instrumentation, budget=None, num_workers=num_workers),
            TwoPointsDE(self.instrumentation, budget=None, num_workers=num_workers),
        ]  # noqa: F405


@registry.register
class CMandAS2(ASCMADEthird):
    """Competence map, with algorithm selection in one of the cases (3 CMAs)."""

    def __init__(self, instrumentation: IntOrParameter, budget: Optional[int] = None, num_workers: int = 1) -> None:
        super().__init__(instrumentation, budget=budget, num_workers=num_workers)
        self.optims = [TwoPointsDE(self.instrumentation, budget=None, num_workers=num_workers)]  # noqa: F405
        assert budget is not None
        self.budget_before_choosing = 2 * budget
        if budget < 201:
            self.optims = [OnePlusOne(self.instrumentation, budget=None, num_workers=num_workers)]
        if budget > 50 * self.dimension or num_workers < 30:
            self.optims = [
                CMA(self.instrumentation, budget=None, num_workers=num_workers),  # share instrumentation and its rng
                CMA(self.instrumentation, budget=None, num_workers=num_workers),
                CMA(self.instrumentation, budget=None, num_workers=num_workers),
            ]
            self.budget_before_choosing = budget // 10


@registry.register
class CMandAS(CMandAS2):
    """Competence map, with algorithm selection in one of the cases (2 CMAs)."""

    def __init__(self, instrumentation: IntOrParameter, budget: Optional[int] = None, num_workers: int = 1) -> None:
        super().__init__(instrumentation, budget=budget, num_workers=num_workers)
        self.optims = [TwoPointsDE(self.instrumentation, budget=None, num_workers=num_workers)]  # noqa: F405
        assert budget is not None
        self.budget_before_choosing = 2 * budget
        if budget < 201:
            # share instrumentation and its rng
            self.optims = [OnePlusOne(self.instrumentation, budget=None, num_workers=num_workers)]
            self.budget_before_choosing = 2 * budget
        if budget > 50 * self.dimension or num_workers < 30:
            self.optims = [
                CMA(self.instrumentation, budget=None, num_workers=num_workers),
                CMA(self.instrumentation, budget=None, num_workers=num_workers),
            ]
            self.budget_before_choosing = budget // 3


@registry.register
class CM(CMandAS2):
    """Competence map, simplest."""

    def __init__(self, instrumentation: IntOrParameter, budget: Optional[int] = None, num_workers: int = 1) -> None:
        super().__init__(instrumentation, budget=budget, num_workers=num_workers)
        assert budget is not None
        # share instrumentation and its random number generator between all underlying optimizers
        self.optims = [TwoPointsDE(self.instrumentation, budget=None, num_workers=num_workers)]  # noqa: F405
        self.budget_before_choosing = 2 * budget
        if budget < 201:
            self.optims = [OnePlusOne(self.instrumentation, budget=None, num_workers=num_workers)]
        if budget > 50 * self.dimension:
            self.optims = [CMA(self.instrumentation, budget=None, num_workers=num_workers)]


@registry.register
class MultiCMA(CM):
    """Combining 3 CMAs. Exactly identical. Active selection at 1/10 of the budget."""

    def __init__(self, instrumentation: IntOrParameter, budget: Optional[int] = None, num_workers: int = 1) -> None:
        super().__init__(instrumentation, budget=budget, num_workers=num_workers)
        assert budget is not None
        self.optims = [
            CMA(self.instrumentation, budget=None, num_workers=num_workers),  # share instrumentation and its rng
            CMA(self.instrumentation, budget=None, num_workers=num_workers),
            CMA(self.instrumentation, budget=None, num_workers=num_workers),
        ]
        self.budget_before_choosing = budget // 10


@registry.register
class TripleCMA(CM):
    """Combining 3 CMAs. Exactly identical. Active selection at 1/3 of the budget."""

    def __init__(self, instrumentation: IntOrParameter, budget: Optional[int] = None, num_workers: int = 1) -> None:
        super().__init__(instrumentation, budget=budget, num_workers=num_workers)
        assert budget is not None
        self.optims = [
            CMA(self.instrumentation, budget=None, num_workers=num_workers),  # share instrumentation and its rng
            CMA(self.instrumentation, budget=None, num_workers=num_workers),
            CMA(self.instrumentation, budget=None, num_workers=num_workers),
        ]
        self.budget_before_choosing = budget // 3


@registry.register
class MultiScaleCMA(CM):
    """Combining 3 CMAs with different init scale. Active selection at 1/3 of the budget."""

    def __init__(self, instrumentation: IntOrParameter, budget: Optional[int] = None, num_workers: int = 1) -> None:
        super().__init__(instrumentation, budget=budget, num_workers=num_workers)
        self.optims = [
            CMA(self.instrumentation, budget=None, num_workers=num_workers),  # share instrumentation and its rng
            MilliCMA(self.instrumentation, budget=None, num_workers=num_workers),
            MicroCMA(self.instrumentation, budget=None, num_workers=num_workers),
        ]
        assert budget is not None
        self.budget_before_choosing = budget // 3


class _FakeFunction:
    """Simple function that returns the value which was registerd just before.
    This is a hack for BO.
    """

    def __init__(self) -> None:
        self._registered: List[Tuple[np.ndarray, float]] = []

    def register(self, x: np.ndarray, value: float) -> None:
        if self._registered:
            raise RuntimeError("Only one call can be registered at a time")
        self._registered.append((x, value))

    def __call__(self, **kwargs: float) -> float:
        if not self._registered:
            raise RuntimeError("Call must be registered first")
        x = [kwargs[f"x{i}"] for i in range(len(kwargs))]
        xr, value = self._registered[0]
        if not np.array_equal(x, xr):
            raise ValueError("Call does not match registered")
        self._registered.clear()
        return value


class _BO(base.Optimizer):
    def __init__(self, instrumentation: IntOrParameter, budget: Optional[int] = None, num_workers: int = 1) -> None:
        super().__init__(instrumentation, budget=budget, num_workers=num_workers)
        self._parameters = ParametrizedBO()
        self._transform = transforms.ArctanBound(0, 1)
        self._bo: Optional[BayesianOptimization] = None
        self._fake_function = _FakeFunction()

    @property
    def bo(self) -> BayesianOptimization:
        if self._bo is None:
            params = self._parameters
            bounds = {f"x{i}": (0.0, 1.0) for i in range(self.dimension)}
            self._bo = BayesianOptimization(self._fake_function, bounds, random_state=self._rng)
            if self._parameters.gp_parameters is not None:
                self._bo.set_gp_params(**self._parameters.gp_parameters)
            # init
            init = params.initialization
            if params.middle_point:
                self._bo.probe([0.5] * self.dimension, lazy=True)
            elif init is None:
                self._bo._queue.add(self._bo._space.random_sample())
            if init is not None:
                init_budget = int(np.sqrt(self.budget) if params.init_budget is None else params.init_budget)
                init_budget -= params.middle_point
                if init_budget > 0:
                    sampler = {"Hammersley": sequences.HammersleySampler, "LHS": sequences.LHSSampler, "random": sequences.RandomSampler}[
                        init
                    ](self.dimension, budget=init_budget, scrambling=(init == "Hammersley"), random_state=self._rng)
                    for point in sampler:
                        self._bo.probe(point, lazy=True)
        return self._bo

    def _internal_ask_candidate(self) -> p.Parameter:
        params = self._parameters
        util = UtilityFunction(kind=params.utility_kind, kappa=params.utility_kappa, xi=params.utility_xi)
        try:
            x_probe = next(self.bo._queue)
        except StopIteration:
            x_probe = self.bo.suggest(util)  # this is time consuming
            x_probe = [x_probe[f"x{i}"] for i in range(len(x_probe))]
        data = self._transform.backward(np.array(x_probe, copy=False))
        candidate = self.instrumentation.spawn_child().set_standardized_data(data)
        candidate._meta["x_probe"] = x_probe
        return candidate

    def _internal_tell_candidate(self, candidate: p.Parameter, value: float) -> None:
        if "x_probe" in candidate._meta:
            y = candidate._meta["x_probe"]
        else:
            data = candidate.get_standardized_data(reference=self.instrumentation)
            y = self._transform.forward(data)  # tell not asked
        self._fake_function.register(y, -value)  # minimizing
        self.bo.probe(y, lazy=False)
        # for some unknown reasons, BO wants to evaluate twice the same point,
        # but since it keeps a cache of the values, the registered value is not used
        # so we should clean the "fake" function
        self._fake_function._registered.clear()

    def _internal_provide_recommendation(self) -> ArrayLike:
        return self._transform.backward(np.array([self.bo.max["params"][f"x{i}"] for i in range(self.dimension)]))


class ParametrizedBO(base.ParametrizedFamily):
    """Bayesian optimization

    Parameters
    ----------
    initialization: str
        Initialization algorithms (None, "Hammersley", "random" or "LHS")
    init_budget: int or None
        Number of initialization algorithm steps
    middle_point: bool
        whether to sample the 0 point first
    utility_kind: str
        Type of utility function to use among "ucb", "ei" and "poi"
    utility_kappa: float
        Kappa parameter for the utility function
    utility_xi: float
        Xi parameter for the utility function
    gp_parameters: dict
        dictionnary of parameters for the gaussian process
    """

    no_parallelization = True
    _optimizer_class = _BO

    def __init__(
        self,
        *,
        initialization: Optional[str] = None,
        init_budget: Optional[int] = None,
        middle_point: bool = False,
        utility_kind: str = "ucb",  # bayes_opt default
        utility_kappa: float = 2.576,
        utility_xi: float = 0.0,
        gp_parameters: Optional[Dict[str, Any]] = None,
    ) -> None:
        assert initialization is None or initialization in ["random", "Hammersley", "LHS"], f"Unknown init {initialization}"
        self.initialization = initialization
        self.init_budget = init_budget
        self.middle_point = middle_point
        self.utility_kind = utility_kind
        self.utility_kappa = utility_kappa
        self.utility_xi = utility_xi
        self.gp_parameters = gp_parameters
        super().__init__()

    def __call__(self, instrumentation: IntOrParameter, budget: Optional[int] = None, num_workers: int = 1) -> base.Optimizer:
        gp_params = {} if self.gp_parameters is None else self.gp_parameters
<<<<<<< HEAD
        if isinstance(instrumentation, p.Parameter) and gp_params.get("alpha", 0) == 0:
=======
        if isinstance(instrumentation, Instrumentation) and gp_params.get("alpha", 0) == 0:
>>>>>>> 865938ff
            noisy = not instrumentation.descriptors.deterministic
            cont = instrumentation.descriptors.continuous
            if noisy or not cont:
                warnings.warn(
                    "Dis-continuous and noisy instrumentation require gp_parameters['alpha'] > 0 "
                    "(for your instrumentation, continuity={cont} and noisy={noisy}).\n"
                    "Find more information on BayesianOptimization's github.\n"
                    "You should then create a new instance of optimizerlib.ParametrizedBO with appropriate parametrization.",
                    InefficientSettingsWarning,
                )
        return super().__call__(instrumentation, budget, num_workers)


BO = ParametrizedBO().with_name("BO", register=True)
RBO = ParametrizedBO(initialization="random").with_name("RBO", register=True)
QRBO = ParametrizedBO(initialization="Hammersley").with_name("QRBO", register=True)
MidQRBO = ParametrizedBO(initialization="Hammersley", middle_point=True).with_name("MidQRBO", register=True)
LBO = ParametrizedBO(initialization="LHS").with_name("LBO", register=True)


@registry.register
class PBIL(base.Optimizer):
    """
    Implementation of the discrete algorithm PBIL

    https://www.ri.cmu.edu/pub_files/pub1/baluja_shumeet_1994_2/baluja_shumeet_1994_2.pdf
    """

    # pylint: disable=too-many-instance-attributes

    def __init__(self, instrumentation: IntOrParameter, budget: Optional[int] = None, num_workers: int = 1) -> None:
        super().__init__(instrumentation, budget=budget, num_workers=num_workers)

        self._penalize_cheap_violations = False  # Not sure this is the optimal decision.
        num_categories = 2
        self.p: np.ndarray = np.ones((1, self.dimension)) / num_categories
        self.alpha = 0.3
        self.llambda = max(100, num_workers)  # size of the population
        self.mu = self.llambda // 2  # number of selected candidates
        self._population: List[Tuple[float, np.ndarray]] = []

    def _internal_ask_candidate(self) -> p.Parameter:
        unif = self._rng.uniform(size=self.dimension)
        data = (unif > 1 - self.p[0]).astype(float)
        return self.instrumentation.spawn_child().set_standardized_data(data)

    def _internal_tell_candidate(self, candidate: p.Parameter, value: float) -> None:
        data = candidate.get_standardized_data(reference=self.instrumentation)
        self._population.append((value, data))
        if len(self._population) >= self.llambda:
            self._population.sort(key=lambda tup: tup[0])
            mean_pop: np.ndarray = np.mean([x[1] for x in self._population[: self.mu]])
            self.p[0] = (1 - self.alpha) * self.p[0] + self.alpha * mean_pop
            self._population = []


class _Chain(base.Optimizer):

    def __init__(self, instrumentation: IntOrParameter, budget: Optional[int] = None, num_workers: int = 1) -> None:
        super().__init__(instrumentation, budget=budget, num_workers=num_workers)
        self._parameters = Chaining([LHSSearch, DE], [10])  # needs a default
        # delayed initialization
        self._optimizers_: List[base.Optimizer] = []

    @property
    def _optimizers(self) -> List[base.Optimizer]:
        if not self._optimizers_:
            self._optimizers_ = []
            converter = {"num_workers": self.num_workers, "dimension": self.dimension,
                         "half": self.budget // 2 if self.budget else self.num_workers,
                         "sqrt": int(np.sqrt(self.budget)) if self.budget else self.num_workers}
            budgets = [converter[b] if isinstance(b, str) else b for b in self._parameters.budgets]
            last_budget = None if self.budget is None else self.budget - sum(budgets)
            for opt, budget in zip(self._parameters.optimizers, budgets + [last_budget]):  # type: ignore
                self._optimizers_.append(opt(self.instrumentation, budget=budget, num_workers=self.num_workers))
        return self._optimizers_

    def _internal_ask_candidate(self) -> p.Parameter:
        # Which algorithm are we playing with ?
        sum_budget = 0.0
        opt = self._optimizers[0]
        for opt in self._optimizers:
            sum_budget += float("inf") if opt.budget is None else opt.budget
            if self.num_ask < sum_budget:
                break
        # if we are over budget, then use the last one...
        return opt.ask()

    def _internal_tell_candidate(self, candidate: p.Parameter, value: float) -> None:
        # Let us inform all concerned algorithms
        sum_budget = 0.0
        for opt in self._optimizers:
            sum_budget += float("inf") if opt.budget is None else opt.budget
            if self.num_tell < sum_budget:
                opt.tell(candidate, value)


class Chaining(base.ParametrizedFamily):
    """
    A chaining consists in running algorithm 1 during T1, then algorithm 2 during T2, then algorithm 3 during T3, etc.
    Each algorithm is fed with what happened before it.

    Parameters
    ----------
    optimizers: list of Optimizer classes
        the sequence of optimizers to use
    budgets: list of int
        the corresponding budgets for each optimizer but the last one

    """
    _optimizer_class = _Chain

    def __init__(self, optimizers: Sequence[Union[base.OptimizerFamily, Type[base.Optimizer]]],
                 budgets: Sequence[Union[str, int]]) -> None:
        # Either we have the budget for each algorithm, or the last algorithm uses the rest of the budget, so:
        self.budgets = tuple(budgets)
        self.optimizers = tuple(optimizers)
        assert len(self.optimizers) == len(self.budgets) + 1
        assert all(x in ("half", "dimension", "num_workers", "sqrt") or x > 0 for x in self.budgets)  # type: ignore
        super().__init__()


chainCMASQP = Chaining([CMA, SQP], ["half"]).with_name("chainCMASQP", register=True)
chainCMASQP.no_parallelization = True
chainCMAPowell = Chaining([CMA, Powell], ["half"]).with_name("chainCMAPowell", register=True)
chainCMAPowell.no_parallelization = True

chainDEwithR = Chaining([RandomSearch, DE], ["num_workers"]).with_name("chainDEwithR", register=True)
chainDEwithRsqrt = Chaining([RandomSearch, DE], ["sqrt"]).with_name("chainDEwithRsqrt", register=True)
chainDEwithRdim = Chaining([RandomSearch, DE], ["dimension"]).with_name("chainDEwithRdim", register=True)
chainDEwithR30 = Chaining([RandomSearch, DE], [30]).with_name("chainDEwithR30", register=True)
chainDEwithLHS = Chaining([LHSSearch, DE], ["num_workers"]).with_name("chainDEwithLHS", register=True)
chainDEwithLHSsqrt = Chaining([LHSSearch, DE], ["sqrt"]).with_name("chainDEwithLHSsqrt", register=True)
chainDEwithLHSdim = Chaining([LHSSearch, DE], ["dimension"]).with_name("chainDEwithLHSdim", register=True)
chainDEwithLHS30 = Chaining([LHSSearch, DE], [30]).with_name("chainDEwithLHS30", register=True)
chainDEwithMetaRecentering = Chaining([MetaRecentering, DE], ["num_workers"]).with_name("chainDEwithMetaRecentering", register=True)
chainDEwithMetaRecenteringsqrt = Chaining([MetaRecentering, DE], ["sqrt"]).with_name("chainDEwithMetaRecenteringsqrt", register=True)
chainDEwithMetaRecenteringdim = Chaining([MetaRecentering, DE], ["dimension"]).with_name("chainDEwithMetaRecenteringdim", register=True)
chainDEwithMetaRecentering30 = Chaining([MetaRecentering, DE], [30]).with_name("chainDEwithMetaRecentering30", register=True)

chainBOwithR = Chaining([RandomSearch, BO], ["num_workers"]).with_name("chainBOwithR", register=True)
chainBOwithRsqrt = Chaining([RandomSearch, BO], ["sqrt"]).with_name("chainBOwithRsqrt", register=True)
chainBOwithRdim = Chaining([RandomSearch, BO], ["dimension"]).with_name("chainBOwithRdim", register=True)
chainBOwithR30 = Chaining([RandomSearch, BO], [30]).with_name("chainBOwithR30", register=True)
chainBOwithLHS30 = Chaining([LHSSearch, BO], [30]).with_name("chainBOwithLHS30", register=True)
chainBOwithLHSsqrt = Chaining([LHSSearch, BO], ["sqrt"]).with_name("chainBOwithLHSsqrt", register=True)
chainBOwithLHSdim = Chaining([LHSSearch, BO], ["dimension"]).with_name("chainBOwithLHSdim", register=True)
chainBOwithLHS = Chaining([LHSSearch, BO], ["num_workers"]).with_name("chainBOwithLHS", register=True)
chainBOwithMetaRecentering30 = Chaining([MetaRecentering, BO], [30]).with_name("chainBOwithMetaRecentering30", register=True)
chainBOwithMetaRecenteringsqrt = Chaining([MetaRecentering, BO], ["sqrt"]).with_name("chainBOwithMetaRecenteringsqrt", register=True)
chainBOwithMetaRecenteringdim = Chaining([MetaRecentering, BO], ["dimension"]).with_name("chainBOwithMetaRecenteringdim", register=True)
chainBOwithMetaRecentering = Chaining([MetaRecentering, BO], ["num_workers"]).with_name("chainBOwithMetaRecentering", register=True)

chainPSOwithR = Chaining([RandomSearch, PSO], ["num_workers"]).with_name("chainPSOwithR", register=True)
chainPSOwithRsqrt = Chaining([RandomSearch, PSO], ["sqrt"]).with_name("chainPSOwithRsqrt", register=True)
chainPSOwithRdim = Chaining([RandomSearch, PSO], ["dimension"]).with_name("chainPSOwithRdim", register=True)
chainPSOwithR30 = Chaining([RandomSearch, PSO], [30]).with_name("chainPSOwithR30", register=True)
chainPSOwithLHS30 = Chaining([LHSSearch, PSO], [30]).with_name("chainPSOwithLHS30", register=True)
chainPSOwithLHSsqrt = Chaining([LHSSearch, PSO], ["sqrt"]).with_name("chainPSOwithLHSsqrt", register=True)
chainPSOwithLHSdim = Chaining([LHSSearch, PSO], ["dimension"]).with_name("chainPSOwithLHSdim", register=True)
chainPSOwithLHS = Chaining([LHSSearch, PSO], ["num_workers"]).with_name("chainPSOwithLHS", register=True)
chainPSOwithMetaRecentering30 = Chaining([MetaRecentering, PSO], [30]).with_name("chainPSOwithMetaRecentering30", register=True)
chainPSOwithMetaRecenteringsqrt = Chaining([MetaRecentering, PSO], ["sqrt"]).with_name("chainPSOwithMetaRecenteringsqrt", register=True)
chainPSOwithMetaRecenteringdim = Chaining([MetaRecentering, PSO], ["dimension"]).with_name("chainPSOwithMetaRecenteringdim", register=True)
chainPSOwithMetaRecentering = Chaining([MetaRecentering, PSO], ["num_workers"]).with_name("chainPSOwithMetaRecentering", register=True)

chainCMAwithR = Chaining([RandomSearch, CMA], ["num_workers"]).with_name("chainCMAwithR", register=True)
chainCMAwithRsqrt = Chaining([RandomSearch, CMA], ["sqrt"]).with_name("chainCMAwithRsqrt", register=True)
chainCMAwithRdim = Chaining([RandomSearch, CMA], ["dimension"]).with_name("chainCMAwithRdim", register=True)
chainCMAwithR30 = Chaining([RandomSearch, CMA], [30]).with_name("chainCMAwithR30", register=True)
chainCMAwithLHS30 = Chaining([LHSSearch, CMA], [30]).with_name("chainCMAwithLHS30", register=True)
chainCMAwithLHSsqrt = Chaining([LHSSearch, CMA], ["sqrt"]).with_name("chainCMAwithLHSsqrt", register=True)
chainCMAwithLHSdim = Chaining([LHSSearch, CMA], ["dimension"]).with_name("chainCMAwithLHSdim", register=True)
chainCMAwithLHS = Chaining([LHSSearch, CMA], ["num_workers"]).with_name("chainCMAwithLHS", register=True)
chainCMAwithMetaRecentering30 = Chaining([MetaRecentering, CMA], [30]).with_name("chainCMAwithMetaRecentering30", register=True)
chainCMAwithMetaRecenteringsqrt = Chaining([MetaRecentering, CMA], ["sqrt"]).with_name("chainCMAwithMetaRecenteringsqrt", register=True)
chainCMAwithMetaRecenteringdim = Chaining([MetaRecentering, CMA], ["dimension"]).with_name("chainCMAwithMetaRecenteringdim", register=True)
chainCMAwithMetaRecentering = Chaining([MetaRecentering, CMA], ["num_workers"]).with_name("chainCMAwithMetaRecentering", register=True)


@registry.register
class cGA(base.Optimizer):
    """
    Implementation of the discrete cGA algorithm

    https://pdfs.semanticscholar.org/4b0b/5733894ffc0b2968ddaab15d61751b87847a.pdf
    """

    # pylint: disable=too-many-instance-attributes

    def __init__(self, instrumentation: IntOrParameter, budget: Optional[int] = None, num_workers: int = 1, arity: Optional[int] = None) -> None:
        super().__init__(instrumentation, budget=budget, num_workers=num_workers)
        if arity is None:
            arity = len(instrumentation.possibilities) if hasattr(instrumentation, "possibilities") else 2  # type: ignore
        self._arity = arity
        self._penalize_cheap_violations = False  # Not sure this is the optimal decision.
        # self.p[i][j] is the probability that the ith variable has value 0<=j< arity.
        self.p: np.ndarray = np.ones((self.dimension, arity)) / arity
        # Probability increments are of order 1./self.llambda
        # and lower bounded by something of order 1./self.llambda.
        self.llambda = max(num_workers, 40)  # FIXME: no good heuristic ?
        # CGA generates a candidate, then a second candidate;
        # then updates depending on the comparison with the first one. We therefore have to store the previous candidate.
        self._previous_value_candidate: Optional[Tuple[float, np.ndarray]] = None

    def _internal_ask_candidate(self) -> p.Parameter:
        # Multinomial.
        values: List[int] = [sum(self._rng.uniform() > cum_proba) for cum_proba in np.cumsum(self.p, axis=1)]
        data = discretization.noisy_inverse_threshold_discretization(values, arity=self._arity, gen=self._rng)
<<<<<<< HEAD
        return self.instrumentation.spawn_child().set_standardized_data(data)
=======
        return self.create_candidate.from_data(data)
>>>>>>> 865938ff

    def _internal_tell_candidate(self, candidate: p.Parameter, value: float) -> None:
        data = candidate.get_standardized_data(reference=self.instrumentation)
        if self._previous_value_candidate is None:
            self._previous_value_candidate = (value, data)
        else:
            winner, loser = self._previous_value_candidate[1], data
            if self._previous_value_candidate[0] > value:
                winner, loser = loser, winner
            winner_data = discretization.threshold_discretization(np.asarray(winner.data), arity=self._arity)
            loser_data = discretization.threshold_discretization(np.asarray(loser.data), arity=self._arity)
<<<<<<< HEAD
            for i, _ in enumerate(winner_data):
=======
            for i in range(len(winner_data)):
>>>>>>> 865938ff
                if winner_data[i] != loser_data[i]:
                    self.p[i][winner_data[i]] += 1. / self.llambda
                    self.p[i][loser_data[i]] -= 1. / self.llambda
                    for j in range(len(self.p[i])):
                        self.p[i][j] = max(self.p[i][j], 1. / self.llambda)
                    self.p[i] /= sum(self.p[i])
            self._previous_value_candidate = None


# Discussions with Jialin Liu and Fabien Teytaud helped the following development.
# This includes discussion at Dagstuhl's 2019 seminars on randomized search heuristics and computational intelligence in games.
@registry.register
class NGO(base.Optimizer):
    """Nevergrad optimizer by competence map."""
    one_shot = True

    def __init__(self, instrumentation: IntOrParameter, budget: Optional[int] = None, num_workers: int = 1) -> None:
        super().__init__(instrumentation, budget=budget, num_workers=num_workers)
        assert budget is not None
        self.who_asked: Dict[Tuple[float, ...], List[int]] = defaultdict(list)
        descr = self.instrumentation.descriptors
        self.has_noise = not (descr.deterministic and descr.deterministic_function)
        self.fully_continuous = descr.continuous
        all_params = paramhelpers.list_parameter_instances(self.instrumentation)
        self.has_discrete_not_softmax = any(isinstance(x, inst.var.OrderedDiscrete) for x in all_params)
        # pylint: disable=too-many-nested-blocks
        if self.has_noise and self.has_discrete_not_softmax:
            # noise and discrete: let us merge evolution and bandits.
            if self.dimension < 60:
                self.optims = [DoubleFastGADiscreteOnePlusOne(self.instrumentation, budget, num_workers)]
            else:
                self.optims = [CMA(self.instrumentation, budget, num_workers)]
        else:
            if self.has_noise and self.fully_continuous:
                # This is the real of population control. FIXME: should we pair with a bandit ?
                self.optims = [TBPSA(self.instrumentation, budget, num_workers)]
            else:
                if self.has_discrete_not_softmax or not self.instrumentation.descriptors.metrizable or not self.fully_continuous:
                    self.optims = [DoubleFastGADiscreteOnePlusOne(self.instrumentation, budget, num_workers)]
                else:
                    if num_workers > budget / 5:
                        if num_workers > budget / 2. or budget < self.dimension:
                            self.optims = [MetaRecentering(self.instrumentation, budget, num_workers)]  # noqa: F405
                        else:
                            self.optims = [NaiveTBPSA(self.instrumentation, budget, num_workers)]  # noqa: F405
                    else:
                        # Possibly a good idea to go memetic for large budget, but something goes wrong for the moment.
                        if num_workers == 1 and budget > 6000 and self.dimension > 7:  # Let us go memetic.
                            self.optims = [chainCMAPowell(self.instrumentation, budget, num_workers)]  # noqa: F405
                        else:
                            if num_workers == 1 and budget < self.dimension * 30:
                                if self.dimension > 30:  # One plus one so good in large ratio "dimension / budget".
                                    self.optims = [OnePlusOne(self.instrumentation, budget, num_workers)]  # noqa: F405
                                else:
                                    self.optims = [Cobyla(self.instrumentation, budget, num_workers)]  # noqa: F405
                            else:
                                if self.dimension > 2000:  # DE is great in such a case (?).
                                    self.optims = [DE(self.instrumentation, budget, num_workers)]  # noqa: F405
                                else:
                                    self.optims = [CMA(self.instrumentation, budget, num_workers)]  # noqa: F405

    def _internal_ask_candidate(self) -> p.Parameter:
        optim_index = 0
        candidate = self.optims[optim_index].ask()
        data = candidate.get_standardized_data(reference=self.instrumentation)
        self.who_asked[tuple(data)] += [optim_index]
        return candidate

    def _internal_tell_candidate(self, candidate: p.Parameter, value: float) -> None:
        data = candidate.get_standardized_data(reference=self.instrumentation)
        tx = tuple(data)
        optim_index = self.who_asked[tx][0]
        del self.who_asked[tx][0]
        self.optims[optim_index].tell(candidate, value)

    def _internal_provide_recommendation(self) -> ArrayLike:
        params = self.optims[0].provide_recommendation()
        return params.get_standardized_data(reference=self.instrumentation)

    def _internal_tell_not_asked(self, candidate: p.Parameter, value: float) -> None:
        raise base.TellNotAskedNotSupportedError


@registry.register
class JNGO(NGO):
    """Nevergrad optimizer by competence map. You might modify this one for designing youe own competence map."""

    def __init__(self, instrumentation: IntOrParameter, budget: Optional[int] = None, num_workers: int = 1) -> None:
        super().__init__(instrumentation, budget=budget, num_workers=num_workers)
        assert budget is not None
        if self.has_noise and self.has_discrete_not_softmax:
            self.optims = [DoubleFastGAOptimisticNoisyDiscreteOnePlusOne(self.instrumentation, budget, num_workers)]
        else:
            if self.has_noise:
                self.optims = [TBPSA(self.instrumentation, budget, num_workers)]
            else:
                if self.has_discrete_not_softmax:
                    self.optims = [DoubleFastGADiscreteOnePlusOne(self.instrumentation, budget, num_workers)]
                else:
                    if num_workers > budget / 5:
                        self.optims = [TwoPointsDE(self.instrumentation, budget, num_workers)]  # noqa: F405
                    else:
                        if num_workers == 1 and budget > 3000:
                            self.optims = [Powell(self.instrumentation, budget, num_workers)]  # noqa: F405
                        else:
                            self.optims = [chainCMAwithLHSsqrt(self.instrumentation, budget, num_workers)]  # noqa: F405


__all__ = list(registry.keys())<|MERGE_RESOLUTION|>--- conflicted
+++ resolved
@@ -10,20 +10,13 @@
 import numpy as np
 from bayes_opt import UtilityFunction
 from bayes_opt import BayesianOptimization
-<<<<<<< HEAD
 from nevergrad.parametrization import parameter as p
-=======
->>>>>>> 865938ff
 from nevergrad.parametrization import transforms
 from nevergrad.parametrization import discretization
 from nevergrad.parametrization import helpers as paramhelpers
 from nevergrad.common.typetools import ArrayLike
 from nevergrad.functions import MultiobjectiveFunction
 from nevergrad import instrumentation as inst
-<<<<<<< HEAD
-=======
-from nevergrad.instrumentation import Instrumentation
->>>>>>> 865938ff
 from . import utils
 from . import base
 from . import mutations
@@ -201,14 +194,8 @@
 
 class _CMA(base.Optimizer):
 
-<<<<<<< HEAD
-    one_shot = True
-
-    def __init__(self, instrumentation: IntOrParameter, budget: Optional[int] = None, num_workers: int = 1) -> None:
-=======
-    def __init__(self, instrumentation: IntOrParameter, budget: Optional[int] = None, num_workers: int = 1) -> None:
-
->>>>>>> 865938ff
+    def __init__(self, instrumentation: IntOrParameter, budget: Optional[int] = None, num_workers: int = 1) -> None:
+
         super().__init__(instrumentation, budget=budget, num_workers=num_workers)
         self._parameters = ParametrizedCMA()
         self._es: Optional[cma.CMAEvolutionStrategy] = None
@@ -305,7 +292,7 @@
     def _internal_provide_recommendation(self) -> ArrayLike:  # This is NOT the naive version. We deal with noise.
         return self.current_center
 
-    def _internal_ask_candidate(self) -> base.Candidate:
+    def _internal_ask_candidate(self) -> p.Parameter:
         mutated_sigma = self.sigma * np.exp(self._rng.normal(0, 1) / np.sqrt(self.dimension))
         assert len(self.current_center) == len(self.covariance), [self.dimension, self.current_center, self.covariance]
         data = mutated_sigma * self._rng.multivariate_normal(self.current_center, self.covariance)
@@ -313,8 +300,8 @@
         candidate._meta["sigma"] = mutated_sigma
         return candidate
 
-    def _internal_tell_candidate(self, candidate: base.Candidate, value: float) -> None:
-        data = candidate.data
+    def _internal_tell_candidate(self, candidate: p.Parameter, value: float) -> None:
+        data = candidate.get_standardized_data(reference=self.instrumentation)
         self.evaluated_population += [data]
         self.evaluated_population_fitness += [value]
         self.evaluated_population_sigma += [candidate._meta["sigma"]]
@@ -350,7 +337,7 @@
 
     # pylint: disable=too-many-instance-attributes
 
-    def _internal_tell_candidate(self, candidate: base.Candidate, value: float) -> None:
+    def _internal_tell_candidate(self, candidate: p.Parameter, value: float) -> None:
         self.archive_fitness += [value]
         if len(self.archive_fitness) >= 5 * self.llambda:
             first_fifth = [self.archive_fitness[i] for i in range(self.llambda)]
@@ -371,7 +358,7 @@
                 self.llambda = max(self.llambda, self.num_workers)
                 self.mu = self.llambda // 4
             self.archive_fitness = []
-        data = candidate.data
+        data = candidate.get_standardized_data(reference=self.instrumentation)
         self.evaluated_population += [data]
         self.evaluated_population_fitness += [value]
         self.evaluated_population_sigma += [candidate._meta["sigma"]]
@@ -404,7 +391,7 @@
 
     # pylint: disable=too-many-instance-attributes
 
-    def _internal_tell_candidate(self, candidate: base.Candidate, value: float) -> None:
+    def _internal_tell_candidate(self, candidate: p.Parameter, value: float) -> None:
         self.archive_fitness += [value]
         if len(self.archive_fitness) >= 5 * self.llambda:
             first_fifth = [self.archive_fitness[i] for i in range(self.llambda)]
@@ -425,7 +412,7 @@
                 self.llambda = max(self.llambda, self.num_workers)
                 self.mu = self.llambda // 4
             self.archive_fitness = []
-        data = candidate.data
+        data = candidate.get_standardized_data(reference=self.instrumentation)
         self.evaluated_population += [data]
         self.evaluated_population_fitness += [value]
         self.evaluated_population_sigma += [candidate._meta["sigma"]]
@@ -459,8 +446,8 @@
 
     # pylint: disable=too-many-instance-attributes
 
-    def _internal_tell_candidate(self, candidate: base.Candidate, value: float) -> None:
-        data = candidate.data
+    def _internal_tell_candidate(self, candidate: p.Parameter, value: float) -> None:
+        data = candidate.get_standardized_data(reference=self.instrumentation)
         self.evaluated_population += [data]
         self.evaluated_population_fitness += [value]
         self.evaluated_population_sigma += [candidate._meta["sigma"]]
@@ -509,14 +496,14 @@
     def _internal_provide_recommendation(self) -> ArrayLike:  # This is NOT the naive version. We deal with noise.
         return self.current_center
 
-    def _internal_ask_candidate(self) -> base.Candidate:
+    def _internal_ask_candidate(self) -> p.Parameter:
         mutated_sigma = self.sigma * np.exp(self._rng.normal(0, 1) / np.sqrt(self.dimension))
         individual = self.current_center + mutated_sigma * self._rng.normal(0, 1, self.dimension)
         candidate = self.create_candidate.from_data(individual)
         candidate._meta["sigma"] = mutated_sigma
         return candidate
 
-    def _internal_tell_candidate(self, candidate: base.Candidate, value: float) -> None:
+    def _internal_tell_candidate(self, candidate: p.Parameter, value: float) -> None:
         self._loss_record += [value]
         if len(self._loss_record) >= 5 * self.llambda:
             first_fifth = self._loss_record[: self.llambda]
@@ -535,7 +522,8 @@
                 self.llambda = max(self.llambda, self.num_workers)
                 self.mu = self.llambda // 4
             self._loss_record = []
-        particle = base.utils.Individual(candidate.data)
+        data = candidate.get_standardized_data(reference=self.instrumentation)
+        particle = base.utils.Individual(data)
         particle._parameters = np.array([candidate._meta["sigma"]])
         particle.value = value
         self._evaluated_population.append(particle)
@@ -548,18 +536,10 @@
                                                for p in self._evaluated_population[: self.mu]])) / self.mu)
             self._evaluated_population = []
 
-<<<<<<< HEAD
     def _internal_tell_not_asked(self, candidate: p.Parameter, value: float) -> None:
-        x = candidate.get_standardized_data(reference=self.instrumentation)
-        sigma = np.linalg.norm(x - self.current_center) / np.sqrt(self.dimension)  # educated guess
-        part = base.utils.Individual(x)
-        part._parameters = np.array([sigma])
-        self._unevaluated_population[x.tobytes()] = part
-=======
-    def _internal_tell_not_asked(self, candidate: base.Candidate, value: float) -> None:
-        sigma = np.linalg.norm(candidate.data - self.current_center) / np.sqrt(self.dimension)  # educated guess
+        data = candidate.get_standardized_data(reference=self.instrumentation)
+        sigma = np.linalg.norm(data - self.current_center) / np.sqrt(self.dimension)  # educated guess
         candidate._meta["sigma"] = sigma
->>>>>>> 865938ff
         self._internal_tell_candidate(candidate, value)  # go through standard pipeline
 
 
@@ -1282,11 +1262,7 @@
 
     def __call__(self, instrumentation: IntOrParameter, budget: Optional[int] = None, num_workers: int = 1) -> base.Optimizer:
         gp_params = {} if self.gp_parameters is None else self.gp_parameters
-<<<<<<< HEAD
         if isinstance(instrumentation, p.Parameter) and gp_params.get("alpha", 0) == 0:
-=======
-        if isinstance(instrumentation, Instrumentation) and gp_params.get("alpha", 0) == 0:
->>>>>>> 865938ff
             noisy = not instrumentation.descriptors.deterministic
             cont = instrumentation.descriptors.continuous
             if noisy or not cont:
@@ -1496,11 +1472,7 @@
         # Multinomial.
         values: List[int] = [sum(self._rng.uniform() > cum_proba) for cum_proba in np.cumsum(self.p, axis=1)]
         data = discretization.noisy_inverse_threshold_discretization(values, arity=self._arity, gen=self._rng)
-<<<<<<< HEAD
         return self.instrumentation.spawn_child().set_standardized_data(data)
-=======
-        return self.create_candidate.from_data(data)
->>>>>>> 865938ff
 
     def _internal_tell_candidate(self, candidate: p.Parameter, value: float) -> None:
         data = candidate.get_standardized_data(reference=self.instrumentation)
@@ -1512,11 +1484,7 @@
                 winner, loser = loser, winner
             winner_data = discretization.threshold_discretization(np.asarray(winner.data), arity=self._arity)
             loser_data = discretization.threshold_discretization(np.asarray(loser.data), arity=self._arity)
-<<<<<<< HEAD
             for i, _ in enumerate(winner_data):
-=======
-            for i in range(len(winner_data)):
->>>>>>> 865938ff
                 if winner_data[i] != loser_data[i]:
                     self.p[i][winner_data[i]] += 1. / self.llambda
                     self.p[i][loser_data[i]] -= 1. / self.llambda
