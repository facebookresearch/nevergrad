# Copyright (c) Facebook, Inc. and its affiliates. All Rights Reserved.
#
# This source code is licensed under the MIT license found in the
# LICENSE file in the root directory of this source tree.
import typing as tp  # from now on, favor using tp.Dict etc instead of Dict
from typing import Optional, List, Dict, Tuple, Deque, Union, Callable, Any, Sequence, Type
from collections import defaultdict, deque
import warnings
import cma
import numpy as np
from bayes_opt import UtilityFunction
from bayes_opt import BayesianOptimization
from nevergrad.parametrization import transforms
from nevergrad.parametrization import discretization
from nevergrad.parametrization import helpers as paramhelpers
from nevergrad.common.typetools import ArrayLike
from nevergrad.functions import MultiobjectiveFunction
from nevergrad import instrumentation as inst
from nevergrad.instrumentation import Instrumentation
from . import utils
from . import base
from . import mutations
from .base import registry as registry
from .base import addCompare
from .base import InefficientSettingsWarning
from .base import IntOrParameter
from . import sequences


# families of optimizers
# pylint: disable=unused-wildcard-import,wildcard-import, too-many-lines
from .differentialevolution import *  # noqa: F403
from .oneshot import *  # noqa: F403
from .rescaledoneshot import *  # noqa: F403
from .recastlib import *  # noqa: F403


# # # # # optimizers # # # # #


class _OnePlusOne(base.Optimizer):
    """Simple but sometimes powerful optimization algorithm.

    We use the one-fifth adaptation rule, going back to Schumer and Steiglitz (1968).
    It was independently rediscovered by Devroye (1972) and Rechenberg (1973).
    We use asynchronous updates, so that the 1+1 can actually be parallel and even
    performs quite well in such a context - this is naturally close to 1+lambda.
    """

    def __init__(self, instrumentation: IntOrParameter, budget: Optional[int] = None, num_workers: int = 1) -> None:
        super().__init__(instrumentation, budget=budget, num_workers=num_workers)
        self._parameters = ParametrizedOnePlusOne()
        self._sigma: float = 1

    def _internal_ask(self) -> ArrayLike:
        # pylint: disable=too-many-return-statements, too-many-branches
        noise_handling = self._parameters.noise_handling
        if not self._num_ask:
            return np.zeros(self.dimension)  # type: ignore
        # for noisy version
        if noise_handling is not None:
            limit = (0.05 if isinstance(noise_handling, str) else noise_handling[1]) * len(self.archive) ** 3
            strategy = noise_handling if isinstance(noise_handling, str) else noise_handling[0]
            if self._num_ask <= limit:
                if strategy in ["cubic", "random"]:
                    idx = self._rng.choice(len(self.archive))
                    return np.frombuffer(list(self.archive.bytesdict.keys())[idx])  # type: ignore
                elif strategy == "optimistic":
                    return self.current_bests["optimistic"].x
        # crossover
        mutator = mutations.Mutator(self._rng)
        if self._parameters.crossover and self._num_ask % 2 == 1 and len(self.archive) > 2:
            return mutator.crossover(self.current_bests["pessimistic"].x, mutator.get_roulette(self.archive, num=2))
        # mutating
        mutation = self._parameters.mutation
        pessimistic = self.current_bests["pessimistic"].x

        if mutation == "gaussian":  # standard case
            return pessimistic + self._sigma * self._rng.normal(0, 1, self.dimension)  # type: ignore
        elif mutation == "cauchy":
            return pessimistic + self._sigma * self._rng.standard_cauchy(self.dimension)  # type: ignore
        elif mutation == "crossover":
            if self._num_ask % 2 == 0 or len(self.archive) < 3:
                return mutator.portfolio_discrete_mutation(pessimistic)
            else:
                return mutator.crossover(pessimistic, mutator.get_roulette(self.archive, num=2))
        else:
            func: Callable[[ArrayLike], ArrayLike] = {  # type: ignore
                "discrete": mutator.discrete_mutation,
                "fastga": mutator.doerr_discrete_mutation,
                "doublefastga": mutator.doubledoerr_discrete_mutation,
                "portfolio": mutator.portfolio_discrete_mutation,
            }[mutation]
            return func(self.current_bests["pessimistic"].x)

    def _internal_tell(self, x: ArrayLike, value: float) -> None:
        # only used for cauchy and gaussian
        self._sigma *= 2.0 if value <= self.current_bests["pessimistic"].mean else 0.84


class ParametrizedOnePlusOne(base.ParametrizedFamily):
    """Simple but sometimes powerfull class of optimization algorithm.
    We use asynchronous updates, so that the 1+1 can actually be parallel and even
    performs quite well in such a context - this is naturally close to 1+lambda.

    Parameters
    ----------
    noise_handling: str or Tuple[str, float]
        Method for handling the noise. The name can be:

        - `"random"`: a random point is reevaluated regularly
        - `"optimistic"`: the best optimistic point is reevaluated regularly, optimism in front of uncertainty
        - a coefficient can to tune the regularity of these reevaluations (default .05)
    mutation: str
        One of the available mutations from:

        - `"gaussian"`: standard mutation by adding a Gaussian random variable (with progressive
          widening) to the best pessimistic point
        - `"cauchy"`: same as Gaussian but with a Cauchy distribution.
        - `"discrete"`: TODO
        - `"fastga"`: FastGA mutations from the current best
        - `"doublefastga"`: double-FastGA mutations from the current best (Doerr et al, Fast Genetic Algorithms, 2017)
        - `"portfolio"`: Random number of mutated bits (called niform mixing in
          Dang & Lehre "Self-adaptation of Mutation Rates in Non-elitist Population", 2016)

    crossover: bool
        whether to add a genetic crossover step every other iteration.

    Notes
    -----
    For the noisy case, we use the one-fifth adaptation rule,
    going back to Schumer and Steiglitz (1968).
    It was independently rediscovered by Devroye (1972) and Rechenberg (1973).
    """

    _optimizer_class = _OnePlusOne

    def __init__(
        self, *, noise_handling: Optional[Union[str, Tuple[str, float]]] = None, mutation: str = "gaussian", crossover: bool = False
    ) -> None:
        if noise_handling is not None:
            if isinstance(noise_handling, str):
                assert noise_handling in ["random", "optimistic"], f"Unkwnown noise handling: '{noise_handling}'"
            else:
                assert isinstance(noise_handling, tuple), "noise_handling must be a string or  a tuple of type (strategy, factor)"
                assert noise_handling[1] > 0.0, "the factor must be a float greater than 0"
                assert noise_handling[0] in ["random", "optimistic"], f"Unkwnown noise handling: '{noise_handling}'"
        assert mutation in ["gaussian", "cauchy", "discrete", "fastga", "doublefastga", "portfolio"], f"Unkwnown mutation: '{mutation}'"
        self.noise_handling = noise_handling
        self.mutation = mutation
        self.crossover = crossover
        super().__init__()


OnePlusOne = ParametrizedOnePlusOne().with_name("OnePlusOne", register=True)
NoisyOnePlusOne = ParametrizedOnePlusOne(noise_handling="random").with_name("NoisyOnePlusOne", register=True)
OptimisticNoisyOnePlusOne = ParametrizedOnePlusOne(
    noise_handling="optimistic").with_name("OptimisticNoisyOnePlusOne", register=True)
DiscreteOnePlusOne = ParametrizedOnePlusOne(mutation="discrete").with_name("DiscreteOnePlusOne", register=True)
OptimisticDiscreteOnePlusOne = ParametrizedOnePlusOne(noise_handling="optimistic", mutation="discrete").with_name(
    "OptimisticDiscreteOnePlusOne", register=True
)
NoisyDiscreteOnePlusOne = ParametrizedOnePlusOne(noise_handling=("random", 1.0), mutation="discrete").with_name(
    "NoisyDiscreteOnePlusOne", register=True
)
DoubleFastGADiscreteOnePlusOne = ParametrizedOnePlusOne(
    mutation="doublefastga").with_name("DoubleFastGADiscreteOnePlusOne", register=True)
FastGADiscreteOnePlusOne = ParametrizedOnePlusOne(
    mutation="fastga").with_name("FastGADiscreteOnePlusOne", register=True)
DoubleFastGAOptimisticNoisyDiscreteOnePlusOne = ParametrizedOnePlusOne(noise_handling="optimistic", mutation="doublefastga").with_name(
    "DoubleFastGAOptimisticNoisyDiscreteOnePlusOne", register=True
)
FastGAOptimisticNoisyDiscreteOnePlusOne = ParametrizedOnePlusOne(noise_handling="optimistic", mutation="fastga").with_name(
    "FastGAOptimisticNoisyDiscreteOnePlusOne", register=True
)
FastGANoisyDiscreteOnePlusOne = ParametrizedOnePlusOne(noise_handling="random", mutation="fastga").with_name(
    "FastGANoisyDiscreteOnePlusOne", register=True
)
PortfolioDiscreteOnePlusOne = ParametrizedOnePlusOne(
    mutation="portfolio").with_name("PortfolioDiscreteOnePlusOne", register=True)
PortfolioOptimisticNoisyDiscreteOnePlusOne = ParametrizedOnePlusOne(noise_handling="optimistic", mutation="portfolio").with_name(
    "PortfolioOptimisticNoisyDiscreteOnePlusOne", register=True
)
PortfolioNoisyDiscreteOnePlusOne = ParametrizedOnePlusOne(noise_handling="random", mutation="portfolio").with_name(
    "PortfolioNoisyDiscreteOnePlusOne", register=True
)
CauchyOnePlusOne = ParametrizedOnePlusOne(mutation="cauchy").with_name("CauchyOnePlusOne", register=True)
RecombiningOptimisticNoisyDiscreteOnePlusOne = ParametrizedOnePlusOne(
    crossover=True, mutation="discrete", noise_handling="optimistic"
).with_name("RecombiningOptimisticNoisyDiscreteOnePlusOne", register=True)
RecombiningPortfolioOptimisticNoisyDiscreteOnePlusOne = ParametrizedOnePlusOne(
    crossover=True, mutation="portfolio", noise_handling="optimistic"
).with_name("RecombiningPortfolioOptimisticNoisyDiscreteOnePlusOne", register=True)


class _CMA(base.Optimizer):

<<<<<<< HEAD
    one_shot = True

    def __init__(self, instrumentation: IntOrParameter, budget: Optional[int] = None, num_workers: int = 1) -> None:
=======
    def __init__(self, instrumentation: Union[int, Instrumentation], budget: Optional[int] = None, num_workers: int = 1) -> None:
>>>>>>> e3b2b956
        super().__init__(instrumentation, budget=budget, num_workers=num_workers)
        self._parameters = ParametrizedCMA()
        self._es: Optional[cma.CMAEvolutionStrategy] = None
        # delay initialization to ease implementation of variants
        self.listx: List[ArrayLike] = []
        self.listy: List[float] = []
        self.to_be_asked: Deque[np.ndarray] = deque()

    @property
    def es(self) -> cma.CMAEvolutionStrategy:
        if self._es is None:
            popsize = max(self.num_workers, 4 + int(3 * np.log(self.dimension)))
            diag = self._parameters.diagonal
            inopts = {"popsize": popsize, "randn": self._rng.randn, "CMA_diagonal": diag, "verbose": 0}
            self._es = cma.CMAEvolutionStrategy(x0=np.zeros(self.dimension, dtype=np.float), sigma0=self._parameters.scale, inopts=inopts)
        return self._es

    def _internal_ask(self) -> ArrayLike:
        if not self.to_be_asked:
            self.to_be_asked.extend(self.es.ask())
        return self.to_be_asked.popleft()

    def _internal_tell(self, x: ArrayLike, value: float) -> None:
        self.listx += [x]
        self.listy += [value]
        if len(self.listx) >= self.es.popsize:
            try:
                self.es.tell(self.listx, self.listy)
            except RuntimeError:
                pass
            else:
                self.listx = []
                self.listy = []

    def _internal_provide_recommendation(self) -> ArrayLike:
        if self._es is None:
            raise RuntimeError("Either ask or tell method should have been called before")
        if self.es.result.xbest is None:
            return self.current_bests["pessimistic"].x
        return self.es.result.xbest  # type: ignore


class ParametrizedCMA(base.ParametrizedFamily):
    """TODO

    Parameters
    ----------
    scale: float
        scale of the search
    diagonal: bool
        use the diagonal version of CMA (advised in big dimension)
    """

    _optimizer_class = _CMA

    def __init__(self, *, scale: float = 1.0, diagonal: bool = False) -> None:
        self.scale = scale
        self.diagonal = diagonal
        super().__init__()


CMA = ParametrizedCMA().with_name("CMA", register=True)
DiagonalCMA = ParametrizedCMA(diagonal=True).with_name("DiagonalCMA", register=True)
MilliCMA = ParametrizedCMA(scale=1e-3).with_name("MilliCMA", register=True)
MicroCMA = ParametrizedCMA(scale=1e-6).with_name("MicroCMA", register=True)


@registry.register
class EDA(base.Optimizer):
    """Test-based population-size adaptation.

    Population-size equal to lambda = 4 x dimension.
    Test by comparing the first fifth and the last fifth of the 5lambda evaluations.
    """

    # pylint: disable=too-many-instance-attributes

    def __init__(self, instrumentation: IntOrParameter, budget: Optional[int] = None, num_workers: int = 1) -> None:
        super().__init__(instrumentation, budget=budget, num_workers=num_workers)
        self.sigma = 1
        self.covariance = np.identity(self.dimension)
        self.mu = self.dimension
        self.llambda = 4 * self.dimension
        if num_workers is not None:
            self.llambda = max(self.llambda, num_workers)
        self.current_center: np.ndarray = np.zeros(self.dimension)
        # Evaluated population
        self.evaluated_population: List[ArrayLike] = []
        self.evaluated_population_sigma: List[float] = []
        self.evaluated_population_fitness: List[float] = []
        # Unevaluated population
        self.unevaluated_population: List[ArrayLike] = []
        self.unevaluated_population_sigma: List[float] = []
        # Archive
        self.archive_fitness: List[float] = []

    def _internal_provide_recommendation(self) -> ArrayLike:  # This is NOT the naive version. We deal with noise.
        return self.current_center

    def _internal_ask(self) -> ArrayLike:
        mutated_sigma = self.sigma * np.exp(self._rng.normal(0, 1) / np.sqrt(self.dimension))
        assert len(self.current_center) == len(self.covariance), [self.dimension, self.current_center, self.covariance]
        individual = tuple(mutated_sigma * self._rng.multivariate_normal(self.current_center, self.covariance))
        self.unevaluated_population_sigma += [mutated_sigma]
        self.unevaluated_population += [tuple(individual)]
        return individual

    def _internal_tell(self, x: ArrayLike, value: float) -> None:
        idx = self.unevaluated_population.index(tuple(x))
        self.evaluated_population += [x]
        self.evaluated_population_fitness += [value]
        self.evaluated_population_sigma += [self.unevaluated_population_sigma[idx]]
        del self.unevaluated_population[idx]
        del self.unevaluated_population_sigma[idx]
        if len(self.evaluated_population) >= self.llambda:
            # Sorting the population.
            sorted_pop_with_sigma_and_fitness = [
                (i, s, f)
                for f, i, s in sorted(zip(self.evaluated_population_fitness, self.evaluated_population, self.evaluated_population_sigma), key=lambda t: t[0])
            ]
            self.evaluated_population = [p[0] for p in sorted_pop_with_sigma_and_fitness]
            self.covariance = 0.1 * np.cov(np.array(self.evaluated_population).T)
            self.evaluated_population_sigma = [p[1] for p in sorted_pop_with_sigma_and_fitness]
            self.evaluated_population_fitness = [p[2] for p in sorted_pop_with_sigma_and_fitness]
            # Computing the new parent.
            arrays = [np.asarray(self.evaluated_population[i]) for i in range(self.mu)]
            self.current_center = sum(arrays) / self.mu  # type: ignore
            self.sigma = np.exp(sum([np.log(self.evaluated_population_sigma[i]) for i in range(self.mu)]) / self.mu)
            self.evaluated_population = []
            self.evaluated_population_sigma = []
            self.evaluated_population_fitness = []

    def _internal_tell_not_asked(self, candidate: base.Candidate, value: float) -> None:
        raise base.TellNotAskedNotSupportedError


@registry.register
class PCEDA(EDA):
    """Test-based population-size adaptation.

    Population-size equal to lambda = 4 x dimension.
    Test by comparing the first fifth and the last fifth of the 5lambda evaluations.
    """

    # pylint: disable=too-many-instance-attributes

    def _internal_tell(self, x: ArrayLike, value: float) -> None:
        self.archive_fitness += [value]
        if len(self.archive_fitness) >= 5 * self.llambda:
            first_fifth = [self.archive_fitness[i] for i in range(self.llambda)]
            last_fifth = [self.archive_fitness[i] for i in range(4 * self.llambda, 5 * self.llambda)]
            mean1 = sum(first_fifth) / float(self.llambda)
            std1 = np.std(first_fifth) / np.sqrt(self.llambda - 1)
            mean2 = sum(last_fifth) / float(self.llambda)
            std2 = np.std(last_fifth) / np.sqrt(self.llambda - 1)
            z = (mean1 - mean2) / (np.sqrt(std1 ** 2 + std2 ** 2))
            if z < 2.0:
                self.mu *= 2
            else:
                self.mu = int(self.mu * 0.84)
                if self.mu < self.dimension:
                    self.mu = self.dimension
            self.llambda = 4 * self.mu
            if self.num_workers > 1:
                self.llambda = max(self.llambda, self.num_workers)
                self.mu = self.llambda // 4
            self.archive_fitness = []
        idx = self.unevaluated_population.index(tuple(x))
        self.evaluated_population += [x]
        self.evaluated_population_fitness += [value]
        self.evaluated_population_sigma += [self.unevaluated_population_sigma[idx]]
        del self.unevaluated_population[idx]
        del self.unevaluated_population_sigma[idx]
        if len(self.evaluated_population) >= self.llambda:
            # Sorting the population.
            sorted_pop_with_sigma_and_fitness = [
                (i, s, f)
                for f, i, s in sorted(zip(self.evaluated_population_fitness, self.evaluated_population, self.evaluated_population_sigma), key=lambda t: t[0])
            ]
            self.evaluated_population = [p[0] for p in sorted_pop_with_sigma_and_fitness]
            self.covariance = np.cov(np.array(self.evaluated_population).T)
            self.evaluated_population_sigma = [p[1] for p in sorted_pop_with_sigma_and_fitness]
            self.evaluated_population_fitness = [p[2] for p in sorted_pop_with_sigma_and_fitness]
            # Computing the new parent.
            arrays = [np.asarray(self.evaluated_population[i]) for i in range(self.mu)]
            self.current_center = sum(arrays) / self.mu  # type: ignore
            self.sigma = np.exp(sum([np.log(self.evaluated_population_sigma[i]) for i in range(self.mu)]) / self.mu)
            self.evaluated_population = []
            self.evaluated_population_sigma = []
            self.evaluated_population_fitness = []


@registry.register
class MPCEDA(EDA):
    """Test-based population-size adaptation.

    Population-size equal to lambda = 4 x dimension.
    Test by comparing the first fifth and the last fifth of the 5lambda evaluations.
    """

    # pylint: disable=too-many-instance-attributes

    def _internal_tell(self, x: ArrayLike, value: float) -> None:
        self.archive_fitness += [value]
        if len(self.archive_fitness) >= 5 * self.llambda:
            first_fifth = [self.archive_fitness[i] for i in range(self.llambda)]
            last_fifth = [self.archive_fitness[i] for i in range(4 * self.llambda, 5 * self.llambda)]
            mean1 = sum(first_fifth) / float(self.llambda)
            std1 = np.std(first_fifth) / np.sqrt(self.llambda - 1)
            mean2 = sum(last_fifth) / float(self.llambda)
            std2 = np.std(last_fifth) / np.sqrt(self.llambda - 1)
            z = (mean1 - mean2) / (np.sqrt(std1 ** 2 + std2 ** 2))
            if z < 2.0:
                self.mu *= 2
            else:
                self.mu = int(self.mu * 0.84)
                if self.mu < self.dimension:
                    self.mu = self.dimension
            self.llambda = 4 * self.mu
            if self.num_workers > 1:
                self.llambda = max(self.llambda, self.num_workers)
                self.mu = self.llambda // 4
            self.archive_fitness = []
        idx = self.unevaluated_population.index(tuple(x))
        self.evaluated_population += [x]
        self.evaluated_population_fitness += [value]
        self.evaluated_population_sigma += [self.unevaluated_population_sigma[idx]]
        del self.unevaluated_population[idx]
        del self.unevaluated_population_sigma[idx]
        if len(self.evaluated_population) >= self.llambda:
            # Sorting the population.
            sorted_pop_with_sigma_and_fitness = [
                (i, s, f)
                for f, i, s in sorted(zip(self.evaluated_population_fitness, self.evaluated_population, self.evaluated_population_sigma), key=lambda t: t[0])
            ]
            self.evaluated_population = [p[0] for p in sorted_pop_with_sigma_and_fitness]
            self.covariance *= 0.9
            self.covariance += 0.1 * np.cov(np.array(self.evaluated_population).T)
            self.evaluated_population_sigma = [p[1] for p in sorted_pop_with_sigma_and_fitness]
            self.evaluated_population_fitness = [p[2] for p in sorted_pop_with_sigma_and_fitness]
            # Computing the new parent.
            arrays = [np.asarray(self.evaluated_population[i]) for i in range(self.mu)]
            self.current_center = sum(arrays) / self.mu  # type: ignore
            self.sigma = np.exp(sum([np.log(self.evaluated_population_sigma[i]) for i in range(self.mu)]) / self.mu)
            self.evaluated_population = []
            self.evaluated_population_sigma = []
            self.evaluated_population_fitness = []


@registry.register
class MEDA(EDA):
    """Test-based population-size adaptation.

    Population-size equal to lambda = 4 x dimension.
    Test by comparing the first fifth and the last fifth of the 5lambda evaluations.
    """

    # pylint: disable=too-many-instance-attributes

    def _internal_tell(self, x: ArrayLike, value: float) -> None:
        idx = self.unevaluated_population.index(tuple(x))
        self.evaluated_population += [x]
        self.evaluated_population_fitness += [value]
        self.evaluated_population_sigma += [self.unevaluated_population_sigma[idx]]
        del self.unevaluated_population[idx]
        del self.unevaluated_population_sigma[idx]
        if len(self.evaluated_population) >= self.llambda:
            # Sorting the population.
            sorted_pop_with_sigma_and_fitness = [
                (i, s, f)
                for f, i, s in sorted(zip(self.evaluated_population_fitness, self.evaluated_population, self.evaluated_population_sigma), key=lambda t: t[0])
            ]
            self.evaluated_population = [p[0] for p in sorted_pop_with_sigma_and_fitness]
            self.covariance *= 0.9
            self.covariance += 0.1 * np.cov(np.array(self.evaluated_population).T)
            self.evaluated_population_sigma = [p[1] for p in sorted_pop_with_sigma_and_fitness]
            self.evaluated_population_fitness = [p[2] for p in sorted_pop_with_sigma_and_fitness]
            # Computing the new parent.
            arrays = [np.asarray(self.evaluated_population[i]) for i in range(self.mu)]
            self.current_center = sum(arrays) / self.mu  # type: ignore
            self.sigma = np.exp(sum([np.log(self.evaluated_population_sigma[i]) for i in range(self.mu)]) / self.mu)
            self.evaluated_population = []
            self.evaluated_population_sigma = []
            self.evaluated_population_fitness = []


@registry.register
class TBPSA(base.Optimizer):
    """Test-based population-size adaptation.

    Population-size equal to lambda = 4 x dimension.
    Test by comparing the first fifth and the last fifth of the 5lambda evaluations.
    """

    # pylint: disable=too-many-instance-attributes

    def __init__(self, instrumentation: IntOrParameter, budget: Optional[int] = None, num_workers: int = 1) -> None:
        super().__init__(instrumentation, budget=budget, num_workers=num_workers)
        self.sigma = 1
        self.mu = self.dimension
        self.llambda = 4 * self.dimension
        if num_workers is not None:
            self.llambda = max(self.llambda, num_workers)
        self.current_center: np.ndarray = np.zeros(self.dimension)
        self._loss_record: List[float] = []
        # population
        self._evaluated_population: List[base.utils.Individual] = []
        self._unevaluated_population: Dict[bytes, base.utils.Individual] = {}

    def _internal_provide_recommendation(self) -> ArrayLike:  # This is NOT the naive version. We deal with noise.
        return self.current_center

    def _internal_ask(self) -> ArrayLike:
        mutated_sigma = self.sigma * np.exp(self._rng.normal(0, 1) / np.sqrt(self.dimension))
        individual = self.current_center + mutated_sigma * self._rng.normal(0, 1, self.dimension)
        part = base.utils.Individual(individual)
        part._parameters = np.array([mutated_sigma])
        self._unevaluated_population[individual.tobytes()] = part
        return individual  # type: ignore

    def _internal_tell(self, x: ArrayLike, value: float) -> None:
        self._loss_record += [value]
        if len(self._loss_record) >= 5 * self.llambda:
            first_fifth = self._loss_record[: self.llambda]
            last_fifth = self._loss_record[-self.llambda:]
            means = [sum(fitnesses) / float(self.llambda) for fitnesses in [first_fifth, last_fifth]]
            stds = [np.std(fitnesses) / np.sqrt(self.llambda - 1) for fitnesses in [first_fifth, last_fifth]]
            z = (means[0] - means[1]) / (np.sqrt(stds[0] ** 2 + stds[1] ** 2))
            if z < 2.0:
                self.mu *= 2
            else:
                self.mu = int(self.mu * 0.84)
                if self.mu < self.dimension:
                    self.mu = self.dimension
            self.llambda = 4 * self.mu
            if self.num_workers > 1:
                self.llambda = max(self.llambda, self.num_workers)
                self.mu = self.llambda // 4
            self._loss_record = []
        x = np.array(x, copy=False)
        x_bytes = x.tobytes()
        particle = self._unevaluated_population[x_bytes]
        particle.value = value
        self._evaluated_population.append(particle)
        if len(self._evaluated_population) >= self.llambda:
            # Sorting the population.
            self._evaluated_population.sort(key=lambda p: p.value)
            # Computing the new parent.
            self.current_center = sum(p.x for p in self._evaluated_population[: self.mu]) / self.mu  # type: ignore
            self.sigma = np.exp(np.sum(np.log([p._parameters[0]
                                               for p in self._evaluated_population[: self.mu]])) / self.mu)
            self._evaluated_population = []
        del self._unevaluated_population[x_bytes]

    def _internal_tell_not_asked(self, candidate: base.Candidate, value: float) -> None:
        x = candidate.data
        sigma = np.linalg.norm(x - self.current_center) / np.sqrt(self.dimension)  # educated guess
        part = base.utils.Individual(x)
        part._parameters = np.array([sigma])
        self._unevaluated_population[x.tobytes()] = part
        self._internal_tell_candidate(candidate, value)  # go through standard pipeline


@registry.register
class NaiveTBPSA(TBPSA):
    def _internal_provide_recommendation(self) -> ArrayLike:
        return self.current_bests["optimistic"].x


@registry.register
class NoisyBandit(base.Optimizer):
    """UCB.
    This is upper confidence bound (adapted to minimization),
    with very poor parametrization; in particular, the logarithmic term is set to zero.
    Infinite arms: we add one arm when `20 * #ask >= #arms ** 3`.
    """

    def _internal_ask(self) -> ArrayLike:
        if 20 * self._num_ask >= len(self.archive) ** 3:
            return self._rng.normal(0, 1, self.dimension)  # type: ignore
        if self._rng.choice([True, False]):
            # numpy does not accept choice on list of tuples, must choose index instead
            idx = self._rng.choice(len(self.archive))
            return np.frombuffer(list(self.archive.bytesdict.keys())[idx])  # type: ignore
        return self.current_bests["optimistic"].x


class PSOParticle(utils.Individual):
    """Particle for the PSO algorithm, holding relevant information
    """

    transform = transforms.ArctanBound(0, 1).reverted()
    _eps = 0.0  # to clip to [eps, 1 - eps] for transform not defined on borders

    # pylint: disable=too-many-arguments
    def __init__(
        self,
        x: np.ndarray,
        value: Optional[float],
        speed: np.ndarray,
        best_x: np.ndarray,
        best_value: float,
        random_state: np.random.RandomState,
    ) -> None:
        super().__init__(x)
        self.speed = speed
        self.value = value
        self.best_x = best_x
        self.best_value = best_value
        self.random_state = random_state

    @classmethod
    def random_initialization(cls, dimension: int, random_state: np.random.RandomState) -> "PSOParticle":
        position = random_state.uniform(0.0, 1.0, dimension)
        speed = random_state.uniform(-1.0, 1.0, dimension)
        return cls(position, None, speed, position, float("inf"), random_state=random_state)

    def __repr__(self) -> str:
        return f"{self.__class__.__name__}<position: {self.get_transformed_position()}, fitness: {self.value}, best: {self.best_value}>"

    def mutate(self, best_x: np.ndarray, omega: float, phip: float, phig: float) -> None:
        dim = len(best_x)
        rp = self.random_state.uniform(0.0, 1.0, size=dim)
        rg = self.random_state.uniform(0.0, 1.0, size=dim)
        self.speed = omega * self.speed + phip * rp * (self.best_x - self.x) + phig * rg * (best_x - self.x)
        self.x = np.clip(self.speed + self.x, self._eps, 1 - self._eps)

    def get_transformed_position(self) -> np.ndarray:
        return self.transform.forward(self.x)


@registry.register
class PSO(base.Optimizer):
    """Partially following SPSO2011. However, no randomization of the population order.
    """

    # pylint: disable=too-many-instance-attributes

    _PARTICULE = PSOParticle

    def __init__(self, instrumentation: IntOrParameter, budget: Optional[int] = None, num_workers: int = 1) -> None:
        super().__init__(instrumentation, budget=budget, num_workers=num_workers)
        if budget is not None and budget < 60:
            warnings.warn("PSO is inefficient with budget < 60", base.InefficientSettingsWarning)
        self.llambda = max(40, num_workers)
        self.population: utils.Population[PSOParticle] = utils.Population([])
        self.best_x = np.zeros(self.dimension, dtype=float)  # TODO: use current best instead?
        self.best_value = float("inf")
        self.omega = 0.5 / np.log(2.0)
        self.phip = 0.5 + np.log(2.0)
        self.phig = 0.5 + np.log(2.0)

    def _internal_ask_candidate(self) -> base.Candidate:
        # population is increased only if queue is empty (otherwise tell_not_asked does not work well at the beginning)
        if self.population.is_queue_empty() and len(self.population) < self.llambda:
            additional = [
                self._PARTICULE.random_initialization(self.dimension, random_state=self._rng)
                for _ in range(self.llambda - len(self.population))
            ]
            self.population.extend(additional)
        particle = self.population.get_queued(remove=False)
        if particle.value is not None:  # particle was already initialized
            particle.mutate(best_x=self.best_x, omega=self.omega, phip=self.phip, phig=self.phig)
        candidate = self.create_candidate.from_data(particle.get_transformed_position())
        candidate._meta["particle"] = particle
        self.population.get_queued(remove=True)
        # only remove at the last minute (safer for checkpointing)
        return candidate

    def _internal_provide_recommendation(self) -> ArrayLike:
        return self._PARTICULE.transform.forward(self.best_x)

    def _internal_tell_candidate(self, candidate: base.Candidate, value: float) -> None:
        particle: PSOParticle = candidate._meta["particle"]
        if not particle._active:
            self._internal_tell_not_asked(candidate, value)
            return
        x = candidate.data
        point = particle.get_transformed_position()
        assert np.array_equal(x, point), f"{x} vs {point} - from population: {self.population}"
        particle.value = value
        if value < self.best_value:
            self.best_x = np.array(particle.x, copy=True)
            self.best_value = value
        if value < particle.best_value:
            particle.best_x = np.array(particle.x, copy=False)
            particle.best_value = value
        self.population.set_queued(particle)  # update when everything is well done (safer for checkpointing)

    def _internal_tell_not_asked(self, candidate: base.Candidate, value: float) -> None:
        x = candidate.data
        if len(self.population) < self.llambda:
            particle = self._PARTICULE.random_initialization(self.dimension, random_state=self._rng)
            particle.x = self._PARTICULE.transform.backward(x)
            self.population.extend([particle])
        else:
            worst_part = max(iter(self.population), key=lambda p: p.best_value)  # or fitness?
            if worst_part.best_value < value:
                return  # no need to update
            particle = self._PARTICULE.random_initialization(self.dimension, random_state=self._rng)
            particle.x = self._PARTICULE.transform.backward(x)
            worst_part._active = False
            self.population.replace(worst_part, particle)
        # go through standard pipeline
        c2 = self._internal_ask_candidate()
        self._internal_tell_candidate(c2, value)


@registry.register
class SPSA(base.Optimizer):
    # pylint: disable=too-many-instance-attributes
    """ The First order SPSA algorithm as shown in [1,2,3], with implementation details
    from [4,5].

    1) https://en.wikipedia.org/wiki/Simultaneous_perturbation_stochastic_approximation
    2) https://www.chessprogramming.org/SPSA
    3) Spall, James C. "Multivariate stochastic approximation using a simultaneous perturbation gradient approximation."
       IEEE transactions on automatic control 37.3 (1992): 332-341.
    4) Section 7.5.2 in "Introduction to Stochastic Search and Optimization: Estimation, Simulation and Control" by James C. Spall.
    5) Pushpendre Rastogi, Jingyi Zhu, James C. Spall CISS (2016).
       Efficient implementation of Enhanced Adaptive Simultaneous Perturbation Algorithms.
    """
    no_parallelization = True

    def __init__(self, instrumentation: IntOrParameter, budget: Optional[int] = None, num_workers: int = 1) -> None:
        super().__init__(instrumentation, budget=budget, num_workers=num_workers)
        self.init = True
        self.idx = 0
        self.delta = float("nan")
        self.ym: Optional[np.ndarray] = None
        self.yp: Optional[np.ndarray] = None
        self.t: np.ndarray = np.zeros(self.dimension)
        self.avg: np.ndarray = np.zeros(self.dimension)
        # Set A, a, c according to the practical implementation
        # guidelines in the ISSO book.
        self.A = 10 if budget is None else max(10, budget // 20)
        # TODO: We should spend first 10-20 iterations
        # to estimate the noise standard deviation and
        # then set c = standard deviation. 1e-1 is arbitrary.
        self.c = 1e-1
        # TODO: We should chose a to be inversely proportional to
        # the magnitude of gradient and propotional to (1+A)^0.602
        # we should spend some burn-in iterations to estimate the
        # magnitude of the gradient. 1e-5 is arbitrary.
        self.a = 1e-5

    def _ck(self, k: int) -> float:
        "c_k determines the pertubation."
        return self.c / (k // 2 + 1) ** 0.101

    def _ak(self, k: int) -> float:
        "a_k is the learning rate."
        return self.a / (k // 2 + 1 + self.A) ** 0.602

    def _internal_ask(self) -> ArrayLike:
        k = self.idx
        if k % 2 == 0:
            if not self.init:
                assert self.yp is not None and self.ym is not None
                self.t -= (self._ak(k) * (self.yp - self.ym) / 2 / self._ck(k)) * self.delta
                self.avg += (self.t - self.avg) / (k // 2 + 1)
            self.delta = 2 * self._rng.randint(2, size=self.dimension) - 1
            return self.t - self._ck(k) * self.delta  # type:ignore
        return self.t + self._ck(k) * self.delta  # type: ignore

    def _internal_tell(self, x: ArrayLike, value: float) -> None:
        setattr(self, ("ym" if self.idx % 2 == 0 else "yp"), np.array(value, copy=True))
        self.idx += 1
        if self.init and self.yp is not None and self.ym is not None:
            self.init = False

    def _internal_provide_recommendation(self) -> ArrayLike:
        return self.avg


@registry.register
class SplitOptimizer(base.Optimizer):
    """Combines optimizers, each of them working on their own variables.

    num_optims: number of optimizers
    num_vars: number of variable per optimizer.

    E.g. for 5 optimizers, each of them working on 2 variables, we can use:
    opt = SplitOptimizer(instrumentation=10, num_workers=3, num_optims=5, num_vars=[2, 2, 2, 2, 2])
    or equivalently:
    opt = SplitOptimizer(instrumentation=10, num_workers=3, num_vars=[2, 2, 2, 2, 2])
    Given that all optimizers have the same number of variables, we can also do:
    opt = SplitOptimizer(instrumentation=10, num_workers=3, num_optims=5)

    This is 5 parallel (by num_workers = 5).

    Be careful! The variables refer to the deep representation used by optimizers.
    For example, a categorical variable with 5 possible values becomes 5 continuous variables.
    """

    def __init__(self, instrumentation: IntOrParameter, budget: Optional[int] = None, num_workers: int = 1, num_optims: Optional[int] = None, num_vars: Optional[List[Any]] = None, multivariate_optimizer: base.OptimizerFamily = CMA, monovariate_optimizer: base.OptimizerFamily = RandomSearch) -> None:
        super().__init__(instrumentation, budget=budget, num_workers=num_workers)
        if num_vars:
            if num_optims:
                assert num_optims == len(num_vars), f"The number {num_optims} of optimizers should match len(num_vars)={len(num_vars)}."
            else:
                num_optims = len(num_vars)
            assert sum(num_vars) == self.dimension, f"sum(num_vars)={sum(num_vars)} should be equal to the dimension {self.dimension}."
        else:
            if not num_optims:  # if no num_vars and no num_optims, just assume 2.
                num_optims = 2
            # num_vars not given: we will distribute variables equally.
        if num_optims > self.dimension:
            num_optims = self.dimension
        self.num_optims = num_optims
        self.optims: List[Any] = []
        self.num_vars: List[Any] = num_vars if num_vars else []
        self.instrumentations: List[Any] = []
        for i in range(self.num_optims):
            if not self.num_vars or len(self.num_vars) < i + 1:
                self.num_vars += [(self.dimension // self.num_optims) + (self.dimension % self.num_optims > i)]

            assert self.num_vars[i] >= 1, "At least one variable per optimizer."
            self.instrumentations += [Instrumentation(inst.variables.Array(self.num_vars[i]).affined(1, 0))]
            assert len(self.optims) == i
            if self.num_vars[i] > 1:
                self.optims += [multivariate_optimizer(self.instrumentations[i], budget, num_workers)]  # noqa: F405
            else:
                self.optims += [monovariate_optimizer(self.instrumentations[i], budget, num_workers)]  # noqa: F405

        assert sum(
            self.num_vars) == self.dimension, f"sum(num_vars)={sum(self.num_vars)} should be equal to the dimension {self.dimension}."

    def _internal_ask_candidate(self) -> base.Candidate:
        data: List[Any] = []
        for i in range(self.num_optims):
            opt = self.optims[i]
            data += list(opt.ask().data)
        assert len(data) == self.dimension
        return self.create_candidate.from_data(data)

    def _internal_tell_candidate(self, candidate: base.Candidate, value: float) -> None:
        data = candidate.data
        n = 0
        for i in range(self.num_optims):
            opt = self.optims[i]
            local_data = list(data)[n:n + self.num_vars[i]]
            n += self.num_vars[i]
            assert len(local_data) == self.num_vars[i]
            local_candidate = opt.create_candidate.from_data(local_data)
            opt.tell(local_candidate, value)

    def _internal_provide_recommendation(self) -> ArrayLike:
        return self.current_bests["pessimistic"].x

    def _internal_tell_not_asked(self, candidate: base.Candidate, value: float) -> None:
        raise base.TellNotAskedNotSupportedError


# Olivier: I think Jeremy will kill for doing this that way, protect me when he is back:
@registry.register
class SplitOptimizer3(SplitOptimizer):
    """Same as SplitOptimizer, but with default at 3 optimizers.
    """

    def __init__(self, instrumentation: IntOrParameter, budget: Optional[int] = None, num_workers: int = 1, num_optims: int = 3, num_vars: Optional[List[Any]] = None) -> None:
        super().__init__(instrumentation, budget=budget, num_workers=num_workers, num_optims=num_optims, num_vars=num_vars)


@registry.register
class SplitOptimizer5(SplitOptimizer):
    """Same as SplitOptimizer, but with default at 5 optimizers.
    """

    def __init__(self, instrumentation: IntOrParameter, budget: Optional[int] = None, num_workers: int = 1, num_optims: int = 5, num_vars: Optional[List[Any]] = None) -> None:
        super().__init__(instrumentation, budget=budget, num_workers=num_workers, num_optims=num_optims, num_vars=num_vars)


@registry.register
class SplitOptimizer9(SplitOptimizer):
    """Same as SplitOptimizer, but with default at 9 optimizers.
    """

    def __init__(self, instrumentation: IntOrParameter, budget: Optional[int] = None, num_workers: int = 1, num_optims: int = 9, num_vars: Optional[List[Any]] = None) -> None:
        super().__init__(instrumentation, budget=budget, num_workers=num_workers, num_optims=num_optims, num_vars=num_vars)


@registry.register
class SplitOptimizer13(SplitOptimizer):
    """Same as SplitOptimizer, but with default at 13 optimizers.
    """

    def __init__(self, instrumentation: IntOrParameter, budget: Optional[int] = None, num_workers: int = 1, num_optims: int = 13, num_vars: Optional[List[Any]] = None) -> None:
        super().__init__(instrumentation, budget=budget, num_workers=num_workers, num_optims=num_optims, num_vars=num_vars)


@registry.register
class Portfolio(base.Optimizer):
    """Passive portfolio of CMA, 2-pt DE and Scr-Hammersley."""

    def __init__(self, instrumentation: IntOrParameter, budget: Optional[int] = None, num_workers: int = 1) -> None:
        super().__init__(instrumentation, budget=budget, num_workers=num_workers)
        assert budget is not None
        self.optims = [
            CMA(self.instrumentation, budget // 3 + (budget % 3 > 0), num_workers),  # share instrumentation and its rng
            TwoPointsDE(self.instrumentation, budget // 3 + (budget % 3 > 1), num_workers),  # noqa: F405
            ScrHammersleySearch(self.instrumentation, budget // 3, num_workers),
        ]  # noqa: F405
        if budget < 12 * num_workers:
            self.optims = [ScrHammersleySearch(self.instrumentation, budget, num_workers)]  # noqa: F405
        self.who_asked: Dict[Tuple[float, ...], List[int]] = defaultdict(list)

    def _internal_ask_candidate(self) -> base.Candidate:
        optim_index = self._num_ask % len(self.optims)
        individual = self.optims[optim_index].ask()
        self.who_asked[tuple(individual.data)] += [optim_index]
        return individual

    def _internal_tell_candidate(self, candidate: base.Candidate, value: float) -> None:
        tx = tuple(candidate.data)
        optim_index = self.who_asked[tx][0]
        del self.who_asked[tx][0]
        self.optims[optim_index].tell(candidate, value)

    def _internal_provide_recommendation(self) -> ArrayLike:
        return self.current_bests["pessimistic"].x

    def _internal_tell_not_asked(self, candidate: base.Candidate, value: float) -> None:
        raise base.TellNotAskedNotSupportedError


@registry.register
class ParaPortfolio(Portfolio):
    """Passive portfolio of CMA, 2-pt DE, PSO, SQP and Scr-Hammersley."""

    def __init__(self, instrumentation: IntOrParameter, budget: Optional[int] = None, num_workers: int = 1) -> None:
        super().__init__(instrumentation, budget=budget, num_workers=num_workers)
        assert budget is not None

        def intshare(n: int, m: int) -> Tuple[int, ...]:
            x = [n // m] * m
            i = 0
            while sum(x) < n:
                x[i] += 1
                i += 1
            return tuple(x)

        nw1, nw2, nw3, nw4 = intshare(num_workers - 1, 4)
        self.which_optim = [0] * nw1 + [1] * nw2 + [2] * nw3 + [3] + [4] * nw4
        assert len(self.which_optim) == num_workers
        # b1, b2, b3, b4, b5 = intshare(budget, 5)
        self.optims: List[base.Optimizer] = [
            CMA(self.instrumentation, num_workers=nw1),  # share instrumentation and its rng
            TwoPointsDE(self.instrumentation, num_workers=nw2),  # noqa: F405
            PSO(self.instrumentation, num_workers=nw3),
            SQP(self.instrumentation, 1),  # noqa: F405
            ScrHammersleySearch(self.instrumentation, budget=(budget // len(self.which_optim)) * nw4),  # noqa: F405
        ]
        self.who_asked: Dict[Tuple[float, ...], List[int]] = defaultdict(list)

    def _internal_ask_candidate(self) -> base.Candidate:
        optim_index = self.which_optim[self._num_ask % len(self.which_optim)]
        individual = self.optims[optim_index].ask()
        self.who_asked[tuple(individual.data)] += [optim_index]
        return individual


@registry.register
class SQPCMA(ParaPortfolio):
    """Passive portfolio of CMA and many SQP."""

    def __init__(self, instrumentation: IntOrParameter, budget: Optional[int] = None, num_workers: int = 1) -> None:
        super().__init__(instrumentation, budget=budget, num_workers=num_workers)
        assert budget is not None
        nw = num_workers // 2
        self.which_optim = [0] * nw
        for i in range(num_workers - nw):
            self.which_optim += [i + 1]
        assert len(self.which_optim) == num_workers
        # b1, b2, b3, b4, b5 = intshare(budget, 5)
        self.optims = [CMA(self.instrumentation, num_workers=nw)]  # share instrumentation and its rng
        for i in range(num_workers - nw):
            self.optims += [SQP(self.instrumentation, 1)]  # noqa: F405
            if i > 0:
                self.optims[-1].initial_guess = self._rng.normal(0, 1, self.dimension)  # type: ignore
        self.who_asked: Dict[Tuple[float, ...], List[int]] = defaultdict(list)


@registry.register
class ASCMADEthird(Portfolio):
    """Algorithm selection, with CMA and Lhs-DE. Active selection at 1/3."""

    def __init__(self, instrumentation: IntOrParameter, budget: Optional[int] = None, num_workers: int = 1) -> None:
        super().__init__(instrumentation, budget=budget, num_workers=num_workers)
        assert budget is not None
        self.optims = [
            CMA(self.instrumentation, budget=None, num_workers=num_workers),  # share instrumentation and its rng
            LhsDE(self.instrumentation, budget=None, num_workers=num_workers),
        ]  # noqa: F405
        self.who_asked: Dict[Tuple[float, ...], List[int]] = defaultdict(list)
        self.budget_before_choosing = budget // 3
        self.best_optim = -1

    def _internal_ask_candidate(self) -> base.Candidate:
        if self.budget_before_choosing > 0:
            self.budget_before_choosing -= 1
            optim_index = self._num_ask % len(self.optims)
        else:
            if self.best_optim is None:
                best_value = float("inf")
                optim_index = -1
                for i, optim in enumerate(self.optims):
                    val = optim.current_bests["pessimistic"].get_estimation("pessimistic")
                    if not val > best_value:
                        optim_index = i
                        best_value = val
                self.best_optim = optim_index
            optim_index = self.best_optim
        individual = self.optims[optim_index].ask()
        self.who_asked[tuple(individual.data)] += [optim_index]
        return individual


@registry.register
class ASCMADEQRthird(ASCMADEthird):
    """Algorithm selection, with CMA, ScrHalton and Lhs-DE. Active selection at 1/3."""

    def __init__(self, instrumentation: IntOrParameter, budget: Optional[int] = None, num_workers: int = 1) -> None:
        super().__init__(instrumentation, budget=budget, num_workers=num_workers)
        self.optims = [
            CMA(self.instrumentation, budget=None, num_workers=num_workers),
            LhsDE(self.instrumentation, budget=None, num_workers=num_workers),  # noqa: F405
            ScrHaltonSearch(self.instrumentation, budget=None, num_workers=num_workers),
        ]  # noqa: F405


@registry.register
class ASCMA2PDEthird(ASCMADEQRthird):
    """Algorithm selection, with CMA and 2pt-DE. Active selection at 1/3."""

    def __init__(self, instrumentation: IntOrParameter, budget: Optional[int] = None, num_workers: int = 1) -> None:
        super().__init__(instrumentation, budget=budget, num_workers=num_workers)
        self.optims = [
            CMA(self.instrumentation, budget=None, num_workers=num_workers),
            TwoPointsDE(self.instrumentation, budget=None, num_workers=num_workers),
        ]  # noqa: F405


@registry.register
class CMandAS2(ASCMADEthird):
    """Competence map, with algorithm selection in one of the cases (3 CMAs)."""

    def __init__(self, instrumentation: IntOrParameter, budget: Optional[int] = None, num_workers: int = 1) -> None:
        super().__init__(instrumentation, budget=budget, num_workers=num_workers)
        self.optims = [TwoPointsDE(self.instrumentation, budget=None, num_workers=num_workers)]  # noqa: F405
        assert budget is not None
        self.budget_before_choosing = 2 * budget
        if budget < 201:
            self.optims = [OnePlusOne(self.instrumentation, budget=None, num_workers=num_workers)]
        if budget > 50 * self.dimension or num_workers < 30:
            self.optims = [
                CMA(self.instrumentation, budget=None, num_workers=num_workers),  # share instrumentation and its rng
                CMA(self.instrumentation, budget=None, num_workers=num_workers),
                CMA(self.instrumentation, budget=None, num_workers=num_workers),
            ]
            self.budget_before_choosing = budget // 10


@registry.register
class CMandAS(CMandAS2):
    """Competence map, with algorithm selection in one of the cases (2 CMAs)."""

    def __init__(self, instrumentation: IntOrParameter, budget: Optional[int] = None, num_workers: int = 1) -> None:
        super().__init__(instrumentation, budget=budget, num_workers=num_workers)
        self.optims = [TwoPointsDE(self.instrumentation, budget=None, num_workers=num_workers)]  # noqa: F405
        assert budget is not None
        self.budget_before_choosing = 2 * budget
        if budget < 201:
            # share instrumentation and its rng
            self.optims = [OnePlusOne(self.instrumentation, budget=None, num_workers=num_workers)]
            self.budget_before_choosing = 2 * budget
        if budget > 50 * self.dimension or num_workers < 30:
            self.optims = [
                CMA(self.instrumentation, budget=None, num_workers=num_workers),
                CMA(self.instrumentation, budget=None, num_workers=num_workers),
            ]
            self.budget_before_choosing = budget // 3


@registry.register
class CM(CMandAS2):
    """Competence map, simplest."""

    def __init__(self, instrumentation: IntOrParameter, budget: Optional[int] = None, num_workers: int = 1) -> None:
        super().__init__(instrumentation, budget=budget, num_workers=num_workers)
        assert budget is not None
        # share instrumentation and its random number generator between all underlying optimizers
        self.optims = [TwoPointsDE(self.instrumentation, budget=None, num_workers=num_workers)]  # noqa: F405
        self.budget_before_choosing = 2 * budget
        if budget < 201:
            self.optims = [OnePlusOne(self.instrumentation, budget=None, num_workers=num_workers)]
        if budget > 50 * self.dimension:
            self.optims = [CMA(self.instrumentation, budget=None, num_workers=num_workers)]


@registry.register
class MultiCMA(CM):
    """Combining 3 CMAs. Exactly identical. Active selection at 1/10 of the budget."""

    def __init__(self, instrumentation: IntOrParameter, budget: Optional[int] = None, num_workers: int = 1) -> None:
        super().__init__(instrumentation, budget=budget, num_workers=num_workers)
        assert budget is not None
        self.optims = [
            CMA(self.instrumentation, budget=None, num_workers=num_workers),  # share instrumentation and its rng
            CMA(self.instrumentation, budget=None, num_workers=num_workers),
            CMA(self.instrumentation, budget=None, num_workers=num_workers),
        ]
        self.budget_before_choosing = budget // 10


@registry.register
class TripleCMA(CM):
    """Combining 3 CMAs. Exactly identical. Active selection at 1/3 of the budget."""

    def __init__(self, instrumentation: IntOrParameter, budget: Optional[int] = None, num_workers: int = 1) -> None:
        super().__init__(instrumentation, budget=budget, num_workers=num_workers)
        assert budget is not None
        self.optims = [
            CMA(self.instrumentation, budget=None, num_workers=num_workers),  # share instrumentation and its rng
            CMA(self.instrumentation, budget=None, num_workers=num_workers),
            CMA(self.instrumentation, budget=None, num_workers=num_workers),
        ]
        self.budget_before_choosing = budget // 3


@registry.register
class MultiScaleCMA(CM):
    """Combining 3 CMAs with different init scale. Active selection at 1/3 of the budget."""

    def __init__(self, instrumentation: IntOrParameter, budget: Optional[int] = None, num_workers: int = 1) -> None:
        super().__init__(instrumentation, budget=budget, num_workers=num_workers)
        self.optims = [
            CMA(self.instrumentation, budget=None, num_workers=num_workers),  # share instrumentation and its rng
            MilliCMA(self.instrumentation, budget=None, num_workers=num_workers),
            MicroCMA(self.instrumentation, budget=None, num_workers=num_workers),
        ]
        assert budget is not None
        self.budget_before_choosing = budget // 3


class _FakeFunction:
    """Simple function that returns the value which was registerd just before.
    This is a hack for BO.
    """

    def __init__(self) -> None:
        self._registered: List[Tuple[np.ndarray, float]] = []

    def register(self, x: np.ndarray, value: float) -> None:
        if self._registered:
            raise RuntimeError("Only one call can be registered at a time")
        self._registered.append((x, value))

    def __call__(self, **kwargs: float) -> float:
        if not self._registered:
            raise RuntimeError("Call must be registered first")
        x = [kwargs[f"x{i}"] for i in range(len(kwargs))]
        xr, value = self._registered[0]
        if not np.array_equal(x, xr):
            raise ValueError("Call does not match registered")
        self._registered.clear()
        return value


class _BO(base.Optimizer):
    def __init__(self, instrumentation: IntOrParameter, budget: Optional[int] = None, num_workers: int = 1) -> None:
        super().__init__(instrumentation, budget=budget, num_workers=num_workers)
        self._parameters = ParametrizedBO()
        self._transform = transforms.ArctanBound(0, 1)
        self._bo: Optional[BayesianOptimization] = None
        self._fake_function = _FakeFunction()

    @property
    def bo(self) -> BayesianOptimization:
        if self._bo is None:
            params = self._parameters
            bounds = {f"x{i}": (0.0, 1.0) for i in range(self.dimension)}
            self._bo = BayesianOptimization(self._fake_function, bounds, random_state=self._rng)
            if self._parameters.gp_parameters is not None:
                self._bo.set_gp_params(**self._parameters.gp_parameters)
            # init
            init = params.initialization
            if params.middle_point:
                self._bo.probe([0.5] * self.dimension, lazy=True)
            elif init is None:
                self._bo._queue.add(self._bo._space.random_sample())
            if init is not None:
                init_budget = int(np.sqrt(self.budget) if params.init_budget is None else params.init_budget)
                init_budget -= params.middle_point
                if init_budget > 0:
                    sampler = {"Hammersley": sequences.HammersleySampler, "LHS": sequences.LHSSampler, "random": sequences.RandomSampler}[
                        init
                    ](self.dimension, budget=init_budget, scrambling=(init == "Hammersley"), random_state=self._rng)
                    for point in sampler:
                        self._bo.probe(point, lazy=True)
        return self._bo

    def _internal_ask_candidate(self) -> base.Candidate:
        p = self._parameters
        util = UtilityFunction(kind=p.utility_kind, kappa=p.utility_kappa, xi=p.utility_xi)
        try:
            x_probe = next(self.bo._queue)
        except StopIteration:
            x_probe = self.bo.suggest(util)  # this is time consuming
            x_probe = [x_probe[f"x{i}"] for i in range(len(x_probe))]
        data = self._transform.backward(np.array(x_probe, copy=False))
        candidate = self.create_candidate.from_data(data)
        candidate._meta["x_probe"] = x_probe
        return candidate

    def _internal_tell_candidate(self, candidate: base.Candidate, value: float) -> None:
        if "x_probe" in candidate._meta:
            y = candidate._meta["x_probe"]
        else:
            y = self._transform.forward(np.array(candidate.data, copy=False))  # tell not asked
        self._fake_function.register(y, -value)  # minimizing
        self.bo.probe(y, lazy=False)
        # for some unknown reasons, BO wants to evaluate twice the same point,
        # but since it keeps a cache of the values, the registered value is not used
        # so we should clean the "fake" function
        self._fake_function._registered.clear()

    def _internal_provide_recommendation(self) -> ArrayLike:
        return self._transform.backward(np.array([self.bo.max["params"][f"x{i}"] for i in range(self.dimension)]))


class ParametrizedBO(base.ParametrizedFamily):
    """Bayesian optimization

    Parameters
    ----------
    initialization: str
        Initialization algorithms (None, "Hammersley", "random" or "LHS")
    init_budget: int or None
        Number of initialization algorithm steps
    middle_point: bool
        whether to sample the 0 point first
    utility_kind: str
        Type of utility function to use among "ucb", "ei" and "poi"
    utility_kappa: float
        Kappa parameter for the utility function
    utility_xi: float
        Xi parameter for the utility function
    gp_parameters: dict
        dictionnary of parameters for the gaussian process
    """

    no_parallelization = True
    _optimizer_class = _BO

    def __init__(
        self,
        *,
        initialization: Optional[str] = None,
        init_budget: Optional[int] = None,
        middle_point: bool = False,
        utility_kind: str = "ucb",  # bayes_opt default
        utility_kappa: float = 2.576,
        utility_xi: float = 0.0,
        gp_parameters: Optional[Dict[str, Any]] = None,
    ) -> None:
        assert initialization is None or initialization in ["random", "Hammersley", "LHS"], f"Unknown init {initialization}"
        self.initialization = initialization
        self.init_budget = init_budget
        self.middle_point = middle_point
        self.utility_kind = utility_kind
        self.utility_kappa = utility_kappa
        self.utility_xi = utility_xi
        self.gp_parameters = gp_parameters
        super().__init__()

    def __call__(self, instrumentation: IntOrParameter, budget: Optional[int] = None, num_workers: int = 1) -> base.Optimizer:
        gp_params = {} if self.gp_parameters is None else self.gp_parameters
        if isinstance(instrumentation, Instrumentation) and gp_params.get("alpha", 0) == 0:
            noisy = not instrumentation.descriptors.deterministic
            cont = instrumentation.descriptors.continuous
            if noisy or not cont:
                warnings.warn(
                    "Dis-continuous and noisy instrumentation require gp_parameters['alpha'] > 0 "
                    "(for your instrumentation, continuity={cont} and noisy={noisy}).\n"
                    "Find more information on BayesianOptimization's github.\n"
                    "You should then create a new instance of optimizerlib.ParametrizedBO with appropriate parametrization.",
                    InefficientSettingsWarning,
                )
        return super().__call__(instrumentation, budget, num_workers)


BO = ParametrizedBO().with_name("BO", register=True)
RBO = ParametrizedBO(initialization="random").with_name("RBO", register=True)
QRBO = ParametrizedBO(initialization="Hammersley").with_name("QRBO", register=True)
MidQRBO = ParametrizedBO(initialization="Hammersley", middle_point=True).with_name("MidQRBO", register=True)
LBO = ParametrizedBO(initialization="LHS").with_name("LBO", register=True)


@registry.register
class PBIL(base.Optimizer):
    """
    Implementation of the discrete algorithm PBIL

    https://www.ri.cmu.edu/pub_files/pub1/baluja_shumeet_1994_2/baluja_shumeet_1994_2.pdf
    """

    # pylint: disable=too-many-instance-attributes

    def __init__(self, instrumentation: IntOrParameter, budget: Optional[int] = None, num_workers: int = 1) -> None:
        super().__init__(instrumentation, budget=budget, num_workers=num_workers)

        self._penalize_cheap_violations = False  # Not sure this is the optimal decision.
        num_categories = 2
        self.p: np.ndarray = np.ones((1, self.dimension)) / num_categories
        self.alpha = 0.3
        self.llambda = max(100, num_workers)  # size of the population
        self.mu = self.llambda // 2  # number of selected candidates
        self._population: List[Tuple[float, np.ndarray]] = []

    def _internal_ask_candidate(self) -> base.Candidate:
        unif = self._rng.uniform(size=self.dimension)
        data = (unif > 1 - self.p[0]).astype(float)
        return self.create_candidate.from_data(data)

    def _internal_tell_candidate(self, candidate: base.Candidate, value: float) -> None:
        self._population.append((value, candidate.data))
        if len(self._population) >= self.llambda:
            self._population.sort(key=lambda tup: tup[0])
            mean_pop: np.ndarray = np.mean([x[1] for x in self._population[: self.mu]])
            self.p[0] = (1 - self.alpha) * self.p[0] + self.alpha * mean_pop
            self._population = []


class _Chain(base.Optimizer):

    def __init__(self, instrumentation: IntOrParameter, budget: Optional[int] = None, num_workers: int = 1) -> None:
        super().__init__(instrumentation, budget=budget, num_workers=num_workers)
        self._parameters = Chaining([LHSSearch, DE], [10])  # needs a default
        # delayed initialization
        self._optimizers_: List[base.Optimizer] = []

    @property
    def _optimizers(self) -> List[base.Optimizer]:
        if not self._optimizers_:
            self._optimizers_ = []
            converter = {"num_workers": self.num_workers, "dimension": self.dimension,
                         "half": self.budget // 2 if self.budget else self.num_workers,
                         "sqrt": int(np.sqrt(self.budget)) if self.budget else self.num_workers}
            budgets = [converter[b] if isinstance(b, str) else b for b in self._parameters.budgets]
            last_budget = None if self.budget is None else self.budget - sum(budgets)
            for opt, budget in zip(self._parameters.optimizers, budgets + [last_budget]):  # type: ignore
                self._optimizers_.append(opt(self.instrumentation, budget=budget, num_workers=self.num_workers))
        return self._optimizers_

    def _internal_ask_candidate(self) -> base.Candidate:
        # Which algorithm are we playing with ?
        sum_budget = 0.0
        opt = self._optimizers[0]
        for opt in self._optimizers:
            sum_budget += float("inf") if opt.budget is None else opt.budget
            if self.num_ask < sum_budget:
                break
        # if we are over budget, then use the last one...
        return opt.ask()

    def _internal_tell_candidate(self, candidate: base.Candidate, value: float) -> None:
        # Let us inform all concerned algorithms
        sum_budget = 0.0
        for opt in self._optimizers:
            sum_budget += float("inf") if opt.budget is None else opt.budget
            if self.num_tell < sum_budget:
                opt.tell(candidate, value)


class Chaining(base.ParametrizedFamily):
    """
    A chaining consists in running algorithm 1 during T1, then algorithm 2 during T2, then algorithm 3 during T3, etc.
    Each algorithm is fed with what happened before it.

    Parameters
    ----------
    optimizers: list of Optimizer classes
        the sequence of optimizers to use
    budgets: list of int
        the corresponding budgets for each optimizer but the last one

    """
    _optimizer_class = _Chain

    def __init__(self, optimizers: Sequence[Union[base.OptimizerFamily, Type[base.Optimizer]]],
                 budgets: Sequence[Union[str, int]]) -> None:
        # Either we have the budget for each algorithm, or the last algorithm uses the rest of the budget, so:
        self.budgets = tuple(budgets)
        self.optimizers = tuple(optimizers)
        assert len(self.optimizers) == len(self.budgets) + 1
        assert all(x in ("half", "dimension", "num_workers", "sqrt") or x > 0 for x in self.budgets)  # type: ignore
        super().__init__()


chainCMASQP = Chaining([CMA, SQP], ["half"]).with_name("chainCMASQP", register=True)
chainCMASQP.no_parallelization = True
chainCMAPowell = Chaining([CMA, Powell], ["half"]).with_name("chainCMAPowell", register=True)
chainCMAPowell.no_parallelization = True

chainDEwithR = Chaining([RandomSearch, DE], ["num_workers"]).with_name("chainDEwithR", register=True)
chainDEwithRsqrt = Chaining([RandomSearch, DE], ["sqrt"]).with_name("chainDEwithRsqrt", register=True)
chainDEwithRdim = Chaining([RandomSearch, DE], ["dimension"]).with_name("chainDEwithRdim", register=True)
chainDEwithR30 = Chaining([RandomSearch, DE], [30]).with_name("chainDEwithR30", register=True)
chainDEwithLHS = Chaining([LHSSearch, DE], ["num_workers"]).with_name("chainDEwithLHS", register=True)
chainDEwithLHSsqrt = Chaining([LHSSearch, DE], ["sqrt"]).with_name("chainDEwithLHSsqrt", register=True)
chainDEwithLHSdim = Chaining([LHSSearch, DE], ["dimension"]).with_name("chainDEwithLHSdim", register=True)
chainDEwithLHS30 = Chaining([LHSSearch, DE], [30]).with_name("chainDEwithLHS30", register=True)
chainDEwithMetaRecentering = Chaining([MetaRecentering, DE], ["num_workers"]).with_name("chainDEwithMetaRecentering", register=True)
chainDEwithMetaRecenteringsqrt = Chaining([MetaRecentering, DE], ["sqrt"]).with_name("chainDEwithMetaRecenteringsqrt", register=True)
chainDEwithMetaRecenteringdim = Chaining([MetaRecentering, DE], ["dimension"]).with_name("chainDEwithMetaRecenteringdim", register=True)
chainDEwithMetaRecentering30 = Chaining([MetaRecentering, DE], [30]).with_name("chainDEwithMetaRecentering30", register=True)

chainBOwithR = Chaining([RandomSearch, BO], ["num_workers"]).with_name("chainBOwithR", register=True)
chainBOwithRsqrt = Chaining([RandomSearch, BO], ["sqrt"]).with_name("chainBOwithRsqrt", register=True)
chainBOwithRdim = Chaining([RandomSearch, BO], ["dimension"]).with_name("chainBOwithRdim", register=True)
chainBOwithR30 = Chaining([RandomSearch, BO], [30]).with_name("chainBOwithR30", register=True)
chainBOwithLHS30 = Chaining([LHSSearch, BO], [30]).with_name("chainBOwithLHS30", register=True)
chainBOwithLHSsqrt = Chaining([LHSSearch, BO], ["sqrt"]).with_name("chainBOwithLHSsqrt", register=True)
chainBOwithLHSdim = Chaining([LHSSearch, BO], ["dimension"]).with_name("chainBOwithLHSdim", register=True)
chainBOwithLHS = Chaining([LHSSearch, BO], ["num_workers"]).with_name("chainBOwithLHS", register=True)
chainBOwithMetaRecentering30 = Chaining([MetaRecentering, BO], [30]).with_name("chainBOwithMetaRecentering30", register=True)
chainBOwithMetaRecenteringsqrt = Chaining([MetaRecentering, BO], ["sqrt"]).with_name("chainBOwithMetaRecenteringsqrt", register=True)
chainBOwithMetaRecenteringdim = Chaining([MetaRecentering, BO], ["dimension"]).with_name("chainBOwithMetaRecenteringdim", register=True)
chainBOwithMetaRecentering = Chaining([MetaRecentering, BO], ["num_workers"]).with_name("chainBOwithMetaRecentering", register=True)

chainPSOwithR = Chaining([RandomSearch, PSO], ["num_workers"]).with_name("chainPSOwithR", register=True)
chainPSOwithRsqrt = Chaining([RandomSearch, PSO], ["sqrt"]).with_name("chainPSOwithRsqrt", register=True)
chainPSOwithRdim = Chaining([RandomSearch, PSO], ["dimension"]).with_name("chainPSOwithRdim", register=True)
chainPSOwithR30 = Chaining([RandomSearch, PSO], [30]).with_name("chainPSOwithR30", register=True)
chainPSOwithLHS30 = Chaining([LHSSearch, PSO], [30]).with_name("chainPSOwithLHS30", register=True)
chainPSOwithLHSsqrt = Chaining([LHSSearch, PSO], ["sqrt"]).with_name("chainPSOwithLHSsqrt", register=True)
chainPSOwithLHSdim = Chaining([LHSSearch, PSO], ["dimension"]).with_name("chainPSOwithLHSdim", register=True)
chainPSOwithLHS = Chaining([LHSSearch, PSO], ["num_workers"]).with_name("chainPSOwithLHS", register=True)
chainPSOwithMetaRecentering30 = Chaining([MetaRecentering, PSO], [30]).with_name("chainPSOwithMetaRecentering30", register=True)
chainPSOwithMetaRecenteringsqrt = Chaining([MetaRecentering, PSO], ["sqrt"]).with_name("chainPSOwithMetaRecenteringsqrt", register=True)
chainPSOwithMetaRecenteringdim = Chaining([MetaRecentering, PSO], ["dimension"]).with_name("chainPSOwithMetaRecenteringdim", register=True)
chainPSOwithMetaRecentering = Chaining([MetaRecentering, PSO], ["num_workers"]).with_name("chainPSOwithMetaRecentering", register=True)

chainCMAwithR = Chaining([RandomSearch, CMA], ["num_workers"]).with_name("chainCMAwithR", register=True)
chainCMAwithRsqrt = Chaining([RandomSearch, CMA], ["sqrt"]).with_name("chainCMAwithRsqrt", register=True)
chainCMAwithRdim = Chaining([RandomSearch, CMA], ["dimension"]).with_name("chainCMAwithRdim", register=True)
chainCMAwithR30 = Chaining([RandomSearch, CMA], [30]).with_name("chainCMAwithR30", register=True)
chainCMAwithLHS30 = Chaining([LHSSearch, CMA], [30]).with_name("chainCMAwithLHS30", register=True)
chainCMAwithLHSsqrt = Chaining([LHSSearch, CMA], ["sqrt"]).with_name("chainCMAwithLHSsqrt", register=True)
chainCMAwithLHSdim = Chaining([LHSSearch, CMA], ["dimension"]).with_name("chainCMAwithLHSdim", register=True)
chainCMAwithLHS = Chaining([LHSSearch, CMA], ["num_workers"]).with_name("chainCMAwithLHS", register=True)
chainCMAwithMetaRecentering30 = Chaining([MetaRecentering, CMA], [30]).with_name("chainCMAwithMetaRecentering30", register=True)
chainCMAwithMetaRecenteringsqrt = Chaining([MetaRecentering, CMA], ["sqrt"]).with_name("chainCMAwithMetaRecenteringsqrt", register=True)
chainCMAwithMetaRecenteringdim = Chaining([MetaRecentering, CMA], ["dimension"]).with_name("chainCMAwithMetaRecenteringdim", register=True)
chainCMAwithMetaRecentering = Chaining([MetaRecentering, CMA], ["num_workers"]).with_name("chainCMAwithMetaRecentering", register=True)


@registry.register
class cGA(base.Optimizer):
    """
    Implementation of the discrete cGA algorithm

    https://pdfs.semanticscholar.org/4b0b/5733894ffc0b2968ddaab15d61751b87847a.pdf
    """

    # pylint: disable=too-many-instance-attributes

    def __init__(self, instrumentation: IntOrParameter, budget: Optional[int] = None, num_workers: int = 1, arity: Optional[int] = None) -> None:
        super().__init__(instrumentation, budget=budget, num_workers=num_workers)
        if arity is None:
            arity = len(instrumentation.possibilities) if hasattr(instrumentation, "possibilities") else 2  # type: ignore
        self._arity = arity
        self._penalize_cheap_violations = False  # Not sure this is the optimal decision.
        # self.p[i][j] is the probability that the ith variable has value 0<=j< arity.
        self.p: np.ndarray = np.ones((self.dimension, arity)) / arity
        # Probability increments are of order 1./self.llambda
        # and lower bounded by something of order 1./self.llambda.
        self.llambda = max(num_workers, 40)  # FIXME: no good heuristic ?
        # CGA generates a candidate, then a second candidate;
        # then updates depending on the comparison with the first one. We therefore have to store the previous candidate.
        self._previous_value_candidate: Optional[Tuple[float, np.ndarray]] = None

    def _internal_ask_candidate(self) -> base.Candidate:
        # Multinomial.
        values: List[int] = [sum(self._rng.uniform() > cum_proba) for cum_proba in np.cumsum(self.p, axis=1)]
        data = discretization.noisy_inverse_threshold_discretization(values, arity=self._arity, gen=self._rng)
        return self.create_candidate.from_data(data)

    def _internal_tell_candidate(self, candidate: base.Candidate, value: float) -> None:
        if self._previous_value_candidate is None:
            self._previous_value_candidate = (value, candidate.data)
        else:
            winner, loser = self._previous_value_candidate[1], candidate.data
            if self._previous_value_candidate[0] > value:
                winner, loser = loser, winner
            winner_data = discretization.threshold_discretization(np.asarray(winner.data), arity=self._arity)
            loser_data = discretization.threshold_discretization(np.asarray(loser.data), arity=self._arity)
            for i in range(len(winner_data)):
                if winner_data[i] != loser_data[i]:
                    self.p[i][winner_data[i]] += 1. / self.llambda
                    self.p[i][loser_data[i]] -= 1. / self.llambda
                    for j in range(len(self.p[i])):
                        self.p[i][j] = max(self.p[i][j], 1. / self.llambda)
                    self.p[i] /= sum(self.p[i])
            self._previous_value_candidate = None


# Discussions with Jialin Liu and Fabien Teytaud helped the following development.
# This includes discussion at Dagstuhl's 2019 seminars on randomized search heuristics and computational intelligence in games.
@registry.register
class NGO(base.Optimizer):
    """Nevergrad optimizer by competence map."""
    one_shot = True

    def __init__(self, instrumentation: Union[int, Instrumentation], budget: Optional[int] = None, num_workers: int = 1) -> None:
        super().__init__(instrumentation, budget=budget, num_workers=num_workers)
        assert budget is not None
        self.who_asked: Dict[Tuple[float, ...], List[int]] = defaultdict(list)
        descr = self.instrumentation.descriptors
        self.has_noise = not (descr.deterministic and descr.deterministic_function)
        self.fully_continuous = descr.continuous
        all_params = paramhelpers.list_parameter_instances(self.instrumentation)
        self.has_discrete_not_softmax = any(isinstance(x, inst.var.OrderedDiscrete) for x in all_params)
        # pylint: disable=too-many-nested-blocks
        if self.has_noise and self.has_discrete_not_softmax:
            # noise and discrete: let us merge evolution and bandits.
            if self.dimension < 60:
                self.optims = [DoubleFastGADiscreteOnePlusOne(self.instrumentation, budget, num_workers)]
            else:
                self.optims = [CMA(self.instrumentation, budget, num_workers)]
        else:
            if self.has_noise and self.fully_continuous:
                # This is the real of population control. FIXME: should we pair with a bandit ?
                self.optims = [TBPSA(self.instrumentation, budget, num_workers)]
            else:
                if self.has_discrete_not_softmax or not self.instrumentation.descriptors.metrizable or not self.fully_continuous:
                    self.optims = [DoubleFastGADiscreteOnePlusOne(self.instrumentation, budget, num_workers)]
                else:
                    if num_workers > budget / 5:
                        if num_workers > budget / 2. or budget < self.dimension:
                            self.optims = [MetaRecentering(self.instrumentation, budget, num_workers)]  # noqa: F405
                        else:
                            self.optims = [NaiveTBPSA(self.instrumentation, budget, num_workers)]  # noqa: F405
                    else:
                        # Possibly a good idea to go memetic for large budget, but something goes wrong for the moment.
                        if num_workers == 1 and budget > 6000 and self.dimension > 7:  # Let us go memetic.
                            self.optims = [chainCMAPowell(self.instrumentation, budget, num_workers)]  # noqa: F405
                        else:
                            if num_workers == 1 and budget < self.dimension * 30:
                                if self.dimension > 30:  # One plus one so good in large ratio "dimension / budget".
                                    self.optims = [OnePlusOne(self.instrumentation, budget, num_workers)]  # noqa: F405
                                else:
                                    self.optims = [Cobyla(self.instrumentation, budget, num_workers)]  # noqa: F405
                            else:
                                if self.dimension > 2000:  # DE is great in such a case (?).
                                    self.optims = [DE(self.instrumentation, budget, num_workers)]  # noqa: F405
                                else:
                                    self.optims = [CMA(self.instrumentation, budget, num_workers)]  # noqa: F405

    def _internal_ask_candidate(self) -> base.Candidate:
        optim_index = 0
        individual = self.optims[optim_index].ask()
        self.who_asked[tuple(individual.data)] += [optim_index]
        return individual

    def _internal_tell_candidate(self, candidate: base.Candidate, value: float) -> None:
        tx = tuple(candidate.data)
        optim_index = self.who_asked[tx][0]
        del self.who_asked[tx][0]
        self.optims[optim_index].tell(candidate, value)

    def _internal_provide_recommendation(self) -> ArrayLike:
        return self.optims[0].provide_recommendation().data

    def _internal_tell_not_asked(self, candidate: base.Candidate, value: float) -> None:
        raise base.TellNotAskedNotSupportedError


@registry.register
class JNGO(NGO):
    """Nevergrad optimizer by competence map. You might modify this one for designing youe own competence map."""

    def __init__(self, instrumentation: Union[int, Instrumentation], budget: Optional[int] = None, num_workers: int = 1) -> None:
        super().__init__(instrumentation, budget=budget, num_workers=num_workers)
        assert budget is not None
        if self.has_noise and self.has_discrete_not_softmax:
            self.optims = [DoubleFastGAOptimisticNoisyDiscreteOnePlusOne(self.instrumentation, budget, num_workers)]
        else:
            if self.has_noise:
                self.optims = [TBPSA(self.instrumentation, budget, num_workers)]
            else:
                if self.has_discrete_not_softmax:
                    self.optims = [DoubleFastGADiscreteOnePlusOne(self.instrumentation, budget, num_workers)]
                else:
                    if num_workers > budget / 5:
                        self.optims = [TwoPointsDE(self.instrumentation, budget, num_workers)]  # noqa: F405
                    else:
                        if num_workers == 1 and budget > 3000:
                            self.optims = [Powell(self.instrumentation, budget, num_workers)]  # noqa: F405
                        else:
                            self.optims = [chainCMAwithLHSsqrt(self.instrumentation, budget, num_workers)]  # noqa: F405


__all__ = list(registry.keys())<|MERGE_RESOLUTION|>--- conflicted
+++ resolved
@@ -195,13 +195,8 @@
 
 class _CMA(base.Optimizer):
 
-<<<<<<< HEAD
-    one_shot = True
-
-    def __init__(self, instrumentation: IntOrParameter, budget: Optional[int] = None, num_workers: int = 1) -> None:
-=======
-    def __init__(self, instrumentation: Union[int, Instrumentation], budget: Optional[int] = None, num_workers: int = 1) -> None:
->>>>>>> e3b2b956
+    def __init__(self, instrumentation: IntOrParameter, budget: Optional[int] = None, num_workers: int = 1) -> None:
+
         super().__init__(instrumentation, budget=budget, num_workers=num_workers)
         self._parameters = ParametrizedCMA()
         self._es: Optional[cma.CMAEvolutionStrategy] = None
