--- conflicted
+++ resolved
@@ -1522,14 +1522,10 @@
                 break
     except ValueError:
         raise MetaModelFailure("Infinite meta-model optimum in learn_on_k_best.")
-<<<<<<< HEAD
     if float(model.predict(polynomial_features.fit_transform(minimum[None, :]))) > y[0]:
         raise MetaModelFailure("Not a good proposal.")
-    if np.sum(minimum ** 2) > 1.0:
-=======
-
     if not np.sum(minimum ** 2) < 1.0:    # Not < for rejecting NaN.
->>>>>>> 5cf2d385
+
         raise MetaModelFailure("huge meta-model optimum in learn_on_k_best.")
 
     return middle + normalization * minimum
