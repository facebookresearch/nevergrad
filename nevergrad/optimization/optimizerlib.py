# Copyright (c) Facebook, Inc. and its affiliates. All Rights Reserved.
#
# This source code is licensed under the MIT license found in the
# LICENSE file in the root directory of this source tree.
import os
import logging
from collections import deque
import warnings
import cma
import numpy as np
from bayes_opt import UtilityFunction
from bayes_opt import BayesianOptimization
import nevergrad.common.typing as tp
from nevergrad.parametrization import parameter as p
from nevergrad.parametrization import transforms
from nevergrad.parametrization import discretization
from nevergrad.parametrization import helpers as paramhelpers
from . import base
from . import mutations
from .base import registry as registry
from .base import addCompare  # pylint: disable=unused-import
from .base import InefficientSettingsWarning as InefficientSettingsWarning
from .base import IntOrParameter
from . import sequences


# families of optimizers
# pylint: disable=unused-wildcard-import,wildcard-import,too-many-lines,too-many-arguments
from .differentialevolution import *  # type: ignore  # noqa: F403
from .es import *  # type: ignore  # noqa: F403
from .oneshot import *  # noqa: F403
from .recastlib import *  # noqa: F403

# run with LOGLEVEL=DEBUG for more debug information
logging.basicConfig(level=os.environ.get("LOGLEVEL", "INFO"))
logger = logging.getLogger(__name__)

# # # # # optimizers # # # # #


class _OnePlusOne(base.Optimizer):
    """Simple but sometimes powerful optimization algorithm.

    We use the one-fifth adaptation rule, going back to Schumer and Steiglitz (1968).
    It was independently rediscovered by Devroye (1972) and Rechenberg (1973).
    We use asynchronous updates, so that the 1+1 can actually be parallel and even
    performs quite well in such a context - this is naturally close to 1+lambda.
    """

    def __init__(
        self,
        parametrization: IntOrParameter,
        budget: tp.Optional[int] = None,
        num_workers: int = 1,
        *,
        noise_handling: tp.Optional[tp.Union[str, tp.Tuple[str, float]]] = None,
        mutation: str = "gaussian",
        crossover: bool = False
    ) -> None:
        super().__init__(parametrization, budget=budget, num_workers=num_workers)
        self._sigma: float = 1
        # configuration
        if noise_handling is not None:
            if isinstance(noise_handling, str):
                assert noise_handling in ["random", "optimistic"], f"Unkwnown noise handling: '{noise_handling}'"
            else:
                assert isinstance(noise_handling, tuple), "noise_handling must be a string or  a tuple of type (strategy, factor)"
                assert noise_handling[1] > 0.0, "the factor must be a float greater than 0"
                assert noise_handling[0] in ["random", "optimistic"], f"Unkwnown noise handling: '{noise_handling}'"
        assert mutation in ["gaussian", "cauchy", "discrete", "fastga", "doublefastga", "adaptive",
                            "portfolio", "discreteBSO", "doerr"], f"Unkwnown mutation: '{mutation}'"
        if mutation == "adaptive":
            self._adaptive_mr = 0.5
        self.noise_handling = noise_handling
        self.mutation = mutation
        self.crossover = crossover
        if mutation == "doerr":
            assert num_workers == 1, "Doerr mutation is implemented only in the sequential case."
            self._doerr_mutation_rates = [1, 2]
            self._doerr_mutation_rewards = [0., 0.]
            self._doerr_counters = [0., 0.]
            self._doerr_epsilon = 0.25  # self.dimension ** (-0.01)
            self._doerr_gamma = 1 - 2 / self.dimension
            self._doerr_current_best = float("inf")
            i = 3
            j = 2
            self._doerr_index: int = -1  # Nothing has been mutated for now.
            while i < self.dimension:
                self._doerr_mutation_rates += [i]
                self._doerr_mutation_rewards += [0.]
                self._doerr_counters += [0.]
                i += j
                j += 2

    def _internal_ask_candidate(self) -> p.Parameter:
        # pylint: disable=too-many-return-statements, too-many-branches
        noise_handling = self.noise_handling
        if not self._num_ask:
            out = self.parametrization.spawn_child()
            out._meta["sigma"] = self._sigma
            return out
        # for noisy version
        if noise_handling is not None:
            limit = (0.05 if isinstance(noise_handling, str) else noise_handling[1]) * len(self.archive) ** 3
            strategy = noise_handling if isinstance(noise_handling, str) else noise_handling[0]
            if self._num_ask <= limit:
                if strategy in ["cubic", "random"]:
                    idx = self._rng.choice(len(self.archive))
                    return list(self.archive.values())[idx].parameter.spawn_child()  # type: ignore
                elif strategy == "optimistic":
                    return self.current_bests["optimistic"].parameter.spawn_child()
        # crossover
        mutator = mutations.Mutator(self._rng)
        pessimistic = self.current_bests["pessimistic"].parameter.spawn_child()
        ref = self.parametrization
        if self.crossover and self._num_ask % 2 == 1 and len(self.archive) > 2:
            data = mutator.crossover(pessimistic.get_standardized_data(reference=ref),
                                     mutator.get_roulette(self.archive, num=2))
            return pessimistic.set_standardized_data(data, reference=ref)
        # mutating

        mutation = self.mutation
        if mutation in ("gaussian", "cauchy"):  # standard case
            step = (self._rng.normal(0, 1, self.dimension) if mutation == "gaussian" else
                    self._rng.standard_cauchy(self.dimension))
            out = pessimistic.set_standardized_data(self._sigma * step)
            out._meta["sigma"] = self._sigma
            return out
        else:
            pessimistic_data = pessimistic.get_standardized_data(reference=ref)
            if mutation == "crossover":
                if self._num_ask % 2 == 0 or len(self.archive) < 3:
                    data = mutator.portfolio_discrete_mutation(pessimistic_data)
                else:
                    data = mutator.crossover(pessimistic_data, mutator.get_roulette(self.archive, num=2))
            elif mutation == "adaptive":
                data = mutator.portfolio_discrete_mutation(pessimistic_data, max(1, int(self._adaptive_mr * self.dimension)))
            elif mutation == "discreteBSO":
                assert self.budget is not None, "DiscreteBSO needs a budget."
                intensity: int = int(self.dimension - self._num_ask * self.dimension / self.budget)
                if intensity < 1:
                    intensity = 1
                data = mutator.portfolio_discrete_mutation(pessimistic_data, intensity)
            elif mutation == "doerr":
                # Selection, either random, or greedy, or a mutation rate.
                assert self._doerr_index == -1, "We should have used this index in tell."
                if self._rng.uniform() < self._doerr_epsilon:
                    index = self._rng.choice(range(len(self._doerr_mutation_rates)))
                    self._doerr_index = index
                else:
                    index = self._doerr_mutation_rewards.index(max(self._doerr_mutation_rewards))
                    self._doerr_index = -1
                intensity = self._doerr_mutation_rates[index]
                data = mutator.portfolio_discrete_mutation(pessimistic_data, intensity)
            else:
                func: tp.Callable[[tp.ArrayLike], tp.ArrayLike] = {  # type: ignore
                    "discrete": mutator.discrete_mutation,
                    "fastga": mutator.doerr_discrete_mutation,
                    "doublefastga": mutator.doubledoerr_discrete_mutation,
                    "portfolio": mutator.portfolio_discrete_mutation,
                }[mutation]
                data = func(pessimistic_data)
            return pessimistic.set_standardized_data(data, reference=ref)

    def _internal_tell(self, x: tp.ArrayLike, loss: tp.FloatLoss) -> None:
        # only used for cauchy and gaussian
        if self.mutation == "doerr" and self._doerr_current_best < float("inf") and self._doerr_index >= 0:
            improvement = max(0., self._doerr_current_best - loss)
            # Decay.
            index = self._doerr_index
            counter = self._doerr_counters[index]
            self._doerr_mutation_rewards[index] = (self._doerr_gamma * counter * self._doerr_mutation_rewards[index]
                                                   + improvement) / (self._doerr_gamma * counter + 1)
            self._doerr_counters = [self._doerr_gamma * x for x in self._doerr_counters]
            self._doerr_counters[index] += 1
            self._doerr_index = -1
        if self.mutation == "doerr":
            self._doerr_current_best = min(self._doerr_current_best, loss)
        self._sigma *= 2.0 if loss <= self.current_bests["pessimistic"].mean else 0.84
        if self.mutation == "adaptive":
            factor = 1.2 if loss <= self.current_bests["pessimistic"].mean else 0.731  # 0.731 = 1.2**(-np.exp(1)-1)
            self._adaptive_mr = min(1., factor * self._adaptive_mr)


class ParametrizedOnePlusOne(base.ConfiguredOptimizer):
    """Simple but sometimes powerfull class of optimization algorithm.
    This use asynchronous updates, so that (1+1) can actually be parallel and even
    performs quite well in such a context - this is naturally close to (1+lambda).


    Parameters
    ----------
    noise_handling: str or Tuple[str, float]
        Method for handling the noise. The name can be:

        - `"random"`: a random point is reevaluated regularly, this uses the one-fifth adaptation rule,
          going back to Schumer and Steiglitz (1968). It was independently rediscovered by Devroye (1972) and Rechenberg (1973).
        - `"optimistic"`: the best optimistic point is reevaluated regularly, optimism in front of uncertainty
        - a coefficient can to tune the regularity of these reevaluations (default .05)
    mutation: str
        One of the available mutations from:

        - `"gaussian"`: standard mutation by adding a Gaussian random variable (with progressive
          widening) to the best pessimistic point
        - `"cauchy"`: same as Gaussian but with a Cauchy distribution.
        - `"discrete"`: when a variable is mutated (which happens with probability 1/d in dimension d), it's just
             randomly drawn. This means that on average, only one variable is mutated.
        - `"discreteBSO"`: as in brainstorm optimization, we slowly decrease the mutation rate from 1 to 1/d.
        - `"fastga"`: FastGA mutations from the current best
        - `"doublefastga"`: double-FastGA mutations from the current best (Doerr et al, Fast Genetic Algorithms, 2017)
        - `"portfolio"`: Random number of mutated bits (called niform mixing in
          Dang & Lehre "Self-adaptation of Mutation Rates in Non-elitist Population", 2016)

    crossover: bool
        whether to add a genetic crossover step every other iteration.

    Notes
    -----
    After many papers advocared the mutation rate 1/d in the discrete (1+1) for the discrete case,
    `it was proposed <https://arxiv.org/abs/1606.05551>`_ to use of a randomly
    drawn mutation rate. `Fast genetic algorithms <https://arxiv.org/abs/1703.03334>`_ are based on a similar idea
    These two simple methods perform quite well on a wide range of problems.

    """

    # pylint: disable=unused-argument
    def __init__(
        self,
        *,
        noise_handling: tp.Optional[tp.Union[str, tp.Tuple[str, float]]] = None,
        mutation: str = "gaussian",
        crossover: bool = False
    ) -> None:
        super().__init__(_OnePlusOne, locals())


OnePlusOne = ParametrizedOnePlusOne().set_name("OnePlusOne", register=True)
NoisyOnePlusOne = ParametrizedOnePlusOne(noise_handling="random").set_name("NoisyOnePlusOne", register=True)
DiscreteOnePlusOne = ParametrizedOnePlusOne(mutation="discrete").set_name("DiscreteOnePlusOne", register=True)
AdaptiveDiscreteOnePlusOne = ParametrizedOnePlusOne(mutation="adaptive").set_name("AdaptiveDiscreteOnePlusOne", register=True)
DiscreteBSOOnePlusOne = ParametrizedOnePlusOne(mutation="discreteBSO").set_name("DiscreteBSOOnePlusOne", register=True)
DiscreteDoerrOnePlusOne = ParametrizedOnePlusOne(mutation="doerr").set_name(
    "DiscreteDoerrOnePlusOne", register=True).no_parallelization = True
CauchyOnePlusOne = ParametrizedOnePlusOne(mutation="cauchy").set_name("CauchyOnePlusOne", register=True)
OptimisticNoisyOnePlusOne = ParametrizedOnePlusOne(
    noise_handling="optimistic").set_name("OptimisticNoisyOnePlusOne", register=True)
OptimisticDiscreteOnePlusOne = ParametrizedOnePlusOne(noise_handling="optimistic", mutation="discrete").set_name(
    "OptimisticDiscreteOnePlusOne", register=True
)
NoisyDiscreteOnePlusOne = ParametrizedOnePlusOne(noise_handling=("random", 1.0), mutation="discrete").set_name(
    "NoisyDiscreteOnePlusOne", register=True
)
DoubleFastGADiscreteOnePlusOne = ParametrizedOnePlusOne(
    mutation="doublefastga").set_name("DoubleFastGADiscreteOnePlusOne", register=True)
RecombiningPortfolioOptimisticNoisyDiscreteOnePlusOne = ParametrizedOnePlusOne(
    crossover=True, mutation="portfolio", noise_handling="optimistic"
).set_name("RecombiningPortfolioOptimisticNoisyDiscreteOnePlusOne", register=True)


# pylint: too-many-arguments,too-many-instance-attributes
class _CMA(base.Optimizer):

    def __init__(
            self,
            parametrization: IntOrParameter,
            budget: tp.Optional[int] = None,
            num_workers: int = 1,
            scale: float = 1.0,
            popsize: tp.Optional[int] = None,
            diagonal: bool = False,
            fcmaes: bool = False,
            random_init: bool = False,
    ) -> None:
        super().__init__(parametrization, budget=budget, num_workers=num_workers)
        self._scale = scale
        self._popsize = max(self.num_workers, 4 + int(3 * np.log(self.dimension))) if popsize is None else popsize
        self._diagonal = diagonal
        self._fcmaes = fcmaes
        self._random_init = random_init
        # internal attributes
        self._to_be_asked: tp.Deque[np.ndarray] = deque()
        self._to_be_told: tp.List[p.Parameter] = []
        self._num_spawners = self._popsize // 2  # experimental, for visualization
        self._parents = [self.parametrization]
        # delay initialization to ease implementation of variants
        self._es: tp.Any = None

    @property
    def es(self) -> tp.Any:  # typing not possible since cmaes not imported :(
        if self._es is None:
            if not self._fcmaes:
                inopts = {"popsize": self._popsize, "randn": self._rng.randn, "CMA_diagonal": self._diagonal, "verbose": 0}
                self._es = cma.CMAEvolutionStrategy(x0=self._rng.normal(size=self.dimension) if self._random_init else np.zeros(
                    self.dimension, dtype=np.float), sigma0=self._scale, inopts=inopts)
            else:
                try:
                    from fcmaes import cmaes  # pylint: disable=import-outside-toplevel
                except ImportError as e:
                    raise ImportError("Please install fcmaes (pip install fcmaes) to use FCMA optimizers") from e
                self._es = cmaes.Cmaes(x0=np.zeros(self.dimension, dtype=np.float),
                                       input_sigma=self._scale,
                                       popsize=self._popsize, randn=self._rng.randn)
        return self._es

    def _internal_ask_candidate(self) -> p.Parameter:
        if not self._to_be_asked:
            self._to_be_asked.extend(self.es.ask())
        data = self._to_be_asked.popleft()
        parent = self._parents[self.num_ask % len(self._parents)]
        candidate = parent.spawn_child().set_standardized_data(data, reference=self.parametrization)
        return candidate

    def _internal_tell_candidate(self, candidate: p.Parameter, loss: tp.FloatLoss) -> None:
        self._to_be_told.append(candidate)
        if len(self._to_be_told) >= self.es.popsize:
            listx = [c.get_standardized_data(reference=self.parametrization) for c in self._to_be_told]
            listy = [c.loss for c in self._to_be_told]
            args = (listy, listx) if self._fcmaes else (listx, listy)
            try:
                self.es.tell(*args)
            except RuntimeError:
                pass
            else:
                self._parents = sorted(self._to_be_told, key=lambda c: c.loss)[: self._num_spawners]
                self._to_be_told = []

    def _internal_provide_recommendation(self) -> np.ndarray:
        pessimistic = self.current_bests["pessimistic"].parameter.get_standardized_data(reference=self.parametrization)
        if self._es is None:
            return pessimistic
        cma_best: tp.Optional[np.ndarray] = self.es.best_x if self._fcmaes else self.es.result.xbest
        if cma_best is None:
            return pessimistic
        return cma_best


class ParametrizedCMA(base.ConfiguredOptimizer):
    """CMA-ES optimizer,
    This evolution strategy uses a Gaussian sampling, iteratively modified
    for searching in the best directions.
    This optimizer wraps an external implementation: https://github.com/CMA-ES/pycma

    Parameters
    ----------
    scale: float
        scale of the search
    popsize: Optional[int] = None
        population size, should be n * self.num_workers for int n >= 1.
        default is max(self.num_workers, 4 + int(3 * np.log(self.dimension)))

    diagonal: bool
        use the diagonal version of CMA (advised in big dimension)
    fcmaes: bool = False
        use fast implementation, doesn't support diagonal=True.
        produces equivalent results, preferable for high dimensions or
        if objective function evaluation is fast.
    """

    # pylint: disable=unused-argument
    def __init__(
        self,
        *,
        scale: float = 1.0,
        popsize: tp.Optional[int] = None,
        diagonal: bool = False,
        fcmaes: bool = False,
        random_init: bool = False,
    ) -> None:
        super().__init__(_CMA, locals())
        if fcmaes:
            if diagonal:
                raise RuntimeError("fcmaes doesn't support diagonal=True, use fcmaes=False")


CMA = ParametrizedCMA().set_name("CMA", register=True)
DiagonalCMA = ParametrizedCMA(diagonal=True).set_name("DiagonalCMA", register=True)
FCMA = ParametrizedCMA(fcmaes=True).set_name("FCMA", register=True)


class _PopulationSizeController:
    """Population control scheme for TBPSA and EDA
    """

    def __init__(self, llambda: int, mu: int, dimension: int, num_workers: int = 1) -> None:
        self.llambda = max(llambda, num_workers)
        self.min_mu = min(mu, dimension)
        self.mu = mu
        self.dimension = dimension
        self.num_workers = num_workers
        self._loss_record: tp.List[float] = []

    def add_value(self, loss: tp.FloatLoss) -> None:
        self._loss_record += [loss]
        if len(self._loss_record) >= 5 * self.llambda:
            first_fifth = self._loss_record[: self.llambda]
            last_fifth = self._loss_record[-int(self.llambda):]  # casting to int to avoid pylint bug
            means = [sum(fitnesses) / float(self.llambda) for fitnesses in [first_fifth, last_fifth]]
            stds = [np.std(fitnesses) / np.sqrt(self.llambda - 1) for fitnesses in [first_fifth, last_fifth]]
            z = (means[0] - means[1]) / (np.sqrt(stds[0] ** 2 + stds[1] ** 2))
            if z < 2.0:
                self.mu *= 2
            else:
                self.mu = max(self.min_mu, int(self.mu * 0.84))
            self.llambda = 4 * self.mu
            if self.num_workers > 1:
                self.llambda = max(self.llambda, self.num_workers)
                self.mu = self.llambda // 4
            self._loss_record = []


# pylint: disable=too-many-instance-attributes
@registry.register
class EDA(base.Optimizer):
    """Test-based population-size adaptation.

    Population-size equal to lambda = 4 x dimension.
    Test by comparing the first fifth and the last fifth of the 5lambda evaluations.

    Caution
    -------
    This optimizer is probably wrong.
    """

    _POPSIZE_ADAPTATION = False
    _COVARIANCE_MEMORY = False

    def __init__(self, parametrization: IntOrParameter, budget: tp.Optional[int] = None, num_workers: int = 1) -> None:
        super().__init__(parametrization, budget=budget, num_workers=num_workers)
        self.sigma = 1
        self.covariance = np.identity(self.dimension)
        dim = self.dimension
        self.popsize = _PopulationSizeController(llambda=4 * dim, mu=dim, dimension=dim, num_workers=num_workers)
        self.current_center: np.ndarray = np.zeros(self.dimension)
        # Population
        self.children: tp.List[p.Parameter] = []
        self.parents: tp.List[p.Parameter] = [self.parametrization]  # for transfering heritage (checkpoints in PBT)

    def _internal_provide_recommendation(self) -> tp.ArrayLike:  # This is NOT the naive version. We deal with noise.
        return self.current_center

    def _internal_ask_candidate(self) -> p.Parameter:
        mutated_sigma = self.sigma * np.exp(self._rng.normal(0, 1) / np.sqrt(self.dimension))
        # TODO: is a sigma necessary here as well? given the covariance is estimated
        assert len(self.current_center) == len(self.covariance), [self.dimension, self.current_center, self.covariance]
        data = self._rng.multivariate_normal(self.current_center, mutated_sigma * self.covariance)
        parent = self.parents[self.num_ask % len(self.parents)]
        candidate = parent.spawn_child().set_standardized_data(data, reference=self.parametrization)
        if parent is self.parametrization:
            candidate.heritage["lineage"] = candidate.uid  # for tracking
        candidate._meta["sigma"] = mutated_sigma
        return candidate

    def _internal_tell_candidate(self, candidate: p.Parameter, loss: tp.FloatLoss) -> None:
        self.children.append(candidate)
        if self._POPSIZE_ADAPTATION:
            self.popsize.add_value(loss)
        if len(self.children) >= self.popsize.llambda:
            self.children = sorted(self.children, key=lambda c: c.loss)
            population_data = [c.get_standardized_data(reference=self.parametrization) for c in self.children]
            mu = self.popsize.mu
            arrays = population_data[:mu]
            # covariance
            # TODO: check actual covariance that should be used
            centered_arrays = np.array([x - self.current_center for x in arrays])
            cov = centered_arrays.T.dot(centered_arrays)
            # cov = np.cov(np.array(population_data).T)
            mem_factor = 0.9 if self._COVARIANCE_MEMORY else 0
            self.covariance *= mem_factor
            self.covariance += (1 - mem_factor) * cov
            # Computing the new parent
            self.current_center = sum(arrays) / mu  # type: ignore
            self.sigma = np.exp(sum([np.log(c._meta["sigma"]) for c in self.children[:mu]]) / mu)
            self.parents = self.children[:mu]
            self.children = []

    def _internal_tell_not_asked(self, candidate: p.Parameter, loss: tp.FloatLoss) -> None:
        raise base.TellNotAskedNotSupportedError


@registry.register
class PCEDA(EDA):
    _POPSIZE_ADAPTATION = True
    _COVARIANCE_MEMORY = False


@registry.register
class MPCEDA(EDA):
    _POPSIZE_ADAPTATION = True
    _COVARIANCE_MEMORY = True


@registry.register
class MEDA(EDA):
    _POPSIZE_ADAPTATION = False
    _COVARIANCE_MEMORY = True


class _TBPSA(base.Optimizer):
    """Test-based population-size adaptation.

    Population-size equal to lambda = 4 x dimension.
    Test by comparing the first fifth and the last fifth of the 5lambda evaluations.
    """

    # pylint: disable=too-many-instance-attributes

    def __init__(self,
                 parametrization: IntOrParameter,
                 budget: tp.Optional[int] = None,
                 num_workers: int = 1,
                 naive: bool = True,
                 initial_popsize: tp.Optional[int] = None,
                 ) -> None:
        super().__init__(parametrization, budget=budget, num_workers=num_workers)
        self.sigma = 1
        self.naive = naive
        if initial_popsize is None:
            initial_popsize = self.dimension
        self.popsize = _PopulationSizeController(
            llambda=4 * initial_popsize,
            mu=initial_popsize,
            dimension=self.dimension,
            num_workers=num_workers
        )
        self.current_center: np.ndarray = np.zeros(self.dimension)
        # population
        self.parents: tp.List[p.Parameter] = [self.parametrization]  # for transfering heritage (checkpoints in PBT)
        self.children: tp.List[p.Parameter] = []

    def recommend(self) -> p.Parameter:
        if self.naive:
            return self.current_bests["optimistic"].parameter
        else:
            # This is NOT the naive version. We deal with noise.
            return self.parametrization.spawn_child().set_standardized_data(self.current_center, deterministic=True)

    def _internal_ask_candidate(self) -> p.Parameter:
        mutated_sigma = self.sigma * np.exp(self._rng.normal(0, 1) / np.sqrt(self.dimension))
        individual = self.current_center + mutated_sigma * self._rng.normal(0, 1, self.dimension)
        parent = self.parents[self.num_ask % len(self.parents)]
        candidate = parent.spawn_child().set_standardized_data(individual, reference=self.parametrization)
        if parent is self.parametrization:
            candidate.heritage["lineage"] = candidate.uid  # for tracking
        candidate._meta["sigma"] = mutated_sigma
        return candidate

    def _internal_tell_candidate(self, candidate: p.Parameter, loss: tp.FloatLoss) -> None:
        self.popsize.add_value(loss)
        self.children.append(candidate)
        if len(self.children) >= self.popsize.llambda:
            # Sorting the population.
            self.children.sort(key=lambda c: c.loss)
            # Computing the new parent.

            self.parents = self.children[: self.popsize.mu]
            self.children = []
            self.current_center = sum(c.get_standardized_data(reference=self.parametrization)  # type: ignore
                                      for c in self.parents) / self.popsize.mu
            self.sigma = np.exp(np.sum(np.log([c._meta["sigma"] for c in self.parents])) / self.popsize.mu)

    def _internal_tell_not_asked(self, candidate: p.Parameter, loss: tp.FloatLoss) -> None:
        data = candidate.get_standardized_data(reference=self.parametrization)
        sigma = np.linalg.norm(data - self.current_center) / np.sqrt(self.dimension)  # educated guess
        candidate._meta["sigma"] = sigma
        self._internal_tell_candidate(candidate, loss)  # go through standard pipeline


class ParametrizedTBPSA(base.ConfiguredOptimizer):
    """`Test-based population-size adaptation <https://homepages.fhv.at/hgb/New-Papers/PPSN16_HB16.pdf>`_
    This method, based on adapting the population size, performs the best in
    many noisy optimization problems, even in large dimension

    Parameters
    ----------
    naive: bool
        set to False for noisy problem, so that the best points will be an
        average of the final population.
    initial_popsize: Optional[int]
        initial (and minimal) population size (default: 4 x dimension)

    Note
    ----
    Derived from:
    Hellwig, Michael & Beyer, Hans-Georg. (2016).
    Evolution under Strong Noise: A Self-Adaptive Evolution Strategy
    Reaches the Lower Performance Bound -- the pcCMSA-ES.
    https://homepages.fhv.at/hgb/New-Papers/PPSN16_HB16.pdf
    """

    # pylint: disable=unused-argument
    def __init__(
        self,
        *,
        naive: bool = True,
        initial_popsize: tp.Optional[int] = None,
    ) -> None:
        super().__init__(_TBPSA, locals())


TBPSA = ParametrizedTBPSA(naive=False).set_name("TBPSA", register=True)
NaiveTBPSA = ParametrizedTBPSA().set_name("NaiveTBPSA", register=True)


@registry.register
class NoisyBandit(base.Optimizer):
    """UCB.
    This is upper confidence bound (adapted to minimization),
    with very poor parametrization; in particular, the logarithmic term is set to zero.
    Infinite arms: we add one arm when `20 * #ask >= #arms ** 3`.
    """

    def _internal_ask(self) -> tp.ArrayLike:
        if 20 * self._num_ask >= len(self.archive) ** 3:
            return self._rng.normal(0, 1, self.dimension)  # type: ignore
        if self._rng.choice([True, False]):
            # numpy does not accept choice on list of tuples, must choose index instead
            idx = self._rng.choice(len(self.archive))
            return np.frombuffer(list(self.archive.bytesdict.keys())[idx])  # type: ignore
        return self.current_bests["optimistic"].x


@registry.register
class PSO(base.Optimizer):

    # pylint: disable=too-many-instance-attributes
    def __init__(
        self,
        parametrization: IntOrParameter,
        budget: tp.Optional[int] = None,
        num_workers: int = 1,
        transform: str = "arctan",
        wide: bool = False,  # legacy, to be removed if not needed anymore
        popsize: tp.Optional[int] = None,
    ) -> None:
        super().__init__(parametrization, budget=budget, num_workers=num_workers)
        if budget is not None and budget < 60:
            warnings.warn("PSO is inefficient with budget < 60", base.InefficientSettingsWarning)
        cases: tp.Dict[str, tp.Tuple[tp.Optional[float], transforms.Transform]] = dict(
            arctan=(0, transforms.ArctanBound(0, 1)),
            identity=(None, transforms.Affine(1, 0)),
            gaussian=(1e-10, transforms.CumulativeDensity()),
        )
        # eps is used for clipping to make sure it is admissible
        self._eps, self._transform = cases[transform]
        self._wide = wide
        self.llambda = max(40, num_workers)
        if popsize is not None:
            self.llambda = popsize
        self._uid_queue = base.utils.UidQueue()
        self.population: tp.Dict[str, p.Parameter] = {}
        self._best = self.parametrization.spawn_child()
        self._omega = 0.5 / np.log(2.0)
        self._phip = 0.5 + np.log(2.0)
        self._phig = 0.5 + np.log(2.0)

    def _internal_ask_candidate(self) -> p.Parameter:
        # population is increased only if queue is empty (otherwise tell_not_asked does not work well at the beginning)
        if len(self.population) < self.llambda:
            param = self.parametrization
            if self._wide:
                # old initialization below seeds in the while R space, while other algorithms use normal distrib
                data = self._transform.backward(self._rng.uniform(0, 1, self.dimension))
                candidate = param.spawn_child().set_standardized_data(data, reference=param)
                candidate.heritage["lineage"] = candidate.uid
            else:
                candidate = param.sample()
            self.population[candidate.uid] = candidate
            dim = self.parametrization.dimension
            candidate.heritage["speed"] = self._rng.normal(size=dim) if self._eps is None else self._rng.uniform(-1, 1, dim)
            self._uid_queue.asked.add(candidate.uid)
            return candidate
        uid = self._uid_queue.ask()
        candidate = self._spawn_mutated_particle(self.population[uid])
        return candidate

    def _get_boxed_data(self, particle: p.Parameter) -> np.ndarray:
        if particle._frozen and "boxed_data" in particle._meta:
            return particle._meta["boxed_data"]  # type: ignore
        boxed_data = self._transform.forward(particle.get_standardized_data(reference=self.parametrization))
        if particle._frozen:  # only save is frozen
            particle._meta["boxed_data"] = boxed_data
        return boxed_data

    def _spawn_mutated_particle(self, particle: p.Parameter) -> p.Parameter:
        x = self._get_boxed_data(particle)
        speed: np.ndarray = particle.heritage["speed"]
        global_best_x = self._get_boxed_data(self._best)
        parent_best_x = self._get_boxed_data(particle.heritage.get("best_parent", particle))
        rp = self._rng.uniform(0.0, 1.0, size=self.dimension)
        rg = self._rng.uniform(0.0, 1.0, size=self.dimension)
        speed = self._omega * speed + self._phip * rp * (parent_best_x - x) + self._phig * rg * (global_best_x - x)
        data = speed + x
        if self._eps is not None:
            data = np.clip(data, self._eps, 1 - self._eps)
        data = self._transform.backward(data)
        new_part = particle.spawn_child().set_standardized_data(data, reference=self.parametrization)
        new_part.heritage["speed"] = speed
        return new_part

    def _internal_tell_candidate(self, candidate: p.Parameter, loss: tp.FloatLoss) -> None:
        uid = candidate.heritage["lineage"]
        if uid not in self.population:
            self._internal_tell_not_asked(candidate, loss)
            return
        self._uid_queue.tell(uid)
        self.population[uid] = candidate
        if self._best.loss is None or loss < self._best.loss:
            self._best = candidate
        if loss <= candidate.heritage.get("best_parent", candidate).loss:
            candidate.heritage["best_parent"] = candidate

    def _internal_tell_not_asked(self, candidate: p.Parameter, loss: tp.FloatLoss) -> None:
        # nearly same as DE
        candidate._meta["value"] = loss
        worst: tp.Optional[p.Parameter] = None
        if not len(self.population) < self.llambda:
            worst = max(self.population.values(), key=lambda p: p._meta.get("value", float("inf")))
            if worst._meta.get("value", float("inf")) < loss:
                return  # no need to update
            else:
                uid = worst.heritage["lineage"]
                del self.population[uid]
                self._uid_queue.discard(uid)
        candidate.heritage["lineage"] = candidate.uid  # new lineage
        if "speed" not in candidate.heritage:
            candidate.heritage["speed"] = self._rng.uniform(-1.0, 1.0, self.parametrization.dimension)
        self.population[candidate.uid] = candidate
        self._uid_queue.tell(candidate.uid)
        if loss < self._best._meta.get("loss", float("inf")):
            self._best = candidate


class ConfiguredPSO(base.ConfiguredOptimizer):
    """`Particle Swarm Optimization <https://en.wikipedia.org/wiki/Particle_swarm_optimization>`_
    is based on a set of particles with their inertia.
    Wikipedia provides a beautiful illustration ;) (see link)


    Parameters
    ----------
    transform: str
        name of the transform to use to map from PSO optimization space to R-space.
    wide: bool
        if True: legacy initialization in [-1,1] box mapped to R
    popsize: int
        population size of the particle swarm. Defaults to max(40, num_workers)

    Note
    ----
    - Using non-default "transform" and "wide" parameters can lead to extreme values
    - Implementation partially following SPSO2011. However, no randomization of the population order.
    - Reference:
      M. Zambrano-Bigiarini, M. Clerc and R. Rojas,
      Standard Particle Swarm Optimisation 2011 at CEC-2013: A baseline for future PSO improvements,
      2013 IEEE Congress on Evolutionary Computation, Cancun, 2013, pp. 2337-2344.
      https://ieeexplore.ieee.org/document/6557848
    """

    # pylint: disable=unused-argument
    def __init__(
        self,
        transform: str = "identity",
        wide: bool = False,
        popsize: tp.Optional[int] = None,
    ) -> None:
        assert transform in ["arctan", "gaussian", "identity"]
        super().__init__(PSO, locals())


RealSpacePSO = ConfiguredPSO().set_name("RealSpacePSO", register=True)


@registry.register
class SPSA(base.Optimizer):
    # pylint: disable=too-many-instance-attributes
    """ The First order SPSA algorithm as shown in [1,2,3], with implementation details
    from [4,5].

    1) https://en.wikipedia.org/wiki/Simultaneous_perturbation_stochastic_approximation
    2) https://www.chessprogramming.org/SPSA
    3) Spall, James C. "Multivariate stochastic approximation using a simultaneous perturbation gradient approximation."
       IEEE transactions on automatic control 37.3 (1992): 332-341.
    4) Section 7.5.2 in "Introduction to Stochastic Search and Optimization: Estimation, Simulation and Control" by James C. Spall.
    5) Pushpendre Rastogi, Jingyi Zhu, James C. Spall CISS (2016).
       Efficient implementation of Enhanced Adaptive Simultaneous Perturbation Algorithms.
    """
    no_parallelization = True

    def __init__(self, parametrization: IntOrParameter, budget: tp.Optional[int] = None, num_workers: int = 1) -> None:
        super().__init__(parametrization, budget=budget, num_workers=num_workers)
        self.init = True
        self.idx = 0
        self.delta = float("nan")
        self.ym: tp.Optional[np.ndarray] = None
        self.yp: tp.Optional[np.ndarray] = None
        self.t: np.ndarray = np.zeros(self.dimension)
        self.avg: np.ndarray = np.zeros(self.dimension)
        # Set A, a, c according to the practical implementation
        # guidelines in the ISSO book.
        self.A = 10 if budget is None else max(10, budget // 20)
        # TODO: We should spend first 10-20 iterations
        # to estimate the noise standard deviation and
        # then set c = standard deviation. 1e-1 is arbitrary.
        self.c = 1e-1
        # TODO: We should chose a to be inversely proportional to
        # the magnitude of gradient and propotional to (1+A)^0.602
        # we should spend some burn-in iterations to estimate the
        # magnitude of the gradient. 1e-5 is arbitrary.
        self.a = 1e-5

    def _ck(self, k: int) -> float:
        "c_k determines the pertubation."
        return self.c / (k // 2 + 1) ** 0.101

    def _ak(self, k: int) -> float:
        "a_k is the learning rate."
        return self.a / (k // 2 + 1 + self.A) ** 0.602

    def _internal_ask(self) -> tp.ArrayLike:
        k = self.idx
        if k % 2 == 0:
            if not self.init:
                assert self.yp is not None and self.ym is not None
                self.t -= (self._ak(k) * (self.yp - self.ym) / 2 / self._ck(k)) * self.delta
                self.avg += (self.t - self.avg) / (k // 2 + 1)
            self.delta = 2 * self._rng.randint(2, size=self.dimension) - 1
            return self.t - self._ck(k) * self.delta  # type:ignore
        return self.t + self._ck(k) * self.delta  # type: ignore

    def _internal_tell(self, x: tp.ArrayLike, loss: tp.FloatLoss) -> None:
        setattr(self, ("ym" if self.idx % 2 == 0 else "yp"), np.array(loss, copy=True))
        self.idx += 1
        if self.init and self.yp is not None and self.ym is not None:
            self.init = False

    def _internal_provide_recommendation(self) -> tp.ArrayLike:
        return self.avg


class SplitOptimizer(base.Optimizer):
    """Combines optimizers, each of them working on their own variables.

    Parameters
    ---------
    num_optims: int or None
        number of optimizers
    num_vars: int or None
        number of variable per optimizer.
    progressive: bool
        True if we want to progressively add optimizers during the optimization run.
        If progressive = True, the optimizer is forced at OptimisticNoisyOnePlusOne.

    Example
    -------
    for 5 optimizers, each of them working on 2 variables, one can use:

    opt = SplitOptimizer(parametrization=10, num_workers=3, num_optims=5, num_vars=[2, 2, 2, 2, 2])
    or equivalently:
    opt = SplitOptimizer(parametrization=10, num_workers=3, num_vars=[2, 2, 2, 2, 2])
    Given that all optimizers have the same number of variables, one can also run:
    opt = SplitOptimizer(parametrization=10, num_workers=3, num_optims=5)

    Note
    ----
    By default, it uses CMA for multivariate groups and RandomSearch for monovariate groups.

    Caution
    -------
    The variables refer to the deep representation used by optimizers.
    For example, a categorical variable with 5 possible values becomes 5 continuous variables.
    """

    def __init__(
            self,
            parametrization: IntOrParameter,
            budget: tp.Optional[int] = None,
            num_workers: int = 1,
            num_optims: tp.Optional[int] = None,
            num_vars: tp.Optional[tp.List[int]] = None,
            multivariate_optimizer: base.OptCls = CMA,
            monovariate_optimizer: base.OptCls = RandomSearch,
            progressive: bool = False,
            non_deterministic_descriptor: bool = True,
    ) -> None:
        super().__init__(parametrization, budget=budget, num_workers=num_workers)
        self._subcandidates: tp.Dict[str, tp.List[p.Parameter]] = {}
        self._progressive = progressive
        subparams: tp.List[p.Parameter] = []
        if num_vars is not None:  # The user has specified how are the splits (s)he wants.
            assert sum(num_vars) == self.dimension, f"sum(num_vars)={sum(num_vars)} should be equal to the dimension {self.dimension}."
            if num_optims is None:  # we deduce the number of splits.
                num_optims = len(num_vars)
            assert num_optims == len(num_vars), f"The number {num_optims} of optimizers should match len(num_vars)={len(num_vars)}."
        elif num_optims is None:
            # if no num_vars and no num_optims, try to guess how to split. Otherwise, just assume 2.
            if isinstance(parametrization, p.Parameter):
                subparams = [x[1] for x in paramhelpers.split_as_data_parameters(parametrization)]
                if len(subparams) == 1:
                    subparams.clear()
                num_optims = len(subparams)
            if not subparams:  # Desperate situation: just split in 2.
                num_optims = 2
        if not subparams:
            # if num_vars not given: we will distribute variables equally.
            assert num_optims is not None
            num_optims = min(num_optims, self.dimension)
            num_vars = num_vars if num_vars else []
            for i in range(num_optims):
                if len(num_vars) < i + 1:
                    num_vars += [(self.dimension // num_optims) + (self.dimension % num_optims > i)]
                assert num_vars[i] >= 1, "At least one variable per optimizer."
                subparams += [p.Array(shape=(num_vars[i],))]
        if non_deterministic_descriptor:
            for param in subparams:
                param.descriptors.deterministic_function = False
        # synchronize random state and create optimizers
        self.optims: tp.List[base.Optimizer] = []
        mono, multi = monovariate_optimizer, multivariate_optimizer
        for param in subparams:
            param.random_state = self.parametrization.random_state
            self.optims.append((multi if param.dimension > 1 else mono)(param, budget, num_workers))
        # final check for dimension
        assert sum(opt.dimension for opt in self.optims) == self.dimension, (
            "sum of sub-dimensions should be equal to the total dimension."
        )

    def _internal_ask_candidate(self) -> p.Parameter:
        candidates: tp.List[p.Parameter] = []
        for i, opt in enumerate(self.optims):
            if self._progressive:
                assert self.budget is not None
                if i > 0 and i / len(self.optims) > np.sqrt(2.0 * self.num_ask / self.budget):
                    candidates.append(opt.parametrization.spawn_child())  # unchanged
                    continue
            candidates.append(opt.ask())
        data = np.concatenate([c.get_standardized_data(reference=opt.parametrization)
                               for c, opt in zip(candidates, self.optims)], axis=0)
        cand = self.parametrization.spawn_child().set_standardized_data(data)
        self._subcandidates[cand.uid] = candidates
        return cand

    def _internal_tell_candidate(self, candidate: p.Parameter, loss: tp.FloatLoss) -> None:
        candidates = self._subcandidates.pop(candidate.uid)
        for cand, opt in zip(candidates, self.optims):
            opt.tell(cand, loss)

    def _internal_tell_not_asked(self, candidate: p.Parameter, loss: tp.FloatLoss) -> None:
        data = candidate.get_standardized_data(reference=self.parametrization)
        start = 0
        for opt in self.optims:
            local_data = data[start:start + opt.dimension]
            start += opt.dimension
            local_candidate = opt.parametrization.spawn_child().set_standardized_data(local_data)
            opt.tell(local_candidate, loss)


class ConfSplitOptimizer(base.ConfiguredOptimizer):
    """"Combines optimizers, each of them working on their own variables.

    Parameters
    ----------
    num_optims: int
        number of optimizers
    num_vars: optional list of int
        number of variable per optimizer.
    progressive: optional bool
        whether we progressively add optimizers.
    non_deterministic_descriptor: bool
        subparts parametrization descriptor is set to noisy function.
        This can have an impact for optimizer selection for NGOpt optimizers.
    """

    # pylint: disable=unused-argument
    def __init__(
        self,
        *,
        num_optims: tp.Optional[int] = None,
        num_vars: tp.Optional[tp.List[int]] = None,
        multivariate_optimizer: base.OptCls = CMA,
        monovariate_optimizer: base.OptCls = RandomSearch,
        progressive: bool = False,
        non_deterministic_descriptor: bool = True,
    ) -> None:
        super().__init__(SplitOptimizer, locals())


@registry.register
class Portfolio(base.Optimizer):
    """Passive portfolio of CMA, 2-pt DE and Scr-Hammersley."""

    def __init__(self, parametrization: IntOrParameter, budget: tp.Optional[int] = None, num_workers: int = 1) -> None:
        super().__init__(parametrization, budget=budget, num_workers=num_workers)
        assert budget is not None
        self.optims = [
            CMA(self.parametrization, budget // 3 + (budget % 3 > 0), num_workers),  # share parametrization and its rng
            TwoPointsDE(self.parametrization, budget // 3 + (budget % 3 > 1), num_workers),  # noqa: F405
            ScrHammersleySearch(self.parametrization, budget // 3, num_workers),
        ]  # noqa: F405
        if budget < 12 * num_workers:
            self.optims = [ScrHammersleySearch(self.parametrization, budget, num_workers)]  # noqa: F405

    def _internal_ask_candidate(self) -> p.Parameter:
        optim_index = self._num_ask % len(self.optims)
        candidate = self.optims[optim_index].ask()
        candidate._meta["optim_index"] = optim_index
        return candidate

    def _internal_tell_candidate(self, candidate: p.Parameter, loss: tp.FloatLoss) -> None:
        optim_index: int = candidate._meta["optim_index"]
        self.optims[optim_index].tell(candidate, loss)

    def _internal_tell_not_asked(self, candidate: p.Parameter, loss: tp.FloatLoss) -> None:
        raise base.TellNotAskedNotSupportedError


class InfiniteMetaModelOptimum(ValueError):
    """Sometimes the optimum of the metamodel is at infinity."""


def learn_on_k_best(archive: utils.Archive[utils.MultiValue], k: int) -> tp.ArrayLike:
    """Approximate optimum learnt from the k best.

    Parameters
    ----------
    archive: utils.Archive[utils.Value]
    """
    items = list(archive.items_as_arrays())
    dimension = len(items[0][0])

    # Select the k best.
    first_k_individuals = [x for x in sorted(items, key=lambda indiv: archive[indiv[0]].get_estimation("pessimistic"))[:k]]
    assert len(first_k_individuals) == k

    # Recenter the best.
    middle = np.array(sum(p[0] for p in first_k_individuals) / k)
    normalization = 1e-15 + np.sqrt(np.sum((first_k_individuals[-1][0] - first_k_individuals[0][0])**2))
    y = [archive[c[0]].get_estimation("pessimistic") for c in first_k_individuals]
    X = np.asarray([(c[0] - middle) / normalization for c in first_k_individuals])

    # We need SKLearn.
    from sklearn.linear_model import LinearRegression
    from sklearn.preprocessing import PolynomialFeatures
    polynomial_features = PolynomialFeatures(degree=2)
    X2 = polynomial_features.fit_transform(X)

    # Fit a linear model.
    model = LinearRegression()
    model.fit(X2, y)

    # Find the minimum of the quadratic model.
    optimizer = OnePlusOne(parametrization=dimension, budget=dimension * dimension + dimension + 500)
    try:
        optimizer.minimize(lambda x: float(model.predict(polynomial_features.fit_transform(np.asarray([x])))))
    except ValueError:
        raise InfiniteMetaModelOptimum("Infinite meta-model optimum in learn_on_k_best.")

    minimum = optimizer.provide_recommendation().value
    if np.sum(minimum**2) > 1.:
        raise InfiniteMetaModelOptimum("huge meta-model optimum in learn_on_k_best.")
    return middle + normalization * minimum


@registry.register
class ParaPortfolio(Portfolio):
    """Passive portfolio of CMA, 2-pt DE, PSO, SQP and Scr-Hammersley."""

    def __init__(self, parametrization: IntOrParameter, budget: tp.Optional[int] = None, num_workers: int = 1) -> None:
        super().__init__(parametrization, budget=budget, num_workers=num_workers)
        assert budget is not None

        def intshare(n: int, m: int) -> tp.Tuple[int, ...]:
            x = [n // m] * m
            i = 0
            while sum(x) < n:
                x[i] += 1
                i += 1
            return tuple(x)

        nw1, nw2, nw3, nw4 = intshare(num_workers - 1, 4)
        self.which_optim = [0] * nw1 + [1] * nw2 + [2] * nw3 + [3] + [4] * nw4
        assert len(self.which_optim) == num_workers
        # b1, b2, b3, b4, b5 = intshare(budget, 5)
        self.optims: tp.List[base.Optimizer] = [
            CMA(self.parametrization, num_workers=nw1),  # share parametrization and its rng
            TwoPointsDE(self.parametrization, num_workers=nw2),  # noqa: F405
            PSO(self.parametrization, num_workers=nw3),
            SQP(self.parametrization, num_workers=1),  # noqa: F405
            ScrHammersleySearch(self.parametrization, budget=(budget // len(self.which_optim)) * nw4),  # noqa: F405
        ]

    def _internal_ask_candidate(self) -> p.Parameter:
        optim_index = self.which_optim[self._num_ask % len(self.which_optim)]
        candidate = self.optims[optim_index].ask()
        candidate._meta["optim_index"] = optim_index
        return candidate


@registry.register
class SQPCMA(ParaPortfolio):
    """Passive portfolio of CMA and many SQP."""

    def __init__(self, parametrization: IntOrParameter, budget: tp.Optional[int] = None, num_workers: int = 1) -> None:
        super().__init__(parametrization, budget=budget, num_workers=num_workers)
        assert budget is not None
        nw = num_workers // 2
        self.which_optim = [0] * nw
        for i in range(num_workers - nw):
            self.which_optim += [i + 1]
        assert len(self.which_optim) == num_workers
        # b1, b2, b3, b4, b5 = intshare(budget, 5)
        self.optims = [CMA(self.parametrization, num_workers=nw)]  # share parametrization and its rng
        for i in range(num_workers - nw):
            self.optims += [SQP(self.parametrization, num_workers=1)]  # noqa: F405
            if i > 0:
                self.optims[-1].initial_guess = self._rng.normal(0, 1, self.dimension)  # type: ignore


@registry.register
class ASCMADEthird(Portfolio):
    """Algorithm selection, with CMA and Lhs-DE. Active selection at 1/3."""

    def __init__(self, parametrization: IntOrParameter, budget: tp.Optional[int] = None, num_workers: int = 1) -> None:
        super().__init__(parametrization, budget=budget, num_workers=num_workers)
        assert budget is not None
        self.optims = [
            CMA(self.parametrization, budget=None, num_workers=num_workers),  # share parametrization and its rng
            LhsDE(self.parametrization, budget=None, num_workers=num_workers),
        ]  # noqa: F405
        self.budget_before_choosing = budget // 3
        self.best_optim = -1

    def _internal_ask_candidate(self) -> p.Parameter:
        if self.budget_before_choosing > 0:
            self.budget_before_choosing -= 1
            optim_index = self._num_ask % len(self.optims)
        else:
            if self.best_optim is None:
                best_loss = float("inf")
                optim_index = -1
                for i, optim in enumerate(self.optims):
                    val = optim.current_bests["pessimistic"].get_estimation("pessimistic")
                    if not val > best_loss:
                        optim_index = i
                        best_loss = val
                self.best_optim = optim_index
            optim_index = self.best_optim
        candidate = self.optims[optim_index].ask()
        candidate._meta["optim_index"] = optim_index
        return candidate


@registry.register
class ASCMADEQRthird(ASCMADEthird):
    """Algorithm selection, with CMA, ScrHalton and Lhs-DE. Active selection at 1/3."""

    def __init__(self, parametrization: IntOrParameter, budget: tp.Optional[int] = None, num_workers: int = 1) -> None:
        super().__init__(parametrization, budget=budget, num_workers=num_workers)
        self.optims = [
            CMA(self.parametrization, budget=None, num_workers=num_workers),
            LhsDE(self.parametrization, budget=None, num_workers=num_workers),  # noqa: F405
            ScrHaltonSearch(self.parametrization, budget=None, num_workers=num_workers),
        ]  # noqa: F405


@registry.register
class ASCMA2PDEthird(ASCMADEQRthird):
    """Algorithm selection, with CMA and 2pt-DE. Active selection at 1/3."""

    def __init__(self, parametrization: IntOrParameter, budget: tp.Optional[int] = None, num_workers: int = 1) -> None:
        super().__init__(parametrization, budget=budget, num_workers=num_workers)
        self.optims = [
            CMA(self.parametrization, budget=None, num_workers=num_workers),
            TwoPointsDE(self.parametrization, budget=None, num_workers=num_workers),
        ]  # noqa: F405


@registry.register
class CMandAS2(ASCMADEthird):
    """Competence map, with algorithm selection in one of the cases (3 CMAs)."""

    def __init__(self, parametrization: IntOrParameter, budget: tp.Optional[int] = None, num_workers: int = 1) -> None:
        super().__init__(parametrization, budget=budget, num_workers=num_workers)
        self.optims = [TwoPointsDE(self.parametrization, budget=None, num_workers=num_workers)]  # noqa: F405
        assert budget is not None
        self.budget_before_choosing = 2 * budget
        if budget < 201:
            self.optims = [OnePlusOne(self.parametrization, budget=None, num_workers=num_workers)]
        if budget > 50 * self.dimension or num_workers < 30:
            self.optims = [
                CMA(self.parametrization, budget=None, num_workers=num_workers),  # share parametrization and its rng
                CMA(self.parametrization, budget=None, num_workers=num_workers),
                CMA(self.parametrization, budget=None, num_workers=num_workers),
            ]
            self.budget_before_choosing = budget // 10


@registry.register
class CMandAS3(ASCMADEthird):
    """Competence map, with algorithm selection in one of the cases (3 CMAs)."""

    def __init__(self, parametrization: IntOrParameter, budget: tp.Optional[int] = None, num_workers: int = 1) -> None:
        super().__init__(parametrization, budget=budget, num_workers=num_workers)
        self.optims = [TwoPointsDE(self.parametrization, budget=None, num_workers=num_workers)]  # noqa: F405
        assert budget is not None
        self.budget_before_choosing = 2 * budget
        if budget < 201:
            self.optims = [OnePlusOne(self.parametrization, budget=None, num_workers=num_workers)]
        if budget > 50 * self.dimension or num_workers < 30:
            if num_workers == 1:
                self.optims = [
                    chainCMAPowell(self.parametrization, budget=None, num_workers=num_workers),  # share parametrization and its rng
                    chainCMAPowell(self.parametrization, budget=None, num_workers=num_workers),
                    chainCMAPowell(self.parametrization, budget=None, num_workers=num_workers),
                ]
            else:
                self.optims = [
                    CMA(self.parametrization, budget=None, num_workers=num_workers),  # share parametrization and its rng
                    CMA(self.parametrization, budget=None, num_workers=num_workers),
                    CMA(self.parametrization, budget=None, num_workers=num_workers),
                ]
            self.budget_before_choosing = budget // 10


@registry.register
class CMandAS(CMandAS2):
    """Competence map, with algorithm selection in one of the cases (2 CMAs)."""

    def __init__(self, parametrization: IntOrParameter, budget: tp.Optional[int] = None, num_workers: int = 1) -> None:
        super().__init__(parametrization, budget=budget, num_workers=num_workers)
        self.optims = [TwoPointsDE(self.parametrization, budget=None, num_workers=num_workers)]  # noqa: F405
        assert budget is not None
        self.budget_before_choosing = 2 * budget
        if budget < 201:
            # share parametrization and its rng
            self.optims = [OnePlusOne(self.parametrization, budget=None, num_workers=num_workers)]
            self.budget_before_choosing = 2 * budget
        if budget > 50 * self.dimension or num_workers < 30:
            self.optims = [
                CMA(self.parametrization, budget=None, num_workers=num_workers),
                CMA(self.parametrization, budget=None, num_workers=num_workers),
            ]
            self.budget_before_choosing = budget // 3


@registry.register
class CM(CMandAS2):
    """Competence map, simplest."""

    def __init__(self, parametrization: IntOrParameter, budget: tp.Optional[int] = None, num_workers: int = 1) -> None:
        super().__init__(parametrization, budget=budget, num_workers=num_workers)
        assert budget is not None
        # share parametrization and its random number generator between all underlying optimizers
        self.optims = [TwoPointsDE(self.parametrization, budget=None, num_workers=num_workers)]  # noqa: F405
        self.budget_before_choosing = 2 * budget
        if budget < 201:
            self.optims = [OnePlusOne(self.parametrization, budget=None, num_workers=num_workers)]
        if budget > 50 * self.dimension:
            self.optims = [CMA(self.parametrization, budget=None, num_workers=num_workers)]


@registry.register
class MultiCMA(CM):
    """Combining 3 CMAs. Exactly identical. Active selection at 1/10 of the budget."""

    def __init__(self, parametrization: IntOrParameter, budget: tp.Optional[int] = None, num_workers: int = 1) -> None:
        super().__init__(parametrization, budget=budget, num_workers=num_workers)
        assert budget is not None
        self.optims = [
            CMA(self.parametrization, budget=None, num_workers=num_workers),  # share parametrization and its rng
            CMA(self.parametrization, budget=None, num_workers=num_workers),
            CMA(self.parametrization, budget=None, num_workers=num_workers),
        ]
        self.budget_before_choosing = budget // 10


@registry.register
class MultiDiscrete(CM):
    """Combining 3 Discrete(1+1). Exactly identical. Active selection at 1/10 of the budget."""

    def __init__(self, parametrization: IntOrParameter, budget: tp.Optional[int] = None, num_workers: int = 1) -> None:
        super().__init__(parametrization, budget=budget, num_workers=num_workers)
        assert budget is not None
        self.optims = [
            DiscreteOnePlusOne(self.parametrization, budget=budget // 12, num_workers=num_workers),  # share parametrization and its rng
            DiscreteBSOOnePlusOne(self.parametrization, budget=budget // 12, num_workers=num_workers),
            DoubleFastGADiscreteOnePlusOne(self.parametrization, budget=(budget // 4) - 2 * (budget // 12), num_workers=num_workers),
        ]
        self.budget_before_choosing = budget // 4


@registry.register
class TripleCMA(CM):
    """Combining 3 CMAs. Exactly identical. Active selection at 1/3 of the budget."""

    def __init__(self, parametrization: IntOrParameter, budget: tp.Optional[int] = None, num_workers: int = 1) -> None:
        super().__init__(parametrization, budget=budget, num_workers=num_workers)
        assert budget is not None
        self.optims = [
            ParametrizedCMA(random_init=True)(self.parametrization, budget=None,
                                              num_workers=num_workers),  # share parametrization and its rng
            ParametrizedCMA(random_init=True)(self.parametrization, budget=None, num_workers=num_workers),
            ParametrizedCMA(random_init=True)(self.parametrization, budget=None, num_workers=num_workers),
        ]
        self.budget_before_choosing = budget // 3


@registry.register
class ManyCMA(CM):
    """Combining 3 CMAs. Exactly identical. Active selection at 1/3 of the budget."""

    def __init__(self, parametrization: IntOrParameter, budget: tp.Optional[int] = None, num_workers: int = 1) -> None:
        super().__init__(parametrization, budget=budget, num_workers=num_workers)
        assert budget is not None
        self.optims = [ParametrizedCMA(random_init=True)(self.parametrization, budget=None, num_workers=num_workers)
                       for _ in range(int(np.sqrt(budget)))]

        self.budget_before_choosing = budget // 3


@registry.register
class PolyCMA(CM):
    """Combining 20 CMAs. Exactly identical. Active selection at 1/3 of the budget."""

    def __init__(self, parametrization: IntOrParameter, budget: tp.Optional[int] = None, num_workers: int = 1) -> None:
        super().__init__(parametrization, budget=budget, num_workers=num_workers)
        assert budget is not None
        self.optims = [ParametrizedCMA(random_init=True)(self.parametrization, budget=None, num_workers=num_workers) for _ in range(20)]

        self.budget_before_choosing = budget // 3


@registry.register
class ManySmallCMA(CM):
    """Combining 3 CMAs. Exactly identical. Active selection at 1/3 of the budget."""

    def __init__(self, parametrization: IntOrParameter, budget: tp.Optional[int] = None, num_workers: int = 1) -> None:
        super().__init__(parametrization, budget=budget, num_workers=num_workers)
        assert budget is not None
        self.optims = [ParametrizedCMA(scale=1e-6, random_init=i > 0)(self.parametrization, budget=None, num_workers=num_workers)
                       for i in range(int(np.sqrt(budget)))]
        self.budget_before_choosing = budget // 3


@registry.register
class MultiScaleCMA(CM):
    """Combining 3 CMAs with different init scale. Active selection at 1/3 of the budget."""

    def __init__(self, parametrization: IntOrParameter, budget: tp.Optional[int] = None, num_workers: int = 1) -> None:
        super().__init__(parametrization, budget=budget, num_workers=num_workers)
        self.optims = [
            CMA(self.parametrization, budget=None, num_workers=num_workers),  # share parametrization and its rng
            ParametrizedCMA(scale=1e-3, random_init=True)(self.parametrization, budget=None, num_workers=num_workers),
            ParametrizedCMA(scale=1e-6, random_init=True)(self.parametrization, budget=None, num_workers=num_workers),
        ]
        assert budget is not None
        self.budget_before_choosing = budget // 3


class _FakeFunction:
    """Simple function that returns the loss which was registered just before.
    This is a hack for BO.
    """

    def __init__(self, num_digits: int) -> None:
        self.num_digits = num_digits
        self._registered: tp.List[tp.Tuple[np.ndarray, float]] = []

    def key(self, num: int) -> str:
        """Key corresponding to the array sample
        (uses zero-filling to keep order)
        """
        return "x" + str(num).zfill(self.num_digits)

    def register(self, x: np.ndarray, loss: tp.FloatLoss) -> None:
        if self._registered:
            raise RuntimeError("Only one call can be registered at a time")
        self._registered.append((x, loss))

    def __call__(self, **kwargs: float) -> float:
        if not self._registered:
            raise RuntimeError("Call must be registered first")
        x = [kwargs[self.key(i)] for i in range(len(kwargs))]
        xr, loss = self._registered[0]
        np.testing.assert_array_almost_equal(x, xr, err_msg="Call does not match registered")
        self._registered.clear()
        return loss


class _BO(base.Optimizer):

    def __init__(
        self,
        parametrization: IntOrParameter,
        budget: tp.Optional[int] = None,
        num_workers: int = 1,
        *,
        initialization: tp.Optional[str] = None,
        init_budget: tp.Optional[int] = None,
        middle_point: bool = False,
        utility_kind: str = "ucb",  # bayes_opt default
        utility_kappa: float = 2.576,
        utility_xi: float = 0.0,
        gp_parameters: tp.Optional[tp.Dict[str, tp.Any]] = None,
    ) -> None:
        super().__init__(parametrization, budget=budget, num_workers=num_workers)
        self._transform = transforms.ArctanBound(0, 1)
        self._bo: tp.Optional[BayesianOptimization] = None
        self._fake_function = _FakeFunction(num_digits=len(str(self.dimension)))
        # configuration
        assert initialization is None or initialization in ["random", "Hammersley", "LHS"], f"Unknown init {initialization}"
        self.initialization = initialization
        self.init_budget = init_budget
        self.middle_point = middle_point
        self.utility_kind = utility_kind
        self.utility_kappa = utility_kappa
        self.utility_xi = utility_xi
        self.gp_parameters = {} if gp_parameters is None else gp_parameters
        if isinstance(parametrization, p.Parameter) and self.gp_parameters.get("alpha", 0) == 0:
            noisy = not parametrization.descriptors.deterministic
            cont = parametrization.descriptors.continuous
            if noisy or not cont:
                warnings.warn(
                    "Dis-continuous and noisy parametrization require gp_parameters['alpha'] > 0 "
                    "(for your parametrization, continuity={cont} and noisy={noisy}).\n"
                    "Find more information on BayesianOptimization's github.\n"
                    "You should then create a new instance of optimizerlib.ParametrizedBO with appropriate parametrization.",
                    InefficientSettingsWarning,
                )

    @property
    def bo(self) -> BayesianOptimization:
        if self._bo is None:
            bounds = {self._fake_function.key(i): (0.0, 1.0) for i in range(self.dimension)}
            self._bo = BayesianOptimization(self._fake_function, bounds, random_state=self._rng)
            if self.gp_parameters is not None:
                self._bo.set_gp_params(**self.gp_parameters)
            # init
            init = self.initialization
            if self.middle_point:
                self._bo.probe([0.5] * self.dimension, lazy=True)
            elif init is None:
                self._bo._queue.add(self._bo._space.random_sample())
            if init is not None:
                init_budget = int(np.sqrt(self.budget) if self.init_budget is None else self.init_budget)
                init_budget -= self.middle_point
                if init_budget > 0:
                    sampler = {"Hammersley": sequences.HammersleySampler, "LHS": sequences.LHSSampler, "random": sequences.RandomSampler}[
                        init
                    ](self.dimension, budget=init_budget, scrambling=(init == "Hammersley"), random_state=self._rng)
                    for point in sampler:
                        self._bo.probe(point, lazy=True)
        return self._bo

    def _internal_ask_candidate(self) -> p.Parameter:
        util = UtilityFunction(kind=self.utility_kind, kappa=self.utility_kappa, xi=self.utility_xi)
        try:
            x_probe = next(self.bo._queue)
        except StopIteration:
            x_probe = self.bo.suggest(util)  # this is time consuming
            x_probe = [x_probe[self._fake_function.key(i)] for i in range(len(x_probe))]
        data = self._transform.backward(np.array(x_probe, copy=False))
        candidate = self.parametrization.spawn_child().set_standardized_data(data)
        candidate._meta["x_probe"] = x_probe
        return candidate

    def _internal_tell_candidate(self, candidate: p.Parameter, loss: tp.FloatLoss) -> None:
        if "x_probe" in candidate._meta:
            y = candidate._meta["x_probe"]
        else:
            data = candidate.get_standardized_data(reference=self.parametrization)
            y = self._transform.forward(data)  # tell not asked
        self._fake_function.register(y, -loss)  # minimizing
        self.bo.probe(y, lazy=False)
        # for some unknown reasons, BO wants to evaluate twice the same point,
        # but since it keeps a cache of the values, the registered value is not used
        # so we should clean the "fake" function
        self._fake_function._registered.clear()

    def _internal_provide_recommendation(self) -> tp.Optional[tp.ArrayLike]:
        if self.archive:
            return self._transform.backward(np.array([self.bo.max["params"][f"x{i}"] for i in range(self.dimension)]))
        else:
            return None


class ParametrizedBO(base.ConfiguredOptimizer):
    """Bayesian optimization.
    Hyperparameter tuning method, based on statistical modeling of the objective function.
    This class is a wrapper over the `bayes_opt <https://github.com/fmfn/BayesianOptimization>`_ package.

    Parameters
    ----------
    initialization: str
        Initialization algorithms (None, "Hammersley", "random" or "LHS")
    init_budget: int or None
        Number of initialization algorithm steps
    middle_point: bool
        whether to sample the 0 point first
    utility_kind: str
        Type of utility function to use among "ucb", "ei" and "poi"
    utility_kappa: float
        Kappa parameter for the utility function
    utility_xi: float
        Xi parameter for the utility function
    gp_parameters: dict
        dictionnary of parameters for the gaussian process
    """

    no_parallelization = True

    # pylint: disable=unused-argument
    def __init__(
        self,
        *,
        initialization: tp.Optional[str] = None,
        init_budget: tp.Optional[int] = None,
        middle_point: bool = False,
        utility_kind: str = "ucb",  # bayes_opt default
        utility_kappa: float = 2.576,
        utility_xi: float = 0.0,
        gp_parameters: tp.Optional[tp.Dict[str, tp.Any]] = None,
    ) -> None:
        super().__init__(_BO, locals())


BO = ParametrizedBO().set_name("BO", register=True)


class _Chain(base.Optimizer):

    def __init__(
        self,
        parametrization: IntOrParameter,
        budget: tp.Optional[int] = None,
        num_workers: int = 1,
        *,
        optimizers: tp.Sequence[tp.Union[base.ConfiguredOptimizer, tp.Type[base.Optimizer]]] = [LHSSearch, DE],
        budgets: tp.Sequence[tp.Union[str, int]] = (10,),
    ) -> None:
        super().__init__(parametrization, budget=budget, num_workers=num_workers)
        # delayed initialization
        # Either we have the budget for each algorithm, or the last algorithm uses the rest of the budget, so:
        self.optimizers: tp.List[base.Optimizer] = []
        converter = {"num_workers": self.num_workers, "dimension": self.dimension,
                     "half": self.budget // 2 if self.budget else self.num_workers,
                     "third": self.budget // 3 if self.budget else self.num_workers,
                     "sqrt": int(np.sqrt(self.budget)) if self.budget else self.num_workers}
        self.budgets = [max(1, converter[b]) if isinstance(b, str) else b for b in budgets]
        last_budget = None if self.budget is None else max(4, self.budget - sum(self.budgets))
        assert len(optimizers) == len(self.budgets) + 1
        assert all(x in ("third", "half", "dimension", "num_workers", "sqrt") or x > 0 for x in self.budgets), str(self.budgets)
        for opt, optbudget in zip(optimizers, self.budgets + [last_budget]):  # type: ignore
            self.optimizers.append(opt(self.parametrization, budget=optbudget, num_workers=self.num_workers))

    def _internal_ask_candidate(self) -> p.Parameter:
        # Which algorithm are we playing with ?
        sum_budget = 0.0
        opt = self.optimizers[0]
        for opt in self.optimizers:
            sum_budget += float("inf") if opt.budget is None else opt.budget
            if self.num_ask < sum_budget:
                break
        # if we are over budget, then use the last one...
        return opt.ask()

    def _internal_tell_candidate(self, candidate: p.Parameter, loss: tp.FloatLoss) -> None:
        # Let us inform all concerned algorithms
        sum_budget = 0.0
        for opt in self.optimizers:
            sum_budget += float("inf") if opt.budget is None else opt.budget
            if self.num_tell < sum_budget:
                opt.tell(candidate, loss)


class Chaining(base.ConfiguredOptimizer):
    """
    A chaining consists in running algorithm 1 during T1, then algorithm 2 during T2, then algorithm 3 during T3, etc.
    Each algorithm is fed with what happened before it.

    Parameters
    ----------
    optimizers: list of Optimizer classes
        the sequence of optimizers to use
    budgets: list of int
        the corresponding budgets for each optimizer but the last one

    """

    # pylint: disable=unused-argument
    def __init__(
        self,
        optimizers: tp.Sequence[tp.Union[base.ConfiguredOptimizer, tp.Type[base.Optimizer]]],
        budgets: tp.Sequence[tp.Union[str, int]]
    ) -> None:
        super().__init__(_Chain, locals())


chainCMAPowell = Chaining([CMA, Powell], ["half"]).set_name("chainCMAPowell", register=True)
chainCMAPowell.no_parallelization = True
chainDiagonalCMAPowell = Chaining([DiagonalCMA, Powell], ["half"]).set_name("chainDiagonalCMAPowell", register=True)
chainDiagonalCMAPowell.no_parallelization = True
chainNaiveTBPSAPowell = Chaining([NaiveTBPSA, Powell], ["half"]).set_name("chainNaiveTBPSAPowell", register=True)
chainNaiveTBPSAPowell.no_parallelization = True
chainNaiveTBPSACMAPowell = Chaining([NaiveTBPSA, CMA, Powell], ["third", "third"]).set_name("chainNaiveTBPSACMAPowell", register=True)
chainNaiveTBPSACMAPowell.no_parallelization = True


@registry.register
class cGA(base.Optimizer):
    """`Compact Genetic Algorithm <https://ieeexplore.ieee.org/document/797971>`_.
    A discrete optimization algorithm, introduced in and often used as a first baseline.
    """

    # pylint: disable=too-many-instance-attributes

    def __init__(
        self,
        parametrization: IntOrParameter,
        budget: tp.Optional[int] = None,
        num_workers: int = 1,
        arity: tp.Optional[int] = None
    ) -> None:
        super().__init__(parametrization, budget=budget, num_workers=num_workers)
        if arity is None:
            all_params = paramhelpers.flatten_parameter(self.parametrization)
            arity = max(len(param.choices) if isinstance(param, p.TransitionChoice) else 500 for param in all_params.values())
        self._arity = arity
        self._penalize_cheap_violations = False  # Not sure this is the optimal decision.
        # self.p[i][j] is the probability that the ith variable has value 0<=j< arity.
        self.p: np.ndarray = np.ones((self.dimension, arity)) / arity
        # Probability increments are of order 1./self.llambda
        # and lower bounded by something of order 1./self.llambda.
        self.llambda = max(num_workers, 40)  # FIXME: no good heuristic ?
        # CGA generates a candidate, then a second candidate;
        # then updates depending on the comparison with the first one. We therefore have to store the previous candidate.
        self._previous_value_candidate: tp.Optional[tp.Tuple[float, np.ndarray]] = None

    def _internal_ask_candidate(self) -> p.Parameter:
        # Multinomial.
        values: tp.List[int] = [sum(self._rng.uniform() > cum_proba) for cum_proba in np.cumsum(self.p, axis=1)]
        data = discretization.noisy_inverse_threshold_discretization(values, arity=self._arity, gen=self._rng)
        return self.parametrization.spawn_child().set_standardized_data(data)

    def _internal_tell_candidate(self, candidate: p.Parameter, loss: tp.FloatLoss) -> None:
        data = candidate.get_standardized_data(reference=self.parametrization)
        if self._previous_value_candidate is None:
            self._previous_value_candidate = (loss, data)
        else:
            winner, loser = self._previous_value_candidate[1], data
            if self._previous_value_candidate[0] > loss:
                winner, loser = loser, winner
            winner_data = discretization.threshold_discretization(np.asarray(winner.data), arity=self._arity)
            loser_data = discretization.threshold_discretization(np.asarray(loser.data), arity=self._arity)
            for i, _ in enumerate(winner_data):
                if winner_data[i] != loser_data[i]:
                    self.p[i][winner_data[i]] += 1. / self.llambda
                    self.p[i][loser_data[i]] -= 1. / self.llambda
                    for j in range(len(self.p[i])):
                        self.p[i][j] = max(self.p[i][j], 1. / self.llambda)
                    self.p[i] /= sum(self.p[i])
            self._previous_value_candidate = None


class _EMNA(base.Optimizer):
    """Simple Estimation of Multivariate Normal Algorithm (EMNA).
    """

    # pylint: disable=too-many-instance-attributes

    def __init__(
            self,
            parametrization: IntOrParameter,
            budget: tp.Optional[int] = None,
            num_workers: int = 1,
            isotropic: bool = True,
            naive: bool = True,
            population_size_adaptation: bool = False,
            initial_popsize: tp.Optional[int] = None,
    ) -> None:
        super().__init__(parametrization, budget=budget, num_workers=num_workers)
        self.isotropic: bool = isotropic
        self.naive: bool = naive
        self.population_size_adaptation = population_size_adaptation
        self.min_coef_parallel_context: int = 8
        # Sigma initialization
        self.sigma: tp.Union[float, np.ndarray]
        if initial_popsize is None:
            initial_popsize = self.dimension
        if self.isotropic:
            self.sigma = 1.0
        else:
            self.sigma = np.ones(self.dimension)
        # population size and parent size initializations
        self.popsize = _PopulationSizeController(
            llambda=4 * initial_popsize,
            mu=initial_popsize,
            dimension=self.dimension,
            num_workers=num_workers
        )
        if not self.population_size_adaptation:
            self.popsize.mu = max(16, self.dimension)
            self.popsize.llambda = 4 * self.popsize.mu
            self.popsize.llambda = max(self.popsize.llambda, num_workers)
            if budget is not None and self.popsize.llambda > budget:
                self.popsize.llambda = budget
                self.popsize.mu = self.popsize.llambda // 4
                warnings.warn("Budget may be too small in front of the dimension for EMNA", base.InefficientSettingsWarning)
        self.current_center: np.ndarray = np.zeros(self.dimension)
        # population
        self.parents: tp.List[p.Parameter] = [self.parametrization]
        self.children: tp.List[p.Parameter] = []

    def recommend(self) -> p.Parameter:
        if self.naive:
            return self.current_bests["optimistic"].parameter
        else:
            # This is NOT the naive version. We deal with noise.
            return self.parametrization.spawn_child().set_standardized_data(self.current_center, deterministic=True)

    def _internal_ask_candidate(self) -> p.Parameter:
        sigma_tmp = self.sigma
        if self.population_size_adaptation and self.popsize.llambda < self.min_coef_parallel_context * self.dimension:
            sigma_tmp = self.sigma * np.exp(self._rng.normal(0, 1) / np.sqrt(self.dimension))
        individual = self.current_center + sigma_tmp * self._rng.normal(0, 1, self.dimension)
        parent = self.parents[self.num_ask % len(self.parents)]
        candidate = parent.spawn_child().set_standardized_data(individual, reference=self.parametrization)
        if parent is self.parametrization:
            candidate.heritage["lineage"] = candidate.uid
        candidate._meta["sigma"] = sigma_tmp
        return candidate

    def _internal_tell_candidate(self, candidate: p.Parameter, loss: tp.FloatLoss) -> None:
        candidate._meta["loss"] = loss
        if self.population_size_adaptation:
            self.popsize.add_value(loss)
        self.children.append(candidate)
        if len(self.children) >= self.popsize.llambda:
            # Sorting the population.
            self.children.sort(key=lambda c: c._meta["loss"])
            # Computing the new parent.
            self.parents = self.children[: self.popsize.mu]
            self.children = []
            self.current_center = sum(c.get_standardized_data(reference=self.parametrization)  # type: ignore
                                      for c in self.parents) / self.popsize.mu
            if self.population_size_adaptation:
                if self.popsize.llambda < self.min_coef_parallel_context * self.dimension:  # Population size not large enough for emna
                    self.sigma = np.exp(np.sum(np.log([c._meta["sigma"] for c in self.parents]),
                                               axis=0 if self.isotropic else None) / self.popsize.mu)
                else:
                    stdd = [(self.parents[i].get_standardized_data(reference=self.parametrization) -
                             self.current_center)**2 for i in range(self.popsize.mu)]
                    self.sigma = np.sqrt(np.sum(stdd) / (self.popsize.mu * (self.dimension if self.isotropic else 1)))
            else:
                # EMNA update
                stdd = [(self.parents[i].get_standardized_data(reference=self.parametrization) -
                         self.current_center)**2 for i in range(self.popsize.mu)]
                self.sigma = np.sqrt(np.sum(stdd, axis=0 if self.isotropic else None) /
                                     (self.popsize.mu * (self.dimension if self.isotropic else 1)))

            if self.num_workers / self.dimension > 32:  # faster decrease of sigma if large parallel context
                imp = max(1, (np.log(self.popsize.llambda) / 2)**(1 / self.dimension))
                self.sigma /= imp

    def _internal_tell_not_asked(self, candidate: p.Parameter, loss: tp.FloatLoss) -> None:
        raise base.TellNotAskedNotSupportedError


class EMNA(base.ConfiguredOptimizer):
    """ Estimation of Multivariate Normal Algorithm
    This algorithm is quite efficient in a parallel context, i.e. when
    the population size is large.

    Parameters
    ----------
    isotropic: bool
        isotropic version on EMNA if True, i.e. we have an
        identity matrix for the Gaussian, else  we here consider the separable
        version, meaning we have a diagonal matrix for the Gaussian (anisotropic)
    naive: bool
        set to False for noisy problem, so that the best points will be an
        average of the final population.
    population_size_adaptation: bool
        population size automatically adapts to the landscape
    initial_popsize: Optional[int]
        initial (and minimal) population size (default: 4 x dimension)
    """

    # pylint: disable=unused-argument
    def __init__(
        self,
        *,
        isotropic: bool = True,
        naive: bool = True,
        population_size_adaptation: bool = False,
        initial_popsize: tp.Optional[int] = None,
    ) -> None:
        super().__init__(_EMNA, locals())


NaiveIsoEMNA = EMNA().set_name("NaiveIsoEMNA", register=True)


@registry.register
<<<<<<< HEAD
class Shiwa(NGO):
    """Nevergrad optimizer by competence map. You might modify this one for designing youe own competence map."""

    def __init__(self, parametrization: IntOrParameter, budget: tp.Optional[int] = None, num_workers: int = 1) -> None:
        super().__init__(parametrization, budget=budget, num_workers=num_workers)
        assert budget is not None
        if self.has_noise and (self.has_discrete_not_softmax or not self.parametrization.descriptors.metrizable):
            self.optim = RecombiningPortfolioOptimisticNoisyDiscreteOnePlusOne(self.parametrization, budget, num_workers)
        else:
            if not self.parametrization.descriptors.metrizable:
                if self.dimension < 60:
                    self.optim = NGO(self.parametrization, budget, num_workers)
                else:
                    self.optim = CMA(self.parametrization, budget, num_workers)
            else:
                self.optim = NGO(self.parametrization, budget, num_workers)
        optim = self.optim if not isinstance(self.optim, NGO) else self.optim.optim
        logger.debug("%s selected %s optimizer.", *(x.name for x in (self, optim)))


@registry.register
class ShiwaC7(Shiwa):
    def __init__(self, parametrization: IntOrParameter, budget: tp.Optional[int] = None, num_workers: int = 1) -> None:
        super().__init__(parametrization, budget=budget, num_workers=num_workers) 
        self.set_constraints_management(max_constraints_trials = 1000, constraint_penalization = 1., constraint_penalty_exponent = 1.01,
            penalize_cheap_violations = False, memorize_constraint_failures = False)


@registry.register
=======
>>>>>>> 7682745b
class MetaModel(base.Optimizer):
    """Adding a metamodel into CMA."""

    def __init__(self, parametrization: IntOrParameter, budget: tp.Optional[int] = None, num_workers: int = 1,
                 multivariate_optimizer: base.ConfiguredOptimizer = CMA) -> None:
        super().__init__(parametrization, budget=budget, num_workers=num_workers)
        assert budget is not None
        self._optim = multivariate_optimizer(self.parametrization, budget, num_workers)  # share parametrization and its rng

    def _internal_ask_candidate(self) -> p.Parameter:
        # We request a bit more points than what is really necessary for our dimensionality (+dimension).
        if (self._num_ask % max(self.num_workers, self.dimension) == 0 and
                len(self.archive) >= (self.dimension * (self.dimension - 1)) / 2 + 2 * self.dimension + 1):
            try:
                data = learn_on_k_best(self.archive, int((self.dimension * (self.dimension - 1)) / 2 + 2 * self.dimension + 1))
                candidate = self.parametrization.spawn_child().set_standardized_data(data)
            except InfiniteMetaModelOptimum:  # The optimum is at infinity. Shit happens.
                candidate = self._optim.ask()
        else:
            candidate = self._optim.ask()
        return candidate

    def _internal_tell_candidate(self, candidate: p.Parameter, loss: tp.FloatLoss) -> None:
        self._optim.tell(candidate, loss)


# Discussions with Jialin Liu and Fabien Teytaud helped the following development.
# This includes discussion at Dagstuhl's 2019 seminars on randomized search heuristics and computational intelligence in games.
@registry.register
class NGOptBase(base.Optimizer):
    """Nevergrad optimizer by competence map."""

    # pylint: disable=too-many-branches
    def __init__(self, parametrization: IntOrParameter, budget: tp.Optional[int] = None, num_workers: int = 1) -> None:
        super().__init__(parametrization, budget=budget, num_workers=num_workers)
        descr = self.parametrization.descriptors
        self.has_noise = not (descr.deterministic and descr.deterministic_function)
        self.fully_continuous = descr.continuous
        all_params = paramhelpers.flatten_parameter(self.parametrization)
        choicetags = [p.BaseChoice.ChoiceTag.as_tag(x) for x in all_params.values()]
        self.has_discrete_not_softmax = any(issubclass(ct.cls, p.TransitionChoice) for ct in choicetags)
        self._has_discrete = any(issubclass(ct.cls, p.BaseChoice) for ct in choicetags)
        self._arity = max(ct.arity for ct in choicetags)
        self._optim: tp.Optional[base.Optimizer] = None

    @property
    def optim(self) -> base.Optimizer:
        if self._optim is None:
            self._optim = self._select_optimizer_cls()(self.parametrization, self.budget, self.num_workers)
            optim = self._optim if not isinstance(self._optim, NGOptBase) else self._optim.optim
            logger.debug("%s selected %s optimizer.", *(x.name for x in (self, optim)))
        return self._optim

    def _select_optimizer_cls(self) -> base.OptCls:
        # pylint: disable=too-many-nested-blocks
        assert self.budget is not None
        if self.has_noise and self.has_discrete_not_softmax:
            # noise and discrete: let us merge evolution and bandits.
            cls: base.OptCls = DoubleFastGADiscreteOnePlusOne if self.dimension < 60 else CMA
        else:
            if self.has_noise and self.fully_continuous:
                # This is the real of population control. FIXME: should we pair with a bandit ?
                cls = TBPSA
            else:
                if self.has_discrete_not_softmax or not self.parametrization.descriptors.metrizable or not self.fully_continuous:
                    cls = DoubleFastGADiscreteOnePlusOne
                else:
                    if self.num_workers > self.budget / 5:
                        if self.num_workers > self.budget / 2. or self.budget < self.dimension:
                            cls = MetaRecentering
                        else:
                            cls = NaiveTBPSA
                    else:
                        # Possibly a good idea to go memetic for large budget, but something goes wrong for the moment.
                        if self.num_workers == 1 and self.budget > 6000 and self.dimension > 7:  # Let us go memetic.
                            cls = chainCMAPowell
                        else:
                            if self.num_workers == 1 and self.budget < self.dimension * 30:
                                # One plus one so good in large ratio "dimension / budget".
                                cls = OnePlusOne if self.dimension > 30 else Cobyla
                            else:
                                # DE is great in such a case (?).
                                cls = DE if self.dimension > 2000 else CMA
        return cls

    def _internal_ask_candidate(self) -> p.Parameter:
        return self.optim.ask()

    def _internal_tell_candidate(self, candidate: p.Parameter, loss: tp.FloatLoss) -> None:
        self.optim.tell(candidate, loss)

    def recommend(self) -> p.Parameter:
        return self.optim.recommend()

    def _internal_tell_not_asked(self, candidate: p.Parameter, loss: tp.FloatLoss) -> None:
        self.optim.tell(candidate, loss)


@registry.register
class Shiwa(NGOptBase):
    """Nevergrad optimizer by competence map. You might modify this one for designing youe own competence map."""

    def _select_optimizer_cls(self) -> base.OptCls:
        optCls: base.OptCls = NGOptBase
        if self.has_noise and (self.has_discrete_not_softmax or not self.parametrization.descriptors.metrizable):
            optCls = RecombiningPortfolioOptimisticNoisyDiscreteOnePlusOne
        elif self.dimension >= 60 and not self.parametrization.descriptors.metrizable:
            optCls = CMA
        return optCls


@registry.register
class NGO(NGOptBase):  # compatibility
    pass


@registry.register
class NGOpt2(NGOptBase):
    """Nevergrad optimizer by competence map. You might modify this one for designing youe own competence map."""

    def _select_optimizer_cls(self) -> base.OptCls:
        # override because it is different from NGOptBase (bug?)
        self.has_discrete_not_softmax = self._has_discrete
        budget, num_workers = self.budget, self.num_workers
        assert budget is not None
        optimClass: base.OptCls
        if self.has_noise and (self.has_discrete_not_softmax or not self.parametrization.descriptors.metrizable):
            optimClass = RecombiningPortfolioOptimisticNoisyDiscreteOnePlusOne
        elif self._arity > 0:
            optimClass = DiscreteBSOOnePlusOne if self._arity > 5 else CMandAS2
        else:
            # pylint: disable=too-many-nested-blocks
            if self.has_noise and self.has_discrete_not_softmax:
                # noise and discrete: let us merge evolution and bandits.
                optimClass = RecombiningPortfolioOptimisticNoisyDiscreteOnePlusOne
            else:
                if self.has_noise and self.fully_continuous:
                    # This is the real of population control. FIXME: should we pair with a bandit ?
                    optimClass = TBPSA
                else:
                    if self.has_discrete_not_softmax or not self.parametrization.descriptors.metrizable or not self.fully_continuous:
                        optimClass = DoubleFastGADiscreteOnePlusOne
                    else:
                        if num_workers > budget / 5:
                            if num_workers > budget / 2. or budget < self.dimension:
                                optimClass = MetaTuneRecentering
                            elif self.dimension < 5 and budget < 100:
                                optimClass = DiagonalCMA
                            elif self.dimension < 5 and budget < 500:
                                optimClass = Chaining([DiagonalCMA, MetaModel], [100])
                            else:
                                optimClass = NaiveTBPSA
                        else:
                            # Possibly a good idea to go memetic for large budget, but something goes wrong for the moment.
                            if num_workers == 1 and budget > 6000 and self.dimension > 7:  # Let us go memetic.
                                optimClass = chainNaiveTBPSACMAPowell  # type: ignore
                            else:
                                if num_workers == 1 and budget < self.dimension * 30:
                                    if self.dimension > 30:  # One plus one so good in large ratio "dimension / budget".
                                        optimClass = OnePlusOne
                                    elif self.dimension < 5:
                                        optimClass = MetaModel
                                    else:
                                        optimClass = Cobyla
                                else:
                                    if self.dimension > 2000:  # DE is great in such a case (?).
                                        optimClass = DE
                                    else:
                                        if self.dimension < 10 and budget < 500:
                                            optimClass = MetaModel
                                        else:
                                            if self.dimension > 40 and num_workers > self.dimension and budget < 7 * self.dimension ** 2:
                                                optimClass = DiagonalCMA
                                            elif 3 * num_workers > self.dimension ** 2 and budget > self.dimension ** 2:
                                                optimClass = MetaModel
                                            else:
                                                optimClass = CMA
        return optimClass


@registry.register
class NGOpt4(NGOptBase):
    """Nevergrad optimizer by competence map. You might modify this one for designing youe own competence map."""

    def _select_optimizer_cls(self) -> base.OptCls:
        # override because it is different from NGOptBase (bug?)
        self.has_discrete_not_softmax = self._has_discrete
        self.fully_continuous = self.fully_continuous and not self.has_discrete_not_softmax and self._arity < 0
        budget, num_workers = self.budget, self.num_workers
        assert budget is not None
        optimClass: base.OptCls
        if self.has_noise and (self.has_discrete_not_softmax or not self.parametrization.descriptors.metrizable):
            mutation = "portfolio" if budget > 1000 else "discrete"
            optimClass = ParametrizedOnePlusOne(crossover=True, mutation=mutation, noise_handling="optimistic")
        elif self._arity > 0:
            if self._arity == 2:
                optimClass = DiscreteOnePlusOne
            else:
                optimClass = AdaptiveDiscreteOnePlusOne if self._arity < 5 else CMandAS2
        else:
            # pylint: disable=too-many-nested-blocks
            if self.has_noise and self.fully_continuous and self.dimension > 100:
                # Waow, this is actually a discrete algorithm.
                optimClass = ConfSplitOptimizer(num_optims=13, progressive=True,
                                                multivariate_optimizer=OptimisticDiscreteOnePlusOne)
            else:
                if self.has_noise and self.fully_continuous:
                    if budget > 100:
                        optimClass = SQP
                    else:
                        # This is the realm of population control. FIXME: should we pair with a bandit ?
                        optimClass = TBPSA
                else:
                    if self.has_discrete_not_softmax or not self.parametrization.descriptors.metrizable or not self.fully_continuous:
                        optimClass = DoubleFastGADiscreteOnePlusOne
                    else:
                        if num_workers > budget / 5:
                            if num_workers > budget / 2. or budget < self.dimension:
                                optimClass = MetaTuneRecentering
                            elif self.dimension < 5 and budget < 100:
                                optimClass = DiagonalCMA
                            elif self.dimension < 5 and budget < 500:
                                optimClass = Chaining([DiagonalCMA, MetaModel], [100])
                            else:
                                optimClass = NaiveTBPSA
                        else:
                            # Possibly a good idea to go memetic for large budget, but something goes wrong for the moment.
                            if num_workers == 1 and budget > 6000 and self.dimension > 7:  # Let us go memetic.
                                optimClass = chainNaiveTBPSACMAPowell
                            else:
                                if num_workers == 1 and budget < self.dimension * 30:
                                    if self.dimension > 30:  # One plus one so good in large ratio "dimension / budget".
                                        optimClass = OnePlusOne
                                    elif self.dimension < 5:
                                        optimClass = MetaModel
                                    else:
                                        optimClass = Cobyla
                                else:
                                    if self.dimension > 2000:  # DE is great in such a case (?).
                                        optimClass = DE
                                    else:
                                        if self.dimension < 10 and budget < 500:
                                            optimClass = MetaModel
                                        else:
                                            if self.dimension > 40 and num_workers > self.dimension and budget < 7 * self.dimension ** 2:
                                                optimClass = DiagonalCMA
                                            elif 3 * num_workers > self.dimension ** 2 and budget > self.dimension ** 2:
                                                optimClass = MetaModel
                                            else:
                                                optimClass = CMA
        return optimClass


@registry.register
class NGOpt(NGOpt4):
    pass<|MERGE_RESOLUTION|>--- conflicted
+++ resolved
@@ -1801,7 +1801,6 @@
 
 
 @registry.register
-<<<<<<< HEAD
 class Shiwa(NGO):
     """Nevergrad optimizer by competence map. You might modify this one for designing youe own competence map."""
 
@@ -1822,17 +1821,9 @@
         logger.debug("%s selected %s optimizer.", *(x.name for x in (self, optim)))
 
 
-@registry.register
-class ShiwaC7(Shiwa):
-    def __init__(self, parametrization: IntOrParameter, budget: tp.Optional[int] = None, num_workers: int = 1) -> None:
-        super().__init__(parametrization, budget=budget, num_workers=num_workers) 
-        self.set_constraints_management(max_constraints_trials = 1000, constraint_penalization = 1., constraint_penalty_exponent = 1.01,
-            penalize_cheap_violations = False, memorize_constraint_failures = False)
-
-
-@registry.register
-=======
->>>>>>> 7682745b
+
+
+@registry.register
 class MetaModel(base.Optimizer):
     """Adding a metamodel into CMA."""
 
@@ -1877,6 +1868,8 @@
         self._has_discrete = any(issubclass(ct.cls, p.BaseChoice) for ct in choicetags)
         self._arity = max(ct.arity for ct in choicetags)
         self._optim: tp.Optional[base.Optimizer] = None
+        self.set_constraints_management(max_constraints_trials = 1000, constraint_penalization = 1., constraint_penalty_exponent = 1.01,
+            penalize_cheap_violations = False, memorize_constraint_failures = False)
 
     @property
     def optim(self) -> base.Optimizer:
