# Copyright (c) Facebook, Inc. and its affiliates. All Rights Reserved.
#
# This source code is licensed under the MIT license found in the
# LICENSE file in the root directory of this source tree.
import os
import logging
from collections import deque
import warnings
import cma
import numpy as np
from bayes_opt import UtilityFunction
from bayes_opt import BayesianOptimization
import nevergrad.common.typing as tp
from nevergrad.parametrization import parameter as p
from nevergrad.parametrization import transforms
from nevergrad.parametrization import discretization
from nevergrad.parametrization import helpers as paramhelpers
from . import base
from . import mutations
from .base import registry as registry
from .base import addCompare  # pylint: disable=unused-import
from .base import InefficientSettingsWarning as InefficientSettingsWarning
from .base import IntOrParameter
from . import sequences


# families of optimizers
# pylint: disable=unused-wildcard-import,wildcard-import,too-many-lines,too-many-arguments
from .differentialevolution import *  # type: ignore  # noqa: F403
from .es import *  # type: ignore  # noqa: F403
from .oneshot import *  # noqa: F403
from .recastlib import *  # noqa: F403

# run with LOGLEVEL=DEBUG for more debug information
logging.basicConfig(level=os.environ.get("LOGLEVEL", "INFO"))
logger = logging.getLogger(__name__)

# # # # # optimizers # # # # #


class _OnePlusOne(base.Optimizer):
    """Simple but sometimes powerful optimization algorithm.

    We use the one-fifth adaptation rule, going back to Schumer and Steiglitz (1968).
    It was independently rediscovered by Devroye (1972) and Rechenberg (1973).
    We use asynchronous updates, so that the 1+1 can actually be parallel and even
    performs quite well in such a context - this is naturally close to 1+lambda.
    """

    def __init__(
        self,
        parametrization: IntOrParameter,
        budget: tp.Optional[int] = None,
        num_workers: int = 1,
        *,
        noise_handling: tp.Optional[tp.Union[str, tp.Tuple[str, float]]] = None,
        mutation: str = "gaussian",
        crossover: bool = False
    ) -> None:
        super().__init__(parametrization, budget=budget, num_workers=num_workers)
        self._sigma: float = 1
        all_params = paramhelpers.flatten_parameter(self.parametrization)
        arity = max(len(param.choices) if isinstance(param, p.TransitionChoice) else 500 for param in all_params.values())
        self.arity_for_discrete_mutation = arity
        # configuration
        if noise_handling is not None:
            if isinstance(noise_handling, str):
                assert noise_handling in ["random", "optimistic"], f"Unkwnown noise handling: '{noise_handling}'"
            else:
                assert isinstance(noise_handling, tuple), "noise_handling must be a string or  a tuple of type (strategy, factor)"
                assert noise_handling[1] > 0.0, "the factor must be a float greater than 0"
                assert noise_handling[0] in ["random", "optimistic"], f"Unkwnown noise handling: '{noise_handling}'"
        assert mutation in ["gaussian", "cauchy", "discrete", "fastga", "doublefastga", "adaptive",
                            "portfolio", "discreteBSO", "lengler", "doerr"], f"Unkwnown mutation: '{mutation}'"
        if mutation == "adaptive":
            self._adaptive_mr = 0.5
        self.noise_handling = noise_handling
        self.mutation = mutation
        self.crossover = crossover
        if mutation == "doerr":
            assert num_workers == 1, "Doerr mutation is implemented only in the sequential case."
            self._doerr_mutation_rates = [1, 2]
            self._doerr_mutation_rewards = [0., 0.]
            self._doerr_counters = [0., 0.]
            self._doerr_epsilon = 0.25  # self.dimension ** (-0.01)
            self._doerr_gamma = 1 - 2 / self.dimension
            self._doerr_current_best = float("inf")
            i = 3
            j = 2
            self._doerr_index: int = -1  # Nothing has been mutated for now.
            while i < self.dimension:
                self._doerr_mutation_rates += [i]
                self._doerr_mutation_rewards += [0.]
                self._doerr_counters += [0.]
                i += j
                j += 2

    def _internal_ask_candidate(self) -> p.Parameter:
        # pylint: disable=too-many-return-statements, too-many-branches
        noise_handling = self.noise_handling
        if not self._num_ask:
            out = self.parametrization.spawn_child()
            out._meta["sigma"] = self._sigma
            return out
        # for noisy version
        if noise_handling is not None:
            limit = (0.05 if isinstance(noise_handling, str) else noise_handling[1]) * len(self.archive) ** 3
            strategy = noise_handling if isinstance(noise_handling, str) else noise_handling[0]
            if self._num_ask <= limit:
                if strategy in ["cubic", "random"]:
                    idx = self._rng.choice(len(self.archive))
                    return list(self.archive.values())[idx].parameter.spawn_child()  # type: ignore
                elif strategy == "optimistic":
                    return self.current_bests["optimistic"].parameter.spawn_child()
        # crossover
        mutator = mutations.Mutator(self._rng)
        pessimistic = self.current_bests["pessimistic"].parameter.spawn_child()
        ref = self.parametrization
        if self.crossover and self._num_ask % 2 == 1 and len(self.archive) > 2:
            data = mutator.crossover(pessimistic.get_standardized_data(reference=ref),
                                     mutator.get_roulette(self.archive, num=2))
            return pessimistic.set_standardized_data(data, reference=ref)
        # mutating

        mutation = self.mutation
        if mutation in ("gaussian", "cauchy"):  # standard case
            step = (self._rng.normal(0, 1, self.dimension) if mutation == "gaussian" else
                    self._rng.standard_cauchy(self.dimension))
            out = pessimistic.set_standardized_data(self._sigma * step)
            out._meta["sigma"] = self._sigma
            return out
        else:
            pessimistic_data = pessimistic.get_standardized_data(reference=ref)
            if mutation == "crossover":
                if self._num_ask % 2 == 0 or len(self.archive) < 3:
                    data = mutator.portfolio_discrete_mutation(pessimistic_data, arity=self.arity_for_discrete_mutation)
                else:
                    data = mutator.crossover(pessimistic_data, mutator.get_roulette(self.archive, num=2))
            elif mutation == "adaptive":
                data = mutator.portfolio_discrete_mutation(pessimistic_data, intensity=max(1, int(self._adaptive_mr * self.dimension)),
                                                           arity=self.arity_for_discrete_mutation)
            elif mutation == "discreteBSO":
                assert self.budget is not None, "DiscreteBSO needs a budget."
                intensity = int(self.dimension - self._num_ask * self.dimension / self.budget)
                if intensity < 1:
                    intensity = 1
<<<<<<< HEAD
                data = mutator.portfolio_discrete_mutation(pessimistic_data, intensity)
            elif mutation == "lengler":
                alpha = 1.54468
                intensity = float(max(1.0, self.dimension * (alpha * np.log(self.num_ask) / self.num_ask)))
                data = mutator.portfolio_discrete_mutation(pessimistic_data, intensity)
=======
                data = mutator.portfolio_discrete_mutation(pessimistic_data, intensity=intensity, arity=self.arity_for_discrete_mutation)
>>>>>>> bcf82bd1
            elif mutation == "doerr":
                # Selection, either random, or greedy, or a mutation rate.
                assert self._doerr_index == -1, "We should have used this index in tell."
                if self._rng.uniform() < self._doerr_epsilon:
                    index = self._rng.choice(range(len(self._doerr_mutation_rates)))
                    self._doerr_index = index
                else:
                    index = self._doerr_mutation_rewards.index(max(self._doerr_mutation_rewards))
                    self._doerr_index = -1
                intensity = self._doerr_mutation_rates[index]
                data = mutator.portfolio_discrete_mutation(pessimistic_data, intensity=intensity, arity=self.arity_for_discrete_mutation)
            else:
                func: tp.Any = {  # type: ignore
                    "discrete": mutator.discrete_mutation,
                    "fastga": mutator.doerr_discrete_mutation,
                    "doublefastga": mutator.doubledoerr_discrete_mutation,
                    "portfolio": mutator.portfolio_discrete_mutation,
                }[mutation]
                data = func(pessimistic_data, arity=self.arity_for_discrete_mutation)
            return pessimistic.set_standardized_data(data, reference=ref)

    def _internal_tell(self, x: tp.ArrayLike, loss: tp.FloatLoss) -> None:
        # only used for cauchy and gaussian
        if self.mutation == "doerr" and self._doerr_current_best < float("inf") and self._doerr_index >= 0:
            improvement = max(0., self._doerr_current_best - loss)
            # Decay.
            index = self._doerr_index
            counter = self._doerr_counters[index]
            self._doerr_mutation_rewards[index] = (self._doerr_gamma * counter * self._doerr_mutation_rewards[index]
                                                   + improvement) / (self._doerr_gamma * counter + 1)
            self._doerr_counters = [self._doerr_gamma * x for x in self._doerr_counters]
            self._doerr_counters[index] += 1
            self._doerr_index = -1
        if self.mutation == "doerr":
            self._doerr_current_best = min(self._doerr_current_best, loss)
        self._sigma *= 2.0 if loss <= self.current_bests["pessimistic"].mean else 0.84
        if self.mutation == "adaptive":
            factor = 1.2 if loss <= self.current_bests["pessimistic"].mean else 0.731  # 0.731 = 1.2**(-np.exp(1)-1)
            self._adaptive_mr = min(1., factor * self._adaptive_mr)


class ParametrizedOnePlusOne(base.ConfiguredOptimizer):
    """Simple but sometimes powerfull class of optimization algorithm.
    This use asynchronous updates, so that (1+1) can actually be parallel and even
    performs quite well in such a context - this is naturally close to (1+lambda).


    Parameters
    ----------
    noise_handling: str or Tuple[str, float]
        Method for handling the noise. The name can be:

        - `"random"`: a random point is reevaluated regularly, this uses the one-fifth adaptation rule,
          going back to Schumer and Steiglitz (1968). It was independently rediscovered by Devroye (1972) and Rechenberg (1973).
        - `"optimistic"`: the best optimistic point is reevaluated regularly, optimism in front of uncertainty
        - a coefficient can to tune the regularity of these reevaluations (default .05)
    mutation: str
        One of the available mutations from:

        - `"gaussian"`: standard mutation by adding a Gaussian random variable (with progressive
          widening) to the best pessimistic point
        - `"cauchy"`: same as Gaussian but with a Cauchy distribution.
        - `"discrete"`: when a variable is mutated (which happens with probability 1/d in dimension d), it's just
             randomly drawn. This means that on average, only one variable is mutated.
        - `"discreteBSO"`: as in brainstorm optimization, we slowly decrease the mutation rate from 1 to 1/d.
        - `"fastga"`: FastGA mutations from the current best
        - `"doublefastga"`: double-FastGA mutations from the current best (Doerr et al, Fast Genetic Algorithms, 2017)
        - `"portfolio"`: Random number of mutated bits (called niform mixing in
          Dang & Lehre "Self-adaptation of Mutation Rates in Non-elitist Population", 2016)
        - `"lengler"`
    crossover: bool
        whether to add a genetic crossover step every other iteration.

    Notes
    -----
    After many papers advocared the mutation rate 1/d in the discrete (1+1) for the discrete case,
    `it was proposed <https://arxiv.org/abs/1606.05551>`_ to use of a randomly
    drawn mutation rate. `Fast genetic algorithms <https://arxiv.org/abs/1703.03334>`_ are based on a similar idea
    These two simple methods perform quite well on a wide range of problems.

    """

    # pylint: disable=unused-argument
    def __init__(
        self,
        *,
        noise_handling: tp.Optional[tp.Union[str, tp.Tuple[str, float]]] = None,
        mutation: str = "gaussian",
        crossover: bool = False
    ) -> None:
        super().__init__(_OnePlusOne, locals())


OnePlusOne = ParametrizedOnePlusOne().set_name("OnePlusOne", register=True)
NoisyOnePlusOne = ParametrizedOnePlusOne(noise_handling="random").set_name("NoisyOnePlusOne", register=True)
DiscreteOnePlusOne = ParametrizedOnePlusOne(mutation="discrete").set_name("DiscreteOnePlusOne", register=True)
AdaptiveDiscreteOnePlusOne = ParametrizedOnePlusOne(mutation="adaptive").set_name("AdaptiveDiscreteOnePlusOne", register=True)
DiscreteBSOOnePlusOne = ParametrizedOnePlusOne(mutation="discreteBSO").set_name("DiscreteBSOOnePlusOne", register=True)
DiscreteDoerrOnePlusOne = ParametrizedOnePlusOne(mutation="doerr").set_name(
    "DiscreteDoerrOnePlusOne", register=True).no_parallelization = True
CauchyOnePlusOne = ParametrizedOnePlusOne(mutation="cauchy").set_name("CauchyOnePlusOne", register=True)
OptimisticNoisyOnePlusOne = ParametrizedOnePlusOne(
    noise_handling="optimistic").set_name("OptimisticNoisyOnePlusOne", register=True)
OptimisticDiscreteOnePlusOne = ParametrizedOnePlusOne(noise_handling="optimistic", mutation="discrete").set_name(
    "OptimisticDiscreteOnePlusOne", register=True
)
NoisyDiscreteOnePlusOne = ParametrizedOnePlusOne(noise_handling=("random", 1.0), mutation="discrete").set_name(
    "NoisyDiscreteOnePlusOne", register=True
)
DoubleFastGADiscreteOnePlusOne = ParametrizedOnePlusOne(
    mutation="doublefastga").set_name("DoubleFastGADiscreteOnePlusOne", register=True)
RecombiningPortfolioOptimisticNoisyDiscreteOnePlusOne = ParametrizedOnePlusOne(
    crossover=True, mutation="portfolio", noise_handling="optimistic"
).set_name("RecombiningPortfolioOptimisticNoisyDiscreteOnePlusOne", register=True)


# pylint: too-many-arguments,too-many-instance-attributes
class _CMA(base.Optimizer):

    def __init__(
            self,
            parametrization: IntOrParameter,
            budget: tp.Optional[int] = None,
            num_workers: int = 1,
            scale: float = 1.0,
            popsize: tp.Optional[int] = None,
            diagonal: bool = False,
            fcmaes: bool = False,
            random_init: bool = False,
    ) -> None:
        super().__init__(parametrization, budget=budget, num_workers=num_workers)
        self._scale = scale
        self._popsize = max(self.num_workers, 4 + int(3 * np.log(self.dimension))) if popsize is None else popsize
        self._diagonal = diagonal
        self._fcmaes = fcmaes
        self._random_init = random_init
        # internal attributes
        self._to_be_asked: tp.Deque[np.ndarray] = deque()
        self._to_be_told: tp.List[p.Parameter] = []
        self._num_spawners = self._popsize // 2  # experimental, for visualization
        self._parents = [self.parametrization]
        # delay initialization to ease implementation of variants
        self._es: tp.Any = None

    @property
    def es(self) -> tp.Any:  # typing not possible since cmaes not imported :(
        if self._es is None:
            if not self._fcmaes:
                inopts = {"popsize": self._popsize, "randn": self._rng.randn, "CMA_diagonal": self._diagonal, "verbose": 0}
                self._es = cma.CMAEvolutionStrategy(x0=self._rng.normal(size=self.dimension) if self._random_init else np.zeros(
                    self.dimension, dtype=np.float), sigma0=self._scale, inopts=inopts)
            else:
                try:
                    from fcmaes import cmaes  # pylint: disable=import-outside-toplevel
                except ImportError as e:
                    raise ImportError("Please install fcmaes (pip install fcmaes) to use FCMA optimizers") from e
                self._es = cmaes.Cmaes(x0=np.zeros(self.dimension, dtype=np.float),
                                       input_sigma=self._scale,
                                       popsize=self._popsize, randn=self._rng.randn)
        return self._es

    def _internal_ask_candidate(self) -> p.Parameter:
        if not self._to_be_asked:
            self._to_be_asked.extend(self.es.ask())
        data = self._to_be_asked.popleft()
        parent = self._parents[self.num_ask % len(self._parents)]
        candidate = parent.spawn_child().set_standardized_data(data, reference=self.parametrization)
        return candidate

    def _internal_tell_candidate(self, candidate: p.Parameter, loss: tp.FloatLoss) -> None:
        self._to_be_told.append(candidate)
        if len(self._to_be_told) >= self.es.popsize:
            listx = [c.get_standardized_data(reference=self.parametrization) for c in self._to_be_told]
            listy = [c.loss for c in self._to_be_told]
            args = (listy, listx) if self._fcmaes else (listx, listy)
            try:
                self.es.tell(*args)
            except RuntimeError:
                pass
            else:
                self._parents = sorted(self._to_be_told, key=base._loss)[: self._num_spawners]
                self._to_be_told = []

    def _internal_provide_recommendation(self) -> np.ndarray:
        pessimistic = self.current_bests["pessimistic"].parameter.get_standardized_data(reference=self.parametrization)
        if self._es is None:
            return pessimistic
        cma_best: tp.Optional[np.ndarray] = self.es.best_x if self._fcmaes else self.es.result.xbest
        if cma_best is None:
            return pessimistic
        return cma_best


class ParametrizedCMA(base.ConfiguredOptimizer):
    """CMA-ES optimizer,
    This evolution strategy uses a Gaussian sampling, iteratively modified
    for searching in the best directions.
    This optimizer wraps an external implementation: https://github.com/CMA-ES/pycma

    Parameters
    ----------
    scale: float
        scale of the search
    popsize: Optional[int] = None
        population size, should be n * self.num_workers for int n >= 1.
        default is max(self.num_workers, 4 + int(3 * np.log(self.dimension)))

    diagonal: bool
        use the diagonal version of CMA (advised in big dimension)
    fcmaes: bool = False
        use fast implementation, doesn't support diagonal=True.
        produces equivalent results, preferable for high dimensions or
        if objective function evaluation is fast.
    """

    # pylint: disable=unused-argument
    def __init__(
        self,
        *,
        scale: float = 1.0,
        popsize: tp.Optional[int] = None,
        diagonal: bool = False,
        fcmaes: bool = False,
        random_init: bool = False,
    ) -> None:
        super().__init__(_CMA, locals())
        if fcmaes:
            if diagonal:
                raise RuntimeError("fcmaes doesn't support diagonal=True, use fcmaes=False")


CMA = ParametrizedCMA().set_name("CMA", register=True)
DiagonalCMA = ParametrizedCMA(diagonal=True).set_name("DiagonalCMA", register=True)
FCMA = ParametrizedCMA(fcmaes=True).set_name("FCMA", register=True)


class _PopulationSizeController:
    """Population control scheme for TBPSA and EDA
    """

    def __init__(self, llambda: int, mu: int, dimension: int, num_workers: int = 1) -> None:
        self.llambda = max(llambda, num_workers)
        self.min_mu = min(mu, dimension)
        self.mu = mu
        self.dimension = dimension
        self.num_workers = num_workers
        self._loss_record: tp.List[float] = []

    def add_value(self, loss: tp.FloatLoss) -> None:
        self._loss_record += [loss]
        if len(self._loss_record) >= 5 * self.llambda:
            first_fifth = self._loss_record[: self.llambda]
            last_fifth = self._loss_record[-int(self.llambda):]  # casting to int to avoid pylint bug
            means = [sum(fitnesses) / float(self.llambda) for fitnesses in [first_fifth, last_fifth]]
            stds = [np.std(fitnesses) / np.sqrt(self.llambda - 1) for fitnesses in [first_fifth, last_fifth]]
            z = (means[0] - means[1]) / (np.sqrt(stds[0] ** 2 + stds[1] ** 2))
            if z < 2.0:
                self.mu *= 2
            else:
                self.mu = max(self.min_mu, int(self.mu * 0.84))
            self.llambda = 4 * self.mu
            if self.num_workers > 1:
                self.llambda = max(self.llambda, self.num_workers)
                self.mu = self.llambda // 4
            self._loss_record = []


# pylint: disable=too-many-instance-attributes
@registry.register
class EDA(base.Optimizer):
    """Test-based population-size adaptation.

    Population-size equal to lambda = 4 x dimension.
    Test by comparing the first fifth and the last fifth of the 5lambda evaluations.

    Caution
    -------
    This optimizer is probably wrong.
    """

    _POPSIZE_ADAPTATION = False
    _COVARIANCE_MEMORY = False

    def __init__(self, parametrization: IntOrParameter, budget: tp.Optional[int] = None, num_workers: int = 1) -> None:
        super().__init__(parametrization, budget=budget, num_workers=num_workers)
        self.sigma = 1
        self.covariance = np.identity(self.dimension)
        dim = self.dimension
        self.popsize = _PopulationSizeController(llambda=4 * dim, mu=dim, dimension=dim, num_workers=num_workers)
        self.current_center: np.ndarray = np.zeros(self.dimension)
        # Population
        self.children: tp.List[p.Parameter] = []
        self.parents: tp.List[p.Parameter] = [self.parametrization]  # for transfering heritage (checkpoints in PBT)

    def _internal_provide_recommendation(self) -> tp.ArrayLike:  # This is NOT the naive version. We deal with noise.
        return self.current_center

    def _internal_ask_candidate(self) -> p.Parameter:
        mutated_sigma = self.sigma * np.exp(self._rng.normal(0, 1) / np.sqrt(self.dimension))
        # TODO: is a sigma necessary here as well? given the covariance is estimated
        assert len(self.current_center) == len(self.covariance), [self.dimension, self.current_center, self.covariance]
        data = self._rng.multivariate_normal(self.current_center, mutated_sigma * self.covariance)
        parent = self.parents[self.num_ask % len(self.parents)]
        candidate = parent.spawn_child().set_standardized_data(data, reference=self.parametrization)
        if parent is self.parametrization:
            candidate.heritage["lineage"] = candidate.uid  # for tracking
        candidate._meta["sigma"] = mutated_sigma
        return candidate

    def _internal_tell_candidate(self, candidate: p.Parameter, loss: tp.FloatLoss) -> None:
        self.children.append(candidate)
        if self._POPSIZE_ADAPTATION:
            self.popsize.add_value(loss)
        if len(self.children) >= self.popsize.llambda:
            self.children = sorted(self.children, key=base._loss)
            population_data = [c.get_standardized_data(reference=self.parametrization) for c in self.children]
            mu = self.popsize.mu
            arrays = population_data[:mu]
            # covariance
            # TODO: check actual covariance that should be used
            centered_arrays = np.array([x - self.current_center for x in arrays])
            cov = centered_arrays.T.dot(centered_arrays)
            # cov = np.cov(np.array(population_data).T)
            mem_factor = 0.9 if self._COVARIANCE_MEMORY else 0
            self.covariance *= mem_factor
            self.covariance += (1 - mem_factor) * cov
            # Computing the new parent
            self.current_center = sum(arrays) / mu  # type: ignore
            self.sigma = np.exp(sum([np.log(c._meta["sigma"]) for c in self.children[:mu]]) / mu)
            self.parents = self.children[:mu]
            self.children = []

    def _internal_tell_not_asked(self, candidate: p.Parameter, loss: tp.FloatLoss) -> None:
        raise base.TellNotAskedNotSupportedError


@registry.register
class PCEDA(EDA):
    _POPSIZE_ADAPTATION = True
    _COVARIANCE_MEMORY = False


@registry.register
class MPCEDA(EDA):
    _POPSIZE_ADAPTATION = True
    _COVARIANCE_MEMORY = True


@registry.register
class MEDA(EDA):
    _POPSIZE_ADAPTATION = False
    _COVARIANCE_MEMORY = True


class _TBPSA(base.Optimizer):
    """Test-based population-size adaptation.

    Population-size equal to lambda = 4 x dimension.
    Test by comparing the first fifth and the last fifth of the 5lambda evaluations.
    """

    # pylint: disable=too-many-instance-attributes

    def __init__(self,
                 parametrization: IntOrParameter,
                 budget: tp.Optional[int] = None,
                 num_workers: int = 1,
                 naive: bool = True,
                 initial_popsize: tp.Optional[int] = None,
                 ) -> None:
        super().__init__(parametrization, budget=budget, num_workers=num_workers)
        self.sigma = 1
        self.naive = naive
        if initial_popsize is None:
            initial_popsize = self.dimension
        self.popsize = _PopulationSizeController(
            llambda=4 * initial_popsize,
            mu=initial_popsize,
            dimension=self.dimension,
            num_workers=num_workers
        )
        self.current_center: np.ndarray = np.zeros(self.dimension)
        # population
        self.parents: tp.List[p.Parameter] = [self.parametrization]  # for transfering heritage (checkpoints in PBT)
        self.children: tp.List[p.Parameter] = []

    def recommend(self) -> p.Parameter:
        if self.naive:
            return self.current_bests["optimistic"].parameter
        else:
            # This is NOT the naive version. We deal with noise.
            return self.parametrization.spawn_child().set_standardized_data(self.current_center, deterministic=True)

    def _internal_ask_candidate(self) -> p.Parameter:
        mutated_sigma = self.sigma * np.exp(self._rng.normal(0, 1) / np.sqrt(self.dimension))
        individual = self.current_center + mutated_sigma * self._rng.normal(0, 1, self.dimension)
        parent = self.parents[self.num_ask % len(self.parents)]
        candidate = parent.spawn_child().set_standardized_data(individual, reference=self.parametrization)
        if parent is self.parametrization:
            candidate.heritage["lineage"] = candidate.uid  # for tracking
        candidate._meta["sigma"] = mutated_sigma
        return candidate

    def _internal_tell_candidate(self, candidate: p.Parameter, loss: tp.FloatLoss) -> None:
        self.popsize.add_value(loss)
        self.children.append(candidate)
        if len(self.children) >= self.popsize.llambda:
            # Sorting the population.
            self.children.sort(key=base._loss)
            # Computing the new parent.

            self.parents = self.children[: self.popsize.mu]
            self.children = []
            self.current_center = sum(c.get_standardized_data(reference=self.parametrization)  # type: ignore
                                      for c in self.parents) / self.popsize.mu
            self.sigma = np.exp(np.sum(np.log([c._meta["sigma"] for c in self.parents])) / self.popsize.mu)

    def _internal_tell_not_asked(self, candidate: p.Parameter, loss: tp.FloatLoss) -> None:
        data = candidate.get_standardized_data(reference=self.parametrization)
        sigma = np.linalg.norm(data - self.current_center) / np.sqrt(self.dimension)  # educated guess
        candidate._meta["sigma"] = sigma
        self._internal_tell_candidate(candidate, loss)  # go through standard pipeline


class ParametrizedTBPSA(base.ConfiguredOptimizer):
    """`Test-based population-size adaptation <https://homepages.fhv.at/hgb/New-Papers/PPSN16_HB16.pdf>`_
    This method, based on adapting the population size, performs the best in
    many noisy optimization problems, even in large dimension

    Parameters
    ----------
    naive: bool
        set to False for noisy problem, so that the best points will be an
        average of the final population.
    initial_popsize: Optional[int]
        initial (and minimal) population size (default: 4 x dimension)

    Note
    ----
    Derived from:
    Hellwig, Michael & Beyer, Hans-Georg. (2016).
    Evolution under Strong Noise: A Self-Adaptive Evolution Strategy
    Reaches the Lower Performance Bound -- the pcCMSA-ES.
    https://homepages.fhv.at/hgb/New-Papers/PPSN16_HB16.pdf
    """

    # pylint: disable=unused-argument
    def __init__(
        self,
        *,
        naive: bool = True,
        initial_popsize: tp.Optional[int] = None,
    ) -> None:
        super().__init__(_TBPSA, locals())


TBPSA = ParametrizedTBPSA(naive=False).set_name("TBPSA", register=True)
NaiveTBPSA = ParametrizedTBPSA().set_name("NaiveTBPSA", register=True)


@registry.register
class NoisyBandit(base.Optimizer):
    """UCB.
    This is upper confidence bound (adapted to minimization),
    with very poor parametrization; in particular, the logarithmic term is set to zero.
    Infinite arms: we add one arm when `20 * #ask >= #arms ** 3`.
    """

    def _internal_ask(self) -> tp.ArrayLike:
        if 20 * self._num_ask >= len(self.archive) ** 3:
            return self._rng.normal(0, 1, self.dimension)  # type: ignore
        if self._rng.choice([True, False]):
            # numpy does not accept choice on list of tuples, must choose index instead
            idx = self._rng.choice(len(self.archive))
            return np.frombuffer(list(self.archive.bytesdict.keys())[idx])  # type: ignore
        return self.current_bests["optimistic"].x


@registry.register
class PSO(base.Optimizer):

    # pylint: disable=too-many-instance-attributes
    def __init__(
        self,
        parametrization: IntOrParameter,
        budget: tp.Optional[int] = None,
        num_workers: int = 1,
        transform: str = "arctan",
        wide: bool = False,  # legacy, to be removed if not needed anymore
        popsize: tp.Optional[int] = None,
    ) -> None:
        super().__init__(parametrization, budget=budget, num_workers=num_workers)
        if budget is not None and budget < 60:
            warnings.warn("PSO is inefficient with budget < 60", base.InefficientSettingsWarning)
        cases: tp.Dict[str, tp.Tuple[tp.Optional[float], transforms.Transform]] = dict(
            arctan=(0, transforms.ArctanBound(0, 1)),
            identity=(None, transforms.Affine(1, 0)),
            gaussian=(1e-10, transforms.CumulativeDensity()),
        )
        # eps is used for clipping to make sure it is admissible
        self._eps, self._transform = cases[transform]
        self._wide = wide
        self.llambda = max(40, num_workers)
        if popsize is not None:
            self.llambda = popsize
        self._uid_queue = base.utils.UidQueue()
        self.population: tp.Dict[str, p.Parameter] = {}
        self._best = self.parametrization.spawn_child()
        self._omega = 0.5 / np.log(2.0)
        self._phip = 0.5 + np.log(2.0)
        self._phig = 0.5 + np.log(2.0)

    def _internal_ask_candidate(self) -> p.Parameter:
        # population is increased only if queue is empty (otherwise tell_not_asked does not work well at the beginning)
        if len(self.population) < self.llambda:
            param = self.parametrization
            if self._wide:
                # old initialization below seeds in the while R space, while other algorithms use normal distrib
                data = self._transform.backward(self._rng.uniform(0, 1, self.dimension))
                candidate = param.spawn_child().set_standardized_data(data, reference=param)
                candidate.heritage["lineage"] = candidate.uid
            else:
                candidate = param.sample()
            self.population[candidate.uid] = candidate
            dim = self.parametrization.dimension
            candidate.heritage["speed"] = self._rng.normal(size=dim) if self._eps is None else self._rng.uniform(-1, 1, dim)
            self._uid_queue.asked.add(candidate.uid)
            return candidate
        uid = self._uid_queue.ask()
        candidate = self._spawn_mutated_particle(self.population[uid])
        return candidate

    def _get_boxed_data(self, particle: p.Parameter) -> np.ndarray:
        if particle._frozen and "boxed_data" in particle._meta:
            return particle._meta["boxed_data"]  # type: ignore
        boxed_data = self._transform.forward(particle.get_standardized_data(reference=self.parametrization))
        if particle._frozen:  # only save is frozen
            particle._meta["boxed_data"] = boxed_data
        return boxed_data

    def _spawn_mutated_particle(self, particle: p.Parameter) -> p.Parameter:
        x = self._get_boxed_data(particle)
        speed: np.ndarray = particle.heritage["speed"]
        global_best_x = self._get_boxed_data(self._best)
        parent_best_x = self._get_boxed_data(particle.heritage.get("best_parent", particle))
        rp = self._rng.uniform(0.0, 1.0, size=self.dimension)
        rg = self._rng.uniform(0.0, 1.0, size=self.dimension)
        speed = self._omega * speed + self._phip * rp * (parent_best_x - x) + self._phig * rg * (global_best_x - x)
        data = speed + x
        if self._eps is not None:
            data = np.clip(data, self._eps, 1 - self._eps)
        data = self._transform.backward(data)
        new_part = particle.spawn_child().set_standardized_data(data, reference=self.parametrization)
        new_part.heritage["speed"] = speed
        return new_part

    def _internal_tell_candidate(self, candidate: p.Parameter, loss: tp.FloatLoss) -> None:
        uid = candidate.heritage["lineage"]
        if uid not in self.population:
            self._internal_tell_not_asked(candidate, loss)
            return
        self._uid_queue.tell(uid)
        self.population[uid] = candidate
        if self._best.loss is None or loss < self._best.loss:
            self._best = candidate
        if loss <= candidate.heritage.get("best_parent", candidate).loss:
            candidate.heritage["best_parent"] = candidate

    def _internal_tell_not_asked(self, candidate: p.Parameter, loss: tp.FloatLoss) -> None:
        # nearly same as DE
        candidate._meta["value"] = loss
        worst: tp.Optional[p.Parameter] = None
        if not len(self.population) < self.llambda:
            worst = max(self.population.values(), key=lambda p: p._meta.get("value", float("inf")))
            if worst._meta.get("value", float("inf")) < loss:
                return  # no need to update
            else:
                uid = worst.heritage["lineage"]
                del self.population[uid]
                self._uid_queue.discard(uid)
        candidate.heritage["lineage"] = candidate.uid  # new lineage
        if "speed" not in candidate.heritage:
            candidate.heritage["speed"] = self._rng.uniform(-1.0, 1.0, self.parametrization.dimension)
        self.population[candidate.uid] = candidate
        self._uid_queue.tell(candidate.uid)
        if loss < self._best._meta.get("loss", float("inf")):
            self._best = candidate


class ConfiguredPSO(base.ConfiguredOptimizer):
    """`Particle Swarm Optimization <https://en.wikipedia.org/wiki/Particle_swarm_optimization>`_
    is based on a set of particles with their inertia.
    Wikipedia provides a beautiful illustration ;) (see link)


    Parameters
    ----------
    transform: str
        name of the transform to use to map from PSO optimization space to R-space.
    wide: bool
        if True: legacy initialization in [-1,1] box mapped to R
    popsize: int
        population size of the particle swarm. Defaults to max(40, num_workers)

    Note
    ----
    - Using non-default "transform" and "wide" parameters can lead to extreme values
    - Implementation partially following SPSO2011. However, no randomization of the population order.
    - Reference:
      M. Zambrano-Bigiarini, M. Clerc and R. Rojas,
      Standard Particle Swarm Optimisation 2011 at CEC-2013: A baseline for future PSO improvements,
      2013 IEEE Congress on Evolutionary Computation, Cancun, 2013, pp. 2337-2344.
      https://ieeexplore.ieee.org/document/6557848
    """

    # pylint: disable=unused-argument
    def __init__(
        self,
        transform: str = "identity",
        wide: bool = False,
        popsize: tp.Optional[int] = None,
    ) -> None:
        assert transform in ["arctan", "gaussian", "identity"]
        super().__init__(PSO, locals())


RealSpacePSO = ConfiguredPSO().set_name("RealSpacePSO", register=True)


@registry.register
class SPSA(base.Optimizer):
    # pylint: disable=too-many-instance-attributes
    """ The First order SPSA algorithm as shown in [1,2,3], with implementation details
    from [4,5].

    1) https://en.wikipedia.org/wiki/Simultaneous_perturbation_stochastic_approximation
    2) https://www.chessprogramming.org/SPSA
    3) Spall, James C. "Multivariate stochastic approximation using a simultaneous perturbation gradient approximation."
       IEEE transactions on automatic control 37.3 (1992): 332-341.
    4) Section 7.5.2 in "Introduction to Stochastic Search and Optimization: Estimation, Simulation and Control" by James C. Spall.
    5) Pushpendre Rastogi, Jingyi Zhu, James C. Spall CISS (2016).
       Efficient implementation of Enhanced Adaptive Simultaneous Perturbation Algorithms.
    """
    no_parallelization = True

    def __init__(self, parametrization: IntOrParameter, budget: tp.Optional[int] = None, num_workers: int = 1) -> None:
        super().__init__(parametrization, budget=budget, num_workers=num_workers)
        self.init = True
        self.idx = 0
        self.delta = float("nan")
        self.ym: tp.Optional[np.ndarray] = None
        self.yp: tp.Optional[np.ndarray] = None
        self.t: np.ndarray = np.zeros(self.dimension)
        self.avg: np.ndarray = np.zeros(self.dimension)
        # Set A, a, c according to the practical implementation
        # guidelines in the ISSO book.
        self.A = 10 if budget is None else max(10, budget // 20)
        # TODO: We should spend first 10-20 iterations
        # to estimate the noise standard deviation and
        # then set c = standard deviation. 1e-1 is arbitrary.
        self.c = 1e-1
        # TODO: We should chose a to be inversely proportional to
        # the magnitude of gradient and propotional to (1+A)^0.602
        # we should spend some burn-in iterations to estimate the
        # magnitude of the gradient. 1e-5 is arbitrary.
        self.a = 1e-5

    def _ck(self, k: int) -> float:
        "c_k determines the pertubation."
        return self.c / (k // 2 + 1) ** 0.101

    def _ak(self, k: int) -> float:
        "a_k is the learning rate."
        return self.a / (k // 2 + 1 + self.A) ** 0.602

    def _internal_ask(self) -> tp.ArrayLike:
        k = self.idx
        if k % 2 == 0:
            if not self.init:
                assert self.yp is not None and self.ym is not None
                self.t -= (self._ak(k) * (self.yp - self.ym) / 2 / self._ck(k)) * self.delta
                self.avg += (self.t - self.avg) / (k // 2 + 1)
            self.delta = 2 * self._rng.randint(2, size=self.dimension) - 1
            return self.t - self._ck(k) * self.delta  # type:ignore
        return self.t + self._ck(k) * self.delta  # type: ignore

    def _internal_tell(self, x: tp.ArrayLike, loss: tp.FloatLoss) -> None:
        setattr(self, ("ym" if self.idx % 2 == 0 else "yp"), np.array(loss, copy=True))
        self.idx += 1
        if self.init and self.yp is not None and self.ym is not None:
            self.init = False

    def _internal_provide_recommendation(self) -> tp.ArrayLike:
        return self.avg


class SplitOptimizer(base.Optimizer):
    """Combines optimizers, each of them working on their own variables.

    Parameters
    ---------
    num_optims: int or None
        number of optimizers
    num_vars: int or None
        number of variable per optimizer.
    progressive: bool
        True if we want to progressively add optimizers during the optimization run.
        If progressive = True, the optimizer is forced at OptimisticNoisyOnePlusOne.

    Example
    -------
    for 5 optimizers, each of them working on 2 variables, one can use:

    opt = SplitOptimizer(parametrization=10, num_workers=3, num_optims=5, num_vars=[2, 2, 2, 2, 2])
    or equivalently:
    opt = SplitOptimizer(parametrization=10, num_workers=3, num_vars=[2, 2, 2, 2, 2])
    Given that all optimizers have the same number of variables, one can also run:
    opt = SplitOptimizer(parametrization=10, num_workers=3, num_optims=5)

    Note
    ----
    By default, it uses CMA for multivariate groups and RandomSearch for monovariate groups.

    Caution
    -------
    The variables refer to the deep representation used by optimizers.
    For example, a categorical variable with 5 possible values becomes 5 continuous variables.
    """

    def __init__(
            self,
            parametrization: IntOrParameter,
            budget: tp.Optional[int] = None,
            num_workers: int = 1,
            num_optims: tp.Optional[int] = None,
            num_vars: tp.Optional[tp.List[int]] = None,
            multivariate_optimizer: base.OptCls = CMA,
            monovariate_optimizer: base.OptCls = RandomSearch,
            progressive: bool = False,
            non_deterministic_descriptor: bool = True,
    ) -> None:
        super().__init__(parametrization, budget=budget, num_workers=num_workers)
        self._subcandidates: tp.Dict[str, tp.List[p.Parameter]] = {}
        self._progressive = progressive
        subparams: tp.List[p.Parameter] = []
        if num_vars is not None:  # The user has specified how are the splits (s)he wants.
            assert sum(num_vars) == self.dimension, f"sum(num_vars)={sum(num_vars)} should be equal to the dimension {self.dimension}."
            if num_optims is None:  # we deduce the number of splits.
                num_optims = len(num_vars)
            assert num_optims == len(num_vars), f"The number {num_optims} of optimizers should match len(num_vars)={len(num_vars)}."
        elif num_optims is None:
            # if no num_vars and no num_optims, try to guess how to split. Otherwise, just assume 2.
            if isinstance(parametrization, p.Parameter):
                subparams = [x[1] for x in paramhelpers.split_as_data_parameters(parametrization)]
                if len(subparams) == 1:
                    subparams.clear()
                num_optims = len(subparams)
            if not subparams:  # Desperate situation: just split in 2.
                num_optims = 2
        if not subparams:
            # if num_vars not given: we will distribute variables equally.
            assert num_optims is not None
            num_optims = min(num_optims, self.dimension)
            num_vars = num_vars if num_vars else []
            for i in range(num_optims):
                if len(num_vars) < i + 1:
                    num_vars += [(self.dimension // num_optims) + (self.dimension % num_optims > i)]
                assert num_vars[i] >= 1, "At least one variable per optimizer."
                subparams += [p.Array(shape=(num_vars[i],))]
        if non_deterministic_descriptor:
            for param in subparams:
                param.descriptors.deterministic_function = False
        # synchronize random state and create optimizers
        self.optims: tp.List[base.Optimizer] = []
        mono, multi = monovariate_optimizer, multivariate_optimizer
        for param in subparams:
            param.random_state = self.parametrization.random_state
            self.optims.append((multi if param.dimension > 1 else mono)(param, budget, num_workers))
        # final check for dimension
        assert sum(opt.dimension for opt in self.optims) == self.dimension, (
            "sum of sub-dimensions should be equal to the total dimension."
        )

    def _internal_ask_candidate(self) -> p.Parameter:
        candidates: tp.List[p.Parameter] = []
        for i, opt in enumerate(self.optims):
            if self._progressive:
                assert self.budget is not None
                if i > 0 and i / len(self.optims) > np.sqrt(2.0 * self.num_ask / self.budget):
                    candidates.append(opt.parametrization.spawn_child())  # unchanged
                    continue
            candidates.append(opt.ask())
        data = np.concatenate([c.get_standardized_data(reference=opt.parametrization)
                               for c, opt in zip(candidates, self.optims)], axis=0)
        cand = self.parametrization.spawn_child().set_standardized_data(data)
        self._subcandidates[cand.uid] = candidates
        return cand

    def _internal_tell_candidate(self, candidate: p.Parameter, loss: tp.FloatLoss) -> None:
        candidates = self._subcandidates.pop(candidate.uid)
        for cand, opt in zip(candidates, self.optims):
            opt.tell(cand, loss)

    def _internal_tell_not_asked(self, candidate: p.Parameter, loss: tp.FloatLoss) -> None:
        data = candidate.get_standardized_data(reference=self.parametrization)
        start = 0
        for opt in self.optims:
            local_data = data[start:start + opt.dimension]
            start += opt.dimension
            local_candidate = opt.parametrization.spawn_child().set_standardized_data(local_data)
            opt.tell(local_candidate, loss)


class ConfSplitOptimizer(base.ConfiguredOptimizer):
    """"Combines optimizers, each of them working on their own variables.

    Parameters
    ----------
    num_optims: int
        number of optimizers
    num_vars: optional list of int
        number of variable per optimizer.
    progressive: optional bool
        whether we progressively add optimizers.
    non_deterministic_descriptor: bool
        subparts parametrization descriptor is set to noisy function.
        This can have an impact for optimizer selection for NGOpt optimizers.
    """

    # pylint: disable=unused-argument
    def __init__(
        self,
        *,
        num_optims: tp.Optional[int] = None,
        num_vars: tp.Optional[tp.List[int]] = None,
        multivariate_optimizer: base.OptCls = CMA,
        monovariate_optimizer: base.OptCls = RandomSearch,
        progressive: bool = False,
        non_deterministic_descriptor: bool = True,
    ) -> None:
        super().__init__(SplitOptimizer, locals())


@registry.register
class Portfolio(base.Optimizer):
    """Passive portfolio of CMA, 2-pt DE and Scr-Hammersley."""

    def __init__(self, parametrization: IntOrParameter, budget: tp.Optional[int] = None, num_workers: int = 1) -> None:
        super().__init__(parametrization, budget=budget, num_workers=num_workers)
        assert budget is not None
        self.optims = [
            CMA(self.parametrization, budget // 3 + (budget % 3 > 0), num_workers),  # share parametrization and its rng
            TwoPointsDE(self.parametrization, budget // 3 + (budget % 3 > 1), num_workers),  # noqa: F405
            ScrHammersleySearch(self.parametrization, budget // 3, num_workers),
        ]  # noqa: F405
        if budget < 12 * num_workers:
            self.optims = [ScrHammersleySearch(self.parametrization, budget, num_workers)]  # noqa: F405

    def _internal_ask_candidate(self) -> p.Parameter:
        optim_index = self._num_ask % len(self.optims)
        candidate = self.optims[optim_index].ask()
        candidate._meta["optim_index"] = optim_index
        return candidate

    def _internal_tell_candidate(self, candidate: p.Parameter, loss: tp.FloatLoss) -> None:
        optim_index: int = candidate._meta["optim_index"]
        self.optims[optim_index].tell(candidate, loss)

    def _internal_tell_not_asked(self, candidate: p.Parameter, loss: tp.FloatLoss) -> None:
        raise base.TellNotAskedNotSupportedError


class InfiniteMetaModelOptimum(ValueError):
    """Sometimes the optimum of the metamodel is at infinity."""


def learn_on_k_best(archive: utils.Archive[utils.MultiValue], k: int) -> tp.ArrayLike:
    """Approximate optimum learnt from the k best.

    Parameters
    ----------
    archive: utils.Archive[utils.Value]
    """
    items = list(archive.items_as_arrays())
    dimension = len(items[0][0])

    # Select the k best.
    first_k_individuals = [x for x in sorted(items, key=lambda indiv: archive[indiv[0]].get_estimation("pessimistic"))[:k]]
    assert len(first_k_individuals) == k

    # Recenter the best.
    middle = np.array(sum(p[0] for p in first_k_individuals) / k)
    normalization = 1e-15 + np.sqrt(np.sum((first_k_individuals[-1][0] - first_k_individuals[0][0])**2))
    y = [archive[c[0]].get_estimation("pessimistic") for c in first_k_individuals]
    X = np.asarray([(c[0] - middle) / normalization for c in first_k_individuals])

    # We need SKLearn.
    from sklearn.linear_model import LinearRegression
    from sklearn.preprocessing import PolynomialFeatures
    polynomial_features = PolynomialFeatures(degree=2)
    X2 = polynomial_features.fit_transform(X)

    # Fit a linear model.
    model = LinearRegression()
    model.fit(X2, y)

    # Find the minimum of the quadratic model.
    optimizer = OnePlusOne(parametrization=dimension, budget=dimension * dimension + dimension + 500)
    try:
        optimizer.minimize(lambda x: float(model.predict(polynomial_features.fit_transform(np.asarray([x])))))
    except ValueError:
        raise InfiniteMetaModelOptimum("Infinite meta-model optimum in learn_on_k_best.")

    minimum = optimizer.provide_recommendation().value
    if np.sum(minimum**2) > 1.:
        raise InfiniteMetaModelOptimum("huge meta-model optimum in learn_on_k_best.")
    return middle + normalization * minimum


@registry.register
class ParaPortfolio(Portfolio):
    """Passive portfolio of CMA, 2-pt DE, PSO, SQP and Scr-Hammersley."""

    def __init__(self, parametrization: IntOrParameter, budget: tp.Optional[int] = None, num_workers: int = 1) -> None:
        super().__init__(parametrization, budget=budget, num_workers=num_workers)
        assert budget is not None

        def intshare(n: int, m: int) -> tp.Tuple[int, ...]:
            x = [n // m] * m
            i = 0
            while sum(x) < n:
                x[i] += 1
                i += 1
            return tuple(x)

        nw1, nw2, nw3, nw4 = intshare(num_workers - 1, 4)
        self.which_optim = [0] * nw1 + [1] * nw2 + [2] * nw3 + [3] + [4] * nw4
        assert len(self.which_optim) == num_workers
        # b1, b2, b3, b4, b5 = intshare(budget, 5)
        self.optims: tp.List[base.Optimizer] = [
            CMA(self.parametrization, num_workers=nw1),  # share parametrization and its rng
            TwoPointsDE(self.parametrization, num_workers=nw2),  # noqa: F405
            PSO(self.parametrization, num_workers=nw3),
            SQP(self.parametrization, num_workers=1),  # noqa: F405
            ScrHammersleySearch(self.parametrization, budget=(budget // len(self.which_optim)) * nw4),  # noqa: F405
        ]

    def _internal_ask_candidate(self) -> p.Parameter:
        optim_index = self.which_optim[self._num_ask % len(self.which_optim)]
        candidate = self.optims[optim_index].ask()
        candidate._meta["optim_index"] = optim_index
        return candidate


@registry.register
class SQPCMA(ParaPortfolio):
    """Passive portfolio of CMA and many SQP."""

    def __init__(self, parametrization: IntOrParameter, budget: tp.Optional[int] = None, num_workers: int = 1) -> None:
        super().__init__(parametrization, budget=budget, num_workers=num_workers)
        assert budget is not None
        nw = num_workers // 2
        self.which_optim = [0] * nw
        for i in range(num_workers - nw):
            self.which_optim += [i + 1]
        assert len(self.which_optim) == num_workers
        # b1, b2, b3, b4, b5 = intshare(budget, 5)
        self.optims = [CMA(self.parametrization, num_workers=nw)]  # share parametrization and its rng
        for i in range(num_workers - nw):
            self.optims += [SQP(self.parametrization, num_workers=1)]  # noqa: F405
            if i > 0:
                self.optims[-1].initial_guess = self._rng.normal(0, 1, self.dimension)  # type: ignore


@registry.register
class ASCMADEthird(Portfolio):
    """Algorithm selection, with CMA and Lhs-DE. Active selection at 1/3."""

    def __init__(self, parametrization: IntOrParameter, budget: tp.Optional[int] = None, num_workers: int = 1) -> None:
        super().__init__(parametrization, budget=budget, num_workers=num_workers)
        assert budget is not None
        self.optims = [
            CMA(self.parametrization, budget=None, num_workers=num_workers),  # share parametrization and its rng
            LhsDE(self.parametrization, budget=None, num_workers=num_workers),
        ]  # noqa: F405
        self.budget_before_choosing = budget // 3
        self.best_optim = -1

    def _internal_ask_candidate(self) -> p.Parameter:
        if self.budget_before_choosing > 0:
            self.budget_before_choosing -= 1
            optim_index = self._num_ask % len(self.optims)
        else:
            if self.best_optim is None:
                best_loss = float("inf")
                optim_index = -1
                for i, optim in enumerate(self.optims):
                    val = optim.current_bests["pessimistic"].get_estimation("pessimistic")
                    if not val > best_loss:
                        optim_index = i
                        best_loss = val
                self.best_optim = optim_index
            optim_index = self.best_optim
        candidate = self.optims[optim_index].ask()
        candidate._meta["optim_index"] = optim_index
        return candidate


@registry.register
class ASCMADEQRthird(ASCMADEthird):
    """Algorithm selection, with CMA, ScrHalton and Lhs-DE. Active selection at 1/3."""

    def __init__(self, parametrization: IntOrParameter, budget: tp.Optional[int] = None, num_workers: int = 1) -> None:
        super().__init__(parametrization, budget=budget, num_workers=num_workers)
        self.optims = [
            CMA(self.parametrization, budget=None, num_workers=num_workers),
            LhsDE(self.parametrization, budget=None, num_workers=num_workers),  # noqa: F405
            ScrHaltonSearch(self.parametrization, budget=None, num_workers=num_workers),
        ]  # noqa: F405


@registry.register
class ASCMA2PDEthird(ASCMADEQRthird):
    """Algorithm selection, with CMA and 2pt-DE. Active selection at 1/3."""

    def __init__(self, parametrization: IntOrParameter, budget: tp.Optional[int] = None, num_workers: int = 1) -> None:
        super().__init__(parametrization, budget=budget, num_workers=num_workers)
        self.optims = [
            CMA(self.parametrization, budget=None, num_workers=num_workers),
            TwoPointsDE(self.parametrization, budget=None, num_workers=num_workers),
        ]  # noqa: F405


@registry.register
class CMandAS2(ASCMADEthird):
    """Competence map, with algorithm selection in one of the cases (3 CMAs)."""

    def __init__(self, parametrization: IntOrParameter, budget: tp.Optional[int] = None, num_workers: int = 1) -> None:
        super().__init__(parametrization, budget=budget, num_workers=num_workers)
        self.optims = [TwoPointsDE(self.parametrization, budget=None, num_workers=num_workers)]  # noqa: F405
        assert budget is not None
        self.budget_before_choosing = 2 * budget
        if budget < 201:
            self.optims = [OnePlusOne(self.parametrization, budget=None, num_workers=num_workers)]
        if budget > 50 * self.dimension or num_workers < 30:
            self.optims = [
                CMA(self.parametrization, budget=None, num_workers=num_workers),  # share parametrization and its rng
                CMA(self.parametrization, budget=None, num_workers=num_workers),
                CMA(self.parametrization, budget=None, num_workers=num_workers),
            ]
            self.budget_before_choosing = budget // 10


@registry.register
class CMandAS3(ASCMADEthird):
    """Competence map, with algorithm selection in one of the cases (3 CMAs)."""

    def __init__(self, parametrization: IntOrParameter, budget: tp.Optional[int] = None, num_workers: int = 1) -> None:
        super().__init__(parametrization, budget=budget, num_workers=num_workers)
        self.optims = [TwoPointsDE(self.parametrization, budget=None, num_workers=num_workers)]  # noqa: F405
        assert budget is not None
        self.budget_before_choosing = 2 * budget
        if budget < 201:
            self.optims = [OnePlusOne(self.parametrization, budget=None, num_workers=num_workers)]
        if budget > 50 * self.dimension or num_workers < 30:
            if num_workers == 1:
                self.optims = [
                    chainCMAPowell(self.parametrization, budget=None, num_workers=num_workers),  # share parametrization and its rng
                    chainCMAPowell(self.parametrization, budget=None, num_workers=num_workers),
                    chainCMAPowell(self.parametrization, budget=None, num_workers=num_workers),
                ]
            else:
                self.optims = [
                    CMA(self.parametrization, budget=None, num_workers=num_workers),  # share parametrization and its rng
                    CMA(self.parametrization, budget=None, num_workers=num_workers),
                    CMA(self.parametrization, budget=None, num_workers=num_workers),
                ]
            self.budget_before_choosing = budget // 10


@registry.register
class CMandAS(CMandAS2):
    """Competence map, with algorithm selection in one of the cases (2 CMAs)."""

    def __init__(self, parametrization: IntOrParameter, budget: tp.Optional[int] = None, num_workers: int = 1) -> None:
        super().__init__(parametrization, budget=budget, num_workers=num_workers)
        self.optims = [TwoPointsDE(self.parametrization, budget=None, num_workers=num_workers)]  # noqa: F405
        assert budget is not None
        self.budget_before_choosing = 2 * budget
        if budget < 201:
            # share parametrization and its rng
            self.optims = [OnePlusOne(self.parametrization, budget=None, num_workers=num_workers)]
            self.budget_before_choosing = 2 * budget
        if budget > 50 * self.dimension or num_workers < 30:
            self.optims = [
                CMA(self.parametrization, budget=None, num_workers=num_workers),
                CMA(self.parametrization, budget=None, num_workers=num_workers),
            ]
            self.budget_before_choosing = budget // 3


@registry.register
class CM(CMandAS2):
    """Competence map, simplest."""

    def __init__(self, parametrization: IntOrParameter, budget: tp.Optional[int] = None, num_workers: int = 1) -> None:
        super().__init__(parametrization, budget=budget, num_workers=num_workers)
        assert budget is not None
        # share parametrization and its random number generator between all underlying optimizers
        self.optims = [TwoPointsDE(self.parametrization, budget=None, num_workers=num_workers)]  # noqa: F405
        self.budget_before_choosing = 2 * budget
        if budget < 201:
            self.optims = [OnePlusOne(self.parametrization, budget=None, num_workers=num_workers)]
        if budget > 50 * self.dimension:
            self.optims = [CMA(self.parametrization, budget=None, num_workers=num_workers)]


@registry.register
class MultiCMA(CM):
    """Combining 3 CMAs. Exactly identical. Active selection at 1/10 of the budget."""

    def __init__(self, parametrization: IntOrParameter, budget: tp.Optional[int] = None, num_workers: int = 1) -> None:
        super().__init__(parametrization, budget=budget, num_workers=num_workers)
        assert budget is not None
        self.optims = [
            CMA(self.parametrization, budget=None, num_workers=num_workers),  # share parametrization and its rng
            CMA(self.parametrization, budget=None, num_workers=num_workers),
            CMA(self.parametrization, budget=None, num_workers=num_workers),
        ]
        self.budget_before_choosing = budget // 10


@registry.register
class MultiDiscrete(CM):
    """Combining 3 Discrete(1+1). Exactly identical. Active selection at 1/10 of the budget."""

    def __init__(self, parametrization: IntOrParameter, budget: tp.Optional[int] = None, num_workers: int = 1) -> None:
        super().__init__(parametrization, budget=budget, num_workers=num_workers)
        assert budget is not None
        self.optims = [
            DiscreteOnePlusOne(self.parametrization, budget=budget // 12, num_workers=num_workers),  # share parametrization and its rng
            DiscreteBSOOnePlusOne(self.parametrization, budget=budget // 12, num_workers=num_workers),
            DoubleFastGADiscreteOnePlusOne(self.parametrization, budget=(budget // 4) - 2 * (budget // 12), num_workers=num_workers),
        ]
        self.budget_before_choosing = budget // 4


@registry.register
class TripleCMA(CM):
    """Combining 3 CMAs. Exactly identical. Active selection at 1/3 of the budget."""

    def __init__(self, parametrization: IntOrParameter, budget: tp.Optional[int] = None, num_workers: int = 1) -> None:
        super().__init__(parametrization, budget=budget, num_workers=num_workers)
        assert budget is not None
        self.optims = [
            ParametrizedCMA(random_init=True)(self.parametrization, budget=None,
                                              num_workers=num_workers),  # share parametrization and its rng
            ParametrizedCMA(random_init=True)(self.parametrization, budget=None, num_workers=num_workers),
            ParametrizedCMA(random_init=True)(self.parametrization, budget=None, num_workers=num_workers),
        ]
        self.budget_before_choosing = budget // 3


@registry.register
class ManyCMA(CM):
    """Combining 3 CMAs. Exactly identical. Active selection at 1/3 of the budget."""

    def __init__(self, parametrization: IntOrParameter, budget: tp.Optional[int] = None, num_workers: int = 1) -> None:
        super().__init__(parametrization, budget=budget, num_workers=num_workers)
        assert budget is not None
        self.optims = [ParametrizedCMA(random_init=True)(self.parametrization, budget=None, num_workers=num_workers)
                       for _ in range(int(np.sqrt(budget)))]

        self.budget_before_choosing = budget // 3


@registry.register
class PolyCMA(CM):
    """Combining 20 CMAs. Exactly identical. Active selection at 1/3 of the budget."""

    def __init__(self, parametrization: IntOrParameter, budget: tp.Optional[int] = None, num_workers: int = 1) -> None:
        super().__init__(parametrization, budget=budget, num_workers=num_workers)
        assert budget is not None
        self.optims = [ParametrizedCMA(random_init=True)(self.parametrization, budget=None, num_workers=num_workers) for _ in range(20)]

        self.budget_before_choosing = budget // 3


@registry.register
class ManySmallCMA(CM):
    """Combining 3 CMAs. Exactly identical. Active selection at 1/3 of the budget."""

    def __init__(self, parametrization: IntOrParameter, budget: tp.Optional[int] = None, num_workers: int = 1) -> None:
        super().__init__(parametrization, budget=budget, num_workers=num_workers)
        assert budget is not None
        self.optims = [ParametrizedCMA(scale=1e-6, random_init=i > 0)(self.parametrization, budget=None, num_workers=num_workers)
                       for i in range(int(np.sqrt(budget)))]
        self.budget_before_choosing = budget // 3


@registry.register
class MultiScaleCMA(CM):
    """Combining 3 CMAs with different init scale. Active selection at 1/3 of the budget."""

    def __init__(self, parametrization: IntOrParameter, budget: tp.Optional[int] = None, num_workers: int = 1) -> None:
        super().__init__(parametrization, budget=budget, num_workers=num_workers)
        self.optims = [
            CMA(self.parametrization, budget=None, num_workers=num_workers),  # share parametrization and its rng
            ParametrizedCMA(scale=1e-3, random_init=True)(self.parametrization, budget=None, num_workers=num_workers),
            ParametrizedCMA(scale=1e-6, random_init=True)(self.parametrization, budget=None, num_workers=num_workers),
        ]
        assert budget is not None
        self.budget_before_choosing = budget // 3


class _FakeFunction:
    """Simple function that returns the loss which was registered just before.
    This is a hack for BO.
    """

    def __init__(self, num_digits: int) -> None:
        self.num_digits = num_digits
        self._registered: tp.List[tp.Tuple[np.ndarray, float]] = []

    def key(self, num: int) -> str:
        """Key corresponding to the array sample
        (uses zero-filling to keep order)
        """
        return "x" + str(num).zfill(self.num_digits)

    def register(self, x: np.ndarray, loss: tp.FloatLoss) -> None:
        if self._registered:
            raise RuntimeError("Only one call can be registered at a time")
        self._registered.append((x, loss))

    def __call__(self, **kwargs: float) -> float:
        if not self._registered:
            raise RuntimeError("Call must be registered first")
        x = [kwargs[self.key(i)] for i in range(len(kwargs))]
        xr, loss = self._registered[0]
        np.testing.assert_array_almost_equal(x, xr, err_msg="Call does not match registered")
        self._registered.clear()
        return loss


class _BO(base.Optimizer):

    def __init__(
        self,
        parametrization: IntOrParameter,
        budget: tp.Optional[int] = None,
        num_workers: int = 1,
        *,
        initialization: tp.Optional[str] = None,
        init_budget: tp.Optional[int] = None,
        middle_point: bool = False,
        utility_kind: str = "ucb",  # bayes_opt default
        utility_kappa: float = 2.576,
        utility_xi: float = 0.0,
        gp_parameters: tp.Optional[tp.Dict[str, tp.Any]] = None,
    ) -> None:
        super().__init__(parametrization, budget=budget, num_workers=num_workers)
        self._transform = transforms.ArctanBound(0, 1)
        self._bo: tp.Optional[BayesianOptimization] = None
        self._fake_function = _FakeFunction(num_digits=len(str(self.dimension)))
        # configuration
        assert initialization is None or initialization in ["random", "Hammersley", "LHS"], f"Unknown init {initialization}"
        self.initialization = initialization
        self.init_budget = init_budget
        self.middle_point = middle_point
        self.utility_kind = utility_kind
        self.utility_kappa = utility_kappa
        self.utility_xi = utility_xi
        self.gp_parameters = {} if gp_parameters is None else gp_parameters
        if isinstance(parametrization, p.Parameter) and self.gp_parameters.get("alpha", 0) == 0:
            noisy = not parametrization.descriptors.deterministic
            cont = parametrization.descriptors.continuous
            if noisy or not cont:
                warnings.warn(
                    "Dis-continuous and noisy parametrization require gp_parameters['alpha'] > 0 "
                    "(for your parametrization, continuity={cont} and noisy={noisy}).\n"
                    "Find more information on BayesianOptimization's github.\n"
                    "You should then create a new instance of optimizerlib.ParametrizedBO with appropriate parametrization.",
                    InefficientSettingsWarning,
                )

    @property
    def bo(self) -> BayesianOptimization:
        if self._bo is None:
            bounds = {self._fake_function.key(i): (0.0, 1.0) for i in range(self.dimension)}
            self._bo = BayesianOptimization(self._fake_function, bounds, random_state=self._rng)
            init_budget = max(2, int(np.sqrt(self.budget) if self.init_budget is None else self.init_budget))
            if self.gp_parameters is not None:
                self._bo.set_gp_params(**self.gp_parameters)
            # init
            init = self.initialization
            if self.middle_point:
                self._bo.probe([0.5] * self.dimension, lazy=True)
                init_budget -= 1
            if init is not None and init_budget > 0:
                sampler = {"Hammersley": sequences.HammersleySampler, "LHS": sequences.LHSSampler, "random": sequences.RandomSampler}[
                    init
                ](self.dimension, budget=init_budget, scrambling=(init == "Hammersley"), random_state=self._rng)
                for k, point in enumerate(sampler):
                    if not k and self.middle_point and np.linalg.norm(point - 0.5) < 1e-6:
                        # resampling middle point, this is useless, let's redraw randomly
                        point = self._bo._space.random_sample()
                    self._bo.probe(point, lazy=True)
            else:  # default
                for _ in range(init_budget):
                    self._bo.probe(self._bo._space.random_sample(), lazy=True)
        return self._bo

    def _internal_ask_candidate(self) -> p.Parameter:
        util = UtilityFunction(kind=self.utility_kind, kappa=self.utility_kappa, xi=self.utility_xi)
        if self.bo._queue:
            x_probe = next(self.bo._queue)
        else:
            x_probe = self.bo.suggest(util)  # this is time consuming
            x_probe = [x_probe[self._fake_function.key(i)] for i in range(len(x_probe))]
        data = self._transform.backward(np.array(x_probe, copy=False))
        candidate = self.parametrization.spawn_child().set_standardized_data(data)
        candidate._meta["x_probe"] = x_probe
        return candidate

    def _internal_tell_candidate(self, candidate: p.Parameter, loss: tp.FloatLoss) -> None:
        if "x_probe" in candidate._meta:
            y = candidate._meta["x_probe"]
        else:
            data = candidate.get_standardized_data(reference=self.parametrization)
            y = self._transform.forward(data)  # tell not asked
        self._fake_function.register(y, -loss)  # minimizing
        self.bo.probe(y, lazy=False)
        # for some unknown reasons, BO wants to evaluate twice the same point,
        # but since it keeps a cache of the values, the registered value is not used
        # so we should clean the "fake" function
        self._fake_function._registered.clear()

    def _internal_provide_recommendation(self) -> tp.Optional[tp.ArrayLike]:
        if not self.archive:
            return None
        return self._transform.backward(
            np.array([self.bo.max["params"][self._fake_function.key(i)] for i in range(self.dimension)])
        )


class ParametrizedBO(base.ConfiguredOptimizer):
    """Bayesian optimization.
    Hyperparameter tuning method, based on statistical modeling of the objective function.
    This class is a wrapper over the `bayes_opt <https://github.com/fmfn/BayesianOptimization>`_ package.

    Parameters
    ----------
    initialization: str
        Initialization algorithms (None, "Hammersley", "random" or "LHS")
    init_budget: int or None
        Number of initialization algorithm steps
    middle_point: bool
        whether to sample the 0 point first
    utility_kind: str
        Type of utility function to use among "ucb", "ei" and "poi"
    utility_kappa: float
        Kappa parameter for the utility function
    utility_xi: float
        Xi parameter for the utility function
    gp_parameters: dict
        dictionnary of parameters for the gaussian process
    """

    no_parallelization = True

    # pylint: disable=unused-argument
    def __init__(
        self,
        *,
        initialization: tp.Optional[str] = None,
        init_budget: tp.Optional[int] = None,
        middle_point: bool = False,
        utility_kind: str = "ucb",  # bayes_opt default
        utility_kappa: float = 2.576,
        utility_xi: float = 0.0,
        gp_parameters: tp.Optional[tp.Dict[str, tp.Any]] = None,
    ) -> None:
        super().__init__(_BO, locals())


BO = ParametrizedBO().set_name("BO", register=True)


class _Chain(base.Optimizer):

    def __init__(
        self,
        parametrization: IntOrParameter,
        budget: tp.Optional[int] = None,
        num_workers: int = 1,
        *,
        optimizers: tp.Sequence[tp.Union[base.ConfiguredOptimizer, tp.Type[base.Optimizer]]] = [LHSSearch, DE],
        budgets: tp.Sequence[tp.Union[str, int]] = (10,),
    ) -> None:
        super().__init__(parametrization, budget=budget, num_workers=num_workers)
        # delayed initialization
        # Either we have the budget for each algorithm, or the last algorithm uses the rest of the budget, so:
        self.optimizers: tp.List[base.Optimizer] = []
        converter = {"num_workers": self.num_workers, "dimension": self.dimension,
                     "half": self.budget // 2 if self.budget else self.num_workers,
                     "third": self.budget // 3 if self.budget else self.num_workers,
                     "sqrt": int(np.sqrt(self.budget)) if self.budget else self.num_workers}
        self.budgets = [max(1, converter[b]) if isinstance(b, str) else b for b in budgets]
        last_budget = None if self.budget is None else max(4, self.budget - sum(self.budgets))
        assert len(optimizers) == len(self.budgets) + 1
        assert all(x in ("third", "half", "dimension", "num_workers", "sqrt") or x > 0 for x in self.budgets), str(self.budgets)
        for opt, optbudget in zip(optimizers, self.budgets + [last_budget]):  # type: ignore
            self.optimizers.append(opt(self.parametrization, budget=optbudget, num_workers=self.num_workers))

    def _internal_ask_candidate(self) -> p.Parameter:
        # Which algorithm are we playing with ?
        sum_budget = 0.0
        opt = self.optimizers[0]
        for opt in self.optimizers:
            sum_budget += float("inf") if opt.budget is None else opt.budget
            if self.num_ask < sum_budget:
                break
        # if we are over budget, then use the last one...
        return opt.ask()

    def _internal_tell_candidate(self, candidate: p.Parameter, loss: tp.FloatLoss) -> None:
        # Let us inform all concerned algorithms
        sum_budget = 0.0
        for opt in self.optimizers:
            sum_budget += float("inf") if opt.budget is None else opt.budget
            if self.num_tell < sum_budget:
                opt.tell(candidate, loss)


class Chaining(base.ConfiguredOptimizer):
    """
    A chaining consists in running algorithm 1 during T1, then algorithm 2 during T2, then algorithm 3 during T3, etc.
    Each algorithm is fed with what happened before it.

    Parameters
    ----------
    optimizers: list of Optimizer classes
        the sequence of optimizers to use
    budgets: list of int
        the corresponding budgets for each optimizer but the last one

    """

    # pylint: disable=unused-argument
    def __init__(
        self,
        optimizers: tp.Sequence[tp.Union[base.ConfiguredOptimizer, tp.Type[base.Optimizer]]],
        budgets: tp.Sequence[tp.Union[str, int]]
    ) -> None:
        super().__init__(_Chain, locals())


chainCMAPowell = Chaining([CMA, Powell], ["half"]).set_name("chainCMAPowell", register=True)
chainCMAPowell.no_parallelization = True
chainDiagonalCMAPowell = Chaining([DiagonalCMA, Powell], ["half"]).set_name("chainDiagonalCMAPowell", register=True)
chainDiagonalCMAPowell.no_parallelization = True
chainNaiveTBPSAPowell = Chaining([NaiveTBPSA, Powell], ["half"]).set_name("chainNaiveTBPSAPowell", register=True)
chainNaiveTBPSAPowell.no_parallelization = True
chainNaiveTBPSACMAPowell = Chaining([NaiveTBPSA, CMA, Powell], ["third", "third"]).set_name("chainNaiveTBPSACMAPowell", register=True)
chainNaiveTBPSACMAPowell.no_parallelization = True


@registry.register
class cGA(base.Optimizer):
    """`Compact Genetic Algorithm <https://ieeexplore.ieee.org/document/797971>`_.
    A discrete optimization algorithm, introduced in and often used as a first baseline.
    """

    # pylint: disable=too-many-instance-attributes

    def __init__(
        self,
        parametrization: IntOrParameter,
        budget: tp.Optional[int] = None,
        num_workers: int = 1,
        arity: tp.Optional[int] = None
    ) -> None:
        super().__init__(parametrization, budget=budget, num_workers=num_workers)
        if arity is None:
            all_params = paramhelpers.flatten_parameter(self.parametrization)
            arity = max(len(param.choices) if isinstance(param, p.TransitionChoice) else 500 for param in all_params.values())
        self._arity = arity
        self._penalize_cheap_violations = False  # Not sure this is the optimal decision.
        # self.p[i][j] is the probability that the ith variable has value 0<=j< arity.
        self.p: np.ndarray = np.ones((self.dimension, arity)) / arity
        # Probability increments are of order 1./self.llambda
        # and lower bounded by something of order 1./self.llambda.
        self.llambda = max(num_workers, 40)  # FIXME: no good heuristic ?
        # CGA generates a candidate, then a second candidate;
        # then updates depending on the comparison with the first one. We therefore have to store the previous candidate.
        self._previous_value_candidate: tp.Optional[tp.Tuple[float, np.ndarray]] = None

    def _internal_ask_candidate(self) -> p.Parameter:
        # Multinomial.
        values: tp.List[int] = [sum(self._rng.uniform() > cum_proba) for cum_proba in np.cumsum(self.p, axis=1)]
        data = discretization.noisy_inverse_threshold_discretization(values, arity=self._arity, gen=self._rng)
        return self.parametrization.spawn_child().set_standardized_data(data)

    def _internal_tell_candidate(self, candidate: p.Parameter, loss: tp.FloatLoss) -> None:
        data = candidate.get_standardized_data(reference=self.parametrization)
        if self._previous_value_candidate is None:
            self._previous_value_candidate = (loss, data)
        else:
            winner, loser = self._previous_value_candidate[1], data
            if self._previous_value_candidate[0] > loss:
                winner, loser = loser, winner
            winner_data = discretization.threshold_discretization(np.asarray(winner.data), arity=self._arity)
            loser_data = discretization.threshold_discretization(np.asarray(loser.data), arity=self._arity)
            for i, _ in enumerate(winner_data):
                if winner_data[i] != loser_data[i]:
                    self.p[i][winner_data[i]] += 1. / self.llambda
                    self.p[i][loser_data[i]] -= 1. / self.llambda
                    for j in range(len(self.p[i])):
                        self.p[i][j] = max(self.p[i][j], 1. / self.llambda)
                    self.p[i] /= sum(self.p[i])
            self._previous_value_candidate = None


class _EMNA(base.Optimizer):
    """Simple Estimation of Multivariate Normal Algorithm (EMNA).
    """

    # pylint: disable=too-many-instance-attributes

    def __init__(
            self,
            parametrization: IntOrParameter,
            budget: tp.Optional[int] = None,
            num_workers: int = 1,
            isotropic: bool = True,
            naive: bool = True,
            population_size_adaptation: bool = False,
            initial_popsize: tp.Optional[int] = None,
    ) -> None:
        super().__init__(parametrization, budget=budget, num_workers=num_workers)
        self.isotropic: bool = isotropic
        self.naive: bool = naive
        self.population_size_adaptation = population_size_adaptation
        self.min_coef_parallel_context: int = 8
        # Sigma initialization
        self.sigma: tp.Union[float, np.ndarray]
        if initial_popsize is None:
            initial_popsize = self.dimension
        if self.isotropic:
            self.sigma = 1.0
        else:
            self.sigma = np.ones(self.dimension)
        # population size and parent size initializations
        self.popsize = _PopulationSizeController(
            llambda=4 * initial_popsize,
            mu=initial_popsize,
            dimension=self.dimension,
            num_workers=num_workers
        )
        if not self.population_size_adaptation:
            self.popsize.mu = max(16, self.dimension)
            self.popsize.llambda = 4 * self.popsize.mu
            self.popsize.llambda = max(self.popsize.llambda, num_workers)
            if budget is not None and self.popsize.llambda > budget:
                self.popsize.llambda = budget
                self.popsize.mu = self.popsize.llambda // 4
                warnings.warn("Budget may be too small in front of the dimension for EMNA", base.InefficientSettingsWarning)
        self.current_center: np.ndarray = np.zeros(self.dimension)
        # population
        self.parents: tp.List[p.Parameter] = [self.parametrization]
        self.children: tp.List[p.Parameter] = []

    def recommend(self) -> p.Parameter:
        if self.naive:
            return self.current_bests["optimistic"].parameter
        else:
            # This is NOT the naive version. We deal with noise.
            return self.parametrization.spawn_child().set_standardized_data(self.current_center, deterministic=True)

    def _internal_ask_candidate(self) -> p.Parameter:
        sigma_tmp = self.sigma
        if self.population_size_adaptation and self.popsize.llambda < self.min_coef_parallel_context * self.dimension:
            sigma_tmp = self.sigma * np.exp(self._rng.normal(0, 1) / np.sqrt(self.dimension))
        individual = self.current_center + sigma_tmp * self._rng.normal(0, 1, self.dimension)
        parent = self.parents[self.num_ask % len(self.parents)]
        candidate = parent.spawn_child().set_standardized_data(individual, reference=self.parametrization)
        if parent is self.parametrization:
            candidate.heritage["lineage"] = candidate.uid
        candidate._meta["sigma"] = sigma_tmp
        return candidate

    def _internal_tell_candidate(self, candidate: p.Parameter, loss: tp.FloatLoss) -> None:
        candidate._meta["loss"] = loss
        if self.population_size_adaptation:
            self.popsize.add_value(loss)
        self.children.append(candidate)
        if len(self.children) >= self.popsize.llambda:
            # Sorting the population.
            self.children.sort(key=lambda c: c._meta["loss"])
            # Computing the new parent.
            self.parents = self.children[: self.popsize.mu]
            self.children = []
            self.current_center = sum(c.get_standardized_data(reference=self.parametrization)  # type: ignore
                                      for c in self.parents) / self.popsize.mu
            if self.population_size_adaptation:
                if self.popsize.llambda < self.min_coef_parallel_context * self.dimension:  # Population size not large enough for emna
                    self.sigma = np.exp(np.sum(np.log([c._meta["sigma"] for c in self.parents]),
                                               axis=0 if self.isotropic else None) / self.popsize.mu)
                else:
                    stdd = [(self.parents[i].get_standardized_data(reference=self.parametrization) -
                             self.current_center)**2 for i in range(self.popsize.mu)]
                    self.sigma = np.sqrt(np.sum(stdd) / (self.popsize.mu * (self.dimension if self.isotropic else 1)))
            else:
                # EMNA update
                stdd = [(self.parents[i].get_standardized_data(reference=self.parametrization) -
                         self.current_center)**2 for i in range(self.popsize.mu)]
                self.sigma = np.sqrt(np.sum(stdd, axis=0 if self.isotropic else None) /
                                     (self.popsize.mu * (self.dimension if self.isotropic else 1)))

            if self.num_workers / self.dimension > 32:  # faster decrease of sigma if large parallel context
                imp = max(1, (np.log(self.popsize.llambda) / 2)**(1 / self.dimension))
                self.sigma /= imp

    def _internal_tell_not_asked(self, candidate: p.Parameter, loss: tp.FloatLoss) -> None:
        raise base.TellNotAskedNotSupportedError


class EMNA(base.ConfiguredOptimizer):
    """ Estimation of Multivariate Normal Algorithm
    This algorithm is quite efficient in a parallel context, i.e. when
    the population size is large.

    Parameters
    ----------
    isotropic: bool
        isotropic version on EMNA if True, i.e. we have an
        identity matrix for the Gaussian, else  we here consider the separable
        version, meaning we have a diagonal matrix for the Gaussian (anisotropic)
    naive: bool
        set to False for noisy problem, so that the best points will be an
        average of the final population.
    population_size_adaptation: bool
        population size automatically adapts to the landscape
    initial_popsize: Optional[int]
        initial (and minimal) population size (default: 4 x dimension)
    """

    # pylint: disable=unused-argument
    def __init__(
        self,
        *,
        isotropic: bool = True,
        naive: bool = True,
        population_size_adaptation: bool = False,
        initial_popsize: tp.Optional[int] = None,
    ) -> None:
        super().__init__(_EMNA, locals())


NaiveIsoEMNA = EMNA().set_name("NaiveIsoEMNA", register=True)


@registry.register
class MetaModel(base.Optimizer):
    """Adding a metamodel into CMA."""

    def __init__(self, parametrization: IntOrParameter, budget: tp.Optional[int] = None, num_workers: int = 1,
                 multivariate_optimizer: base.ConfiguredOptimizer = CMA) -> None:
        super().__init__(parametrization, budget=budget, num_workers=num_workers)
        assert budget is not None
        self._optim = multivariate_optimizer(self.parametrization, budget, num_workers)  # share parametrization and its rng

    def _internal_ask_candidate(self) -> p.Parameter:
        # We request a bit more points than what is really necessary for our dimensionality (+dimension).
        if (self._num_ask % max(self.num_workers, self.dimension) == 0 and
                len(self.archive) >= (self.dimension * (self.dimension - 1)) / 2 + 2 * self.dimension + 1):
            try:
                data = learn_on_k_best(self.archive, int((self.dimension * (self.dimension - 1)) / 2 + 2 * self.dimension + 1))
                candidate = self.parametrization.spawn_child().set_standardized_data(data)
            except InfiniteMetaModelOptimum:  # The optimum is at infinity. Shit happens.
                candidate = self._optim.ask()
        else:
            candidate = self._optim.ask()
        return candidate

    def _internal_tell_candidate(self, candidate: p.Parameter, loss: tp.FloatLoss) -> None:
        self._optim.tell(candidate, loss)


# Discussions with Jialin Liu and Fabien Teytaud helped the following development.
# This includes discussion at Dagstuhl's 2019 seminars on randomized search heuristics and computational intelligence in games.
@registry.register
class NGOptBase(base.Optimizer):
    """Nevergrad optimizer by competence map."""

    # pylint: disable=too-many-branches
    def __init__(self, parametrization: IntOrParameter, budget: tp.Optional[int] = None, num_workers: int = 1) -> None:
        super().__init__(parametrization, budget=budget, num_workers=num_workers)
        descr = self.parametrization.descriptors
        self.has_noise = not (descr.deterministic and descr.deterministic_function)
        self.fully_continuous = descr.continuous
        all_params = paramhelpers.flatten_parameter(self.parametrization)
        choicetags = [p.BaseChoice.ChoiceTag.as_tag(x) for x in all_params.values()]
        self.has_discrete_not_softmax = any(issubclass(ct.cls, p.TransitionChoice) for ct in choicetags)
        self._has_discrete = any(issubclass(ct.cls, p.BaseChoice) for ct in choicetags)
        self._arity = max(ct.arity for ct in choicetags)
        self._optim: tp.Optional[base.Optimizer] = None

    @property
    def optim(self) -> base.Optimizer:
        if self._optim is None:
            self._optim = self._select_optimizer_cls()(self.parametrization, self.budget, self.num_workers)
            optim = self._optim if not isinstance(self._optim, NGOptBase) else self._optim.optim
            logger.debug("%s selected %s optimizer.", *(x.name for x in (self, optim)))
        return self._optim

    def _select_optimizer_cls(self) -> base.OptCls:
        # pylint: disable=too-many-nested-blocks
        assert self.budget is not None
        if self.has_noise and self.has_discrete_not_softmax:
            # noise and discrete: let us merge evolution and bandits.
            cls: base.OptCls = DoubleFastGADiscreteOnePlusOne if self.dimension < 60 else CMA
        else:
            if self.has_noise and self.fully_continuous:
                # This is the real of population control. FIXME: should we pair with a bandit ?
                cls = TBPSA
            else:
                if self.has_discrete_not_softmax or not self.parametrization.descriptors.metrizable or not self.fully_continuous:
                    cls = DoubleFastGADiscreteOnePlusOne
                else:
                    if self.num_workers > self.budget / 5:
                        if self.num_workers > self.budget / 2. or self.budget < self.dimension:
                            cls = MetaRecentering
                        else:
                            cls = NaiveTBPSA
                    else:
                        # Possibly a good idea to go memetic for large budget, but something goes wrong for the moment.
                        if self.num_workers == 1 and self.budget > 6000 and self.dimension > 7:  # Let us go memetic.
                            cls = chainCMAPowell
                        else:
                            if self.num_workers == 1 and self.budget < self.dimension * 30:
                                # One plus one so good in large ratio "dimension / budget".
                                cls = OnePlusOne if self.dimension > 30 else Cobyla
                            else:
                                # DE is great in such a case (?).
                                cls = DE if self.dimension > 2000 else CMA
        return cls

    def _internal_ask_candidate(self) -> p.Parameter:
        return self.optim.ask()

    def _internal_tell_candidate(self, candidate: p.Parameter, loss: tp.FloatLoss) -> None:
        self.optim.tell(candidate, loss)

    def recommend(self) -> p.Parameter:
        return self.optim.recommend()

    def _internal_tell_not_asked(self, candidate: p.Parameter, loss: tp.FloatLoss) -> None:
        self.optim.tell(candidate, loss)


@registry.register
class Shiwa(NGOptBase):
    """Nevergrad optimizer by competence map. You might modify this one for designing youe own competence map."""

    def _select_optimizer_cls(self) -> base.OptCls:
        optCls: base.OptCls = NGOptBase
        if self.has_noise and (self.has_discrete_not_softmax or not self.parametrization.descriptors.metrizable):
            optCls = RecombiningPortfolioOptimisticNoisyDiscreteOnePlusOne
        elif self.dimension >= 60 and not self.parametrization.descriptors.metrizable:
            optCls = CMA
        return optCls


@registry.register
class NGO(NGOptBase):  # compatibility
    pass


@registry.register
class NGOpt2(NGOptBase):
    """Nevergrad optimizer by competence map. You might modify this one for designing youe own competence map."""

    def _select_optimizer_cls(self) -> base.OptCls:
        # override because it is different from NGOptBase (bug?)
        self.has_discrete_not_softmax = self._has_discrete
        budget, num_workers = self.budget, self.num_workers
        assert budget is not None
        optimClass: base.OptCls
        if self.has_noise and (self.has_discrete_not_softmax or not self.parametrization.descriptors.metrizable):
            optimClass = RecombiningPortfolioOptimisticNoisyDiscreteOnePlusOne
        elif self._arity > 0:
            optimClass = DiscreteBSOOnePlusOne if self._arity > 5 else CMandAS2
        else:
            # pylint: disable=too-many-nested-blocks
            if self.has_noise and self.has_discrete_not_softmax:
                # noise and discrete: let us merge evolution and bandits.
                optimClass = RecombiningPortfolioOptimisticNoisyDiscreteOnePlusOne
            else:
                if self.has_noise and self.fully_continuous:
                    # This is the real of population control. FIXME: should we pair with a bandit ?
                    optimClass = TBPSA
                else:
                    if self.has_discrete_not_softmax or not self.parametrization.descriptors.metrizable or not self.fully_continuous:
                        optimClass = DoubleFastGADiscreteOnePlusOne
                    else:
                        if num_workers > budget / 5:
                            if num_workers > budget / 2. or budget < self.dimension:
                                optimClass = MetaTuneRecentering
                            elif self.dimension < 5 and budget < 100:
                                optimClass = DiagonalCMA
                            elif self.dimension < 5 and budget < 500:
                                optimClass = Chaining([DiagonalCMA, MetaModel], [100])
                            else:
                                optimClass = NaiveTBPSA
                        else:
                            # Possibly a good idea to go memetic for large budget, but something goes wrong for the moment.
                            if num_workers == 1 and budget > 6000 and self.dimension > 7:  # Let us go memetic.
                                optimClass = chainNaiveTBPSACMAPowell  # type: ignore
                            else:
                                if num_workers == 1 and budget < self.dimension * 30:
                                    if self.dimension > 30:  # One plus one so good in large ratio "dimension / budget".
                                        optimClass = OnePlusOne
                                    elif self.dimension < 5:
                                        optimClass = MetaModel
                                    else:
                                        optimClass = Cobyla
                                else:
                                    if self.dimension > 2000:  # DE is great in such a case (?).
                                        optimClass = DE
                                    else:
                                        if self.dimension < 10 and budget < 500:
                                            optimClass = MetaModel
                                        else:
                                            if self.dimension > 40 and num_workers > self.dimension and budget < 7 * self.dimension ** 2:
                                                optimClass = DiagonalCMA
                                            elif 3 * num_workers > self.dimension ** 2 and budget > self.dimension ** 2:
                                                optimClass = MetaModel
                                            else:
                                                optimClass = CMA
        return optimClass


@registry.register
class NGOpt4(NGOptBase):
    """Nevergrad optimizer by competence map. You might modify this one for designing youe own competence map."""

    def _select_optimizer_cls(self) -> base.OptCls:
        # override because it is different from NGOptBase (bug?)
        self.has_discrete_not_softmax = self._has_discrete
        self.fully_continuous = self.fully_continuous and not self.has_discrete_not_softmax and self._arity < 0
        budget, num_workers = self.budget, self.num_workers
        assert budget is not None
        optimClass: base.OptCls
        if self.has_noise and (self.has_discrete_not_softmax or not self.parametrization.descriptors.metrizable):
            mutation = "portfolio" if budget > 1000 else "discrete"
            optimClass = ParametrizedOnePlusOne(crossover=True, mutation=mutation, noise_handling="optimistic")
        elif self._arity > 0:
            if self._arity == 2:
                optimClass = DiscreteOnePlusOne
            else:
                optimClass = AdaptiveDiscreteOnePlusOne if self._arity < 5 else CMandAS2
        else:
            # pylint: disable=too-many-nested-blocks
            if self.has_noise and self.fully_continuous and self.dimension > 100:
                # Waow, this is actually a discrete algorithm.
                optimClass = ConfSplitOptimizer(num_optims=13, progressive=True,
                                                multivariate_optimizer=OptimisticDiscreteOnePlusOne)
            else:
                if self.has_noise and self.fully_continuous:
                    if budget > 100:
                        optimClass = SQP
                    else:
                        # This is the realm of population control. FIXME: should we pair with a bandit ?
                        optimClass = TBPSA
                else:
                    if self.has_discrete_not_softmax or not self.parametrization.descriptors.metrizable or not self.fully_continuous:
                        optimClass = DoubleFastGADiscreteOnePlusOne
                    else:
                        if num_workers > budget / 5:
                            if num_workers > budget / 2. or budget < self.dimension:
                                optimClass = MetaTuneRecentering
                            elif self.dimension < 5 and budget < 100:
                                optimClass = DiagonalCMA
                            elif self.dimension < 5 and budget < 500:
                                optimClass = Chaining([DiagonalCMA, MetaModel], [100])
                            else:
                                optimClass = NaiveTBPSA
                        else:
                            # Possibly a good idea to go memetic for large budget, but something goes wrong for the moment.
                            if num_workers == 1 and budget > 6000 and self.dimension > 7:  # Let us go memetic.
                                optimClass = chainNaiveTBPSACMAPowell
                            else:
                                if num_workers == 1 and budget < self.dimension * 30:
                                    if self.dimension > 30:  # One plus one so good in large ratio "dimension / budget".
                                        optimClass = OnePlusOne
                                    elif self.dimension < 5:
                                        optimClass = MetaModel
                                    else:
                                        optimClass = Cobyla
                                else:
                                    if self.dimension > 2000:  # DE is great in such a case (?).
                                        optimClass = DE
                                    else:
                                        if self.dimension < 10 and budget < 500:
                                            optimClass = MetaModel
                                        else:
                                            if self.dimension > 40 and num_workers > self.dimension and budget < 7 * self.dimension ** 2:
                                                optimClass = DiagonalCMA
                                            elif 3 * num_workers > self.dimension ** 2 and budget > self.dimension ** 2:
                                                optimClass = MetaModel
                                            else:
                                                optimClass = CMA
        return optimClass


@registry.register
class NGOpt(NGOpt4):
    pass<|MERGE_RESOLUTION|>--- conflicted
+++ resolved
@@ -144,15 +144,11 @@
                 intensity = int(self.dimension - self._num_ask * self.dimension / self.budget)
                 if intensity < 1:
                     intensity = 1
-<<<<<<< HEAD
-                data = mutator.portfolio_discrete_mutation(pessimistic_data, intensity)
+                data = mutator.portfolio_discrete_mutation(pessimistic_data, intensity=intensity, arity=self.arity_for_discrete_mutation))
             elif mutation == "lengler":
                 alpha = 1.54468
                 intensity = float(max(1.0, self.dimension * (alpha * np.log(self.num_ask) / self.num_ask)))
-                data = mutator.portfolio_discrete_mutation(pessimistic_data, intensity)
-=======
-                data = mutator.portfolio_discrete_mutation(pessimistic_data, intensity=intensity, arity=self.arity_for_discrete_mutation)
->>>>>>> bcf82bd1
+                data = mutator.portfolio_discrete_mutation(pessimistic_data, intensity=intensity, arity=self.arity_for_discrete_mutation))
             elif mutation == "doerr":
                 # Selection, either random, or greedy, or a mutation rate.
                 assert self._doerr_index == -1, "We should have used this index in tell."
