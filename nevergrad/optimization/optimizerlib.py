--- conflicted
+++ resolved
@@ -69,15 +69,10 @@
                 assert isinstance(noise_handling, tuple), "noise_handling must be a string or  a tuple of type (strategy, factor)"
                 assert noise_handling[1] > 0.0, "the factor must be a float greater than 0"
                 assert noise_handling[0] in ["random", "optimistic"], f"Unkwnown noise handling: '{noise_handling}'"
-<<<<<<< HEAD
-        assert mutation in ["gaussian", "cauchy", "discrete", "fastga", "doublefastga",
+        assert mutation in ["gaussian", "cauchy", "discrete", "fastga", "doublefastga", "adaptive",
                             "portfolio", "discreteBSO", "doerr"], f"Unkwnown mutation: '{mutation}'"
-=======
-        assert mutation in ["gaussian", "cauchy", "discrete", "fastga", "doublefastga", "adaptive",
-                            "portfolio", "discreteBSO"], f"Unkwnown mutation: '{mutation}'"
         if mutation == "adaptive":
             self._adaptive_mr = 0.5
->>>>>>> 4f6261ed
         self.noise_handling = noise_handling
         self.mutation = mutation
         self.crossover = crossover
