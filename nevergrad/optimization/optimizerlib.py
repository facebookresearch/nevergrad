--- conflicted
+++ resolved
@@ -53,21 +53,12 @@
 
     Posssible mutations include gaussian and cauchy for the continuous case, and in the discrete case:
     discrete, fastga, doublefastga, adaptive, portfolio, discreteBSO, doerr.
-<<<<<<< HEAD
-
-    Discrete is the most classical discrete mutation operator,
-    DoubleFastGA is an adaptation of FastGA to arity > 2, Portfolio corresponds to random mutation rates,
-    DiscreteBSO corresponds to a decreasing schedule of mutation rate.
-    Adaptive and Doerr correspond to various self-adaptive mutation rates.
-    
-    Coordinatewiseadaptive is the anisotropic counterpart of the adaptive version.
-=======
+
     - discrete is the most classical discrete mutation operator,
     - doubleFastGA is an adaptation of FastGA to arity > 2, Portfolio corresponds to random mutation rates,
     - discreteBSO corresponds to a decreasing schedule of mutation rate.
     - adaptive and doerr correspond to various self-adaptive mutation rates.
     - coordinatewise_adaptive is the anisotropic counterpart of the adaptive version.
->>>>>>> 023c2fc4
     """
 
     def __init__(
@@ -93,22 +84,14 @@
                 assert isinstance(noise_handling, tuple), "noise_handling must be a string or  a tuple of type (strategy, factor)"
                 assert noise_handling[1] > 0.0, "the factor must be a float greater than 0"
                 assert noise_handling[0] in ["random", "optimistic"], f"Unkwnown noise handling: '{noise_handling}'"
-<<<<<<< HEAD
-        assert mutation in ["gaussian", "cauchy", "discrete", "fastga", "doublefastga", "adaptive", "coordinatewiseadaptive",
-                            "portfolio", "discreteBSO", "lengler", "doerr"], f"Unkwnown mutation: '{mutation}'"
-        if mutation == "adaptive":
-            self._adaptive_mr = 0.5
-        if mutation == "coordinatewiseadaptive":
-            all_params = paramhelpers.flatten_parameter(self.parametrization)
-            arity = max(len(param.choices) if isinstance(param, p.TransitionChoice) else 500 for param in all_params.values())
-            self._arity = arity
-=======
         assert mutation in ["gaussian", "cauchy", "discrete", "fastga", "doublefastga", "adaptive", "coordinatewise_adaptive",
                             "portfolio", "discreteBSO", "lengler", "doerr"], f"Unkwnown mutation: '{mutation}'"
         if mutation == "adaptive":
             self._adaptive_mr = 0.5
         if mutation == "coordinatewise_adaptive":
->>>>>>> 023c2fc4
+            all_params = paramhelpers.flatten_parameter(self.parametrization)
+            arity = max(len(param.choices) if isinstance(param, p.TransitionChoice) else 500 for param in all_params.values())
+            self._arity = arity
             self._velocity = np.random.uniform(size=self.dimension) * arity / 4.
             self._modified_variables = np.array([True] * self.dimension)
         self.noise_handling = noise_handling
@@ -182,15 +165,9 @@
                 if intensity < 1:
                     intensity = 1
                 data = mutator.portfolio_discrete_mutation(pessimistic_data, intensity=intensity, arity=self.arity_for_discrete_mutation)
-<<<<<<< HEAD
-            elif mutation == "coordinatewiseadaptive":
-                self._modified_variables = np.array([True] * self.dimension)
-                data = mutator.coordinatewise_mutation(pessimistic_data, self._velocity, self._modified_variables, self._arity)
-=======
             elif mutation == "coordinatewise_adaptive":
                 self._modified_variables = np.array([True] * self.dimension)
                 data = mutator.coordinatewise_mutation(pessimistic_data, self._velocity, self._modified_variables, arity=self.arity_for_discrete_mutation)
->>>>>>> 023c2fc4
             elif mutation == "lengler":
                 alpha = 1.54468
                 intensity = int(max(1, self.dimension * (alpha * np.log(self.num_ask) / self.num_ask)))
@@ -234,17 +211,10 @@
         if self.mutation == "adaptive":
             factor = 1.2 if loss <= self.current_bests["pessimistic"].mean else 0.731  # 0.731 = 1.2**(-np.exp(1)-1)
             self._adaptive_mr = min(1., factor * self._adaptive_mr)
-<<<<<<< HEAD
-        if self.mutation == "coordinatewiseadaptive":
-            factor = 1.2 if loss < self.current_bests["pessimistic"].mean else 0.731  # 0.731 = 1.2**(-np.exp(1)-1)
-            inds = self._modified_variables
-            self._velocity[inds] = np.clip(self._velocity[inds] * factor, 1., self._arity / 4.)
-=======
         if self.mutation == "coordinatewise_adaptive":
             factor = 1.2 if loss < self.current_bests["pessimistic"].mean else 0.731  # 0.731 = 1.2**(-np.exp(1)-1)
             inds = self._modified_variables
             self._velocity[inds] = np.clip(self._velocity[inds] * factor, 1., self.arity_for_discrete_mutation / 4.)
->>>>>>> 023c2fc4
 
 
 class ParametrizedOnePlusOne(base.ConfiguredOptimizer):
@@ -305,11 +275,7 @@
 DiscreteLenglerOnePlusOne = ParametrizedOnePlusOne(mutation="lengler").set_name("DiscreteLenglerOnePlusOne", register=True)
 
 AdaptiveDiscreteOnePlusOne = ParametrizedOnePlusOne(mutation="adaptive").set_name("AdaptiveDiscreteOnePlusOne", register=True)
-<<<<<<< HEAD
-AnisotropicAdaptiveDiscreteOnePlusOne = ParametrizedOnePlusOne(mutation="coordinatewiseadaptive").set_name("AnisotropicAdaptiveDiscreteOnePlusOne", register=True)
-=======
 AnisotropicAdaptiveDiscreteOnePlusOne = ParametrizedOnePlusOne(mutation="coordinatewise_adaptive").set_name("AnisotropicAdaptiveDiscreteOnePlusOne", register=True)
->>>>>>> 023c2fc4
 
 DiscreteBSOOnePlusOne = ParametrizedOnePlusOne(mutation="discreteBSO").set_name("DiscreteBSOOnePlusOne", register=True)
 DiscreteDoerrOnePlusOne = ParametrizedOnePlusOne(mutation="doerr").set_name(
