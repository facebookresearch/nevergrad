# Copyright (c) Meta Platforms, Inc. and affiliates.
#
# This source code is licensed under the MIT license found in the
# LICENSE file in the root directory of this source tree.
import math
import logging
import itertools
from collections import deque
import warnings
import numpy as np
from collections import defaultdict
import scipy.ndimage as ndimage

try:
    from bayes_opt import UtilityFunction
    from bayes_opt import BayesianOptimization
except ModuleNotFoundError:
    pass

import nevergrad.common.typing as tp
from nevergrad.common import errors
from nevergrad.parametrization import parameter as p
from nevergrad.parametrization import transforms
from nevergrad.parametrization import discretization
from nevergrad.parametrization import _layering
from nevergrad.parametrization import _datalayers
from . import oneshot
from . import base
from . import mutations
from .metamodel import MetaModelFailure as MetaModelFailure
from .metamodel import learn_on_k_best as learn_on_k_best
from .base import registry as registry
from .base import addCompare  # pylint: disable=unused-import
from .base import IntOrParameter

# families of optimizers
# pylint: disable=unused-wildcard-import,wildcard-import,too-many-lines,too-many-arguments,too-many-branches
# pylint: disable=import-outside-toplevel,too-many-nested-blocks,too-many-instance-attributes,
# pylint: disable=too-many-boolean-expressions,too-many-ancestors,too-many-statements,too-many-return-statements
from .differentialevolution import *  # type: ignore  # noqa: F403
from .es import *  # type: ignore  # noqa: F403
from .oneshot import *  # noqa: F403
from .recastlib import *  # noqa: F403

try:
    from .externalbo import HyperOpt  # pylint: disable=unused-import

    # HyperOpt = ParametrizedHyperOpt().set_name("HyperOpt", register=True)
except:  # ModuleNotFoundError:
    pass

# from .externalbo import ParametrizedHyperOpt
# Lamcts = LamctsOptimizer(random_restart=True, device="cpu").set_name("Lamcts", register=True)
# Lamcts2 = LamctsOptimizer(random_restart=True, device="cpu").set_name("Lamcts2", register=True)

# run with LOGLEVEL=DEBUG for more debug information
# logging.basicConfig(level=os.environ.get("LOGLEVEL", "INFO"))
logger = logging.getLogger(__name__)


# # # # # optimizers # # # # #


def smooth_copy(array: p.Array, possible_radii: tp.Optional[tp.List[int]] = None) -> p.Array:
    candidate = array.spawn_child()
    if possible_radii is None:
        possible_radii = [3]
    value = candidate._value
    radii = [array.random_state.choice(possible_radii) for _ in value.shape]
    value2 = ndimage.convolve(value, np.ones(radii) / np.prod(radii))
    # DE style operator.
    indices = array.random_state.randint(4, size=value.shape) == 0
    value[indices] = value2[indices]
    candidate._value = value
    return candidate


class _OnePlusOne(base.Optimizer):
    """Simple but sometimes powerful optimization algorithm.

    We use the one-fifth adaptation rule, going back to Schumer and Steiglitz (1968).
    It was independently rediscovered by Devroye (1972) and Rechenberg (1973).
    We use asynchronous updates, so that the 1+1 can actually be parallel and even
    performs quite well in such a context - this is naturally close to 1+lambda.

    Posssible mutations include gaussian and cauchy for the continuous case, and in the discrete case:
    discrete, fastga, rls, doublefastga, adaptive, portfolio, discreteBSO, doerr.
    - discrete is the most classical discrete mutation operator,
    - rls is the Randomized Local Search,
    - doubleFastGA is an adaptation of FastGA to arity > 2, Portfolio corresponds to random mutation rates,
    - discreteBSO corresponds to a decreasing schedule of mutation rate.
    - adaptive and doerr correspond to various self-adaptive mutation rates.
    - coordinatewise_adaptive is the anisotropic counterpart of the adaptive version.
    """

    def __init__(
        self,
        parametrization: IntOrParameter,
        budget: tp.Optional[int] = None,
        num_workers: int = 1,
        *,
        noise_handling: tp.Optional[tp.Union[str, tp.Tuple[str, float]]] = None,
        tabu_length: int = 0,
        mutation: str = "gaussian",
        crossover: bool = False,
        rotation: bool = False,
        annealing: str = "none",
        use_pareto: bool = False,
        sparse: tp.Union[bool, int] = False,
        smoother: bool = False,
        roulette_size: int = 2,
        antismooth: int = 55,
        crossover_type: str = "none",
    ) -> None:
        super().__init__(parametrization, budget=budget, num_workers=num_workers)
        self.parametrization.tabu_length = tabu_length
        self.antismooth = antismooth
        self.crossover_type = crossover_type
        self.roulette_size = roulette_size
        assert crossover or (not rotation), "We can not have both rotation and not crossover."
        self._sigma: float = 1
        self._previous_best_loss = float("inf")
        self._best_recent_mr = 0.2
        self.inds = np.array([True] * self.dimension)
        self.imr = 0.2
        self.use_pareto = use_pareto
        self.smoother = smoother
        self.annealing = annealing
        self._annealing_base: tp.Optional[tp.ArrayLike] = None
        self._max_loss = -float("inf")
        self.sparse = int(sparse)  # True --> 1
        all_params = p.helpers.flatten(self.parametrization)
        arities = [len(param.choices) for _, param in all_params if isinstance(param, p.TransitionChoice)]
        arity = max(arities, default=500)
        self.arity_for_discrete_mutation = arity
        # configuration
        if noise_handling is not None:
            if isinstance(noise_handling, str):
                assert noise_handling in [
                    "random",
                    "optimistic",
                ], f"Unkwnown noise handling: '{noise_handling}'"
            else:
                assert isinstance(
                    noise_handling, tuple
                ), "noise_handling must be a string or  a tuple of type (strategy, factor)"
                assert noise_handling[1] > 0.0, "the factor must be a float greater than 0"
                assert noise_handling[0] in [
                    "random",
                    "optimistic",
                ], f"Unkwnown noise handling: '{noise_handling}'"
        assert mutation in [
            "gaussian",
            "cauchy",
            "discrete",
            "fastga",
            "rls",
            "doublefastga",
            "adaptive",
            "coordinatewise_adaptive",
            "portfolio",
            "discreteBSO",
            "lengler",
            "lengler2",
            "lengler3",
            "lenglerhalf",
            "lenglerfourth",
            "doerr",
            "lognormal",
        ], f"Unkwnown mutation: '{mutation}'"
        if mutation == "adaptive":
            self._adaptive_mr = 0.5
        elif mutation == "lognormal":
            self._global_mr = 0.2
            self._memory_index = 0
            self._memory_size = 12  # Dirty random value
            self._best_recent_loss = float("inf")
        elif mutation == "coordinatewise_adaptive":
            self._velocity = self._rng.uniform(size=self.dimension) * arity / 4.0
            self._modified_variables = np.array([True] * self.dimension)
        self.noise_handling = noise_handling
        self.mutation = mutation
        self.crossover = crossover
        self.rotation = rotation
        if mutation == "doerr":
            assert num_workers == 1, "Doerr mutation is implemented only in the sequential case."
            self._doerr_mutation_rates = [1, 2]
            self._doerr_mutation_rewards = [0.0, 0.0]
            self._doerr_counters = [0.0, 0.0]
            self._doerr_epsilon = 0.25  # self.dimension ** (-0.01)
            self._doerr_gamma = 1 - 2 / self.dimension
            self._doerr_current_best = float("inf")
            i = 3
            j = 2
            self._doerr_index: int = -1  # Nothing has been mutated for now.
            while i < self.dimension:
                self._doerr_mutation_rates += [i]
                self._doerr_mutation_rewards += [0.0]
                self._doerr_counters += [0.0]
                i += j
                j += 2
        assert self.parametrization.tabu_length == tabu_length

    def _internal_ask_candidate(self) -> p.Parameter:
        # pylint: disable=too-many-return-statements, too-many-branches
        noise_handling = self.noise_handling
        if not self._num_ask:
            out = self.parametrization.spawn_child()
            out._meta["sigma"] = self._sigma
            return out
        # for noisy version
        if noise_handling is not None:
            limit = (0.05 if isinstance(noise_handling, str) else noise_handling[1]) * len(self.archive) ** 3
            strategy = noise_handling if isinstance(noise_handling, str) else noise_handling[0]
            if self._num_ask <= limit:
                if strategy in ["cubic", "random"]:
                    idx = self._rng.choice(len(self.archive))
                    return list(self.archive.values())[idx].parameter.spawn_child()  # type: ignore
                elif strategy == "optimistic":
                    return self.current_bests["optimistic"].parameter.spawn_child()
        # crossover
        mutator = mutations.Mutator(self._rng)
        pessimistic = self.current_bests["pessimistic"].parameter.spawn_child()
        if (
            self.smoother
            and self._num_ask % max(self.num_workers + 1, self.antismooth) == 0
            and isinstance(self.parametrization, p.Array)
        ):
            self.suggest(smooth_copy(pessimistic).value)  # type: ignore
        if self.num_objectives > 1 and self.use_pareto:  # multiobjective
            # revert to using a sample of the pareto front (not "pessimistic" though)
            pareto = (
                self.pareto_front()
            )  # we can't use choice directly, because numpy does not like iterables
            pessimistic = pareto[self._rng.choice(len(pareto))].spawn_child()
        ref = self.parametrization
        if self.crossover and self._num_ask % 2 == 1 and len(self.archive) > 2:
            data = mutator.crossover(
                pessimistic.get_standardized_data(reference=ref),
                mutator.get_roulette(self.archive, num=self.roulette_size),
                rotation=self.rotation,
                crossover_type=self.crossover_type,
            )
            return pessimistic.set_standardized_data(data, reference=ref)
        # mutating

        mutation = self.mutation
        if (
            self._annealing_base is not None
        ):  # We assume that we should start from this one (even if not the best).
            assert self.annealing != "none"
            pessimistic.set_standardized_data(self._annealing_base, reference=ref)
        if mutation in ("gaussian", "cauchy"):  # standard case
            step = (
                self._rng.normal(0, 1, self.dimension)
                if mutation == "gaussian"
                else self._rng.standard_cauchy(self.dimension)
            )
            out = pessimistic.set_standardized_data(self._sigma * step)
            out._meta["sigma"] = self._sigma
            return out
        else:
            pessimistic_data = pessimistic.get_standardized_data(reference=ref)
            if mutation == "crossover":
                if self._num_ask % 2 == 0 or len(self.archive) < 3:
                    data = mutator.portfolio_discrete_mutation(
                        pessimistic_data, arity=self.arity_for_discrete_mutation
                    )
                else:
                    data = mutator.crossover(pessimistic_data, mutator.get_roulette(self.archive, num=2))
            elif mutation == "lognormal":
                mutation_rate = self._global_mr
                assert mutation_rate > 0.
                individual_mutation_rate = 1.0 / (
                    1.0 + (((1.0 - mutation_rate) / mutation_rate) * np.exp(0.22 * np.random.randn()))
                )
                # print(f"pd={pessimistic_data}_imr={individual_mutation_rate}, d={self.dimension}, arity={self.arity_for_discrete_mutation}")
                data = mutator.portfolio_discrete_mutation(
                    pessimistic_data,
                    intensity=individual_mutation_rate * self.dimension,
                    arity=self.arity_for_discrete_mutation,
                )
            elif mutation == "adaptive":
                data = mutator.portfolio_discrete_mutation(
                    pessimistic_data,
                    intensity=max(1, int(self._adaptive_mr * self.dimension)),
                    arity=self.arity_for_discrete_mutation,
                )
            elif mutation == "discreteBSO":
                assert self.budget is not None, "DiscreteBSO needs a budget."
                intensity = int(self.dimension - self._num_ask * self.dimension / self.budget)
                if intensity < 1:
                    intensity = 1
                data = mutator.portfolio_discrete_mutation(
                    pessimistic_data,
                    intensity=intensity,
                    arity=self.arity_for_discrete_mutation,
                )
            elif mutation == "coordinatewise_adaptive":
                self._modified_variables = np.array([True] * self.dimension)
                data = mutator.coordinatewise_mutation(
                    pessimistic_data,
                    self._velocity,
                    self._modified_variables,
                    arity=self.arity_for_discrete_mutation,
                )
            elif mutation == "lengler":
                alpha = 1.54468
                intensity = int(max(1, self.dimension * (alpha * np.log(self.num_ask) / self.num_ask)))
                data = mutator.portfolio_discrete_mutation(
                    pessimistic_data,
                    intensity=intensity,
                    arity=self.arity_for_discrete_mutation,
                )
            elif mutation == "lengler2":
                alpha = 3.0
                intensity = int(max(1, self.dimension * (alpha * np.log(self.num_ask) / self.num_ask)))
                data = mutator.portfolio_discrete_mutation(
                    pessimistic_data,
                    intensity=intensity,
                    arity=self.arity_for_discrete_mutation,
                )
            elif mutation == "lengler3":
                alpha = 9.0
                intensity = int(max(1, self.dimension * (alpha * np.log(self.num_ask) / self.num_ask)))
                data = mutator.portfolio_discrete_mutation(
                    pessimistic_data,
                    intensity=intensity,
                    arity=self.arity_for_discrete_mutation,
                )
            elif mutation == "lenglerfourth":
                alpha = 0.4
                intensity = int(max(1, self.dimension * (alpha * np.log(self.num_ask) / self.num_ask)))
                data = mutator.portfolio_discrete_mutation(
                    pessimistic_data,
                    intensity=intensity,
                    arity=self.arity_for_discrete_mutation,
                )
            elif mutation == "lenglerhalf":
                alpha = 0.8
                intensity = int(max(1, self.dimension * (alpha * np.log(self.num_ask) / self.num_ask)))
                data = mutator.portfolio_discrete_mutation(
                    pessimistic_data,
                    intensity=intensity,
                    arity=self.arity_for_discrete_mutation,
                )
            elif mutation == "doerr":
                # Selection, either random, or greedy, or a mutation rate.
                assert self._doerr_index == -1, "We should have used this index in tell."
                if self._rng.uniform() < self._doerr_epsilon:
                    index = self._rng.choice(range(len(self._doerr_mutation_rates)))
                    self._doerr_index = index
                else:
                    index = self._doerr_mutation_rewards.index(max(self._doerr_mutation_rewards))
                    self._doerr_index = -1
                intensity = self._doerr_mutation_rates[index]
                data = mutator.portfolio_discrete_mutation(
                    pessimistic_data,
                    intensity=intensity,
                    arity=self.arity_for_discrete_mutation,
                )
            else:
                func: tp.Any = {  # type: ignore
                    "discrete": mutator.discrete_mutation,
                    "fastga": mutator.doerr_discrete_mutation,
                    "doublefastga": mutator.doubledoerr_discrete_mutation,
                    "rls": mutator.rls_mutation,
                    "portfolio": mutator.portfolio_discrete_mutation,
                }[mutation]
                data = func(pessimistic_data, arity=self.arity_for_discrete_mutation)
            if self.sparse > 0:
                data = np.asarray(data)
                zeroing = self._rng.randint(data.size + 1, size=data.size).reshape(
                    data.shape
                ) < 1 + self._rng.randint(self.sparse)
                data[zeroing] = 0.0
            candidate = pessimistic.set_standardized_data(data, reference=ref)
            if mutation == "coordinatewise_adaptive":
                candidate._meta["modified_variables"] = (self._modified_variables,)
            if mutation == "lognormal":
                candidate._meta["individual_mutation_rate"] = individual_mutation_rate
            return candidate

    def _internal_tell(self, x: tp.ArrayLike, loss: tp.FloatLoss) -> None:
        if self.annealing != "none":
            assert isinstance(self.budget, int)
            delta = self._previous_best_loss - loss
            if loss > self._max_loss:
                self._max_loss = loss
            if delta >= 0:
                self._annealing_base = x
            elif self.num_ask < self.budget:
                amplitude = max(1.0, self._max_loss - self._previous_best_loss)
                annealing_dict = {
                    "Exp0.9": 0.33 * amplitude * (0.9**self.num_ask),
                    "Exp0.99": 0.33 * amplitude * (0.99**self.num_ask),
                    "Exp0.9Auto": 0.33 * amplitude * ((0.001 ** (1.0 / self.budget)) ** self.num_ask),
                    "Lin100.0": 100.0 * amplitude * (1 - self.num_ask / (self.budget + 1)),
                    "Lin1.0": 1.0 * amplitude * (1 - self.num_ask / (self.budget + 1)),
                    "LinAuto": 10.0 * amplitude * (1 - self.num_ask / (self.budget + 1)),
                }
                T = annealing_dict[self.annealing]
                if T > 0.0:
                    proba = np.exp(delta / T)
                    if self._rng.rand() < proba:
                        self._annealing_base = x
        # only used for cauchy and gaussian
        if self._previous_best_loss != loss:
            self._sigma *= 2.0 if loss < self._previous_best_loss else 0.84
        if self.mutation == "doerr" and self._doerr_current_best < float("inf") and self._doerr_index >= 0:
            improvement = max(0.0, self._doerr_current_best - loss)
            # Decay.
            index = self._doerr_index
            counter = self._doerr_counters[index]
            self._doerr_mutation_rewards[index] = (
                self._doerr_gamma * counter * self._doerr_mutation_rewards[index] + improvement
            ) / (self._doerr_gamma * counter + 1)
            self._doerr_counters = [self._doerr_gamma * x for x in self._doerr_counters]
            self._doerr_counters[index] += 1
            self._doerr_index = -1
        if self.mutation == "doerr":
            self._doerr_current_best = min(self._doerr_current_best, loss)
        elif self.mutation == "adaptive":
            factor = 1.2 if loss <= self._previous_best_loss else 0.731  # 0.731 = 1.2**(-np.exp(1)-1)
            self._adaptive_mr = min(1.0, factor * self._adaptive_mr)
        elif self.mutation == "coordinatewise_adaptive":
            factor = 1.2 if loss < self._previous_best_loss else 0.731  # 0.731 = 1.2**(-np.exp(1)-1)
            # inds = self._modified_variables
            inds = self.inds
            self._velocity[inds] = np.clip(
                self._velocity[inds] * factor, 1.0, self.arity_for_discrete_mutation / 4.0
            )
        elif self.mutation == "lognormal":
            # TODO: care about tell not ask, which invalidates the line above.
            self._memory_index = (self._memory_index + 1) % self._memory_size
            if loss < self._best_recent_loss:
                self._best_recent_loss = loss
                self._best_recent_mr = self.imr

            if self._memory_index == 0:
                self._global_mr = self._best_recent_mr
                self._best_recent_loss = float("inf")

        self._previous_best_loss = self.current_bests["pessimistic"].mean  # could be the current one

    def _internal_tell_candidate(self, candidate: p.Parameter, loss: tp.FloatLoss) -> None:
        """Called whenever calling :code:`tell` on a candidate that was "asked"."""
        data = candidate.get_standardized_data(reference=self.parametrization)
        if self.mutation == "coordinatewise_adaptive":
            self.inds = (
                candidate._meta["modified_variables"]
                if "modified_variables" in candidate._meta
                else np.array([True] * len(data))
            )
        if self.mutation == "lognormal":
            self.imr = (
                candidate._meta["individual_mutation_rate"]
                if "individual_mutation_rate" in candidate._meta
                else 0.2
            )
        self._internal_tell(data, loss)


class ParametrizedOnePlusOne(base.ConfiguredOptimizer):
    """Simple but sometimes powerfull class of optimization algorithm.
    This use asynchronous updates, so that (1+1) can actually be parallel and even
    performs quite well in such a context - this is naturally close to (1+lambda).


    Parameters
    ----------
    noise_handling: str or Tuple[str, float]
        Method for handling the noise. The name can be:

        - `"random"`: a random point is reevaluated regularly, this uses the one-fifth adaptation rule,
          going back to Schumer and Steiglitz (1968). It was independently rediscovered by Devroye (1972) and Rechenberg (1973).
        - `"optimistic"`: the best optimistic point is reevaluated regularly, optimism in front of uncertainty
        - a coefficient can to tune the regularity of these reevaluations (default .05)
    mutation: str
        One of the available mutations from:

        - `"gaussian"`: standard mutation by adding a Gaussian random variable (with progressive
          widening) to the best pessimistic point
        - `"cauchy"`: same as Gaussian but with a Cauchy distribution.
        - `"discrete"`: when a variable is mutated (which happens with probability 1/d in dimension d), it's just
             randomly drawn. This means that on average, only one variable is mutated.
        - `"discreteBSO"`: as in brainstorm optimization, we slowly decrease the mutation rate from 1 to 1/d.
        - `"fastga"`: FastGA mutations from the current best
        - `"doublefastga"`: double-FastGA mutations from the current best (Doerr et al, Fast Genetic Algorithms, 2017)
        - `"rls"`: Randomized Local Search (randomly mutate one and only one variable).
        - `"portfolio"`: Random number of mutated bits (called niform mixing in
          Dang & Lehre "Self-adaptation of Mutation Rates in Non-elitist Population", 2016)
        - `"lengler"`: specific mutation rate chosen as a function of the dimension and iteration index.
        - `"lengler{2|3|half|fourth}"`: variant of Lengler
    crossover: bool
        whether to add a genetic crossover step every other iteration.
    use_pareto: bool
        whether to restart from a random pareto element in multiobjective mode, instead of the last one added
    sparse: bool
        whether we have random mutations setting variables to 0.
    smoother: bool
        whether we suggest smooth mutations.

    Notes
    -----
    After many papers advocated the mutation rate 1/d in the discrete (1+1) for the discrete case,
    `it was proposed <https://arxiv.org/abs/1606.05551>`_ to use a randomly
    drawn mutation rate. `Fast genetic algorithms <https://arxiv.org/abs/1703.03334>`_ are based on a similar idea
    These two simple methods perform quite well on a wide range of problems.

    """

    # pylint: disable=unused-argument
    def __init__(
        self,
        *,
        noise_handling: tp.Optional[tp.Union[str, tp.Tuple[str, float]]] = None,
        tabu_length: int = 0,
        mutation: str = "gaussian",
        crossover: bool = False,
        rotation: bool = False,
        annealing: str = "none",
        use_pareto: bool = False,
        sparse: bool = False,
        smoother: bool = False,
        roulette_size: int = 2,
        antismooth: int = 55,
        crossover_type: str = "none",
    ) -> None:
        super().__init__(_OnePlusOne, locals())


OnePlusOne = ParametrizedOnePlusOne().set_name("OnePlusOne", register=True)
OnePlusLambda = ParametrizedOnePlusOne().set_name(
    "OnePlusLambda", register=True
)  # Same as one-plus-one as lambda is set to num_workers
# SA = ParametrizedOnePlusOne(annealing="Exp0.9").set_name("SA", register=True)
NoisyOnePlusOne = ParametrizedOnePlusOne(noise_handling="random").set_name("NoisyOnePlusOne", register=True)
DiscreteOnePlusOne = ParametrizedOnePlusOne(mutation="discrete").set_name("DiscreteOnePlusOne", register=True)
SADiscreteLenglerOnePlusOneExp09 = ParametrizedOnePlusOne(
    tabu_length=1000, mutation="lengler", annealing="Exp0.9"
).set_name("SADiscreteLenglerOnePlusOneExp09", register=True)
SADiscreteLenglerOnePlusOneExp099 = ParametrizedOnePlusOne(
    tabu_length=1000, mutation="lengler", annealing="Exp0.99"
).set_name("SADiscreteLenglerOnePlusOneExp099", register=True)
SADiscreteLenglerOnePlusOneExp09Auto = ParametrizedOnePlusOne(
    tabu_length=1000, mutation="lengler", annealing="Exp0.9Auto"
).set_name("SADiscreteLenglerOnePlusOneExp09Auto", register=True)
SADiscreteLenglerOnePlusOneLinAuto = ParametrizedOnePlusOne(
    tabu_length=1000, mutation="lengler", annealing="LinAuto"
).set_name("SADiscreteLenglerOnePlusOneLinAuto", register=True)
SADiscreteLenglerOnePlusOneLin1 = ParametrizedOnePlusOne(
    tabu_length=1000, mutation="lengler", annealing="Lin1.0"
).set_name("SADiscreteLenglerOnePlusOneLin1", register=True)
SADiscreteLenglerOnePlusOneLin100 = ParametrizedOnePlusOne(
    tabu_length=1000, mutation="lengler", annealing="Lin100.0"
).set_name("SADiscreteLenglerOnePlusOneLin100", register=True)
SADiscreteOnePlusOneExp099 = ParametrizedOnePlusOne(
    tabu_length=1000, mutation="discrete", annealing="Exp0.99"
).set_name("SADiscreteOnePlusOneExp099", register=True)
SADiscreteOnePlusOneLin100 = ParametrizedOnePlusOne(
    tabu_length=1000, mutation="discrete", annealing="Lin100.0"
).set_name("SADiscreteOnePlusOneLin100", register=True)
SADiscreteOnePlusOneExp09 = ParametrizedOnePlusOne(
    tabu_length=1000, mutation="discrete", annealing="Exp0.9"
).set_name("SADiscreteOnePlusOneExp09", register=True)
DiscreteOnePlusOneT = ParametrizedOnePlusOne(tabu_length=10000, mutation="discrete").set_name(
    "DiscreteOnePlusOneT", register=True
)
PortfolioDiscreteOnePlusOne = ParametrizedOnePlusOne(mutation="portfolio").set_name(
    "PortfolioDiscreteOnePlusOne", register=True
)
PortfolioDiscreteOnePlusOneT = ParametrizedOnePlusOne(tabu_length=10000, mutation="portfolio").set_name(
    "PortfolioDiscreteOnePlusOneT", register=True
)
DiscreteLenglerOnePlusOne = ParametrizedOnePlusOne(mutation="lengler").set_name(
    "DiscreteLenglerOnePlusOne", register=True
)
DiscreteLengler2OnePlusOne = ParametrizedOnePlusOne(mutation="lengler2").set_name(
    "DiscreteLengler2OnePlusOne", register=True
)
DiscreteLengler3OnePlusOne = ParametrizedOnePlusOne(mutation="lengler3").set_name(
    "DiscreteLengler3OnePlusOne", register=True
)
DiscreteLenglerHalfOnePlusOne = ParametrizedOnePlusOne(mutation="lenglerhalf").set_name(
    "DiscreteLenglerHalfOnePlusOne", register=True
)
DiscreteLenglerFourthOnePlusOne = ParametrizedOnePlusOne(mutation="lenglerfourth").set_name(
    "DiscreteLenglerFourthOnePlusOne", register=True
)
DiscreteLenglerOnePlusOneT = ParametrizedOnePlusOne(tabu_length=10000, mutation="lengler").set_name(
    "DiscreteLenglerOnePlusOneT", register=True
)
AdaptiveDiscreteOnePlusOne = ParametrizedOnePlusOne(mutation="adaptive").set_name(
    "AdaptiveDiscreteOnePlusOne", register=True
)
LognormalDiscreteOnePlusOne = ParametrizedOnePlusOne(mutation="lognormal").set_name(
    "LognormalDiscreteOnePlusOne", register=True
)
AnisotropicAdaptiveDiscreteOnePlusOne = ParametrizedOnePlusOne(mutation="coordinatewise_adaptive").set_name(
    "AnisotropicAdaptiveDiscreteOnePlusOne", register=True
)

DiscreteBSOOnePlusOne = ParametrizedOnePlusOne(mutation="discreteBSO").set_name(
    "DiscreteBSOOnePlusOne", register=True
)
DiscreteDoerrOnePlusOne = ParametrizedOnePlusOne(mutation="doerr").set_name(
    "DiscreteDoerrOnePlusOne", register=True
)
DiscreteDoerrOnePlusOne.no_parallelization = True
CauchyOnePlusOne = ParametrizedOnePlusOne(mutation="cauchy").set_name("CauchyOnePlusOne", register=True)
OptimisticNoisyOnePlusOne = ParametrizedOnePlusOne(noise_handling="optimistic").set_name(
    "OptimisticNoisyOnePlusOne", register=True
)
OptimisticDiscreteOnePlusOne = ParametrizedOnePlusOne(
    noise_handling="optimistic", mutation="discrete"
).set_name("OptimisticDiscreteOnePlusOne", register=True)
NoisyDiscreteOnePlusOne = ParametrizedOnePlusOne(
    noise_handling=("random", 1.0), mutation="discrete"
).set_name("NoisyDiscreteOnePlusOne", register=True)
DoubleFastGADiscreteOnePlusOne = ParametrizedOnePlusOne(mutation="doublefastga").set_name(
    "DoubleFastGADiscreteOnePlusOne", register=True
)
RLSOnePlusOne = ParametrizedOnePlusOne(mutation="rls").set_name("RLSOnePlusOne", register=True)
SparseDoubleFastGADiscreteOnePlusOne = ParametrizedOnePlusOne(mutation="doublefastga", sparse=True).set_name(
    "SparseDoubleFastGADiscreteOnePlusOne", register=True
)
RecombiningPortfolioOptimisticNoisyDiscreteOnePlusOne = ParametrizedOnePlusOne(
    crossover=True, mutation="portfolio", noise_handling="optimistic"
).set_name("RecombiningPortfolioOptimisticNoisyDiscreteOnePlusOne", register=True)
RecombiningPortfolioDiscreteOnePlusOne = ParametrizedOnePlusOne(
    crossover=True,
    mutation="portfolio",
).set_name("RecombiningPortfolioDiscreteOnePlusOne", register=True)


# pylint: too-many-arguments,too-many-instance-attributes


class _CMA(base.Optimizer):
    _CACHE_KEY = "#CMA#datacache"

    def __init__(
        self,
        parametrization: IntOrParameter,
        budget: tp.Optional[int] = None,
        num_workers: int = 1,
        config: tp.Optional["ParametrizedCMA"] = None,
        algorithm: str = "quad",
    ) -> None:
        super().__init__(parametrization, budget=budget, num_workers=num_workers)
        self.algorithm = algorithm
        self._config = ParametrizedCMA() if config is None else config
        pop = self._config.popsize
        self._popsize = (
            max(num_workers, 4 + int(self._config.popsize_factor * np.log(self.dimension)))
            if pop is None
            else max(pop, num_workers)
        )
        if self._config.elitist:
            self._popsize = max(self._popsize, self.num_workers + 1)
        # internal attributes
        self._to_be_asked: tp.Deque[np.ndarray] = deque()
        self._to_be_told: tp.List[p.Parameter] = []
        self._num_spawners = self._popsize // 2  # experimental, for visualization
        self._parents = [self.parametrization]
        # delay initialization to ease implementation of variants
        self._es: tp.Any = None

    @property
    def es(self) -> tp.Any:  # typing not possible since cmaes not imported :(
        scale_multiplier = 1.0
        if self.dimension == 1:
            self._config.fcmaes = True
        if p.helpers.Normalizer(self.parametrization).fully_bounded:
            scale_multiplier = 0.3 if self.dimension < 18 else 0.15
        if self._es is None or (not self._config.fcmaes and self._es.stop()):
            if not self._config.fcmaes:
                import cma  # import inline in order to avoid matplotlib initialization warning

                inopts = dict(
                    popsize=self._popsize,
                    randn=self._rng.randn,
                    CMA_diagonal=self._config.diagonal,
                    verbose=-9,
                    seed=np.nan,
                    CMA_elitist=self._config.elitist,
                )

                inopts.update(self._config.inopts if self._config.inopts is not None else {})
                self._es = cma.CMAEvolutionStrategy(
                    x0=self.parametrization.sample().get_standardized_data(reference=self.parametrization)
                    if self._config.random_init
                    else np.zeros(self.dimension, dtype=np.float_),
                    sigma0=self._config.scale * scale_multiplier,
                    inopts=inopts,
                )
            else:
                try:
                    from fcmaes import cmaes
                except ImportError as e:
                    raise ImportError(
                        "Please install fcmaes (pip install fcmaes) to use FCMA optimizers"
                    ) from e
                self._es = cmaes.Cmaes(
                    x0=np.zeros(self.dimension, dtype=np.float_),
                    input_sigma=self._config.scale * scale_multiplier,
                    popsize=self._popsize,
                    randn=self._rng.randn,
                )
        return self._es

    def _internal_ask_candidate(self) -> p.Parameter:
        if not self._to_be_asked:
            self._to_be_asked.extend(self.es.ask())
        data = self._to_be_asked.popleft()
        parent = self._parents[self.num_ask % len(self._parents)]
        candidate = parent.spawn_child().set_standardized_data(data, reference=self.parametrization)
        return candidate

    def _internal_tell_candidate(self, candidate: p.Parameter, loss: tp.FloatLoss) -> None:
        if self._CACHE_KEY not in candidate._meta:
            # since we try several times to tell to es, to avoid duplicated work let's keep
            # the data in a cache. This can be useful for other CMA as well
            candidate._meta[self._CACHE_KEY] = candidate.get_standardized_data(reference=self.parametrization)
        self._to_be_told.append(candidate)
        if len(self._to_be_told) >= self.es.popsize:
            listx = [c._meta[self._CACHE_KEY] for c in self._to_be_told]
            listy = [c.loss for c in self._to_be_told]
            args = (listy, listx) if self._config.fcmaes else (listx, listy)
            try:
                self.es.tell(*args)
            except (RuntimeError, AssertionError):
                pass
            else:
                self._parents = sorted(self._to_be_told, key=base._loss)[: self._num_spawners]
            self._to_be_told = []

    def _internal_provide_recommendation(self) -> np.ndarray:
        pessimistic = self.current_bests["pessimistic"].parameter.get_standardized_data(
            reference=self.parametrization
        )
        d = self.dimension
        n = self.num_ask
        sample_size = int(d * d / 2 + d / 2 + 3)
        if self._config.high_speed and n >= sample_size:
            try:
                data = learn_on_k_best(self.archive, sample_size, self.algorithm)
                return data  # type: ignore
            except MetaModelFailure:  # Failures in the metamodeling can happen.
                pass
        if self._es is None:
            return pessimistic
        cma_best: tp.Optional[np.ndarray] = self.es.best_x if self._config.fcmaes else self.es.result.xbest
        if cma_best is None:
            return pessimistic
        return cma_best


class ParametrizedCMA(base.ConfiguredOptimizer):
    """CMA-ES optimizer,
    This evolution strategy uses Gaussian sampling, iteratively modified
    for searching in the best directions.
    This optimizer wraps an external implementation: https://github.com/CMA-ES/pycma

    Parameters
    ----------
    scale: float
        scale of the search
    elitist: bool
        whether we switch to elitist mode, i.e. mode + instead of comma,
        i.e. mode in which we always keep the best point in the population.
    popsize: Optional[int] = None
        population size, should be n * self.num_workers for int n >= 1.
        default is max(self.num_workers, 4 + int(3 * np.log(self.dimension)))
    popsize_factor: float = 3.
        factor in the formula for computing the population size
    diagonal: bool
        use the diagonal version of CMA (advised in big dimension)
    high_speed: bool
        use metamodel for recommendation
    fcmaes: bool
        use fast implementation, doesn't support diagonal=True.
        produces equivalent results, preferable for high dimensions or
        if objective function evaluation is fast.
    random_init: bool
        Use a randomized initialization
    inopts: optional dict
        use this to averride any inopts parameter of the wrapped CMA optimizer
        (see https://github.com/CMA-ES/pycma)
    """

    # pylint: disable=unused-argument
    def __init__(
        self,
        *,
        scale: float = 1.0,
        elitist: bool = False,
        popsize: tp.Optional[int] = None,
        popsize_factor: float = 3.0,
        diagonal: bool = False,
        zero: bool = False,
        high_speed: bool = False,
        fcmaes: bool = False,
        random_init: bool = False,
        inopts: tp.Optional[tp.Dict[str, tp.Any]] = None,
        algorithm: str = "quad",
    ) -> None:
        super().__init__(_CMA, locals(), as_config=True)
        if zero:
            scale = scale / 1000.0
        if fcmaes:
            if diagonal:
                raise RuntimeError("fcmaes doesn't support diagonal=True, use fcmaes=False")
        self.scale = scale
        self.elitist = elitist
        self.zero = zero
        self.popsize = popsize
        self.popsize_factor = popsize_factor
        self.diagonal = diagonal
        self.fcmaes = fcmaes
        self.high_speed = high_speed
        self.random_init = random_init
        self.inopts = inopts


@registry.register
class ChoiceBase(base.Optimizer):
    """Nevergrad optimizer by competence map."""

    # pylint: disable=too-many-branches
    def __init__(
        self, parametrization: IntOrParameter, budget: tp.Optional[int] = None, num_workers: int = 1
    ) -> None:
        super().__init__(parametrization, budget=budget, num_workers=num_workers)
        analysis = p.helpers.analyze(self.parametrization)
        funcinfo = self.parametrization.function
        self.has_noise = not (analysis.deterministic and funcinfo.deterministic)
        # The noise coming from discrete variables goes to 0.
        self.noise_from_instrumentation = self.has_noise and funcinfo.deterministic
        self.fully_continuous = analysis.continuous
        all_params = p.helpers.flatten(self.parametrization)
        # figure out if there is any discretization layers
        int_layers = list(
            itertools.chain.from_iterable([_layering.Int.filter_from(x) for _, x in all_params])
        )
        int_layers = [x for x in int_layers if x.arity is not None]  # only "Choice" instances for now
        self.has_discrete_not_softmax = any(
            not isinstance(lay, _datalayers.SoftmaxSampling) for lay in int_layers
        )
        self._has_discrete = bool(int_layers)
        self._arity: int = max((lay.arity for lay in int_layers), default=-1)  # type: ignore
        if self.fully_continuous:
            self._arity = -1
        self._optim: tp.Optional[base.Optimizer] = None
        self._constraints_manager.update(
            max_trials=1000,
            penalty_factor=1.0,
            penalty_exponent=1.01,
        )

    @property
    def optim(self) -> base.Optimizer:
        if self._optim is None:
            # try:
            self._optim = self._select_optimizer_cls()(self.parametrization, self.budget, self.num_workers)
            # except:
            #    self._optim = NGOpt39._select_optimizer_cls(self)(self.parametrization, self.budget, self.num_workers)
            self._optim = self._optim if not isinstance(self._optim, NGOptBase) else self._optim.optim
            logger.debug("%s selected %s optimizer.", *(x.name for x in (self, self._optim)))
        return self._optim

    def _select_optimizer_cls(self) -> base.OptCls:
        return CMA

    def _internal_ask_candidate(self) -> p.Parameter:
        return self.optim.ask()

    def _internal_tell_candidate(self, candidate: p.Parameter, loss: tp.FloatLoss) -> None:
        self.optim.tell(candidate, loss)

    def recommend(self) -> p.Parameter:
        return self.optim.recommend()

    def _internal_tell_not_asked(self, candidate: p.Parameter, loss: tp.FloatLoss) -> None:
        self.optim.tell(candidate, loss)

    def _info(self) -> tp.Dict[str, tp.Any]:
        out = {"sub-optim": self.optim.name}
        out.update(self.optim._info())  # this will work for recursive NGOpt calls
        return out

    def enable_pickling(self) -> None:
        self.optim.enable_pickling()


OldCMA = ParametrizedCMA().set_name("OldCMA", register=True)
LargeCMA = ParametrizedCMA(scale=3.0).set_name("LargeCMA", register=True)
LargeDiagCMA = ParametrizedCMA(scale=3.0, diagonal=True).set_name("LargeDiagCMA", register=True)
TinyCMA = ParametrizedCMA(scale=0.33).set_name("TinyCMA", register=True)
CMAbounded = ParametrizedCMA(
    scale=1.5884, popsize_factor=1, elitist=True, diagonal=True, fcmaes=False
).set_name("CMAbounded", register=True)
CMAsmall = ParametrizedCMA(
    scale=0.3607, popsize_factor=3, elitist=False, diagonal=False, fcmaes=False
).set_name("CMAsmall", register=True)
CMAstd = ParametrizedCMA(
    scale=0.4699, popsize_factor=3, elitist=False, diagonal=False, fcmaes=False
).set_name("CMAstd", register=True)
CMApara = ParametrizedCMA(scale=0.8905, popsize_factor=8, elitist=True, diagonal=True, fcmaes=False).set_name(
    "CMApara", register=True
)
CMAtuning = ParametrizedCMA(
    scale=0.4847, popsize_factor=1, elitist=True, diagonal=False, fcmaes=False
).set_name("CMAtuning", register=True)


@registry.register
class MetaCMA(ChoiceBase):  # Adds Risto's CMA to CMA.
    """Nevergrad optimizer by competence map. You might modify this one for designing your own competence map."""

    def _select_optimizer_cls(self) -> base.OptCls:
        if (
            self.budget is not None
            and self.fully_continuous
            and not self.has_noise
            and self.num_objectives < 2
        ):
            if self.dimension == 1:
                return OnePlusOne
            if p.helpers.Normalizer(self.parametrization).fully_bounded:
                return CMAbounded
            if self.budget < 50:
                if self.dimension <= 15:
                    return CMAtuning
                return CMAsmall
            if self.num_workers > 20:
                return CMApara
            return CMAstd
        else:
            return OldCMA


DiagonalCMA = ParametrizedCMA(diagonal=True).set_name("DiagonalCMA", register=True)
SDiagonalCMA = ParametrizedCMA(diagonal=True, zero=True).set_name("SDiagonalCMA", register=True)
FCMA = ParametrizedCMA(fcmaes=True).set_name("FCMA", register=True)


@registry.register
class CMA(MetaCMA):
    pass


class _PopulationSizeController:
    """Population control scheme for TBPSA and EDA"""

    def __init__(self, llambda: int, mu: int, dimension: int, num_workers: int = 1) -> None:
        self.llambda = max(llambda, num_workers)
        self.min_mu = min(mu, dimension)
        self.mu = mu
        self.dimension = dimension
        self.num_workers = num_workers
        self._loss_record: tp.List[float] = []

    def add_value(self, loss: tp.FloatLoss) -> None:
        self._loss_record += [loss]
        if len(self._loss_record) >= 5 * self.llambda:
            first_fifth = self._loss_record[: self.llambda]
            last_fifth = self._loss_record[-int(self.llambda) :]  # casting to int to avoid pylint bug
            means = [sum(fitnesses) / float(self.llambda) for fitnesses in [first_fifth, last_fifth]]
            stds = [np.std(fitnesses) / np.sqrt(self.llambda - 1) for fitnesses in [first_fifth, last_fifth]]
            z = (means[0] - means[1]) / (np.sqrt(stds[0] ** 2 + stds[1] ** 2))
            if z < 2.0:
                self.mu *= 2
            else:
                self.mu = max(self.min_mu, int(self.mu * 0.84))
            self.llambda = 4 * self.mu
            if self.num_workers > 1:
                self.llambda = max(self.llambda, self.num_workers)
                self.mu = self.llambda // 4
            self._loss_record = []


# pylint: disable=too-many-instance-attributes
@registry.register
class EDA(base.Optimizer):
    """Test-based population-size adaptation.

    Population-size equal to lambda = 4 x dimension.
    Test by comparing the first fifth and the last fifth of the 5lambda evaluations.

    Caution
    -------
    This optimizer is probably wrong.
    """

    _POPSIZE_ADAPTATION = False
    _COVARIANCE_MEMORY = False

    def __init__(
        self, parametrization: IntOrParameter, budget: tp.Optional[int] = None, num_workers: int = 1
    ) -> None:
        super().__init__(parametrization, budget=budget, num_workers=num_workers)
        self.sigma = 1
        self.covariance = np.identity(self.dimension)
        dim = self.dimension
        self.popsize = _PopulationSizeController(
            llambda=4 * dim, mu=dim, dimension=dim, num_workers=num_workers
        )
        self.current_center: np.ndarray = np.zeros(self.dimension)
        # Population
        self.children: tp.List[p.Parameter] = []
        self.parents: tp.List[p.Parameter] = [
            self.parametrization
        ]  # for transfering heritage (checkpoints in PBT)

    def _internal_provide_recommendation(
        self,
    ) -> tp.ArrayLike:  # This is NOT the naive version. We deal with noise.
        return self.current_center

    def _internal_ask_candidate(self) -> p.Parameter:
        mutated_sigma = self.sigma * np.exp(self._rng.normal(0, 1) / np.sqrt(self.dimension))
        # TODO: is a sigma necessary here as well? given the covariance is estimated
        assert len(self.current_center) == len(self.covariance), [
            self.dimension,
            self.current_center,
            self.covariance,
        ]
        data = self._rng.multivariate_normal(self.current_center, mutated_sigma * self.covariance)
        parent = self.parents[self.num_ask % len(self.parents)]
        candidate = parent.spawn_child().set_standardized_data(data, reference=self.parametrization)
        if parent is self.parametrization:
            candidate.heritage["lineage"] = candidate.uid  # for tracking
        candidate._meta["sigma"] = mutated_sigma
        return candidate

    def _internal_tell_candidate(self, candidate: p.Parameter, loss: tp.FloatLoss) -> None:
        self.children.append(candidate)
        if self._POPSIZE_ADAPTATION:
            self.popsize.add_value(loss)
        if len(self.children) >= self.popsize.llambda:
            self.children = sorted(self.children, key=base._loss)
            population_data = [c.get_standardized_data(reference=self.parametrization) for c in self.children]
            mu = self.popsize.mu
            arrays = population_data[:mu]
            # covariance
            # TODO: check actual covariance that should be used
            centered_arrays = np.array([x - self.current_center for x in arrays])
            cov = centered_arrays.T.dot(centered_arrays)
            # cov = np.cov(np.array(population_data).T)
            mem_factor = 0.9 if self._COVARIANCE_MEMORY else 0
            self.covariance *= mem_factor
            self.covariance += (1 - mem_factor) * cov
            # Computing the new parent
            self.current_center = sum(arrays) / mu  # type: ignore
            self.sigma = np.exp(sum([np.log(c._meta["sigma"]) for c in self.children[:mu]]) / mu)
            self.parents = self.children[:mu]
            self.children = []

    def _internal_tell_not_asked(self, candidate: p.Parameter, loss: tp.FloatLoss) -> None:
        raise errors.TellNotAskedNotSupportedError


class PCEDA(EDA):
    _POPSIZE_ADAPTATION = True
    _COVARIANCE_MEMORY = False


class MPCEDA(EDA):
    _POPSIZE_ADAPTATION = True
    _COVARIANCE_MEMORY = True


class MEDA(EDA):
    _POPSIZE_ADAPTATION = False
    _COVARIANCE_MEMORY = True


class _TBPSA(base.Optimizer):
    """Test-based population-size adaptation.

    Population-size equal to lambda = 4 x dimension.
    Test by comparing the first fifth and the last fifth of the 5lambda evaluations.
    """

    # pylint: disable=too-many-instance-attributes

    def __init__(
        self,
        parametrization: IntOrParameter,
        budget: tp.Optional[int] = None,
        num_workers: int = 1,
        naive: bool = True,
        initial_popsize: tp.Optional[int] = None,
    ) -> None:
        super().__init__(parametrization, budget=budget, num_workers=num_workers)
        self.sigma = 1
        self.naive = naive
        if initial_popsize is None:
            initial_popsize = self.dimension
        self.popsize = _PopulationSizeController(
            llambda=4 * initial_popsize, mu=initial_popsize, dimension=self.dimension, num_workers=num_workers
        )
        self.current_center: np.ndarray = np.zeros(self.dimension)
        # population
        self.parents: tp.List[p.Parameter] = [
            self.parametrization
        ]  # for transfering heritage (checkpoints in PBT)
        self.children: tp.List[p.Parameter] = []

    def recommend(self) -> p.Parameter:
        if self.naive:
            return self.current_bests["optimistic"].parameter
        else:
            # This is NOT the naive version. We deal with noise.
            out = self.parametrization.spawn_child()
            with p.helpers.deterministic_sampling(out):
                out.set_standardized_data(self.current_center)
            return out

    def _internal_ask_candidate(self) -> p.Parameter:
        mutated_sigma = self.sigma * np.exp(self._rng.normal(0, 1) / np.sqrt(self.dimension))
        individual = self.current_center + mutated_sigma * self._rng.normal(0, 1, self.dimension)
        parent = self.parents[self.num_ask % len(self.parents)]
        candidate = parent.spawn_child().set_standardized_data(individual, reference=self.parametrization)
        if parent is self.parametrization:
            candidate.heritage["lineage"] = candidate.uid  # for tracking
        candidate._meta["sigma"] = mutated_sigma
        return candidate

    def _internal_tell_candidate(self, candidate: p.Parameter, loss: tp.FloatLoss) -> None:
        self.popsize.add_value(loss)
        self.children.append(candidate)
        if len(self.children) >= self.popsize.llambda:
            # Sorting the population.
            self.children.sort(key=base._loss)
            # Computing the new parent.

            self.parents = self.children[: self.popsize.mu]
            self.children = []
            self.current_center = (
                sum(  # type: ignore
                    c.get_standardized_data(reference=self.parametrization) for c in self.parents
                )
                / self.popsize.mu
            )
            self.sigma = np.exp(np.sum(np.log([c._meta["sigma"] for c in self.parents])) / self.popsize.mu)

    def _internal_tell_not_asked(self, candidate: p.Parameter, loss: tp.FloatLoss) -> None:
        data = candidate.get_standardized_data(reference=self.parametrization)
        sigma = np.linalg.norm(data - self.current_center) / np.sqrt(self.dimension)  # educated guess
        candidate._meta["sigma"] = sigma
        self._internal_tell_candidate(candidate, loss)  # go through standard pipeline


class ParametrizedTBPSA(base.ConfiguredOptimizer):
    """`Test-based population-size adaptation <https://homepages.fhv.at/hgb/New-Papers/PPSN16_HB16.pdf>`_
    This method, based on adapting the population size, performs the best in
    many noisy optimization problems, even in large dimension

    Parameters
    ----------
    naive: bool
        set to False for noisy problem, so that the best points will be an
        average of the final population.
    initial_popsize: Optional[int]
        initial (and minimal) population size (default: 4 x dimension)

    Note
    ----
    Derived from:
    Hellwig, Michael & Beyer, Hans-Georg. (2016).
    Evolution under Strong Noise: A Self-Adaptive Evolution Strategy
    Reaches the Lower Performance Bound -- the pcCMSA-ES.
    https://homepages.fhv.at/hgb/New-Papers/PPSN16_HB16.pdf
    """

    # pylint: disable=unused-argument
    def __init__(
        self,
        *,
        naive: bool = True,
        initial_popsize: tp.Optional[int] = None,
    ) -> None:
        super().__init__(_TBPSA, locals())


TBPSA = ParametrizedTBPSA(naive=False).set_name("TBPSA", register=True)
NaiveTBPSA = ParametrizedTBPSA().set_name("NaiveTBPSA", register=True)


@registry.register
class NoisyBandit(base.Optimizer):
    """UCB.
    This is upper confidence bound (adapted to minimization),
    with very poor parametrization; in particular, the logarithmic term is set to zero.
    Infinite arms: we add one arm when `20 * #ask >= #arms ** 3`.
    """

    def _internal_ask(self) -> tp.ArrayLike:
        if 20 * self._num_ask >= len(self.archive) ** 3:
            return self._rng.normal(0, 1, self.dimension)  # type: ignore
        if self._rng.choice([True, False]):
            # numpy does not accept choice on list of tuples, must choose index instead
            idx = self._rng.choice(len(self.archive))
            return np.frombuffer(list(self.archive.bytesdict.keys())[idx])  # type: ignore
        return self.current_bests["optimistic"].x


class _PSO(base.Optimizer):

    # pylint: disable=too-many-instance-attributes
    def __init__(
        self,
        parametrization: IntOrParameter,
        budget: tp.Optional[int] = None,
        num_workers: int = 1,
        config: tp.Optional["ConfPSO"] = None,
    ) -> None:
        super().__init__(parametrization, budget=budget, num_workers=num_workers)
        self._config = ConfPSO() if config is None else config
        # if budget is not None and budget < 60:
        #    warnings.warn("PSO is inefficient with budget < 60", errors.InefficientSettingsWarning)
        cases: tp.Dict[str, tp.Tuple[tp.Optional[float], transforms.Transform]] = dict(
            arctan=(0, transforms.ArctanBound(0, 1)),
            identity=(None, transforms.Affine(1, 0)),
            gaussian=(1e-10, transforms.CumulativeDensity()),
        )
        # eps is used for clipping to make sure it is admissible
        self._eps, self._transform = cases[self._config.transform]
        self.llambda = max(40, num_workers)
        if self._config.popsize is not None:
            self.llambda = self._config.popsize
        self._uid_queue = base.utils.UidQueue()
        self.population: tp.Dict[str, p.Parameter] = {}
        self._best = self.parametrization.spawn_child()
        self.previous_candidate: tp.Optional[tp.Any] = None
        self.previous_speed: tp.Optional[tp.Any] = None

    def _internal_ask_candidate(self) -> p.Parameter:
        # population is increased only if queue is empty (otherwise tell_not_asked does not work well at the beginning)
        if len(self.population) < self.llambda:
            r = (
                np.exp(-5.0 * self._rng.rand())
                if self._config.so
                else (self._rng.rand() if self._config.sqo else 1.0)
            )
            candidate = self.parametrization.sample()
            if self._config.qo:
                if self.previous_candidate is not None:
                    data = self.previous_candidate.get_standardized_data(reference=self.parametrization)
                    candidate.set_standardized_data(-r * data, reference=self.parametrization)
                    self.previous_candidate = None
                else:
                    self.previous_candidate = candidate
            self.population[candidate.uid] = candidate
            dim = self.parametrization.dimension
            candidate.heritage["speed"] = (
                self._rng.normal(size=dim) if self._eps is None else self._rng.uniform(-1, 1, dim)
            )
            if self._config.sqo:
                assert self._config.qo, "SQO only when QO!"
                if self.previous_speed is not None:
                    candidate.heritage["speed"] = -r * self.previous_speed
                    self.previous_speed = None
                else:
                    self.previous_speed = candidate.heritage["speed"]

            self._uid_queue.asked.add(candidate.uid)
            return candidate
        uid = self._uid_queue.ask()
        candidate = self._spawn_mutated_particle(self.population[uid])
        candidate.heritage["lineage"] = uid  # override in case it was a tell-not-asked
        return candidate

    def _get_boxed_data(self, particle: p.Parameter) -> np.ndarray:
        if particle._frozen and "boxed_data" in particle._meta:
            return particle._meta["boxed_data"]  # type: ignore
        boxed_data = self._transform.forward(particle.get_standardized_data(reference=self.parametrization))
        if particle._frozen:  # only save is frozen
            particle._meta["boxed_data"] = boxed_data
        return boxed_data

    def _spawn_mutated_particle(self, particle: p.Parameter) -> p.Parameter:
        x = self._get_boxed_data(particle)
        speed: np.ndarray = particle.heritage["speed"]
        global_best_x = self._get_boxed_data(self._best)
        parent_best_x = self._get_boxed_data(particle.heritage.get("best_parent", particle))
        rp = self._rng.uniform(0.0, 1.0, size=self.dimension)
        rg = self._rng.uniform(0.0, 1.0, size=self.dimension)
        speed = (
            self._config.omega * speed
            + self._config.phip * rp * (parent_best_x - x)
            + self._config.phig * rg * (global_best_x - x)
        )
        data = speed + x
        if self._eps is not None:
            data = np.clip(data, self._eps, 1 - self._eps)
        data = self._transform.backward(data)
        new_part = particle.spawn_child().set_standardized_data(data, reference=self.parametrization)
        new_part.heritage["speed"] = speed
        return new_part

    def _internal_tell_candidate(self, candidate: p.Parameter, loss: tp.FloatLoss) -> None:
        uid = candidate.heritage["lineage"]
        if uid not in self.population:
            self._internal_tell_not_asked(candidate, loss)
            return
        self._uid_queue.tell(uid)
        self.population[uid] = candidate
        if self._best.loss is None or loss < self._best.loss:
            self._best = candidate
        if loss <= candidate.heritage.get("best_parent", candidate).loss:
            candidate.heritage["best_parent"] = candidate

    def _internal_tell_not_asked(self, candidate: p.Parameter, loss: tp.FloatLoss) -> None:
        # nearly same as DE
        worst: tp.Optional[p.Parameter] = None
        if not len(self.population) < self.llambda:
            uid, worst = max(self.population.items(), key=lambda p: base._loss(p[1]))
            if base._loss(worst) < loss:
                return  # no need to update
            else:
                del self.population[uid]
                self._uid_queue.discard(uid)
        if "speed" not in candidate.heritage:
            candidate.heritage["speed"] = self._rng.uniform(-1.0, 1.0, self.parametrization.dimension)
        self.population[candidate.uid] = candidate
        self._uid_queue.tell(candidate.uid)
        if loss < base._loss(self._best):
            self._best = candidate


class ConfPSO(base.ConfiguredOptimizer):
    """`Particle Swarm Optimization <https://en.wikipedia.org/wiki/Particle_swarm_optimization>`_
    is based on a set of particles with their inertia.
    Wikipedia provides a beautiful illustration ;) (see link)


    Parameters
    ----------
    transform: str
        name of the transform to use to map from PSO optimization space to R-space.
    popsize: int
        population size of the particle swarm. Defaults to max(40, num_workers)
    omega: float
        particle swarm optimization parameter
    phip: float
        particle swarm optimization parameter
    phig: float
        particle swarm optimization parameter
    qo: bool
        whether we use quasi-opposite initialization
    sqo: bool
        whether we use quasi-opposite initialization for speed
    so: bool
        whether we use the special quasi-opposite initialization for speed

    Note
    ----
    - Using non-default "transform" and "wide" parameters can lead to extreme values
    - Implementation partially following SPSO2011. However, no randomization of the population order.
    - Reference:
      M. Zambrano-Bigiarini, M. Clerc and R. Rojas,
      Standard Particle Swarm Optimisation 2011 at CEC-2013: A baseline for future PSO improvements,
      2013 IEEE Congress on Evolutionary Computation, Cancun, 2013, pp. 2337-2344.
      https://ieeexplore.ieee.org/document/6557848
    """

    # pylint: disable=unused-argument
    def __init__(
        self,
        transform: str = "identity",
        popsize: tp.Optional[int] = None,
        omega: float = 0.5 / math.log(2.0),
        phip: float = 0.5 + math.log(2.0),
        phig: float = 0.5 + math.log(2.0),
        qo: bool = False,
        sqo: bool = False,
        so: bool = False,
    ) -> None:
        super().__init__(_PSO, locals(), as_config=True)
        assert transform in ["arctan", "gaussian", "identity"]
        self.transform = transform
        self.popsize = popsize
        self.omega = omega
        self.phip = phip
        self.phig = phig
        self.qo = qo
        self.sqo = sqo
        self.so = so


ConfiguredPSO = ConfPSO  # backward compatibility (to be removed)
RealSpacePSO = ConfPSO().set_name("RealSpacePSO", register=True)
PSO = ConfPSO(transform="arctan").set_name("PSO", register=True)
QOPSO = ConfPSO(transform="arctan", qo=True).set_name("QOPSO", register=True)
QORealSpacePSO = ConfPSO(qo=True).set_name("QORealSpacePSO", register=True)
SQOPSO = ConfPSO(transform="arctan", qo=True, sqo=True).set_name("SQOPSO", register=True)
SOPSO = ConfPSO(transform="arctan", qo=True, sqo=True, so=True).set_name("SOPSO", register=True)
SQORealSpacePSO = ConfPSO(qo=True, sqo=True).set_name("SQORealSpacePSO", register=True)


@registry.register
class SPSA(base.Optimizer):
    # pylint: disable=too-many-instance-attributes
    """The First order SPSA algorithm as shown in [1,2,3], with implementation details
    from [4,5].

    1) https://en.wikipedia.org/wiki/Simultaneous_perturbation_stochastic_approximation
    2) https://www.chessprogramming.org/SPSA
    3) Spall, James C. "Multivariate stochastic approximation using a simultaneous perturbation gradient approximation."
       IEEE transactions on automatic control 37.3 (1992): 332-341.
    4) Section 7.5.2 in "Introduction to Stochastic Search and Optimization: Estimation, Simulation and Control" by James C. Spall.
    5) Pushpendre Rastogi, Jingyi Zhu, James C. Spall CISS (2016).
       Efficient implementation of Enhanced Adaptive Simultaneous Perturbation Algorithms.
    """
    no_parallelization = True

    def __init__(
        self, parametrization: IntOrParameter, budget: tp.Optional[int] = None, num_workers: int = 1
    ) -> None:
        super().__init__(parametrization, budget=budget, num_workers=num_workers)
        self.init = True
        self.idx = 0
        self.delta: tp.Any = float("nan")
        self.ym: tp.Optional[np.ndarray] = None
        self.yp: tp.Optional[np.ndarray] = None
        self.t: np.ndarray = np.zeros(self.dimension)
        self.avg: np.ndarray = np.zeros(self.dimension)
        # Set A, a, c according to the practical implementation
        # guidelines in the ISSO book.
        self.A = 10 if budget is None else max(10, budget // 20)
        # TODO: We should spend first 10-20 iterations
        # to estimate the noise standard deviation and
        # then set c = standard deviation. 1e-1 is arbitrary.
        self.c = 1e-1
        # TODO: We should chose a to be inversely proportional to
        # the magnitude of gradient and proportional to (1+A)^0.602
        # we should spend some burn-in iterations to estimate the
        # magnitude of the gradient. 1e-5 is arbitrary.
        self.a = 1e-5

    def _ck(self, k: int) -> float:
        "c_k determines the pertubation."
        return self.c / (k // 2 + 1) ** 0.101

    def _ak(self, k: int) -> float:
        "a_k is the learning rate."
        return self.a / (k // 2 + 1 + self.A) ** 0.602

    def _internal_ask(self) -> tp.ArrayLike:
        k = self.idx
        if k % 2 == 0:
            if not self.init:
                assert self.yp is not None and self.ym is not None
                self.t -= (self._ak(k) * (self.yp - self.ym) / 2 / self._ck(k)) * self.delta
                self.avg += (self.t - self.avg) / (k // 2 + 1)
            self.delta = 2 * self._rng.randint(2, size=self.dimension) - 1
            return self.t - self._ck(k) * self.delta  # type:ignore
        return self.t + self._ck(k) * self.delta  # type: ignore

    def _internal_tell(self, x: tp.ArrayLike, loss: tp.FloatLoss) -> None:
        setattr(self, ("ym" if self.idx % 2 == 0 else "yp"), np.array(loss, copy=True))
        self.idx += 1
        if self.init and self.yp is not None and self.ym is not None:
            self.init = False

    def _internal_provide_recommendation(self) -> tp.ArrayLike:
        return self.avg


class _Rescaled(base.Optimizer):
    """Proposes a version of a base optimizer which works at a different scale."""

    def __init__(
        self,
        parametrization: IntOrParameter,
        budget: tp.Optional[int] = None,
        num_workers: int = 1,
        base_optimizer: base.OptCls = MetaCMA,
        scale: tp.Optional[float] = None,
    ) -> None:
        super().__init__(parametrization, budget=budget, num_workers=num_workers)
        self._optimizer = base_optimizer(self.parametrization, budget=budget, num_workers=num_workers)
        self._subcandidates: tp.Dict[str, p.Parameter] = {}
        if scale is None:
            assert self.budget is not None, "Either scale or budget must be known in _Rescaled."
            scale = math.sqrt(math.log(self.budget) / self.dimension)
        self.scale = scale
        assert self.scale != 0.0, "scale should be non-zero in Rescaler."

    def rescale_candidate(self, candidate: p.Parameter, inverse: bool = False) -> p.Parameter:
        data = candidate.get_standardized_data(reference=self.parametrization)
        scale = self.scale if not inverse else 1.0 / self.scale
        return self.parametrization.spawn_child().set_standardized_data(scale * data)

    def _internal_ask_candidate(self) -> p.Parameter:
        candidate = self._optimizer.ask()
        sent_candidate = self.rescale_candidate(candidate)
        # We store the version corresponding to the underlying optimizer.
        self._subcandidates[sent_candidate.uid] = candidate
        return sent_candidate

    def _internal_tell_candidate(self, candidate: p.Parameter, loss: tp.FloatLoss) -> None:
        self._optimizer.tell(self._subcandidates.pop(candidate.uid), loss)

    def _internal_tell_not_asked(self, candidate: p.Parameter, loss: tp.FloatLoss) -> None:
        candidate = self.rescale_candidate(candidate, inverse=True)
        self._optimizer.tell(candidate, loss)

    def enable_pickling(self) -> None:
        self._optimizer.enable_pickling()


class Rescaled(base.ConfiguredOptimizer):
    """Configured optimizer for creating rescaled optimization algorithms.

    By default, scales to sqrt(log(budget)/n_dimensions).

    Parameters
    ----------
    base_optimizer: base.OptCls
        optimization algorithm to be rescaled.
    scale: how much do we rescale. E.g. 0.001 if we want to focus on the center
        with std 0.001 (assuming the std of the domain is set to 1).
    """

    # pylint: disable=unused-argument
    def __init__(
        self,
        *,
        base_optimizer: base.OptCls = MetaCMA,
        scale: tp.Optional[float] = None,
    ) -> None:
        super().__init__(_Rescaled, locals())


RescaledCMA = Rescaled().set_name("RescaledCMA", register=True)
TinyLhsDE = Rescaled(base_optimizer=LhsDE, scale=1e-3).set_name("TinyLhsDE", register=True)
TinyQODE = Rescaled(base_optimizer=QODE, scale=1e-3).set_name("TinyQODE", register=True)
TinySQP = Rescaled(base_optimizer=SQP, scale=1e-3).set_name("TinySQP", register=True)
MicroSQP = Rescaled(base_optimizer=SQP, scale=1e-6).set_name("MicroSQP", register=True)
TinySQP.no_parallelization = True
MicroSQP.no_parallelization = True
TinySPSA = Rescaled(base_optimizer=SPSA, scale=1e-3).set_name("TinySPSA", register=True)
MicroSPSA = Rescaled(base_optimizer=SPSA, scale=1e-6).set_name("MicroSPSA", register=True)
TinySPSA.no_parallelization = True
MicroSPSA.no_parallelization = True
VastLengler = Rescaled(base_optimizer=DiscreteLenglerOnePlusOne, scale=1000).set_name("VastLengler", register=True)
VastDE = Rescaled(base_optimizer=DE, scale=1000).set_name("VastDE", register=True)


class SplitOptimizer(base.Optimizer):
    """Combines optimizers, each of them working on their own variables. (use ConfSplitOptimizer)"""

    def __init__(
        self,
        parametrization: IntOrParameter,
        budget: tp.Optional[int] = None,
        num_workers: int = 1,
        config: tp.Optional["ConfSplitOptimizer"] = None,
    ) -> None:
        self._config = ConfSplitOptimizer() if config is None else config
        super().__init__(parametrization, budget=budget, num_workers=num_workers)
        self._subcandidates: tp.Dict[str, tp.List[p.Parameter]] = {}
        subparams: tp.List[p.Parameter] = []

        num_vars = self._config.num_vars
        num_optims = self._config.num_optims
        max_num_vars = self._config.max_num_vars
        if max_num_vars is not None:
            assert num_vars is None, "num_vars and max_num_vars should not be set at the same time"
            num_vars = [max_num_vars] * (self.dimension // max_num_vars)
            if self.dimension > sum(num_vars):
                num_vars += [self.dimension - sum(num_vars)]
        if num_vars is not None:  # The user has specified how are the splits (s)he wants.
            assert (
                sum(num_vars) == self.dimension
            ), f"sum(num_vars)={sum(num_vars)} should be equal to the dimension {self.dimension}."
            if num_optims is None:  # we deduce the number of splits.
                num_optims = len(num_vars)
            assert num_optims == len(
                num_vars
            ), f"The number {num_optims} of optimizers should match len(num_vars)={len(num_vars)}."
        elif num_optims is None:
            # if no num_vars and no num_optims, try to guess how to split. Otherwise, just assume 2.
            if isinstance(parametrization, p.Parameter):
                subparams = p.helpers.list_data(parametrization)  # type: ignore
                if len(subparams) == 1:
                    subparams.clear()
                num_optims = len(subparams)
            if not subparams:  # Desperate situation: just split in 2.
                num_optims = 2
        if not subparams:
            # if num_vars not given: we will distribute variables equally.
            assert num_optims is not None
            num_optims = int(min(num_optims, self.dimension))
            num_vars = num_vars if num_vars else []
            for i in range(num_optims):
                if len(num_vars) < i + 1:
                    num_vars += [(self.dimension // num_optims) + (self.dimension % num_optims > i)]
                assert num_vars[i] >= 1, "At least one variable per optimizer."
                subparams += [p.Array(shape=(num_vars[i],))]
        if self._config.non_deterministic_descriptor:
            for param in subparams:
                param.function.deterministic = False
        # synchronize random state and create optimizers
        self.optims: tp.List[base.Optimizer] = []
        mono, multi = self._config.monovariate_optimizer, self._config.multivariate_optimizer
        for param in subparams:
            param.random_state = self.parametrization.random_state
            self.optims.append((multi if param.dimension > 1 else mono)(param, budget, num_workers))
        # final check for dimension
        assert (
            sum(opt.dimension for opt in self.optims) == self.dimension
        ), "sum of sub-dimensions should be equal to the total dimension."

    def _internal_ask_candidate(self) -> p.Parameter:
        candidates: tp.List[p.Parameter] = []
        for i, opt in enumerate(self.optims):
            if self._config.progressive:
                assert self.budget is not None
                if i > 0 and i / len(self.optims) > np.sqrt(2.0 * self.num_ask / self.budget):
                    candidates.append(opt.parametrization.spawn_child())  # unchanged
                    continue
            candidates.append(opt.ask())
        data = np.concatenate(
            [
                c.get_standardized_data(reference=opt.parametrization)
                for c, opt in zip(candidates, self.optims)
            ],
            axis=0,
        )
        cand = self.parametrization.spawn_child().set_standardized_data(data)
        self._subcandidates[cand.uid] = candidates
        return cand

    def _internal_tell_candidate(self, candidate: p.Parameter, loss: tp.FloatLoss) -> None:
        candidates = self._subcandidates.pop(candidate.uid)
        for cand, opt in zip(candidates, self.optims):
            opt.tell(cand, loss)

    def _internal_tell_not_asked(self, candidate: p.Parameter, loss: tp.FloatLoss) -> None:
        data = candidate.get_standardized_data(reference=self.parametrization)
        start = 0
        for opt in self.optims:
            local_data = data[start : start + opt.dimension]
            start += opt.dimension
            local_candidate = opt.parametrization.spawn_child().set_standardized_data(local_data)
            opt.tell(local_candidate, loss)

    def _info(self) -> tp.Dict[str, tp.Any]:
        key = "sub-optim"
        optims = [x.name if key not in x._info() else x._info()[key] for x in self.optims]
        return {key: ",".join(optims)}


class ConfSplitOptimizer(base.ConfiguredOptimizer):
    """Combines optimizers, each of them working on their own variables.

    Parameters
    ----------
    num_optims: int (or float("inf"))
        number of optimizers to create (if not provided through :code:`num_vars: or
        :code:`max_num_vars`)
    num_vars: int or None
        number of variable per optimizer (should not be used if :code:`max_num_vars` or
        :code:`num_optims` is set)
    max_num_vars: int or None
        maximum number of variables per optimizer. Should not be defined if :code:`num_vars` or
        :code:`num_optims` is defined since they will be chosen automatically.
    progressive: optional bool
        whether we progressively add optimizers.
    non_deterministic_descriptor: bool
        subparts parametrization descriptor is set to noisy function.
        This can have an impact for optimizer selection for competence maps.

    Example
    -------
    for 5 optimizers, each of them working on 2 variables, one can use:

    opt = ConfSplitOptimizer(num_vars=[2, 2, 2, 2, 2])(parametrization=10, num_workers=3)
    or equivalently:
    opt = SplitOptimizer(parametrization=10, num_workers=3, num_vars=[2, 2, 2, 2, 2])
    Given that all optimizers have the same number of variables, one can also run:
    opt = SplitOptimizer(parametrization=10, num_workers=3, num_optims=5)

    Note
    ----
    By default, it uses CMA for multivariate groups and RandomSearch for monovariate groups.

    Caution
    -------
    The variables refer to the deep representation used by optimizers.
    For example, a categorical variable with 5 possible values becomes 5 continuous variables.
    """

    # pylint: disable=unused-argument
    def __init__(
        self,
        *,
        num_optims: tp.Optional[float] = None,
        num_vars: tp.Optional[tp.List[int]] = None,
        max_num_vars: tp.Optional[int] = None,
        multivariate_optimizer: base.OptCls = MetaCMA,
        monovariate_optimizer: base.OptCls = oneshot.RandomSearch,
        progressive: bool = False,
        non_deterministic_descriptor: bool = True,
    ) -> None:
        self.num_optims = num_optims
        self.num_vars = num_vars
        self.max_num_vars = max_num_vars
        self.multivariate_optimizer = multivariate_optimizer
        self.monovariate_optimizer = monovariate_optimizer
        self.progressive = progressive
        self.non_deterministic_descriptor = non_deterministic_descriptor
        if sum(x is not None for x in [num_optims, num_vars, max_num_vars]) > 1:
            raise ValueError("At most, only one of num_optims, num_vars and max_num_vars can be set")
        super().__init__(SplitOptimizer, locals(), as_config=True)


class NoisySplit(base.ConfiguredOptimizer):
    """Non-progressive noisy split of variables based on 1+1

    Parameters
    ----------
    num_optims: optional int
        number of optimizers (one per variable if float("inf"))
    discrete: bool
        uses OptimisticDiscreteOnePlusOne if True, else NoisyOnePlusOne
    """

    # pylint: disable=unused-argument
    def __init__(
        self,
        *,
        num_optims: tp.Optional[float] = None,
        discrete: bool = False,
    ) -> None:
        kwargs = locals()
        opt = OptimisticDiscreteOnePlusOne if discrete else OptimisticNoisyOnePlusOne
        mono_opt: base.OptCls = NoisyBandit if discrete else opt
        ConfOpt = ConfSplitOptimizer(
            progressive=False,
            num_optims=num_optims,
            multivariate_optimizer=opt,
            monovariate_optimizer=mono_opt,
        )
        super().__init__(ConfOpt, kwargs)


class ConfPortfolio(base.ConfiguredOptimizer):
    """Alternates :code:`ask()` on several optimizers

    Parameters
    ----------
    optimizers: list of Optimizer, optimizer name, Optimizer class or ConfiguredOptimizer
        the list of optimizers to use.
    warmup_ratio: optional float
        ratio of the budget used before choosing to focus on one optimizer

    Notes
    -----
    - if providing an initialized  optimizer, the parametrization of the optimizer
      must be the exact same instance as the one of the Portfolio.
    - this API is temporary and will be renamed very soon
    """

    # pylint: disable=unused-argument
    def __init__(
        self,
        *,
        optimizers: tp.Sequence[tp.Union[base.Optimizer, base.OptCls, str]] = (),
        warmup_ratio: tp.Optional[float] = None,
    ) -> None:
        self.optimizers = optimizers
        self.warmup_ratio = warmup_ratio
        super().__init__(Portfolio, locals(), as_config=True)


@registry.register
class Portfolio(base.Optimizer):
    """Passive portfolio of CMA, 2-pt DE and Scr-Hammersley."""

    def __init__(
        self,
        parametrization: IntOrParameter,
        budget: tp.Optional[int] = None,
        num_workers: int = 1,
        config: tp.Optional["ConfPortfolio"] = None,
    ) -> None:
        distribute_workers = config is not None and config.warmup_ratio == 1.0
        self._config = ConfPortfolio() if config is None else config
        cfg = self._config
        super().__init__(parametrization, budget=budget, num_workers=num_workers)
        optimizers = list(cfg.optimizers)
        if not optimizers:  # default
            optimizers = []
            if budget is None or budget >= 12 * num_workers:
                optimizers = [MetaCMA, "TwoPointsDE"]
            if budget is not None:  # needs a budget
                optimizers.append("ScrHammersleySearch")
        num = len(optimizers)
        self.optims: tp.List[base.Optimizer] = []
        sub_budget = None if budget is None else budget // num + (budget % num > 0)
        sub_workers = 1
        if distribute_workers:
            sub_workers = num_workers // num + (num_workers % num > 0)
        for opt in optimizers:
            if isinstance(opt, base.Optimizer):
                if opt.parametrization is not self.parametrization:
                    raise errors.NevergradValueError(
                        "Initialized optimizers are only accepted if "
                        "the parametrization object is strictly the same"
                    )
                self.optims.append(opt)
                continue
            Optim: base.OptCls = registry[opt] if isinstance(opt, str) else opt
            assert sub_workers == 1 or not Optim.no_parallelization
            self.optims.append(
                Optim(
                    self.parametrization,  # share parametrization and its rng
                    budget=sub_budget,
                    num_workers=sub_workers,
                )
            )
        # current optimizer choice
        self._current = -1
        self._warmup_budget: tp.Optional[int] = None
        if cfg.warmup_ratio is not None and budget is None:
            raise ValueError("warmup_ratio is only available if a budget is provided")
        if not any(x is None for x in (cfg.warmup_ratio, budget)):
            self._warmup_budget = int(cfg.warmup_ratio * budget)  # type: ignore

    def _internal_ask_candidate(self) -> p.Parameter:
        # optimizer selection if budget is over
        if self._warmup_budget is not None:
            if len(self.optims) > 1 and self._warmup_budget < self.num_tell:
                ind = self.current_bests["pessimistic"].parameter._meta.get("optim_index", -1)
                if ind >= 0:  # not a tell not asked
                    if self.num_workers == 1 or self.optims[ind].num_workers > 1:
                        self.optims = [self.optims[ind]]  # throw away everything else
        num = len(self.optims)
        for k in range(2 * num):
            self._current += 1
            optim_index = self._current % len(self.optims)
            opt = self.optims[optim_index]

            if opt.num_workers > opt.num_ask - (opt.num_tell - opt.num_tell_not_asked):
                break  # if there are workers left, use this optimizer
            if k > num:
                if not opt.no_parallelization:
                    break  # if no worker is available, try the first parallelizable optimizer
        if optim_index is None:
            raise RuntimeError("Something went wrong in optimizer selection")
        opt = self.optims[optim_index]
        if optim_index > 1 and not opt.num_ask and not opt._suggestions and not opt.num_tell:
            # most algorithms start at 0, lets avoid that for all but the first if they have no information
            opt._suggestions.append(self.parametrization.sample())
            # (hacky suggestion to avoid calling args and kwargs)
        candidate = opt.ask()
        candidate._meta["optim_index"] = optim_index
        return candidate

    def _internal_tell_candidate(self, candidate: p.Parameter, loss: tp.FloatLoss) -> None:
        # Telling all optimizers is presumably better than just
        # self.optims[optim_index].tell(candidate, value)
        accepted = 0
        for opt in self.optims:
            try:
                opt.tell(candidate, loss)
                accepted += 1
            except errors.TellNotAskedNotSupportedError:
                pass
        if not accepted:
            raise errors.TellNotAskedNotSupportedError("No sub-optimizer accepted the tell-not-asked")

    def enable_pickling(self) -> None:
        for opt in self.optims:
            opt.enable_pickling()


ParaPortfolio = ConfPortfolio(optimizers=[MetaCMA, TwoPointsDE, PSO, SQP, ScrHammersleySearch]).set_name(
    "ParaPortfolio", register=True
)
ASCMADEthird = ConfPortfolio(optimizers=[MetaCMA, LhsDE], warmup_ratio=0.33).set_name(
    "ASCMADEthird", register=True
)
MultiCMA = ConfPortfolio(
    optimizers=[ParametrizedCMA(random_init=True) for _ in range(3)], warmup_ratio=0.1
).set_name("MultiCMA", register=True)
TripleCMA = ConfPortfolio(
    optimizers=[ParametrizedCMA(random_init=True) for _ in range(3)], warmup_ratio=0.33
).set_name("TripleCMA", register=True)
PolyCMA = ConfPortfolio(
    optimizers=[ParametrizedCMA(random_init=True) for _ in range(20)], warmup_ratio=0.33
).set_name("PolyCMA", register=True)
MultiScaleCMA = ConfPortfolio(
    optimizers=[ParametrizedCMA(random_init=True, scale=scale) for scale in [1.0, 1e-3, 1e-6]],
    warmup_ratio=0.33,
).set_name("MultiScaleCMA", register=True)
LPCMA = ParametrizedCMA(popsize_factor=10.0).set_name("LPCMA", register=True)
VLPCMA = ParametrizedCMA(popsize_factor=100.0).set_name("VLPCMA", register=True)


class _MetaModel(base.Optimizer):
    def __init__(
        self,
        parametrization: IntOrParameter,
        budget: tp.Optional[int] = None,
        num_workers: int = 1,
        *,
        multivariate_optimizer: tp.Optional[base.OptCls] = None,
        frequency_ratio: float = 0.9,
        algorithm: str,  # Quad or NN or SVR
    ) -> None:
        super().__init__(parametrization, budget=budget, num_workers=num_workers)
        self.frequency_ratio = frequency_ratio
        self.algorithm = algorithm
        elitist = self.dimension < 3
        if multivariate_optimizer is None:
            multivariate_optimizer = ParametrizedCMA(elitist=elitist) if self.dimension > 1 else OnePlusOne
        self._optim = multivariate_optimizer(
            self.parametrization, budget, num_workers
        )  # share parametrization and its rng

    def _internal_ask_candidate(self) -> p.Parameter:
        # We request a bit more points than what is really necessary for our dimensionality (+dimension).
        sample_size = int((self.dimension * (self.dimension - 1)) / 2 + 2 * self.dimension + 1)
        freq = max(13, self.num_workers, self.dimension, int(self.frequency_ratio * sample_size))
        if len(self.archive) >= sample_size and not self._num_ask % freq:
            try:
                data = learn_on_k_best(self.archive, sample_size, self.algorithm)
                candidate = self.parametrization.spawn_child().set_standardized_data(data)
            except MetaModelFailure:  # The optimum is at infinity. Shit happens.
                candidate = self._optim.ask()
        else:
            candidate = self._optim.ask()
        return candidate

    def _internal_tell_candidate(self, candidate: p.Parameter, loss: tp.FloatLoss) -> None:
        self._optim.tell(candidate, loss)

    def _internal_provide_recommendation(self) -> tp.Optional[tp.ArrayLike]:
        return self._optim._internal_provide_recommendation()

    def enable_pickling(self):
        super().enable_pickling()
        self._optim.enable_pickling()


class ParametrizedMetaModel(base.ConfiguredOptimizer):
    """
    Adds a metamodel to an optimizer.
    The optimizer is alway OnePlusOne if dimension is 1.

    Parameters
    ----------
    multivariate_optimizer: base.OptCls or None
        Optimizer to which the metamodel is added
    frequency_ratio: float
        used for deciding the frequency at which we use the metamodel
    """

    # pylint: disable=unused-argument
    def __init__(
        self,
        *,
        multivariate_optimizer: tp.Optional[base.OptCls] = None,
        frequency_ratio: float = 0.9,
        algorithm: str = "quad",
    ) -> None:
        super().__init__(_MetaModel, locals())
        assert 0 <= frequency_ratio <= 1.0


MetaModel = ParametrizedMetaModel().set_name("MetaModel", register=True)
NeuralMetaModel = ParametrizedMetaModel(algorithm="neural").set_name("NeuralMetaModel", register=True)
SVMMetaModel = ParametrizedMetaModel(algorithm="svr").set_name("SVMMetaModel", register=True)
RFMetaModel = ParametrizedMetaModel(algorithm="rf").set_name("RFMetaModel", register=True)
MetaModelOnePlusOne = ParametrizedMetaModel(multivariate_optimizer=OnePlusOne).set_name(
    "MetaModelOnePlusOne", register=True
)
RFMetaModelOnePlusOne = ParametrizedMetaModel(multivariate_optimizer=OnePlusOne, algorithm="rf").set_name(
    "RFMetaModelOnePlusOne", register=True
)
MetaModelPSO = ParametrizedMetaModel(multivariate_optimizer=PSO).set_name("MetaModelPSO", register=True)
RFMetaModelPSO = ParametrizedMetaModel(multivariate_optimizer=PSO, algorithm="rf").set_name(
    "RFMetaModelPSO", register=True
)
SVMMetaModelPSO = ParametrizedMetaModel(multivariate_optimizer=PSO, algorithm="svr").set_name(
    "SVMMetaModelPSO", register=True
)

MetaModelDE = ParametrizedMetaModel(multivariate_optimizer=DE).set_name("MetaModelDE", register=True)
MetaModelQODE = ParametrizedMetaModel(multivariate_optimizer=QODE).set_name("MetaModelQODE", register=True)
NeuralMetaModelDE = ParametrizedMetaModel(algorithm="neural", multivariate_optimizer=DE).set_name(
    "NeuralMetaModelDE", register=True
)
SVMMetaModelDE = ParametrizedMetaModel(algorithm="svr", multivariate_optimizer=DE).set_name(
    "SVMMetaModelDE", register=True
)
RFMetaModelDE = ParametrizedMetaModel(algorithm="rf", multivariate_optimizer=DE).set_name(
    "RFMetaModelDE", register=True
)

MetaModelTwoPointsDE = ParametrizedMetaModel(multivariate_optimizer=TwoPointsDE).set_name(
    "MetaModelTwoPointsDE", register=True
)
NeuralMetaModelTwoPointsDE = ParametrizedMetaModel(
    algorithm="neural", multivariate_optimizer=TwoPointsDE
).set_name("NeuralMetaModelTwoPointsDE", register=True)
SVMMetaModelTwoPointsDE = ParametrizedMetaModel(algorithm="svr", multivariate_optimizer=TwoPointsDE).set_name(
    "SVMMetaModelTwoPointsDE", register=True
)
RFMetaModelTwoPointsDE = ParametrizedMetaModel(algorithm="rf", multivariate_optimizer=TwoPointsDE).set_name(
    "RFMetaModelTwoPointsDE", register=True
)


@registry.register
class MultiBFGS(Portfolio):
    """Passive portfolio of MetaCMA and many SQP."""

    def __init__(
        self, parametrization: IntOrParameter, budget: tp.Optional[int] = None, num_workers: int = 1
    ) -> None:
        super().__init__(parametrization, budget=budget, num_workers=num_workers)
        optims: tp.List[base.Optimizer] = []
        optims += [BFGS(self.parametrization, num_workers=1) for _ in range(num_workers)]
        for opt in optims[2:]:  # make sure initializations differ
            opt.initial_guess = self._rng.normal(0, 1, self.dimension)  # type: ignore
        self.optims.clear()
        self.optims.extend(optims)


@registry.register
class MultiCobyla(Portfolio):
    """Passive portfolio of MetaCMA and many SQP."""

    def __init__(
        self, parametrization: IntOrParameter, budget: tp.Optional[int] = None, num_workers: int = 1
    ) -> None:
        super().__init__(parametrization, budget=budget, num_workers=num_workers)
        optims: tp.List[base.Optimizer] = []
        optims += [Cobyla(self.parametrization, num_workers=1) for _ in range(num_workers)]
        for opt in optims[2:]:  # make sure initializations differ
            opt.initial_guess = self._rng.normal(0, 1, self.dimension)  # type: ignore
        self.optims.clear()
        self.optims.extend(optims)


@registry.register
class MultiSQP(Portfolio):
    """Passive portfolio of MetaCMA and many SQP."""

    def __init__(
        self, parametrization: IntOrParameter, budget: tp.Optional[int] = None, num_workers: int = 1
    ) -> None:
        super().__init__(parametrization, budget=budget, num_workers=num_workers)
        optims: tp.List[base.Optimizer] = []
        optims += [SQP(self.parametrization, num_workers=1) for _ in range(num_workers)]
        for opt in optims[2:]:  # make sure initializations differ
            opt.initial_guess = self._rng.normal(0, 1, self.dimension)  # type: ignore
        self.optims.clear()
        self.optims.extend(optims)


@registry.register
class SQPCMA(Portfolio):
    """Passive portfolio of MetaCMA and many SQP."""

    def __init__(
        self, parametrization: IntOrParameter, budget: tp.Optional[int] = None, num_workers: int = 1
    ) -> None:
        super().__init__(parametrization, budget=budget, num_workers=num_workers)
        cma_workers = num_workers // 2
        optims: tp.List[base.Optimizer] = [
            MetaCMA(self.parametrization, budget=budget, num_workers=cma_workers)
        ]
        optims += [SQP(self.parametrization, num_workers=1) for _ in range(num_workers - cma_workers)]
        for opt in optims[2:]:  # make sure initializations differ
            opt.initial_guess = self._rng.normal(0, 1, self.dimension)  # type: ignore
        self.optims.clear()
        self.optims.extend(optims)


@registry.register
class FSQPCMA(Portfolio):
    """Passive portfolio of MetaCMA and many SQP."""

    def __init__(
        self, parametrization: IntOrParameter, budget: tp.Optional[int] = None, num_workers: int = 1
    ) -> None:
        super().__init__(parametrization, budget=budget, num_workers=num_workers)
        num_workers = max(num_workers, int(np.sqrt(budget)))  # type: ignore
        cma_workers = num_workers // 2
        optims: tp.List[base.Optimizer] = [
            MetaCMA(self.parametrization, budget=budget, num_workers=cma_workers)
        ]
        optims += [SQP(self.parametrization, num_workers=1) for _ in range(num_workers - cma_workers)]
        for opt in optims[2:]:  # make sure initializations differ
            opt.initial_guess = self._rng.normal(0, 1, self.dimension)  # type: ignore
        self.optims.clear()
        self.optims.extend(optims)


@registry.register
class F2SQPCMA(Portfolio):
    """Passive portfolio of MetaCMA and many SQP."""

    def __init__(
        self, parametrization: IntOrParameter, budget: tp.Optional[int] = None, num_workers: int = 1
    ) -> None:
        super().__init__(parametrization, budget=budget, num_workers=num_workers)
        num_workers = max(num_workers, int(np.log(budget)))  # type: ignore
        cma_workers = num_workers // 2
        optims: tp.List[base.Optimizer] = [
            MetaCMA(self.parametrization, budget=budget, num_workers=cma_workers)
        ]
        optims += [SQP(self.parametrization, num_workers=1) for _ in range(num_workers - cma_workers)]
        for opt in optims[2:]:  # make sure initializations differ
            opt.initial_guess = self._rng.normal(0, 1, self.dimension)  # type: ignore
        self.optims.clear()
        self.optims.extend(optims)


@registry.register
class F3SQPCMA(Portfolio):
    """Passive portfolio of MetaCMA and many SQP."""

    def __init__(
        self, parametrization: IntOrParameter, budget: tp.Optional[int] = None, num_workers: int = 1
    ) -> None:
        super().__init__(parametrization, budget=budget, num_workers=num_workers)
        num_workers = max(num_workers, int(np.sqrt(budget)))  # type: ignore
        cma_workers = num_workers // 2
        optims: tp.List[base.Optimizer] = [
            MetaCMA(self.parametrization, budget=budget, num_workers=cma_workers)
        ]
        optims += [
            Rescaled(base_optimizer=SQP, scale=np.exp(-1.0 / np.random.rand()))(
                self.parametrization, num_workers=1
            )
            for _ in range(num_workers - cma_workers)
        ]
        for opt in optims[2:]:  # make sure initializations differ
            opt.initial_guess = self._rng.normal(0, 1, self.dimension)  # type: ignore
        self.optims.clear()
        self.optims.extend(optims)


@registry.register
class MultiDiscrete(Portfolio):
    """Combining 3 Discrete(1+1) optimizers. Active selection at 1/4th of the budget."""

    def __init__(
        self, parametrization: IntOrParameter, budget: tp.Optional[int] = None, num_workers: int = 1
    ) -> None:
        super().__init__(
            parametrization, budget=budget, num_workers=num_workers, config=ConfPortfolio(warmup_ratio=0.25)
        )
        assert budget is not None
        self.optims.clear()
        self.optims = [
            DiscreteOnePlusOne(self.parametrization, budget=budget // 12, num_workers=num_workers),
            DiscreteBSOOnePlusOne(self.parametrization, budget=budget // 12, num_workers=num_workers),
            DoubleFastGADiscreteOnePlusOne(
                self.parametrization, budget=(budget // 4) - 2 * (budget // 12), num_workers=num_workers
            ),
        ]


@registry.register
class CMandAS2(Portfolio):
    """Competence map, with algorithm selection in one of the cases (3 CMAs)."""

    def __init__(
        self, parametrization: IntOrParameter, budget: tp.Optional[int] = None, num_workers: int = 1
    ) -> None:
        # we need to manually create the parametrization if it's an int, so as to make sure
        # it is shared through instances
        optims: tp.List[base.OptCls] = [TwoPointsDE]
        if isinstance(parametrization, int):
            parametrization = p.Array(shape=(parametrization,))
        dim = parametrization.dimension
        assert budget is not None
        warmup_ratio = 2.0
        if budget < 201:
            optims = [OnePlusOne]
        if budget > 50 * dim or num_workers < 30:
            optims = [MetaModel for _ in range(3)]
            warmup_ratio = 0.1
        super().__init__(
            parametrization,
            budget=budget,
            num_workers=num_workers,
            config=ConfPortfolio(optimizers=optims, warmup_ratio=warmup_ratio),
        )


@registry.register
class CMandAS3(Portfolio):
    """Competence map, with algorithm selection in one of the cases (3 CMAs)."""

    def __init__(
        self, parametrization: IntOrParameter, budget: tp.Optional[int] = None, num_workers: int = 1
    ) -> None:
        optims: tp.List[base.OptCls] = [TwoPointsDE]
        warmup_ratio = 2.0
        if isinstance(parametrization, int):
            parametrization = p.Array(shape=(parametrization,))
        dim = parametrization.dimension
        assert budget is not None
        if budget < 201:
            optims = [OnePlusOne]
        if budget > 50 * dim or num_workers < 30:
            if num_workers == 1:
                optims = [ChainCMAPowell for _ in range(3)]
            else:
                optims = [MetaCMA for _ in range(3)]
            warmup_ratio = 0.1
        super().__init__(
            parametrization,
            budget=budget,
            num_workers=num_workers,
            config=ConfPortfolio(optimizers=optims, warmup_ratio=warmup_ratio),
        )


@registry.register
class CM(Portfolio):
    """Competence map, simplest."""

    def __init__(
        self, parametrization: IntOrParameter, budget: tp.Optional[int] = None, num_workers: int = 1
    ) -> None:
        optims: tp.List[base.OptCls] = [TwoPointsDE]
        if isinstance(parametrization, int):
            parametrization = p.Array(shape=(parametrization,))
        dim = parametrization.dimension
        assert budget is not None
        warmup_ratio = 2.0
        assert budget is not None
        if budget < 201:
            optims = [OnePlusOne]
        if budget > 50 * dim:
            optims = [MetaCMA]
        super().__init__(
            parametrization,
            budget=budget,
            num_workers=num_workers,
            config=ConfPortfolio(optimizers=optims, warmup_ratio=warmup_ratio),
        )


class _FakeFunction:
    """Simple function that returns the loss which was registered just before.
    This is a hack for BO.
    """

    def __init__(self, num_digits: int) -> None:
        self.num_digits = num_digits
        self._registered: tp.List[tp.Tuple[np.ndarray, float]] = []

    def key(self, num: int) -> str:
        """Key corresponding to the array sample
        (uses zero-filling to keep order)
        """
        return "x" + str(num).zfill(self.num_digits)

    def register(self, x: np.ndarray, loss: tp.FloatLoss) -> None:
        if self._registered:
            raise RuntimeError("Only one call can be registered at a time")
        self._registered.append((x, loss))

    def __call__(self, **kwargs: float) -> float:
        if not self._registered:
            raise RuntimeError("Call must be registered first")
        x = [kwargs[self.key(i)] for i in range(len(kwargs))]
        xr, loss = self._registered[0]
        np.testing.assert_array_almost_equal(x, xr, err_msg="Call does not match registered")
        self._registered.clear()
        return loss


try:

    class _BO(base.Optimizer):
        def __init__(
            self,
            parametrization: IntOrParameter,
            budget: tp.Optional[int] = None,
            num_workers: int = 1,
            *,
            initialization: tp.Optional[str] = None,
            init_budget: tp.Optional[int] = None,
            middle_point: bool = False,
            utility_kind: str = "ucb",  # bayes_opt default
            utility_kappa: float = 2.576,
            utility_xi: float = 0.0,
            gp_parameters: tp.Optional[tp.Dict[str, tp.Any]] = None,
        ) -> None:
            super().__init__(parametrization, budget=budget, num_workers=num_workers)
            self._normalizer = p.helpers.Normalizer(self.parametrization)
            self._bo: tp.Optional[BayesianOptimization] = None
            self._fake_function = _FakeFunction(num_digits=len(str(self.dimension)))
            # initialization
            init = initialization
            self._init_budget = init_budget
            self._middle_point = middle_point
            if init is None:
                self._InitOpt: tp.Optional[base.ConfiguredOptimizer] = None
            elif init == "random":
                self._InitOpt = oneshot.RandomSearch
            else:
                self._InitOpt = oneshot.SamplingSearch(sampler=init, scrambled=init == "Hammersley")
            # configuration
            self.utility_kind = utility_kind
            self.utility_kappa = utility_kappa
            self.utility_xi = utility_xi
            self.gp_parameters = {} if gp_parameters is None else gp_parameters
            if isinstance(parametrization, p.Parameter) and self.gp_parameters.get("alpha", 0) == 0:
                analysis = p.helpers.analyze(parametrization)
                noisy = not analysis.deterministic
                cont = analysis.continuous
                if noisy or not cont:
                    warnings.warn(
                        "Dis-continuous and noisy parametrization require gp_parameters['alpha'] > 0 "
                        "(for your parametrization, continuity={cont} and noisy={noisy}).\n"
                        "Find more information on BayesianOptimization's github.\n"
                        "You should then create a new instance of optimizerlib.ParametrizedBO with appropriate parametrization.",
                        errors.InefficientSettingsWarning,
                    )

        @property
        def bo(self) -> BayesianOptimization:
            if self._bo is None:
                bounds = {self._fake_function.key(i): (0.0, 1.0) for i in range(self.dimension)}
                self._bo = BayesianOptimization(self._fake_function, bounds, random_state=self._rng)
                if self._init_budget is None:
                    assert self.budget is not None
                    init_budget = int(np.sqrt(self.budget))
                else:
                    init_budget = self._init_budget
                init_budget = max(2, init_budget)
                if self.gp_parameters is not None:
                    self._bo.set_gp_params(**self.gp_parameters)
                # init
                if self._middle_point:
                    self._bo.probe([0.5] * self.dimension, lazy=True)
                    init_budget -= 1
                if self._InitOpt is not None and init_budget > 0:
                    param = p.Array(shape=(self.dimension,)).set_bounds(lower=0, upper=1)
                    param.random_state = self._rng
                    opt = self._InitOpt(param, budget=init_budget)
                    for _ in range(init_budget):
                        self._bo.probe(opt.ask().value, lazy=True)
                else:  # default
                    for _ in range(init_budget):
                        self._bo.probe(self._bo._space.random_sample(), lazy=True)
            return self._bo

        def _internal_ask_candidate(self) -> p.Parameter:
            util = UtilityFunction(kind=self.utility_kind, kappa=self.utility_kappa, xi=self.utility_xi)
            if self.bo._queue:
                x_probe = next(self.bo._queue)
            else:
                x_probe = self.bo.suggest(util)  # this is time consuming
                x_probe = [x_probe[self._fake_function.key(i)] for i in range(len(x_probe))]
            data = self._normalizer.backward(np.array(x_probe, copy=False))
            candidate = self.parametrization.spawn_child().set_standardized_data(data)
            candidate._meta["x_probe"] = x_probe
            return candidate

        def _internal_tell_candidate(self, candidate: p.Parameter, loss: tp.FloatLoss) -> None:
            if "x_probe" in candidate._meta:
                y = candidate._meta["x_probe"]
            else:
                data = candidate.get_standardized_data(reference=self.parametrization)
                y = self._normalizer.forward(data)  # tell not asked
            self._fake_function.register(y, -loss)  # minimizing
            self.bo.probe(y, lazy=False)
            # for some unknown reasons, BO wants to evaluate twice the same point,
            # but since it keeps a cache of the values, the registered value is not used
            # so we should clean the "fake" function
            self._fake_function._registered.clear()

        def _internal_provide_recommendation(self) -> tp.Optional[tp.ArrayLike]:
            if not self.archive:
                return None
            return self._normalizer.backward(
                np.array([self.bo.max["params"][self._fake_function.key(i)] for i in range(self.dimension)])
            )

    class ParametrizedBO(base.ConfiguredOptimizer):
        """Bayesian optimization.
        Hyperparameter tuning method, based on statistical modeling of the objective function.
        This class is a wrapper over the `bayes_opt <https://github.com/fmfn/BayesianOptimization>`_ package.

        Parameters
        ----------
        initialization: str
            Initialization algorithms (None, "Hammersley", "random" or "LHS")
        init_budget: int or None
            Number of initialization algorithm steps
        middle_point: bool
            whether to sample the 0 point first
        utility_kind: str
            Type of utility function to use among "ucb", "ei" and "poi"
        utility_kappa: float
            Kappa parameter for the utility function
        utility_xi: float
            Xi parameter for the utility function
        gp_parameters: dict
            dictionnary of parameters for the gaussian process
        """

        no_parallelization = True

        # pylint: disable=unused-argument
        def __init__(
            self,
            *,
            initialization: tp.Optional[str] = None,
            init_budget: tp.Optional[int] = None,
            middle_point: bool = False,
            utility_kind: str = "ucb",  # bayes_opt default
            utility_kappa: float = 2.576,
            utility_xi: float = 0.0,
            gp_parameters: tp.Optional[tp.Dict[str, tp.Any]] = None,
        ) -> None:
            super().__init__(_BO, locals())

    BO = ParametrizedBO().set_name("BO", register=True)
    BOSplit = ConfSplitOptimizer(max_num_vars=15, progressive=False, multivariate_optimizer=BO).set_name(
        "BOSplit", register=True
    )

except NameError:
    pass  # bayes_opt not available


class _BayesOptim(base.Optimizer):
    def __init__(
        self,
        parametrization: IntOrParameter,
        budget: tp.Optional[int] = None,
        num_workers: int = 1,
        *,
        config: tp.Optional["BayesOptim"] = None,
    ) -> None:
        self._config = BayesOptim() if config is None else config
        cfg = self._config
        super().__init__(parametrization, budget=budget, num_workers=num_workers)
        self._normalizer = p.helpers.Normalizer(self.parametrization)

        from bayes_optim import RealSpace
        from bayes_optim.surrogate import GaussianProcess

        lb, ub = 1e-7, 1 - 1e-7
        space = RealSpace([lb, ub]) * self.dimension

        self._buffer: tp.List[float] = []
        self._newX: tp.List[float] = []
        self._losses: tp.List[float] = []

        # Setting DoE size as a percentage of the total budget if prop_doe_factor is not None
        init_budget = cfg.init_budget
        if cfg.prop_doe_factor and budget is not None:
            init_budget = round(cfg.prop_doe_factor * budget) if budget >= 10 else 5

        if cfg.pca:
            from bayes_optim.extension import PCABO as PcaBO

            self._alg = PcaBO(
                search_space=space,
                obj_fun=None,  # Assuming that this is not used :-)
                DoE_size=init_budget if init_budget is not None else 5,
                max_FEs=budget,
                verbose=True,
                n_point=1,  # We start with a sequential procedure, maybe we'll extend in a second moment
                n_components=cfg.n_components,
                acquisition_optimization={"optimizer": "BFGS"},
            )
        else:
            from bayes_optim import BO as BayesOptimBO_

            # hyperparameters of the GPR model
            thetaL = 1e-10 * (ub - lb) * np.ones(self.dimension)
            thetaU = 10 * (ub - lb) * np.ones(self.dimension)
            model = GaussianProcess(thetaL=thetaL, thetaU=thetaU)  # create the GPR model

            self._alg = BayesOptimBO_(
                search_space=space,
                obj_fun=None,
                model=model,
                DoE_size=init_budget if init_budget is not None else 5,
                max_FEs=budget,
                verbose=True,
            )

    def _internal_ask_candidate(self) -> p.Parameter:
        if not self._buffer:
            candidate = self._alg.ask()
            if not isinstance(candidate, list):
                candidate = candidate.tolist()
            self._buffer = candidate
        x_probe = self._buffer.pop()
        data = self._normalizer.backward(np.array(x_probe, copy=False))
        candidate = self.parametrization.spawn_child().set_standardized_data(data)
        candidate._meta["x_probe"] = x_probe
        return candidate

    def _internal_tell_candidate(self, candidate: p.Parameter, loss: tp.FloatLoss) -> None:
        self._newX.append(candidate._meta["x_probe"])
        self._losses.append(loss)
        if not self._buffer:
            if "x_probe" in candidate._meta:
                self._alg.tell(self._newX, self._losses)
            else:
                data = candidate.get_standardized_data(reference=self.parametrization)
                # Tell not asked:
                self._alg.tell(self._normalizer.forward(data), loss)
            self._newX = []
            self._losses = []

    def _internal_tell_not_asked(self, candidate: p.Parameter, loss: tp.FloatLoss) -> None:
        raise errors.TellNotAskedNotSupportedError


class BayesOptim(base.ConfiguredOptimizer):
    """
    Algorithms from bayes-optim package.

    We use:
    - BO
    - PCA-BO: Principle Component Analysis (PCA) Bayesian Optimization for dimensionality reduction in BO

    References

    [RaponiWB+20]
        Raponi, Elena, Hao Wang, Mariusz Bujny, Simonetta Boria, and Carola Doerr.
        "High dimensional bayesian optimization assisted by principal component analysis."
        In International Conference on Parallel Problem Solving from Nature, pp. 169-183.
        Springer, Cham, 2020.


    Parameters
    ----------
    init_budget: int or None
        Number of initialization algorithm steps
    pca: bool
        whether to use the PCA transformation defining PCA-BO rather than BO
    n_components: float or 0.95
        Principal axes in feature space, representing the directions of maximum variance in the data.
        It represents the percentage of explained variance
    prop_doe_factor: float or None
        Percentage of the initial budget used for DoE and eventually overwriting init_budget
    """

    no_parallelization = True
    recast = True

    # pylint: disable=unused-argument
    def __init__(
        self,
        *,
        init_budget: tp.Optional[int] = None,
        pca: tp.Optional[bool] = False,
        n_components: tp.Optional[float] = 0.95,
        prop_doe_factor: tp.Optional[float] = None,
    ) -> None:
        super().__init__(_BayesOptim, locals(), as_config=True)
        self.init_budget = init_budget
        self.pca = pca
        self.n_components = n_components
        self.prop_doe_factor = prop_doe_factor


PCABO = BayesOptim(pca=True).set_name("PCABO", register=True)
BayesOptimBO = BayesOptim().set_name("BayesOptimBO", register=True)


class _Chain(base.Optimizer):
    def __init__(
        self,
        parametrization: IntOrParameter,
        budget: tp.Optional[int] = None,
        num_workers: int = 1,
        *,
        optimizers: tp.Optional[
            tp.Sequence[tp.Union[base.ConfiguredOptimizer, tp.Type[base.Optimizer]]]
        ] = None,
        budgets: tp.Sequence[tp.Union[str, int]] = (10,),
    ) -> None:
        if optimizers is None:
            optimizers = [LHSSearch, DE]
        super().__init__(parametrization, budget=budget, num_workers=num_workers)
        # delayed initialization
        # Either we have the budget for each algorithm, or the last algorithm uses the rest of the budget, so:
        self.optimizers: tp.List[base.Optimizer] = []
        converter = {
            "num_workers": self.num_workers,
            "dimension": self.dimension,
            "half": self.budget // 2 if self.budget else self.num_workers,
            "third": self.budget // 3 if self.budget else self.num_workers,
            "fourth": self.budget // 4 if self.budget else self.num_workers,
            "tenth": self.budget // 10 if self.budget else self.num_workers,
            "sqrt": int(np.sqrt(self.budget)) if self.budget else self.num_workers,
        }
        self.budgets = [max(1, converter[b]) if isinstance(b, str) else b for b in budgets]
        last_budget = None if self.budget is None else max(4, self.budget - sum(self.budgets))
        assert len(optimizers) == len(self.budgets) + 1
        assert all(
            x in ("fourth", "third", "half", "tenth", "dimension", "num_workers", "sqrt") or x > 0
            for x in self.budgets
        ), str(self.budgets)
        for opt, optbudget in zip(optimizers, self.budgets + [last_budget]):  # type: ignore
            self.optimizers.append(opt(self.parametrization, budget=optbudget, num_workers=self.num_workers))
        if self.name.startswith("chain"):
            warnings.warn(
                "Chain optimizers are renamed with a capital C for consistency. "
                "Eg: chainCMAPowell becomes ChainCMAPowell",
                errors.NevergradDeprecationWarning,
            )

    def _internal_ask_candidate(self) -> p.Parameter:
        # Which algorithm are we playing with ?
        sum_budget = 0.0
        opt = self.optimizers[0]
        for opt in self.optimizers:
            sum_budget += float("inf") if opt.budget is None else opt.budget
            if self.num_ask < sum_budget:
                break
        # if we are over budget, then use the last one...
        return opt.ask()

    def _internal_tell_candidate(self, candidate: p.Parameter, loss: tp.FloatLoss) -> None:
        # Let us inform all concerned algorithms
        sum_budget = 0.0
        for k, opt in enumerate(self.optimizers):
            is_last = k == len(self.optimizers) - 1
            sum_budget += float("inf") if opt.budget is None or is_last else opt.budget
            if self.num_tell < sum_budget:
                opt.tell(candidate, loss)

    def enable_pickling(self):
        for opt in self.optimizers:
            opt.enable_pickling()


class Chaining(base.ConfiguredOptimizer):
    """
    A chaining consists in running algorithm 1 during T1, then algorithm 2 during T2, then algorithm 3 during T3, etc.
    Each algorithm is fed with what happened before it.

    Parameters
    ----------
    optimizers: list of Optimizer classes
        the sequence of optimizers to use
    budgets: list of int
        the corresponding budgets for each optimizer but the last one

    """

    # pylint: disable=unused-argument
    def __init__(
        self,
        optimizers: tp.Sequence[tp.Union[base.ConfiguredOptimizer, tp.Type[base.Optimizer]]],
        budgets: tp.Sequence[tp.Union[str, int]],
    ) -> None:
        super().__init__(_Chain, locals())


# new names
GeneticDE = Chaining([RotatedTwoPointsDE, TwoPointsDE], [200]).set_name(
    "GeneticDE", register=True
)  # Also known as CGDE
MemeticDE = Chaining([RotatedTwoPointsDE, TwoPointsDE, DE, SQP], ["fourth", "fourth", "fourth"]).set_name(
    "MemeticDE", register=True
)
QNDE = Chaining([QODE, BFGS], ["half"]).set_name("QNDE", register=True)
ChainDE = Chaining([DE, BFGS], ["half"]).set_name("ChainDE", register=True)
OpoDE = Chaining([OnePlusOne, QODE], ["half"]).set_name("OpoDE", register=True)
OpoTinyDE = Chaining([OnePlusOne, TinyQODE], ["half"]).set_name("OpoTinyDE", register=True)
QNDE.no_parallelization = True
ChainDE.no_parallelization = True
Carola1 = Chaining([Cobyla, MetaModel], ["half"]).set_name("Carola1", register=True)
Carola2 = Chaining([Cobyla, MetaModel, SQP], ["third", "third"]).set_name("Carola2", register=True)
Carola1.no_parallelization = True
Carola2.no_parallelization = True


@registry.register
class Carola3(Portfolio):
    """Passive portfolio of MetaCMA and many SQP."""

    def __init__(
        self, parametrization: IntOrParameter, budget: tp.Optional[int] = None, num_workers: int = 1
    ) -> None:
        super().__init__(parametrization, budget=budget, num_workers=num_workers)
        cma_workers = num_workers // 2
        optims: tp.List[base.Optimizer] = [
            MetaModel(self.parametrization, budget=budget, num_workers=cma_workers)
        ]
        optims += [Carola1(self.parametrization, num_workers=1) for _ in range(num_workers - cma_workers)]
        for opt in optims[2:]:  # make sure initializations differ
            opt.initial_guess = self._rng.normal(0, 1, self.dimension)  # type: ignore
        self.optims.clear()
        self.optims.extend(optims)


BAR = ConfPortfolio(optimizers=[OnePlusOne, DiagonalCMA, OpoDE], warmup_ratio=0.5).set_name(
    "BAR", register=True
)
BAR2 = ConfPortfolio(optimizers=[OnePlusOne, MetaCMA, OpoDE], warmup_ratio=0.5).set_name(
    "BAR2", register=True
)
BAR3 = ConfPortfolio(optimizers=[RandomSearch, OnePlusOne, MetaCMA, QNDE], warmup_ratio=0.5).set_name(
    "BAR3", register=True
)
MemeticDE.no_parallelization = True
discretememetic = Chaining(
    [RandomSearch, DiscreteLenglerOnePlusOne, DiscreteOnePlusOne], ["third", "third"]
).set_name("discretememetic", register=True)
# discretememeticT = Chaining(
#     [RandomSearch, DiscreteLenglerOnePlusOneT, DiscreteOnePlusOneT], ["tenth", "third"]
# ).set_name("discretememeticT", register=True)
ChainCMAPowell = Chaining([MetaCMA, Powell], ["half"]).set_name("ChainCMAPowell", register=True)
ChainCMAPowell.no_parallelization = True  # TODO make this automatic
ChainMetaModelSQP = Chaining([MetaModel, SQP], ["half"]).set_name("ChainMetaModelSQP", register=True)
ChainMetaModelSQP.no_parallelization = True
ChainMetaModelPowell = Chaining([MetaModel, Powell], ["half"]).set_name("ChainMetaModelPowell", register=True)
ChainMetaModelPowell.no_parallelization = True
ChainDiagonalCMAPowell = Chaining([DiagonalCMA, Powell], ["half"]).set_name(
    "ChainDiagonalCMAPowell", register=True
)
ChainDiagonalCMAPowell.no_parallelization = True
ChainNaiveTBPSAPowell = Chaining([NaiveTBPSA, Powell], ["half"]).set_name(
    "ChainNaiveTBPSAPowell", register=True
)
ChainNaiveTBPSAPowell.no_parallelization = True
ChainNaiveTBPSACMAPowell = Chaining([NaiveTBPSA, MetaCMA, Powell], ["third", "third"]).set_name(
    "ChainNaiveTBPSACMAPowell", register=True
)
ChainNaiveTBPSACMAPowell.no_parallelization = True
BAR4 = ConfPortfolio(optimizers=[ChainMetaModelSQP, QNDE], warmup_ratio=0.5).set_name("BAR4", register=True)


@registry.register
class cGA(base.Optimizer):
    """`Compact Genetic Algorithm <https://ieeexplore.ieee.org/document/797971>`_.
    A discrete optimization algorithm, introduced in and often used as a first baseline.
    """

    # pylint: disable=too-many-instance-attributes

    def __init__(
        self,
        parametrization: IntOrParameter,
        budget: tp.Optional[int] = None,
        num_workers: int = 1,
        arity: tp.Optional[int] = None,
    ) -> None:
        super().__init__(parametrization, budget=budget, num_workers=num_workers)
        if arity is None:
            all_params = p.helpers.flatten(self.parametrization)
            arity = max(
                len(param.choices) if isinstance(param, p.TransitionChoice) else 500
                for _, param in all_params
            )
        self._arity = arity
        self._penalize_cheap_violations = False  # Not sure this is the optimal decision.
        # self.p[i][j] is the probability that the ith variable has value 0<=j< arity.
        self.p: np.ndarray = np.ones((self.dimension, arity)) / arity
        # Probability increments are of order 1./self.llambda
        # and lower bounded by something of order 1./self.llambda.
        self.llambda = max(num_workers, 40)  # FIXME: no good heuristic ?
        # CGA generates a candidate, then a second candidate;
        # then updates depending on the comparison with the first one. We therefore have to store the previous candidate.
        self._previous_value_candidate: tp.Optional[tp.Tuple[float, np.ndarray]] = None

    def _internal_ask_candidate(self) -> p.Parameter:
        # Multinomial.
        values: tp.List[int] = [
            sum(self._rng.uniform() > cum_proba) for cum_proba in np.cumsum(self.p, axis=1)
        ]
        data = discretization.noisy_inverse_threshold_discretization(values, arity=self._arity, gen=self._rng)
        return self.parametrization.spawn_child().set_standardized_data(data)

    def _internal_tell_candidate(self, candidate: p.Parameter, loss: tp.FloatLoss) -> None:
        data = candidate.get_standardized_data(reference=self.parametrization)
        if self._previous_value_candidate is None:
            self._previous_value_candidate = (loss, data)
        else:
            winner, loser = self._previous_value_candidate[1], data
            if self._previous_value_candidate[0] > loss:
                winner, loser = loser, winner
            winner_data = discretization.threshold_discretization(np.asarray(winner.data), arity=self._arity)
            loser_data = discretization.threshold_discretization(np.asarray(loser.data), arity=self._arity)
            for i, _ in enumerate(winner_data):
                if winner_data[i] != loser_data[i]:
                    self.p[i][winner_data[i]] += 1.0 / self.llambda
                    self.p[i][loser_data[i]] -= 1.0 / self.llambda
                    for j in range(len(self.p[i])):
                        self.p[i][j] = max(self.p[i][j], 1.0 / self.llambda)
                    self.p[i] /= sum(self.p[i])
            self._previous_value_candidate = None


class _EMNA(base.Optimizer):
    """Simple Estimation of Multivariate Normal Algorithm (EMNA)."""

    # pylint: disable=too-many-instance-attributes

    def __init__(
        self,
        parametrization: IntOrParameter,
        budget: tp.Optional[int] = None,
        num_workers: int = 1,
        isotropic: bool = True,
        naive: bool = True,
        population_size_adaptation: bool = False,
        initial_popsize: tp.Optional[int] = None,
    ) -> None:
        super().__init__(parametrization, budget=budget, num_workers=num_workers)
        self.isotropic: bool = isotropic
        self.naive: bool = naive
        self.population_size_adaptation = population_size_adaptation
        self.min_coef_parallel_context: int = 8
        # Sigma initialization
        self.sigma: tp.Union[float, np.ndarray]
        if initial_popsize is None:
            initial_popsize = self.dimension
        if self.isotropic:
            self.sigma = 1.0
        else:
            self.sigma = np.ones(self.dimension)
        # population size and parent size initializations
        self.popsize = _PopulationSizeController(
            llambda=4 * initial_popsize, mu=initial_popsize, dimension=self.dimension, num_workers=num_workers
        )
        if not self.population_size_adaptation:
            self.popsize.mu = max(16, self.dimension)
            self.popsize.llambda = 4 * self.popsize.mu
            self.popsize.llambda = max(self.popsize.llambda, num_workers)
            if budget is not None and self.popsize.llambda > budget:
                self.popsize.llambda = budget
                self.popsize.mu = self.popsize.llambda // 4
                warnings.warn(
                    "Budget may be too small in front of the dimension for EMNA",
                    errors.InefficientSettingsWarning,
                )
        self.current_center: np.ndarray = np.zeros(self.dimension)
        # population
        self.parents: tp.List[p.Parameter] = [self.parametrization]
        self.children: tp.List[p.Parameter] = []

    def recommend(self) -> p.Parameter:
        if self.naive:
            return self.current_bests["optimistic"].parameter
        else:
            # This is NOT the naive version. We deal with noise.
            out = self.parametrization.spawn_child()
            with p.helpers.deterministic_sampling(out):
                out.set_standardized_data(self.current_center)
            return out

    def _internal_ask_candidate(self) -> p.Parameter:
        sigma_tmp = self.sigma
        if (
            self.population_size_adaptation
            and self.popsize.llambda < self.min_coef_parallel_context * self.dimension
        ):
            sigma_tmp = self.sigma * np.exp(self._rng.normal(0, 1) / np.sqrt(self.dimension))
        individual = self.current_center + sigma_tmp * self._rng.normal(0, 1, self.dimension)
        parent = self.parents[self.num_ask % len(self.parents)]
        candidate = parent.spawn_child().set_standardized_data(individual, reference=self.parametrization)
        if parent is self.parametrization:
            candidate.heritage["lineage"] = candidate.uid
        candidate._meta["sigma"] = sigma_tmp
        return candidate

    def _internal_tell_candidate(self, candidate: p.Parameter, loss: tp.FloatLoss) -> None:
        if self.population_size_adaptation:
            self.popsize.add_value(loss)
        self.children.append(candidate)
        if len(self.children) >= self.popsize.llambda:
            # Sorting the population.
            self.children.sort(key=base._loss)
            # Computing the new parent.
            self.parents = self.children[: self.popsize.mu]
            self.children = []
            self.current_center = (
                sum(  # type: ignore
                    c.get_standardized_data(reference=self.parametrization) for c in self.parents
                )
                / self.popsize.mu
            )
            if self.population_size_adaptation:
                if (
                    self.popsize.llambda < self.min_coef_parallel_context * self.dimension
                ):  # Population size not large enough for emna
                    self.sigma = np.exp(
                        np.sum(
                            np.log([c._meta["sigma"] for c in self.parents]),
                            axis=0 if self.isotropic else None,  # type: ignore
                        )
                        / self.popsize.mu
                    )
                else:
                    stdd = [
                        (
                            self.parents[i].get_standardized_data(reference=self.parametrization)
                            - self.current_center
                        )
                        ** 2
                        for i in range(self.popsize.mu)
                    ]
                    self.sigma = np.sqrt(
                        np.sum(stdd) / (self.popsize.mu * (self.dimension if self.isotropic else 1))
                    )
            else:
                # EMNA update
                stdd = [
                    (
                        self.parents[i].get_standardized_data(reference=self.parametrization)
                        - self.current_center
                    )
                    ** 2
                    for i in range(self.popsize.mu)
                ]
                self.sigma = np.sqrt(
                    np.sum(stdd, axis=0 if self.isotropic else None)  # type: ignore
                    / (self.popsize.mu * (self.dimension if self.isotropic else 1))
                )

            if self.num_workers / self.dimension > 32:  # faster decrease of sigma if large parallel context
                imp = max(1, (np.log(self.popsize.llambda) / 2) ** (1 / self.dimension))
                self.sigma /= imp

    def _internal_tell_not_asked(self, candidate: p.Parameter, loss: tp.FloatLoss) -> None:
        raise errors.TellNotAskedNotSupportedError


class EMNA(base.ConfiguredOptimizer):
    """Estimation of Multivariate Normal Algorithm
    This algorithm is quite efficient in a parallel context, i.e. when
    the population size is large.

    Parameters
    ----------
    isotropic: bool
        isotropic version on EMNA if True, i.e. we have an
        identity matrix for the Gaussian, else  we here consider the separable
        version, meaning we have a diagonal matrix for the Gaussian (anisotropic)
    naive: bool
        set to False for noisy problem, so that the best points will be an
        average of the final population.
    population_size_adaptation: bool
        population size automatically adapts to the landscape
    initial_popsize: Optional[int]
        initial (and minimal) population size (default: 4 x dimension)
    """

    # pylint: disable=unused-argument
    def __init__(
        self,
        *,
        isotropic: bool = True,
        naive: bool = True,
        population_size_adaptation: bool = False,
        initial_popsize: tp.Optional[int] = None,
    ) -> None:
        super().__init__(_EMNA, locals())


NaiveIsoEMNA = EMNA().set_name("NaiveIsoEMNA", register=True)


# Discussions with Jialin Liu and Fabien Teytaud helped the following development.
# This includes discussion at Dagstuhl's 2019 seminars on randomized search heuristics and computational intelligence in games.
@registry.register
class NGOptBase(base.Optimizer):
    """Nevergrad optimizer by competence map."""

    # pylint: disable=too-many-branches
    def __init__(
        self, parametrization: IntOrParameter, budget: tp.Optional[int] = None, num_workers: int = 1
    ) -> None:
        super().__init__(parametrization, budget=budget, num_workers=num_workers)
        analysis = p.helpers.analyze(self.parametrization)
        funcinfo = self.parametrization.function
        self.has_noise = not (analysis.deterministic and funcinfo.deterministic)
        # The noise coming from discrete variables goes to 0.
        self.noise_from_instrumentation = self.has_noise and funcinfo.deterministic
        self.fully_continuous = analysis.continuous
        all_params = p.helpers.flatten(self.parametrization)
        # figure out if there is any discretization layers
        int_layers = list(
            itertools.chain.from_iterable([_layering.Int.filter_from(x) for _, x in all_params])
        )
        int_layers = [x for x in int_layers if x.arity is not None]  # only "Choice" instances for now
        self.has_discrete_not_softmax = any(
            not isinstance(lay, _datalayers.SoftmaxSampling) for lay in int_layers
        )
        self._has_discrete = bool(int_layers)
        self._arity: int = max((lay.arity for lay in int_layers), default=-1)  # type: ignore
        if self.fully_continuous:
            self._arity = -1
        self._optim: tp.Optional[base.Optimizer] = None
        self._constraints_manager.update(
            max_trials=1000,
            penalty_factor=1.0,
            penalty_exponent=1.01,
        )

    @property
    def optim(self) -> base.Optimizer:
        if self._optim is None:
            self._optim = self._select_optimizer_cls()(self.parametrization, self.budget, self.num_workers)
            self._optim = self._optim if not isinstance(self._optim, NGOptBase) else self._optim.optim
            logger.debug("%s selected %s optimizer.", *(x.name for x in (self, self._optim)))
        return self._optim

    def _select_optimizer_cls(self) -> base.OptCls:
        # pylint: disable=too-many-nested-blocks
        assert self.budget is not None
        if self.has_noise and self.has_discrete_not_softmax:
            # noise and discrete: let us merge evolution and bandits.
            cls: base.OptCls = DoubleFastGADiscreteOnePlusOne if self.dimension < 60 else CMA
        else:
            if self.has_noise and self.fully_continuous:
                # This is the real of population control. FIXME: should we pair with a bandit ?
                cls = TBPSA
            else:
                if (
                    self.has_discrete_not_softmax
                    or not self.parametrization.function.metrizable
                    or not self.fully_continuous
                ):
                    cls = DoubleFastGADiscreteOnePlusOne
                else:
                    if self.num_workers > self.budget / 5:
                        if self.num_workers > self.budget / 2.0 or self.budget < self.dimension:
                            cls = MetaRecentering
                        else:
                            cls = NaiveTBPSA
                    else:
                        # Possibly a good idea to go memetic for large budget, but something goes wrong for the moment.
                        if (
                            self.num_workers == 1 and self.budget > 6000 and self.dimension > 7
                        ):  # Let us go memetic.
                            cls = ChainCMAPowell
                        else:
                            if self.num_workers == 1 and self.budget < self.dimension * 30:
                                # One plus one so good in large ratio "dimension / budget".
                                cls = OnePlusOne if self.dimension > 30 else Cobyla
                            else:
                                # DE is great in such a case (?).
                                cls = (
                                    DE
                                    if self.dimension > 2000
                                    else MetaCMA
                                    if self.dimension > 1
                                    else OnePlusOne
                                )
        # print(f"NGOptbase: budget={self.budget}, dim={self.dimension}, nw={self.num_workers}, {cls}")
        return cls

    def _internal_ask_candidate(self) -> p.Parameter:
        return self.optim.ask()

    def _internal_tell_candidate(self, candidate: p.Parameter, loss: tp.FloatLoss) -> None:
        self.optim.tell(candidate, loss)

    def recommend(self) -> p.Parameter:
        return self.optim.recommend()

    def _internal_tell_not_asked(self, candidate: p.Parameter, loss: tp.FloatLoss) -> None:
        self.optim.tell(candidate, loss)

    def _info(self) -> tp.Dict[str, tp.Any]:
        out = {"sub-optim": self.optim.name}
        out.update(self.optim._info())  # this will work for recursive NGOpt calls
        return out

    def enable_pickling(self) -> None:
        self.optim.enable_pickling()


@registry.register
class Shiwa(NGOptBase):
    """Nevergrad optimizer by competence map. You might modify this one for designing your own competence map."""

    def _select_optimizer_cls(self) -> base.OptCls:
        optCls: base.OptCls = NGOptBase
        funcinfo = self.parametrization.function
        if self.has_noise and (self.has_discrete_not_softmax or not funcinfo.metrizable):
            optCls = RecombiningPortfolioOptimisticNoisyDiscreteOnePlusOne
        elif self.dimension >= 60 and not funcinfo.metrizable:
            optCls = CMA
        return optCls


@registry.register
class NGO(NGOptBase):  # compatibility
    pass


@registry.register
class NGOpt4(NGOptBase):
    """Nevergrad optimizer by competence map. You might modify this one for designing your own competence map."""

    def _select_optimizer_cls(self) -> base.OptCls:
        self.fully_continuous = (
            self.fully_continuous and not self.has_discrete_not_softmax and self._arity < 0
        )
        budget, num_workers = self.budget, self.num_workers
        funcinfo = self.parametrization.function
        assert budget is not None
        optimClass: base.OptCls
        if self.has_noise and (self.has_discrete_not_softmax or not funcinfo.metrizable):
            mutation = "portfolio" if budget > 1000 else "discrete"
            optimClass = ParametrizedOnePlusOne(
                crossover=True, mutation=mutation, noise_handling="optimistic"
            )
        elif self._arity > 0:
            if self._arity == 2:
                optimClass = DiscreteOnePlusOne
            else:
                optimClass = AdaptiveDiscreteOnePlusOne if self._arity < 5 else CMandAS2
        else:
            # pylint: disable=too-many-nested-blocks
            if self.has_noise and self.fully_continuous and self.dimension > 100:
                # Waow, this is actually a discrete algorithm.
                optimClass = ConfSplitOptimizer(
                    num_optims=13, progressive=True, multivariate_optimizer=OptimisticDiscreteOnePlusOne
                )
            else:
                if self.has_noise and self.fully_continuous:
                    if budget > 100:
                        optimClass = (
                            OnePlusOne if self.noise_from_instrumentation or self.num_workers > 1 else SQP
                        )
                    else:
                        optimClass = OnePlusOne
                else:
                    if self.has_discrete_not_softmax or not funcinfo.metrizable or not self.fully_continuous:
                        optimClass = DoubleFastGADiscreteOnePlusOne
                    else:
                        if num_workers > budget / 5:
                            if num_workers > budget / 2.0 or budget < self.dimension:
                                optimClass = MetaTuneRecentering
                            elif self.dimension < 5 and budget < 100:
                                optimClass = DiagonalCMA
                            elif self.dimension < 5 and budget < 500:
                                optimClass = Chaining([DiagonalCMA, MetaModel], [100])
                            else:
                                optimClass = NaiveTBPSA
                        else:
                            # Possibly a good idea to go memetic for large budget, but something goes wrong for the moment.
                            if (
                                num_workers == 1 and budget > 6000 and self.dimension > 7
                            ):  # Let us go memetic.
                                optimClass = ChainNaiveTBPSACMAPowell
                            else:
                                if num_workers == 1 and budget < self.dimension * 30:
                                    if (
                                        self.dimension > 30
                                    ):  # One plus one so good in large ratio "dimension / budget".
                                        optimClass = OnePlusOne
                                    elif self.dimension < 5:
                                        optimClass = MetaModel
                                    else:
                                        optimClass = Cobyla
                                else:
                                    if self.dimension > 2000:  # DE is great in such a case (?).
                                        optimClass = DE
                                    else:
                                        if self.dimension < 10 and budget < 500:
                                            optimClass = MetaModel
                                        else:
                                            if (
                                                self.dimension > 40
                                                and num_workers > self.dimension
                                                and budget < 7 * self.dimension**2
                                            ):
                                                optimClass = DiagonalCMA
                                            elif (
                                                3 * num_workers > self.dimension**2
                                                and budget > self.dimension**2
                                            ):
                                                optimClass = MetaModel
                                            else:
                                                optimClass = CMA
        return optimClass


@registry.register
class NGOpt8(NGOpt4):
    """Nevergrad optimizer by competence map. You might modify this one for designing your own competence map."""

    def _select_optimizer_cls(self) -> base.OptCls:
        # Extracting info as far as possible.
        assert self.budget is not None
        funcinfo = self.parametrization.function
        optimClass: base.OptCls
        if self.has_noise and (self.has_discrete_not_softmax or not funcinfo.metrizable):
            if self.budget > 10000:
                optimClass = RecombiningPortfolioOptimisticNoisyDiscreteOnePlusOne
            else:
                optimClass = ParametrizedOnePlusOne(
                    crossover=True, mutation="discrete", noise_handling="optimistic"
                )
        elif self._arity > 0:
            if self.budget < 1000 and self.num_workers == 1:
                optimClass = DiscreteBSOOnePlusOne
            elif self.num_workers > 2:
                optimClass = CMandAS2  # type: ignore
            else:
                optimClass = super()._select_optimizer_cls()
        else:
            if (
                not (self.has_noise and self.fully_continuous and self.dimension > 100)
                and not (self.has_noise and self.fully_continuous)
                and not (self.num_workers > self.budget / 5)
                and (self.num_workers == 1 and self.budget > 6000 and self.dimension > 7)
                and self.num_workers < self.budget
            ):
                optimClass = ChainMetaModelPowell
            else:
                optimClass = super()._select_optimizer_cls()

        return optimClass

    def _num_objectives_set_callback(self) -> None:
        super()._num_objectives_set_callback()
        if self.num_objectives > 1:
            if self.noise_from_instrumentation or not self.has_noise:
                # override at runtime
                self._optim = DE(self.parametrization, self.budget, self.num_workers)


@registry.register
class NGOpt10(NGOpt8):
    def _select_optimizer_cls(self) -> base.OptCls:
        if not self.has_noise and self._arity > 0:
            return DiscreteLenglerOnePlusOne
        else:
            return super()._select_optimizer_cls()

    def recommend(self) -> p.Parameter:
        return base.Optimizer.recommend(self)


class NGOpt12(NGOpt10):
    def _select_optimizer_cls(self) -> base.OptCls:
        cma_vars = max(1, 4 + int(3 * np.log(self.dimension)))
        if (
            not self.has_noise
            and self.fully_continuous
            and self.num_workers <= cma_vars
            and self.dimension < 100  # was 50 in 15, 16, 17
            and self.budget is not None
            and self.budget < self.dimension * 50
            and self.budget > min(50, self.dimension * 5)
        ):
            return MetaModel
            # return ChainMetaModelSQP
        elif (
            not self.has_noise
            and self.fully_continuous
            and self.num_workers <= cma_vars
            and self.dimension < 100  # was 50 in 15, 16, 17
            and self.budget is not None
            and self.budget < self.dimension * 5
            and self.budget > 50
        ):
            return MetaModel
        else:
            return super()._select_optimizer_cls()


class NGOpt13(NGOpt12):  # Also known as NGOpt12H
    def _select_optimizer_cls(self) -> base.OptCls:
        if (
            not self.has_noise
            and self.budget is not None
            and self.num_workers * 3 < self.budget
            and self.dimension < 8
            and self.budget < 80
        ):
            return HyperOpt
        else:
            return super()._select_optimizer_cls()


class NGOpt14(NGOpt12):  # Also known as NGOpt12H_nohyperopt
    def _select_optimizer_cls(self) -> base.OptCls:
        if self.budget is not None and self.budget < 600:
            return MetaModel
        else:
            return super()._select_optimizer_cls()


@registry.register
class NGOpt15(NGOpt12):
    def _select_optimizer_cls(self) -> base.OptCls:
        if (
            self.budget is not None
            and self.fully_continuous
            and self.budget < self.dimension**2 * 2
            and self.num_workers == 1
            and not self.has_noise
            and self.num_objectives < 2
        ):
            return MetaModelOnePlusOne  # OnePlusOne seems equivalent so far
        elif self.fully_continuous and self.budget is not None and self.budget < 600:
            return MetaModel
        else:
            return super()._select_optimizer_cls()


@registry.register
class NGOpt16(NGOpt15):
    def _select_optimizer_cls(self) -> base.OptCls:
        if (
            self.budget is not None
            and self.fully_continuous
            and self.budget < 200 * self.dimension
            and self.num_workers == 1
            and not self.has_noise
            and self.num_objectives < 2
            and p.helpers.Normalizer(self.parametrization).fully_bounded
        ):
            return Cobyla
        else:
            return super()._select_optimizer_cls()


class NGOpt21(NGOpt16):
    def _select_optimizer_cls(self) -> base.OptCls:
        cma_vars = max(1, 4 + int(3 * np.log(self.dimension)))
        num = 1 + (4 * self.budget) // (self.dimension * 1000) if self.budget is not None else 1
        if (
            self.budget is not None
            and self.budget > 500 * self.dimension
            and self.fully_continuous
            and self.num_workers <= num * cma_vars
        ):  # Discrete case ?
            return ConfPortfolio(
                optimizers=[Rescaled(base_optimizer=NGOpt14, scale=1.3**i) for i in range(num)],
                warmup_ratio=0.5,
            )
        else:
            return super()._select_optimizer_cls()


@registry.register
class NGOpt36(NGOpt16):
    def _select_optimizer_cls(self) -> base.OptCls:
        num = (
            1 + int(np.sqrt(4.0 * (4 * self.budget) // (self.dimension * 1000)))
            if self.budget is not None
            else 1
        )
        cma_vars = max(1, 4 + int(3 * np.log(self.dimension)))
        if (
            self.budget is not None
            and self.budget > 500 * self.dimension
            and self.fully_continuous
            and self.num_workers <= num * cma_vars
        ):  # Discrete case ?
            return ConfPortfolio(
                optimizers=[Rescaled(base_optimizer=NGOpt14, scale=0.9**i) for i in range(num)],
                warmup_ratio=0.5,
            )
        else:
            return super()._select_optimizer_cls()


class NGOpt38(NGOpt16):
    def _select_optimizer_cls(self) -> base.OptCls:
        # Special cases in the bounded case
        if (
            self.budget is not None
            and self.budget > 500 * self.dimension
            and self.fully_continuous
            and not self.has_noise
            and self.num_objectives < 2
            and self.num_workers == 1
            and p.helpers.Normalizer(self.parametrization).fully_bounded
        ):
            if (
                self.budget > 5000 * self.dimension
            ):  # Asymptotically let us trust NGOpt36 and its subtle restart.
                return NGOpt36
            if self.dimension < 5:  # Low dimension: let us hit the bounds.
                return NGOpt21
            if self.dimension < 10:  # Moderate dimension: reasonable restart + bet and run.
                num = 1 + int(np.sqrt(8.0 * (8 * self.budget) // (self.dimension * 1000)))
                return ConfPortfolio(optimizers=[NGOpt14] * num, warmup_ratio=0.7)
            if self.dimension < 20:  # Nobody knows why this seems to be so good.
                num = self.budget // (500 * self.dimension)
                return ConfPortfolio(
                    optimizers=[Rescaled(base_optimizer=NGOpt14, scale=1.3**i) for i in range(num)],
                    warmup_ratio=0.5,
                )
            # We need a special case for dim < 30 ---> let's see later.
            # Otherwise, let us go back to normal life: NGOpt16 which rocks in many cases, possibly Cobyla.
            return NGOpt16
        elif (  # This might be specific of high-precision cases.
            self.budget is not None
            and self.fully_continuous
            and not self.has_noise
            and self.num_objectives < 2
            and self.num_workers == 1
            and self.budget > 50 * self.dimension
            and p.helpers.Normalizer(self.parametrization).fully_bounded
        ):
            return NGOpt8 if self.dimension < 3 else NGOpt15
        else:
            return super()._select_optimizer_cls()


@registry.register
class NGOpt39(NGOpt16):
    def _select_optimizer_cls(self) -> base.OptCls:
        if self.fully_continuous and self.has_noise:  # In particular for neuro-DPS.
            DeterministicMix = ConfPortfolio(optimizers=[DiagonalCMA, PSO, GeneticDE])
            return Chaining([DeterministicMix, OptimisticNoisyOnePlusOne], ["half"])

        cma_vars = max(1, 4 + int(3 * np.log(self.dimension)))
        num36 = (
            1 + int(np.sqrt(4.0 * (4 * self.budget) // (self.dimension * 1000)))
            if self.budget is not None
            else 1
        )
        num21 = 1 + (4 * self.budget) // (self.dimension * 1000) if self.budget is not None else 1
        num_dim10 = (
            1 + int(np.sqrt(8.0 * (8 * self.budget) // (self.dimension * 1000)))
            if self.budget is not None
            else 1
        )
        num_dim20 = self.budget // (500 * self.dimension) if self.budget is not None else 1
        para = 1
        if self.budget is not None and self.budget > 5000 * self.dimension:
            para = num36 * cma_vars
        elif self.dimension < 5:
            para = num21 * cma_vars
        elif self.dimension < 10:
            para = num_dim10 * cma_vars
        elif self.dimension < 20:
            para = num_dim20 * cma_vars

        # Special cases in the bounded case
        if (
            self.budget is not None
            and self.budget > 500 * self.dimension
            and self.fully_continuous
            and not self.has_noise
            and self.num_objectives < 2
            and self.num_workers <= para
            and p.helpers.Normalizer(self.parametrization).fully_bounded
        ):
            if self.dimension == 1:
                return NGOpt16
            if (
                self.budget > 5000 * self.dimension
            ):  # Asymptotically let us trust NGOpt36 and its subtle restart.
                return NGOpt36
            if self.dimension < 5:  # Low dimension: let us hit the bounds.
                return NGOpt21
            if self.dimension < 10:  # Moderate dimension: reasonable restart + bet and run.
                num = 1 + int(np.sqrt(8.0 * (8 * self.budget) // (self.dimension * 1000)))
                return ConfPortfolio(optimizers=[NGOpt14] * num, warmup_ratio=0.7)
            if self.dimension < 20:  # Nobody knows why this seems to be so good.
                num = self.budget // (500 * self.dimension)
                return ConfPortfolio(
                    optimizers=[Rescaled(base_optimizer=NGOpt14, scale=1.3**i) for i in range(num)],
                    warmup_ratio=0.5,
                )
            if self.num_workers == 1:
                return CmaFmin2
            # We need a special case for dim < 30 ---> let's see later.
            # Otherwise, let us go back to normal life: NGOpt16 which rocks in many cases, possibly Cobyla.
            return NGOpt16
        elif (  # This might be specific of high-precision cases.
            self.budget is not None
            and self.fully_continuous
            and not self.has_noise
            and self.num_objectives < 2
            and self.num_workers <= cma_vars
            and self.budget > 50 * self.dimension
            and p.helpers.Normalizer(self.parametrization).fully_bounded
        ):
            if self.dimension < 3:
                return NGOpt8
            if self.dimension <= 20 and self.num_workers == 1:
                MetaModelFmin2 = ParametrizedMetaModel(multivariate_optimizer=CmaFmin2)
                MetaModelFmin2.no_parallelization = True
                return MetaModelFmin2
            return NGOpt15
        else:
            return super()._select_optimizer_cls()


@registry.register
class NGOptRW(NGOpt39):
    def _select_optimizer_cls(self) -> base.OptCls:
        if self.fully_continuous and not self.has_noise and self.budget >= 12 * self.dimension:  # type: ignore
            return ConfPortfolio(
                optimizers=[GeneticDE, PSO, super()._select_optimizer_cls()], warmup_ratio=0.33
            )
        else:
            return super()._select_optimizer_cls()


@registry.register
class NGOptF(NGOpt39):
    def _select_optimizer_cls(self) -> base.OptCls:

        best = defaultdict(lambda: defaultdict(list))  # type: ignore

        def recommend_method(d, nod):
            best[12][833.333] += ["MemeticDE"]
            best[12][83.3333] += ["MemeticDE"]
            best[12][8.33333] += ["RealSpacePSO"]
            best[12][0.833333] += ["CauchyOnePlusOne"]
            best[12][833.333] += ["VLPCMA"]
            best[12][83.3333] += ["NLOPT_LN_SBPLX"]
            best[12][8.33333] += ["NLOPT_LN_SBPLX"]
            best[12][0.833333] += ["NLOPT_LN_SBPLX"]
            best[12][833.333] += ["VLPCMA"]
            best[12][83.3333] += ["MemeticDE"]
            best[12][8.33333] += ["SMAC3"]
            best[12][0.833333] += ["Cobyla"]
            best[24][416.667] += ["VLPCMA"]
            best[24][41.6667] += ["Wiz"]
            best[24][4.16667] += ["NLOPT_LN_SBPLX"]
            best[24][0.416667] += ["Cobyla"]
            best[24][416.667] += ["NLOPT_LN_SBPLX"]
            best[24][41.6667] += ["Wiz"]
            best[24][4.16667] += ["NLOPT_LN_SBPLX"]
            best[24][0.416667] += ["NLOPT_LN_SBPLX"]
            best[24][416.667] += ["ChainDiagonalCMAPowell"]
            best[24][41.6667] += ["NLOPT_LN_SBPLX"]
            best[24][4.16667] += ["QORealSpacePSO"]
            best[24][0.416667] += ["Cobyla"]
            best[2][5000] += ["NGOpt16"]
            best[2][500] += ["LhsDE"]
            best[2][50] += ["SODE"]
            best[2][5] += ["Carola2"]
            best[2][5000] += ["MetaModelQODE"]
            best[2][500] += ["MetaModelQODE"]
            best[2][50] += ["PCABO"]
            best[2][5] += ["HammersleySearchPlusMiddlePoint"]
            best[2][5000] += ["QORealSpacePSO"]
            best[2][500] += ["ChainDiagonalCMAPowell"]
            best[2][50] += ["MetaModelQODE"]
            best[2][5] += ["Cobyla"]
            best[5][2000] += ["MemeticDE"]
            best[5][200] += ["MemeticDE"]
            best[5][20] += ["LhsDE"]
            best[5][2] += ["MultiSQP"]
            best[5][2000] += ["MemeticDE"]
            best[5][200] += ["LhsDE"]
            best[5][20] += ["LhsDE"]
            best[5][2] += ["NLOPT_LN_SBPLX"]
            best[5][2000] += ["LhsDE"]
            best[5][200] += ["VLPCMA"]
            best[5][20] += ["BayesOptimBO"]
            best[5][2] += ["NLOPT_LN_SBPLX"]
            best[96][0.104167] += ["PCABO"]
            bestdist = float("inf")
            for d1 in best:
                for nod2 in best[d1]:
                    dist = (d - d1) ** 2 + (nod - nod2) ** 2
                    if dist < bestdist:
                        bestdist = dist
                        bestalg = best[d1][nod2]
            return bestalg

        if self.fully_continuous and not self.has_noise:
            algs = recommend_method(self.dimension, self.budget / self.dimension)  # type: ignore
            if self.num_workers > 1:
                algs = [a for a in algs if not registry[a].no_parallelization]
                if len(algs) == 0:
                    return SQPCMA
            return ConfPortfolio(optimizers=[registry[a] for a in algs], warmup_ratio=0.6)

        if self.fully_continuous and not self.has_noise and self.budget >= 12 * self.dimension:  # type: ignore
            return ConfPortfolio(optimizers=[GeneticDE, PSO, NGOpt39], warmup_ratio=0.33)
        else:
            return super()._select_optimizer_cls()


@registry.register
class NGOptF2(NGOpt39):
    def _select_optimizer_cls(self) -> base.OptCls:

        best = defaultdict(lambda: defaultdict(list))  # type: ignore

        def recommend_method(d, nod):
            best[12][833.333] += ["MemeticDE"]
            best[12][83.3333] += ["MemeticDE"]
            best[12][8.33333] += ["RealSpacePSO"]
            best[12][0.833333] += ["CauchyOnePlusOne"]
            best[12][833.333] += ["VLPCMA"]
            best[12][83.3333] += ["NLOPT_LN_SBPLX"]
            best[12][8.33333] += ["NLOPT_LN_SBPLX"]
            best[12][0.833333] += ["NLOPT_LN_SBPLX"]
            best[12][833.333] += ["VLPCMA"]
            best[12][83.3333] += ["MemeticDE"]
            best[12][8.33333] += ["SMAC3"]
            best[12][0.833333] += ["Cobyla"]
            best[24][416.667] += ["VLPCMA"]
            best[24][41.6667] += ["Wiz"]
            best[24][4.16667] += ["NLOPT_LN_SBPLX"]
            best[24][0.416667] += ["Cobyla"]
            best[24][416.667] += ["NLOPT_LN_SBPLX"]
            best[24][41.6667] += ["Wiz"]
            best[24][4.16667] += ["NLOPT_LN_SBPLX"]
            best[24][0.416667] += ["NLOPT_LN_SBPLX"]
            best[24][416.667] += ["ChainDiagonalCMAPowell"]
            best[24][41.6667] += ["NLOPT_LN_SBPLX"]
            best[24][4.16667] += ["QORealSpacePSO"]
            best[24][0.416667] += ["Cobyla"]
            best[2][5000] += ["NGOpt16"]
            best[2][500] += ["LhsDE"]
            best[2][50] += ["SODE"]
            best[2][5] += ["Carola2"]
            best[2][5000] += ["MetaModelQODE"]
            best[2][500] += ["MetaModelQODE"]
            best[2][50] += ["PCABO"]
            best[2][5] += ["HammersleySearchPlusMiddlePoint"]
            best[2][5000] += ["QORealSpacePSO"]
            best[2][500] += ["ChainDiagonalCMAPowell"]
            best[2][50] += ["MetaModelQODE"]
            best[2][5] += ["Cobyla"]
            best[5][2000] += ["MemeticDE"]
            best[5][200] += ["MemeticDE"]
            best[5][20] += ["LhsDE"]
            best[5][2] += ["MultiSQP"]
            best[5][2000] += ["MemeticDE"]
            best[5][200] += ["LhsDE"]
            best[5][20] += ["LhsDE"]
            best[5][2] += ["NLOPT_LN_SBPLX"]
            best[5][2000] += ["LhsDE"]
            best[5][200] += ["VLPCMA"]
            best[5][20] += ["BayesOptimBO"]
            best[5][2] += ["NLOPT_LN_SBPLX"]
            best[96][0.104167] += ["PCABO"]
            bestdist = float("inf")
            for d1 in best:
                for nod2 in best[d1]:
                    dist = (d - d1) ** 2 + (nod - nod2) ** 2
                    if dist < bestdist:
                        bestdist = dist
                        bestalg = best[d1][nod2]
            return bestalg

        if self.fully_continuous and not self.has_noise:
            algs = recommend_method(self.dimension, self.budget / self.dimension)  # type: ignore
            if self.num_workers > 1:
                algs = [a for a in algs if not registry[a].no_parallelization]
                if len(algs) == 0:
                    return SQPCMA

            def most_frequent(List):
                return max(set(List), key=List.count)

            return registry[most_frequent(algs)]

        if self.fully_continuous and not self.has_noise and self.budget >= 12 * self.dimension:  # type: ignore
            return ConfPortfolio(optimizers=[GeneticDE, PSO, NGOpt39], warmup_ratio=0.33)
        else:
            return super()._select_optimizer_cls()


@registry.register
class NGOptF3(NGOpt39):
    def _select_optimizer_cls(self) -> base.OptCls:

        best = defaultdict(lambda: defaultdict(list))  # type: ignore

        def recommend_method(d, nod):
            best[12][833.333] += ["MemeticDE"]
            best[12][83.3333] += ["NGOptRW"]
            best[12][8.33333] += ["RealSpacePSO"]
            best[12][0.833333] += ["ASCMADEthird"]
            best[12][8333.33] += ["GeneticDE"]
            best[12][833.333] += ["TripleCMA"]
            best[12][83.3333] += ["NLOPT_LN_SBPLX"]
            best[12][8.33333] += ["NLOPT_LN_SBPLX"]
            best[12][0.833333] += ["NLOPT_LN_SBPLX"]
            best[12][8333.33] += ["GeneticDE"]
            best[12][833.333] += ["VLPCMA"]
            best[12][83.3333] += ["MemeticDE"]
            best[12][8.33333] += ["SMAC3"]
            best[12][0.833333] += ["Cobyla"]
            best[24][416.667] += ["VLPCMA"]
            best[24][41.6667] += ["Wiz"]
            best[24][4.16667] += ["NLOPT_LN_SBPLX"]
            best[24][0.416667] += ["Cobyla"]
            best[24][4166.67] += ["NGOptF"]
            best[24][416.667] += ["NLOPT_LN_SBPLX"]
            best[24][41.6667] += ["ChainNaiveTBPSAPowell"]
            best[24][4.16667] += ["NLOPT_LN_SBPLX"]
            best[24][0.416667] += ["NLOPT_LN_NELDERMEAD"]
            best[24][4166.67] += ["Carola1"]
            best[24][416.667] += ["ChainDiagonalCMAPowell"]
            best[24][41.6667] += ["NLOPT_LN_SBPLX"]
            best[24][4.16667] += ["NLOPT_GN_CRS2_LM"]
            best[24][0.416667] += ["Cobyla"]
            best[2][500000] += ["NGOptF2"]
            best[2][50000] += ["NeuralMetaModelDE"]
            best[2][5000] += ["ASCMADEthird"]
            best[2][500] += ["LQODE"]
            best[2][50] += ["SODE"]
            best[2][5] += ["Carola2"]
            best[2][500000] += ["NLOPT_GN_CRS2_LM"]
            best[2][50000] += ["NGOptF2"]
            best[2][5000] += ["MetaModelQODE"]
            best[2][500] += ["MetaModelQODE"]
            best[2][50] += ["PCABO"]
            best[2][5] += ["HammersleySearchPlusMiddlePoint"]
            best[2][500000] += ["NGOptF"]
            best[2][50000] += ["NGOptF"]
            best[2][5000] += ["LQODE"]
            best[2][500] += ["ChainDiagonalCMAPowell"]
            best[2][50] += ["NLOPT_GN_DIRECT"]
            best[2][5] += ["Cobyla"]
            best[48][20.8333] += ["RLSOnePlusOne"]
            best[48][2.08333] += ["NGOptF"]
            best[48][0.208333] += ["NGOptF2"]
            best[48][208.333] += ["MetaModelQODE"]
            best[48][20.8333] += ["DiscreteLengler2OnePlusOne"]
            best[48][2.08333] += ["NGOptF"]
            best[48][0.208333] += ["NGOptF2"]
            best[48][2083.33] += ["NGOptF2"]
            best[48][208.333] += ["ChainNaiveTBPSAPowell"]
            best[48][20.8333] += ["ChainNaiveTBPSAPowell"]
            best[48][2.08333] += ["NLOPT_LN_NELDERMEAD"]
            best[48][0.208333] += ["BOBYQA"]
            best[5][20000] += ["NGOptF"]
            best[5][2000] += ["MemeticDE"]
            best[5][200] += ["TwoPointsDE"]
            best[5][20] += ["NGOptF2"]
            best[5][2] += ["MultiSQP"]
            best[5][20000] += ["CmaFmin2"]
            best[5][2000] += ["DiscreteDE"]
            best[5][200] += ["LhsDE"]
            best[5][20] += ["SMAC3"]
            best[5][2] += ["NLOPT_LN_SBPLX"]
            best[5][200000] += ["LQODE"]
            best[5][20000] += ["NGOptF"]
            best[5][2000] += ["LhsDE"]
            best[5][200] += ["FCMA"]
            best[5][20] += ["SMAC3"]
            best[5][2] += ["NLOPT_LN_SBPLX"]
            best[96][10.4167] += ["Carola2"]
            best[96][1.04167] += ["ChainDiagonalCMAPowell"]
            best[96][0.104167] += ["MetaModelQODE"]
            best[96][10.4167] += ["NGOpt8"]
            best[96][1.04167] += ["ChoiceBase"]
            best[96][0.104167] += ["Carola1"]
            best[96][104.167] += ["NGOptF"]
            best[96][10.4167] += ["CMandAS3"]
            best[96][1.04167] += ["ASCMADEthird"]
            best[96][0.104167] += ["CMAtuning"]
            bestdist = float("inf")
            for d1 in best:
                for nod2 in best[d1]:
                    dist = (d - d1) ** 2 + (nod - nod2) ** 2
                    if dist < bestdist:
                        bestdist = dist
                        bestalg = best[d1][nod2]
            return bestalg

        if self.fully_continuous and not self.has_noise:
            algs = recommend_method(self.dimension, self.budget / self.dimension)  # type: ignore
            if self.num_workers > 1:
                algs = [a for a in algs if not registry[a].no_parallelization]
                if len(algs) == 0:
                    return SQPCMA

            def most_frequent(List):
                return max(set(List), key=List.count)

            return registry[most_frequent(algs)]

        if self.fully_continuous and not self.has_noise and self.budget >= 12 * self.dimension:  # type: ignore
            return ConfPortfolio(optimizers=[GeneticDE, PSO, NGOpt39], warmup_ratio=0.33)
        else:
            return super()._select_optimizer_cls()


@registry.register
class NGOptF5(NGOpt39):
    def _select_optimizer_cls(self) -> base.OptCls:

        best = defaultdict(lambda: defaultdict(list))  # type: ignore

        def recommend_method(d, nod):
            best[12][8333.33] += ["DiscreteDE"]
            best[12][833.333] += ["DiscreteDE"]
            best[12][83.3333] += ["MetaModelDE"]
            best[12][8.33333] += ["NGOpt"]
            best[12][0.833333] += ["NLOPT_GN_DIRECT_L"]
            best[12][83333.3] += ["RPowell"]
            best[12][8333.33] += ["DiscreteDE"]
            best[12][833.333] += ["NLOPT_GN_ISRES"]
            best[12][83.3333] += ["SMAC3"]
            best[12][8.33333] += ["NGOpt"]
            best[12][0.833333] += ["NLOPT_LN_SBPLX"]
            best[12][83333.3] += ["NGOptBase"]
            best[12][8333.33] += ["RPowell"]
            best[12][833.333] += ["ChainMetaModelPowell"]
            best[12][83.3333] += ["RotatedTwoPointsDE"]
            best[12][8.33333] += ["NGOpt39"]
            best[12][0.833333] += ["NLOPT_LN_NEWUOA_BOUND"]
            best[24][4166.67] += ["CmaFmin2"]
            best[24][416.667] += ["CmaFmin2"]
            best[24][41.6667] += ["CmaFmin2"]
            best[24][4.16667] += ["NLOPT_LN_SBPLX"]
            best[24][0.416667] += ["Cobyla"]
            best[24][41666.7] += ["MultiCMA"]
            best[24][4166.67] += ["CmaFmin2"]
            best[24][416.667] += ["RotatedTwoPointsDE"]
            best[24][41.6667] += ["CmaFmin2"]
            best[24][4.16667] += ["pysot"]
            best[24][0.416667] += ["NLOPT_LN_NELDERMEAD"]
            best[24][41666.7] += ["MultiCMA"]
            best[24][4166.67] += ["Shiwa"]
            best[24][416.667] += ["CmaFmin2"]
            best[24][41.6667] += ["NLOPT_GN_CRS2_LM"]
            best[24][4.16667] += ["NLOPT_GN_CRS2_LM"]
            best[24][0.416667] += ["Cobyla"]
            best[2][500000] += ["BAR"]
            best[2][50000] += ["ASCMADEthird"]
            best[2][5000] += ["ChainMetaModelPowell"]
            best[2][500] += ["DiscreteDE"]
            best[2][50] += ["RFMetaModelOnePlusOne"]
            best[2][5] += ["Carola2"]
            best[2][500000] += ["BAR3"]
            best[2][50000] += ["ChainCMAPowell"]
            best[2][5000] += ["ASCMADEthird"]
            best[2][500] += ["NeuralMetaModelTwoPointsDE"]
            best[2][50] += ["CMandAS2"]
            best[2][5] += ["NaiveTBPSA"]
            best[2][500000] += ["BAR"]
            best[2][50000] += ["ASCMADEthird"]
            best[2][5000] += ["CM"]
            best[2][500] += ["ChainDiagonalCMAPowell"]
            best[2][50] += ["Powell"]
            best[2][5] += ["Cobyla"]
            best[48][208.333] += ["DiscreteDE"]
            best[48][20.8333] += ["pysot"]
            best[48][2.08333] += ["MultiCobyla"]
            best[48][0.208333] += ["NLOPT_LN_NELDERMEAD"]
            best[48][2083.33] += ["RPowell"]
            best[48][208.333] += ["CmaFmin2"]
            best[48][20.8333] += ["RPowell"]
            best[48][2.08333] += ["pysot"]
            best[48][0.208333] += ["BOBYQA"]
            best[48][20833.3] += ["MetaModelTwoPointsDE"]
            best[48][2083.33] += ["RPowell"]
            best[48][208.333] += ["DiscreteDE"]
            best[48][20.8333] += ["ChainNaiveTBPSACMAPowell"]
            best[48][2.08333] += ["NLOPT_LN_BOBYQA"]
            best[48][0.208333] += ["BOBYQA"]
            best[5][200000] += ["RescaledCMA"]
            best[5][20000] += ["RFMetaModelDE"]
            best[5][2000] += ["DiscreteDE"]
            best[5][200] += ["TwoPointsDE"]
            best[5][20] += ["NGOpt39"]
            best[5][2] += ["OnePlusLambda"]
            best[5][200000] += ["BAR"]
            best[5][20000] += ["ChainNaiveTBPSACMAPowell"]
            best[5][2000] += ["CmaFmin2"]
            best[5][200] += ["RotatedTwoPointsDE"]
            best[5][20] += ["pysot"]
            best[5][2] += ["NLOPT_LN_SBPLX"]
            best[5][200000] += ["ASCMADEthird"]
            best[5][20000] += ["ASCMADEthird"]
            best[5][2000] += ["QOTPDE"]
            best[5][200] += ["NGOpt10"]
            best[5][20] += ["LQODE"]
            best[5][2] += ["NLOPT_LN_SBPLX"]
            best[96][104.167] += ["NGOptF"]
            best[96][10.4167] += ["NGOpt4"]
            best[96][1.04167] += ["RPowell"]
            best[96][0.104167] += ["ASCMADEthird"]
            best[96][1041.67] += ["NLOPT_LN_NELDERMEAD"]
            best[96][104.167] += ["RPowell"]
            best[96][10.4167] += ["NGOpt8"]
            best[96][1.04167] += ["RPowell"]
            best[96][0.104167] += ["NLOPT_LN_NELDERMEAD"]
            best[96][1041.67] += ["CMandAS3"]
            best[96][104.167] += ["Powell"]
            best[96][10.4167] += ["NGOptBase"]
            best[96][1.04167] += ["Powell"]
            best[96][0.104167] += ["NLOPT_LN_NELDERMEAD"]
            bestdist = float("inf")
            for d1 in best:
                for nod2 in best[d1]:
                    dist = (d - d1) ** 2 + (nod - nod2) ** 2
                    if dist < bestdist:
                        bestdist = dist
                        bestalg = best[d1][nod2]
            return bestalg

        if self.fully_continuous and not self.has_noise:
            algs = recommend_method(self.dimension, self.budget / self.dimension)  # type: ignore
            if self.num_workers > 1:
                algs = [a for a in algs if not registry[a].no_parallelization]
                if len(algs) == 0:
                    return SQPCMA

            def most_frequent(List):
                return max(set(List), key=List.count)

            return registry[most_frequent(algs)]

        if self.fully_continuous and not self.has_noise and self.budget >= 12 * self.dimension:  # type: ignore
            return ConfPortfolio(optimizers=[GeneticDE, PSO, NGOpt39], warmup_ratio=0.33)
        else:
            return super()._select_optimizer_cls()


@registry.register
class NGOpt(NGOpt39):
    # Learning something automatically so that it's less unreadable would be great.
    pass


@registry.register
class Wiz(NGOpt16):
    def _select_optimizer_cls(self) -> base.OptCls:
        if self.fully_continuous and self.has_noise:  # In particular for neuro-DPS.
            DeterministicMix = ConfPortfolio(optimizers=[DiagonalCMA, PSO, GeneticDE])
            return Chaining([DeterministicMix, OptimisticNoisyOnePlusOne], ["half"])

        cma_vars = max(1, 4 + int(3 * np.log(self.dimension)))
        num36 = (
            1 + int(np.sqrt(4.0 * (4 * self.budget) // (self.dimension * 1000)))
            if self.budget is not None
            else 1
        )
        num21 = 1 + (4 * self.budget) // (self.dimension * 1000) if self.budget is not None else 1
        num_dim10 = (
            1 + int(np.sqrt(8.0 * (8 * self.budget) // (self.dimension * 1000)))
            if self.budget is not None
            else 1
        )
        num_dim20 = self.budget // (500 * self.dimension) if self.budget is not None else 1
        para = 1
        if self.budget is not None and self.budget > 5000 * self.dimension:
            para = num36 * cma_vars
        elif self.dimension < 5:
            para = num21 * cma_vars
        elif self.dimension < 10:
            para = num_dim10 * cma_vars
        elif self.dimension < 20:
            para = num_dim20 * cma_vars
        if (
            self.fully_continuous
            and self.num_workers == 1
            and self.budget is not None
            and self.budget < 1000 * self.dimension
            and not self.has_noise
            and self.dimension > 1
        ):
            return Carola2
        if (
            self.fully_continuous
            and self.num_workers == 1
            and self.budget is not None
            and self.budget > 10000 * self.dimension
            and not self.has_noise
            and self.dimension > 1
        ):
            return Carola2
        # Special cases in the bounded case
        if (
            self.budget is not None
            and self.budget > 500 * self.dimension
            and self.fully_continuous
            and not self.has_noise
            and self.num_objectives < 2
            and self.num_workers <= para
            and p.helpers.Normalizer(self.parametrization).fully_bounded
        ):
            if self.dimension == 1:
                return NGOpt16
            if (
                self.budget > 5000 * self.dimension
            ):  # Asymptotically let us trust NGOpt36 and its subtle restart.
                return NGOpt36
            if self.dimension < 5:  # Low dimension: let us hit the bounds.
                return NGOpt21
            if self.dimension < 10:  # Moderate dimension: reasonable restart + bet and run.
                num = 1 + int(np.sqrt(8.0 * (8 * self.budget) // (self.dimension * 1000)))
                return ConfPortfolio(optimizers=[NGOpt14] * num, warmup_ratio=0.7)
            if self.dimension < 20:  # Nobody knows why this seems to be so good.
                num = self.budget // (500 * self.dimension)
                return ConfPortfolio(
                    optimizers=[Rescaled(base_optimizer=NGOpt14, scale=1.3**i) for i in range(num)],
                    warmup_ratio=0.5,
                )
            if self.num_workers == 1:
                return CmaFmin2
            # We need a special case for dim < 30 ---> let's see later.
            # Otherwise, let us go back to normal life: NGOpt16 which rocks in many cases, possibly Cobyla.
            return NGOpt16
        elif (  # This might be specific of high-precision cases.
            self.budget is not None
            and self.fully_continuous
            and not self.has_noise
            and self.num_objectives < 2
            and self.num_workers <= cma_vars
            and self.budget > 50 * self.dimension
            and p.helpers.Normalizer(self.parametrization).fully_bounded
        ):
            if self.dimension < 3:
                return NGOpt8
            if self.dimension <= 20 and self.num_workers == 1:
                MetaModelFmin2 = ParametrizedMetaModel(multivariate_optimizer=CmaFmin2)
                MetaModelFmin2.no_parallelization = True
                return MetaModelFmin2
            return NGOpt15
        else:
            return super()._select_optimizer_cls()


@registry.register
class NgIoh(NGOpt16):
    def _select_optimizer_cls(self) -> base.OptCls:
        if self.fully_continuous and self.has_noise:  # In particular for neuro-DPS.
            DeterministicMix = ConfPortfolio(optimizers=[DiagonalCMA, PSO, GeneticDE])
            return Chaining([DeterministicMix, OptimisticNoisyOnePlusOne], ["half"])

        cma_vars = max(1, 4 + int(3 * np.log(self.dimension)))
        num36 = (
            1 + int(np.sqrt(4.0 * (4 * self.budget) // (self.dimension * 1000)))
            if self.budget is not None
            else 1
        )
        num21 = 1 + (4 * self.budget) // (self.dimension * 1000) if self.budget is not None else 1
        num_dim10 = (
            1 + int(np.sqrt(8.0 * (8 * self.budget) // (self.dimension * 1000)))
            if self.budget is not None
            else 1
        )
        num_dim20 = self.budget // (500 * self.dimension) if self.budget is not None else 1
        para = 1
        if self.budget is not None and self.budget > 5000 * self.dimension:
            para = num36 * cma_vars
        elif self.dimension < 5:
            para = num21 * cma_vars
        elif self.dimension < 10:
            para = num_dim10 * cma_vars
        elif self.dimension < 20:
            para = num_dim20 * cma_vars
        if (
            self.fully_continuous
            and self.num_workers == 1
            and self.budget is not None
            and self.budget < 1000 * self.dimension
            and self.budget > 20 * self.dimension
            and not self.has_noise
            and self.dimension > 1
        ):
            return Carola2
        if (
            self.fully_continuous
            and self.num_workers == 1
            and self.budget is not None
            and self.budget > 10000 * self.dimension
            and not self.has_noise
            and self.dimension > 1
        ):
            return Carola2
        # Special cases in the bounded case
        if (
            self.budget is not None
            and self.budget > 500 * self.dimension
            and self.fully_continuous
            and not self.has_noise
            and self.num_objectives < 2
            and self.num_workers <= para
            and p.helpers.Normalizer(self.parametrization).fully_bounded
        ):
            if self.dimension == 1:
                return NGOpt16
            if (
                self.budget > 5000 * self.dimension
            ):  # Asymptotically let us trust NGOpt36 and its subtle restart.
                return NGOpt36
            if self.dimension < 5:  # Low dimension: let us hit the bounds.
                return NGOpt21
            if self.dimension < 10:  # Moderate dimension: reasonable restart + bet and run.
                num = 1 + int(np.sqrt(8.0 * (8 * self.budget) // (self.dimension * 1000)))
                return ConfPortfolio(optimizers=[NGOpt14] * num, warmup_ratio=0.7)
            if self.dimension < 20:  # Nobody knows why this seems to be so good.
                num = self.budget // (500 * self.dimension)
                return ConfPortfolio(
                    optimizers=[Rescaled(base_optimizer=NGOpt14, scale=1.3**i) for i in range(num)],
                    warmup_ratio=0.5,
                )
            if self.num_workers == 1:
                return CmaFmin2
            # We need a special case for dim < 30 ---> let's see later.
            # Otherwise, let us go back to normal life: NGOpt16 which rocks in many cases, possibly Cobyla.
            return NGOpt16
        elif (  # This might be specific of high-precision cases.
            self.budget is not None
            and self.fully_continuous
            and not self.has_noise
            and self.num_objectives < 2
            and self.num_workers <= cma_vars
            and self.budget > 50 * self.dimension
            and p.helpers.Normalizer(self.parametrization).fully_bounded
        ):
            if self.dimension < 3:
                return NGOpt8
            if self.dimension <= 20 and self.num_workers == 1:
                MetaModelFmin2 = ParametrizedMetaModel(multivariate_optimizer=CmaFmin2)
                MetaModelFmin2.no_parallelization = True
                return MetaModelFmin2
            return NGOpt15
        else:
            return super()._select_optimizer_cls()


@registry.register
class NgIoh2(NGOpt16):
    def _select_optimizer_cls(self) -> base.OptCls:
        if self.fully_continuous and self.has_noise:  # In particular for neuro-DPS.
            DeterministicMix = ConfPortfolio(optimizers=[DiagonalCMA, PSO, GeneticDE])
            return Chaining([DeterministicMix, OptimisticNoisyOnePlusOne], ["half"])

        cma_vars = max(1, 4 + int(3 * np.log(self.dimension)))
        num36 = (
            1 + int(np.sqrt(4.0 * (4 * self.budget) // (self.dimension * 1000)))
            if self.budget is not None
            else 1
        )
        num21 = 1 + (4 * self.budget) // (self.dimension * 1000) if self.budget is not None else 1
        num_dim10 = (
            1 + int(np.sqrt(8.0 * (8 * self.budget) // (self.dimension * 1000)))
            if self.budget is not None
            else 1
        )
        num_dim20 = self.budget // (500 * self.dimension) if self.budget is not None else 1
        para = 1
        if self.budget is not None and self.budget > 5000 * self.dimension:
            para = num36 * cma_vars
        elif self.dimension < 5:
            para = num21 * cma_vars
        elif self.dimension < 10:
            para = num_dim10 * cma_vars
        elif self.dimension < 20:
            para = num_dim20 * cma_vars
        if (
            self.fully_continuous
            and self.num_workers == 1
            and self.budget is not None
            and self.budget < 1000 * self.dimension
            and self.budget > 20 * self.dimension
            and not self.has_noise
            and self.dimension > 1
            and self.dimension < 200
        ):
            return Carola2
        if (
            self.fully_continuous
            and self.num_workers == 1
            and self.budget is not None
            and self.budget >= 1000 * self.dimension
            and not self.has_noise
            and self.dimension > 1
            and self.dimension < 200
        ):
            return Carola2
        # Special cases in the bounded case
        if (
            self.budget is not None
            and self.budget > 500 * self.dimension
            and self.fully_continuous
            and not self.has_noise
            and self.num_objectives < 2
            and self.num_workers <= para
            and p.helpers.Normalizer(self.parametrization).fully_bounded
        ):
            if self.dimension == 1:
                return NGOpt16
            if (
                self.budget > 5000 * self.dimension
            ):  # Asymptotically let us trust NGOpt36 and its subtle restart.
                return NGOpt36
            if self.dimension < 5:  # Low dimension: let us hit the bounds.
                return NGOpt21
            if self.dimension < 10:  # Moderate dimension: reasonable restart + bet and run.
                num = 1 + int(np.sqrt(8.0 * (8 * self.budget) // (self.dimension * 1000)))
                return ConfPortfolio(optimizers=[NGOpt14] * num, warmup_ratio=0.7)
            if self.dimension < 20:  # Nobody knows why this seems to be so good.
                num = self.budget // (500 * self.dimension)
                return ConfPortfolio(
                    optimizers=[Rescaled(base_optimizer=NGOpt14, scale=1.3**i) for i in range(num)],
                    warmup_ratio=0.5,
                )
            if self.num_workers == 1:
                return CmaFmin2
            # We need a special case for dim < 30 ---> let's see later.
            # Otherwise, let us go back to normal life: NGOpt16 which rocks in many cases, possibly Cobyla.
            return NGOpt16
        elif (  # This might be specific of high-precision cases.
            self.budget is not None
            and self.fully_continuous
            and not self.has_noise
            and self.num_objectives < 2
            and self.num_workers <= cma_vars
            and self.budget > 50 * self.dimension
            and p.helpers.Normalizer(self.parametrization).fully_bounded
        ):
            if self.dimension < 3:
                return NGOpt8
            if self.dimension <= 20 and self.num_workers == 1:
                MetaModelFmin2 = ParametrizedMetaModel(multivariate_optimizer=CmaFmin2)
                MetaModelFmin2.no_parallelization = True
                return MetaModelFmin2
            return NGOpt15
        else:
            return super()._select_optimizer_cls()


@registry.register
class NgIoh3(NGOpt16):
    def _select_optimizer_cls(self) -> base.OptCls:
        if self.fully_continuous and self.has_noise:  # In particular for neuro-DPS.
            DeterministicMix = ConfPortfolio(optimizers=[DiagonalCMA, PSO, GeneticDE])
            return Chaining([DeterministicMix, OptimisticNoisyOnePlusOne], ["half"])

        cma_vars = max(1, 4 + int(3 * np.log(self.dimension)))
        num36 = (
            1 + int(np.sqrt(4.0 * (4 * self.budget) // (self.dimension * 1000)))
            if self.budget is not None
            else 1
        )
        num21 = 1 + (4 * self.budget) // (self.dimension * 1000) if self.budget is not None else 1
        num_dim10 = (
            1 + int(np.sqrt(8.0 * (8 * self.budget) // (self.dimension * 1000)))
            if self.budget is not None
            else 1
        )
        num_dim20 = self.budget // (500 * self.dimension) if self.budget is not None else 1
        para = 1
        if self.budget is not None and self.budget > 5000 * self.dimension:
            para = num36 * cma_vars
        elif self.dimension < 5:
            para = num21 * cma_vars
        elif self.dimension < 10:
            para = num_dim10 * cma_vars
        elif self.dimension < 20:
            para = num_dim20 * cma_vars
        if (
            self.fully_continuous
            and self.num_workers == 1
            and self.budget is not None
            and self.budget < 1000 * self.dimension
            and self.budget > 20 * self.dimension
            and not self.has_noise
            and self.dimension > 1
            and self.dimension < 100
        ):
            return Carola2
        if (
            self.fully_continuous
            and self.num_workers == 1
            and self.budget is not None
            and self.budget >= 1000 * self.dimension
            and not self.has_noise
            and self.dimension > 1
            and self.dimension < 50
        ):
            return Carola2
        # Special cases in the bounded case
        if (
            self.budget is not None
            and self.budget > 500 * self.dimension
            and self.fully_continuous
            and not self.has_noise
            and self.num_objectives < 2
            and self.num_workers <= para
            and p.helpers.Normalizer(self.parametrization).fully_bounded
        ):
            if self.dimension == 1:
                return NGOpt16
            if (
                self.budget > 5000 * self.dimension
            ):  # Asymptotically let us trust NGOpt36 and its subtle restart.
                return NGOpt36
            if self.dimension < 5:  # Low dimension: let us hit the bounds.
                return NGOpt21
            if self.dimension < 10:  # Moderate dimension: reasonable restart + bet and run.
                num = 1 + int(np.sqrt(8.0 * (8 * self.budget) // (self.dimension * 1000)))
                return ConfPortfolio(optimizers=[NGOpt14] * num, warmup_ratio=0.7)
            if self.dimension < 20:  # Nobody knows why this seems to be so good.
                num = self.budget // (500 * self.dimension)
                return ConfPortfolio(
                    optimizers=[Rescaled(base_optimizer=NGOpt14, scale=1.3**i) for i in range(num)],
                    warmup_ratio=0.5,
                )
            if self.num_workers == 1:
                return CmaFmin2
            # We need a special case for dim < 30 ---> let's see later.
            # Otherwise, let us go back to normal life: NGOpt16 which rocks in many cases, possibly Cobyla.
            return NGOpt16
        elif (  # This might be specific of high-precision cases.
            self.budget is not None
            and self.fully_continuous
            and not self.has_noise
            and self.num_objectives < 2
            and self.num_workers <= cma_vars
            and self.budget > 50 * self.dimension
            and p.helpers.Normalizer(self.parametrization).fully_bounded
        ):
            if self.dimension < 3:
                return NGOpt8
            if self.dimension <= 20 and self.num_workers == 1:
                MetaModelFmin2 = ParametrizedMetaModel(multivariate_optimizer=CmaFmin2)
                MetaModelFmin2.no_parallelization = True
                return MetaModelFmin2
            return NGOpt15
        else:
            return super()._select_optimizer_cls()


@registry.register
class NgIoh4(NGOptBase):
    """Nevergrad optimizer by competence map. You might modify this one for designing your own competence map."""

    def _select_optimizer_cls(self) -> base.OptCls:
        optCls: base.OptCls = NGOptBase
        funcinfo = self.parametrization.function
        if (
            self.fully_continuous
            and self.num_workers == 1
            and self.budget is not None
            and self.budget < 1000 * self.dimension
            and self.budget > 20 * self.dimension
            and not self.has_noise
            and self.dimension > 1
            and self.dimension < 100
        ):
            # print(f"budget={self.budget}, dim={self.dimension}, nw={self.num_workers}, Carola2")
            return Carola2
        if (
            self.fully_continuous
            and self.num_workers == 1
            and self.budget is not None
            and self.budget >= 1000 * self.dimension
            and not self.has_noise
            and self.dimension > 1
            and self.dimension < 50
        ):
            # print(f"budget={self.budget}, dim={self.dimension}, nw={self.num_workers}, Carola2")
            return Carola2
        # Special cases in the bounded case
        if self.has_noise and (self.has_discrete_not_softmax or not funcinfo.metrizable):
            optCls = RecombiningPortfolioOptimisticNoisyDiscreteOnePlusOne
        elif self.dimension >= 60 and not funcinfo.metrizable:
            optCls = CMA
        # print(f"budget={self.budget}, dim={self.dimension}, nw={self.num_workers}, we choose {optCls}")
        return optCls


@registry.register
class NgIohRW2(NgIoh4):
    def _select_optimizer_cls(self) -> base.OptCls:
        if self.fully_continuous and not self.has_noise and self.budget >= 12 * self.dimension:  # type: ignore
            return ConfPortfolio(optimizers=[SQPCMA, QODE, PSO], warmup_ratio=0.33)
            # return ConfPortfolio(optimizers=[QODE, PSO, super()._select_optimizer_cls()], warmup_ratio=0.33)
        else:
            return super()._select_optimizer_cls()


@registry.register
class NgIoh5(NGOptBase):
    """Nevergrad optimizer by competence map. You might modify this one for designing your own competence map."""

    def _select_optimizer_cls(self) -> base.OptCls:
        optCls: base.OptCls = NGOptBase
        funcinfo = self.parametrization.function
        if not self.has_noise and self._arity > 0:
            return DiscreteLenglerOnePlusOne
        if (
            self.fully_continuous
            and self.num_workers == 1
            and self.budget is not None
            and self.budget < 1000 * self.dimension
            and self.budget > 20 * self.dimension
            and not self.has_noise
            and self.dimension > 1
            and self.dimension < 100
        ):
            # print(f"budget={self.budget}, dim={self.dimension}, nw={self.num_workers}, Carola2")
            return Carola2
        if (
            self.fully_continuous
            and self.num_workers == 1
            and self.budget is not None
            and self.budget >= 1000 * self.dimension
            and not self.has_noise
            and self.dimension > 1
            and self.dimension < 50
        ):
            # print(f"budget={self.budget}, dim={self.dimension}, nw={self.num_workers}, Carola2")
            return Carola2
        # Special cases in the bounded case
        if self.has_noise and (self.has_discrete_not_softmax or not funcinfo.metrizable):
            optCls = RecombiningPortfolioOptimisticNoisyDiscreteOnePlusOne
        elif self.dimension >= 60 and not funcinfo.metrizable:
            optCls = CMA
        # print(f"budget={self.budget}, dim={self.dimension}, nw={self.num_workers}, we choose {optCls}")
        return optCls


@registry.register
class NgIoh6(NGOptBase):
    """Nevergrad optimizer by competence map. You might modify this one for designing your own competence map."""

    def _select_optimizer_cls(self) -> base.OptCls:
        optCls: base.OptCls = NGOptBase
        funcinfo = self.parametrization.function
        if not self.has_noise and self._arity > 0:
            return RecombiningPortfolioDiscreteOnePlusOne
        if (
            self.fully_continuous
            and self.num_workers == 1
            and self.budget is not None
            and self.budget < 1000 * self.dimension
            and self.budget > 20 * self.dimension
            and not self.has_noise
            and self.dimension > 1
            and self.dimension < 100
        ):
            # print(f"budget={self.budget}, dim={self.dimension}, nw={self.num_workers}, Carola2")
            return Carola2
        if (
            self.fully_continuous
            and self.num_workers == 1
            and self.budget is not None
            and self.budget >= 1000 * self.dimension
            and not self.has_noise
            and self.dimension > 1
            and self.dimension < 50
        ):
            # print(f"budget={self.budget}, dim={self.dimension}, nw={self.num_workers}, Carola2")
            return Carola2
        # Special cases in the bounded case
        if self.has_noise and (self.has_discrete_not_softmax or not funcinfo.metrizable):
            optCls = RecombiningPortfolioOptimisticNoisyDiscreteOnePlusOne
        elif self.dimension >= 60 and not funcinfo.metrizable:
            optCls = CMA
        # print(f"budget={self.budget}, dim={self.dimension}, nw={self.num_workers}, we choose {optCls}")
        return optCls


class _MSR(Portfolio):
    """This code applies multiple copies of NGOpt with random weights for the different objective functions.

    Variants dedicated to multiobjective optimization by multiple singleobjective optimization.
    """

    def __init__(
        self,
        parametrization: IntOrParameter,
        budget: tp.Optional[int] = None,
        num_workers: int = 1,
        num_single_runs: int = 9,
        base_optimizer: base.OptCls = NGOpt,
    ) -> None:
        super().__init__(
            parametrization,
            budget=budget,
            num_workers=num_workers,
            config=ConfPortfolio(optimizers=[base_optimizer] * num_single_runs),
        )
        self.coeffs: tp.List[np.ndarray] = []

    def _internal_tell_candidate(self, candidate: p.Parameter, loss: tp.FloatLoss) -> None:
        if not self.coeffs:
            self.coeffs = [
                self.parametrization.random_state.uniform(size=self.num_objectives) for _ in self.optims
            ]
        for coeffs, opt in zip(self.coeffs, self.optims):
            this_loss = np.sum(loss * coeffs)
            opt.tell(candidate, this_loss)


class MultipleSingleRuns(base.ConfiguredOptimizer):
    """Multiple single-objective runs, in particular for multi-objective optimization.
    Parameters
    ----------
    num_single_runs: int
        number of single runs.
    """

    # pylint: disable=unused-argument
    def __init__(
        self,
        *,
        num_single_runs: int = 9,
        base_optimizer: base.OptCls = NGOpt,
    ) -> None:
        super().__init__(_MSR, locals())


# Smooth variants of evolutionary algorithms.
SmoothDiscreteOnePlusOne = ParametrizedOnePlusOne(smoother=True, mutation="discrete").set_name(
    "SmoothDiscreteOnePlusOne", register=True
)
SmoothPortfolioDiscreteOnePlusOne = ParametrizedOnePlusOne(smoother=True, mutation="portfolio").set_name(
    "SmoothPortfolioDiscreteOnePlusOne", register=True
)
SmoothDiscreteLenglerOnePlusOne = ParametrizedOnePlusOne(smoother=True, mutation="lengler").set_name(
    "SmoothDiscreteLenglerOnePlusOne", register=True
)
SmoothDiscreteLognormalOnePlusOne = ParametrizedOnePlusOne(smoother=True, mutation="lognormal").set_name(
    "SmoothDiscreteLognormalOnePlusOne", register=True
)
SuperSmoothDiscreteLenglerOnePlusOne = ParametrizedOnePlusOne(
    smoother=True, mutation="lengler", antismooth=9
).set_name("SuperSmoothDiscreteLenglerOnePlusOne", register=True)
UltraSmoothDiscreteLenglerOnePlusOne = ParametrizedOnePlusOne(
    smoother=True, mutation="lengler", antismooth=3
).set_name("UltraSmoothDiscreteLenglerOnePlusOne", register=True)
SmoothLognormalDiscreteOnePlusOne = ParametrizedOnePlusOne(smoother=True, mutation="lognormal").set_name(
    "SmoothLognormalDiscreteOnePlusOne", register=True
)
SmoothAdaptiveDiscreteOnePlusOne = ParametrizedOnePlusOne(smoother=True, mutation="adaptive").set_name(
    "SmoothAdaptiveDiscreteOnePlusOne", register=True
)

SmoothRecombiningPortfolioDiscreteOnePlusOne = ParametrizedOnePlusOne(
    smoother=True,
    crossover=True,
    mutation="portfolio",
).set_name("SmoothRecombiningPortfolioDiscreteOnePlusOne", register=True)
SmoothRecombiningDiscreteLenglerOnePlusOne = ParametrizedOnePlusOne(
    smoother=True,
    crossover=True,
    mutation="lengler",
).set_name("SmoothRecombiningDiscreteLanglerOnePlusOne", register=True)
UltraSmoothRecombiningDiscreteLenglerOnePlusOne = ParametrizedOnePlusOne(
    smoother=True,
    crossover=True,
    mutation="lengler",
    antismooth=3,
).set_name("UltraSmoothRecombiningDiscreteLanglerOnePlusOne", register=True)
UltraSmoothElitistRecombiningDiscreteLognormalOnePlusOne = ParametrizedOnePlusOne(
    smoother=True,
    crossover=True,
    mutation="lognormal",
    antismooth=3,
    roulette_size=7,
).set_name("UltraSmoothElitistRecombiningDiscreteLognormalOnePlusOne", register=True)
UltraSmoothElitistRecombiningDiscreteLenglerOnePlusOne = ParametrizedOnePlusOne(
    smoother=True,
    crossover=True,
    mutation="lengler",
    antismooth=3,
    roulette_size=7,
).set_name("UltraSmoothElitistRecombiningDiscreteLanglerOnePlusOne", register=True)
SuperSmoothElitistRecombiningDiscreteLenglerOnePlusOne = ParametrizedOnePlusOne(
    smoother=True,
    crossover=True,
    mutation="lengler",
    antismooth=9,
    roulette_size=7,
).set_name("SuperSmoothElitistRecombiningDiscreteLanglerOnePlusOne", register=True)
SuperSmoothRecombiningDiscreteLenglerOnePlusOne = ParametrizedOnePlusOne(
    smoother=True,
    crossover=True,
    mutation="lengler",
    antismooth=9,
).set_name("SuperSmoothRecombiningDiscreteLanglerOnePlusOne", register=True)
SuperSmoothRecombiningDiscreteLognormalOnePlusOne = ParametrizedOnePlusOne(
    smoother=True,
    crossover=True,
    mutation="lognormal",
    antismooth=9,
).set_name("SuperSmoothRecombiningDiscreteLognormalOnePlusOne", register=True)
SmoothElitistRecombiningDiscreteLenglerOnePlusOne = ParametrizedOnePlusOne(
    smoother=True,
    crossover=True,
    mutation="lengler",
    roulette_size=7,
).set_name("SmoothElitistRecombiningDiscreteLanglerOnePlusOne", register=True)
SmoothElitistRandRecombiningDiscreteLenglerOnePlusOne = ParametrizedOnePlusOne(
    smoother=True,
    crossover=True,
    mutation="lengler",
    roulette_size=7,
    crossover_type="rand",
).set_name("SmoothElitistRandRecombiningDiscreteLanglerOnePlusOne", register=True)
SmoothElitistRandRecombiningDiscreteLognormalOnePlusOne = ParametrizedOnePlusOne(
    smoother=True,
    crossover=True,
    mutation="lognormal",
    roulette_size=7,
    crossover_type="rand",
).set_name("SmoothElitistRandRecombiningDiscreteLognormalOnePlusOne", register=True)
RecombiningDiscreteLenglerOnePlusOne = ParametrizedOnePlusOne(
    crossover=True,
    mutation="lengler",
).set_name("RecombiningDiscreteLanglerOnePlusOne", register=True)
RecombiningDiscreteLognormalOnePlusOne = ParametrizedOnePlusOne(
    crossover=True,
    mutation="lognormal",
).set_name("RecombiningDiscreteLognormalOnePlusOne", register=True)
MaxRecombiningDiscreteLenglerOnePlusOne = ParametrizedOnePlusOne(
    crossover=True, mutation="lengler", crossover_type="max"
).set_name("MaxRecombiningDiscreteLenglerOnePlusOne", register=True)
MinRecombiningDiscreteLenglerOnePlusOne = ParametrizedOnePlusOne(
    crossover=True, mutation="lengler", crossover_type="min"
).set_name("MinRecombiningDiscreteLenglerOnePlusOne", register=True)
OnePtRecombiningDiscreteLenglerOnePlusOne = ParametrizedOnePlusOne(
    crossover=True, mutation="lengler", crossover_type="onepoint"
).set_name("OnePtRecombiningDiscreteLenglerOnePlusOne", register=True)
TwoPtRecombiningDiscreteLenglerOnePlusOne = ParametrizedOnePlusOne(
    crossover=True, mutation="lengler", crossover_type="twopoint"
).set_name("TwoPtRecombiningDiscreteLenglerOnePlusOne", register=True)
RandRecombiningDiscreteLenglerOnePlusOne = ParametrizedOnePlusOne(
    crossover=True,
    mutation="lengler",
    crossover_type="rand",
).set_name("RandRecombiningDiscreteLenglerOnePlusOne", register=True)
RandRecombiningDiscreteLognormalOnePlusOne = ParametrizedOnePlusOne(
    crossover=True,
    mutation="lognormal",
    crossover_type="rand",
).set_name("RandRecombiningDiscreteLognormalOnePlusOne", register=True)


@registry.register
class NgIoh7(NGOptBase):
    """Nevergrad optimizer by competence map. You might modify this one for designing your own competence map."""

    def _select_optimizer_cls(self) -> base.OptCls:
        optCls: base.OptCls = NGOptBase
        funcinfo = self.parametrization.function
        if isinstance(self.parametrization, p.Array) and not self.fully_continuous and not self.has_noise:
            return ConfPortfolio(
                optimizers=[
                    SuperSmoothDiscreteLenglerOnePlusOne,
                    SuperSmoothElitistRecombiningDiscreteLenglerOnePlusOne,
                    DiscreteLenglerOnePlusOne,
                ],
                warmup_ratio=0.4,
            )
        if (
            self.fully_continuous
            and self.num_workers == 1
            and self.budget is not None
            and self.budget < 1000 * self.dimension
            and self.budget > 20 * self.dimension
            and not self.has_noise
            and self.dimension > 1
            and self.dimension < 100
        ):
<<<<<<< HEAD
            # print(f"budget={self.budget}, dim={self.dimension}, nw={self.num_workers}, Carola2")
=======
            print(f"budget={self.budget}, dim={self.dimension}, nw={self.num_workers}, Carola2")
>>>>>>> 0e636868
            return Carola2
        if (
            self.fully_continuous
            and self.num_workers == 1
            and self.budget is not None
            and self.budget >= 1000 * self.dimension
            and not self.has_noise
            and self.dimension > 1
            and self.dimension < 50
        ):
<<<<<<< HEAD
            # print(f"budget={self.budget}, dim={self.dimension}, nw={self.num_workers}, Carola2")
=======
            print(f"budget={self.budget}, dim={self.dimension}, nw={self.num_workers}, Carola2")
>>>>>>> 0e636868
            return Carola2
        # Special cases in the bounded case
        if self.has_noise and (self.has_discrete_not_softmax or not funcinfo.metrizable):
            optCls = RecombiningPortfolioOptimisticNoisyDiscreteOnePlusOne
        elif self.dimension >= 60 and not funcinfo.metrizable:
            optCls = CMA
<<<<<<< HEAD
        # print(f"budget={self.budget}, dim={self.dimension}, nw={self.num_workers}, we choose {optCls}")
        return optCls
# Specifically for RL.
MixDeterministicRL = ConfPortfolio(optimizers=[DiagonalCMA, PSO, GeneticDE]).set_name(
    "MixDeterministicRL", register=True
)
SpecialRL = Chaining([MixDeterministicRL, TBPSA], ["half"]).set_name("SpecialRL", register=True)
NoisyRL1 = Chaining([MixDeterministicRL, NoisyOnePlusOne], ["half"]).set_name("NoisyRL1", register=True)
NoisyRL2 = Chaining(
    [MixDeterministicRL, RecombiningPortfolioOptimisticNoisyDiscreteOnePlusOne], ["half"]
).set_name("NoisyRL2", register=True)
NoisyRL3 = Chaining([MixDeterministicRL, OptimisticNoisyOnePlusOne], ["half"]).set_name(
    "NoisyRL3", register=True
)
=======
        print(f"budget={self.budget}, dim={self.dimension}, nw={self.num_workers}, we choose {optCls}")
        return optCls
>>>>>>> 0e636868
<|MERGE_RESOLUTION|>--- conflicted
+++ resolved
@@ -4676,11 +4676,7 @@
             and self.dimension > 1
             and self.dimension < 100
         ):
-<<<<<<< HEAD
             # print(f"budget={self.budget}, dim={self.dimension}, nw={self.num_workers}, Carola2")
-=======
-            print(f"budget={self.budget}, dim={self.dimension}, nw={self.num_workers}, Carola2")
->>>>>>> 0e636868
             return Carola2
         if (
             self.fully_continuous
@@ -4691,18 +4687,13 @@
             and self.dimension > 1
             and self.dimension < 50
         ):
-<<<<<<< HEAD
             # print(f"budget={self.budget}, dim={self.dimension}, nw={self.num_workers}, Carola2")
-=======
-            print(f"budget={self.budget}, dim={self.dimension}, nw={self.num_workers}, Carola2")
->>>>>>> 0e636868
             return Carola2
         # Special cases in the bounded case
         if self.has_noise and (self.has_discrete_not_softmax or not funcinfo.metrizable):
             optCls = RecombiningPortfolioOptimisticNoisyDiscreteOnePlusOne
         elif self.dimension >= 60 and not funcinfo.metrizable:
             optCls = CMA
-<<<<<<< HEAD
         # print(f"budget={self.budget}, dim={self.dimension}, nw={self.num_workers}, we choose {optCls}")
         return optCls
 # Specifically for RL.
@@ -4716,8 +4707,4 @@
 ).set_name("NoisyRL2", register=True)
 NoisyRL3 = Chaining([MixDeterministicRL, OptimisticNoisyOnePlusOne], ["half"]).set_name(
     "NoisyRL3", register=True
-)
-=======
-        print(f"budget={self.budget}, dim={self.dimension}, nw={self.num_workers}, we choose {optCls}")
-        return optCls
->>>>>>> 0e636868
+)