--- conflicted
+++ resolved
@@ -8,11 +8,7 @@
 import itertools
 from collections import deque
 import warnings
-<<<<<<< HEAD
-import cma
-
-=======
->>>>>>> b8e8be5a
+
 import numpy as np
 from bayes_opt import UtilityFunction
 from bayes_opt import BayesianOptimization
