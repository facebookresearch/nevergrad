--- conflicted
+++ resolved
@@ -20,16 +20,10 @@
 
 # families of optimizers
 # pylint: disable=unused-wildcard-import,wildcard-import, too-many-lines
-<<<<<<< HEAD
-from .differentialevolution import *
-from .oneshot import *
-from .recastlib import *
-from .cec2019_optimizer import *
-=======
 from .differentialevolution import *  # noqa: F403
 from .oneshot import *  # noqa: F403
 from .recastlib import *  # noqa: F403
->>>>>>> 10192a43
+from .cec2019_optimizer import *  # noqa: F403
 
 
 # # # # # optimizers # # # # #
