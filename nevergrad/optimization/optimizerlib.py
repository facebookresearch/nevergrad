--- conflicted
+++ resolved
@@ -1013,13 +1013,8 @@
         self._optimizer = base_optimizer(self.parametrization, budget=budget, num_workers=num_workers)
         self._subcandidates: tp.Dict[str, p.Parameter] = {}
         if scale is None:
-<<<<<<< HEAD
             assert self.budget is not None, "Either scale or budget must be known in _Rescaled."
             scale = math.sqrt(math.log(self.budget) / self.dimension)
-=======
-            assert budget is not None, "Either scale or budget must be known in _Rescaled."
-            scale = np.sqrt(np.log(budget) / self.dimension)
->>>>>>> ae1b9a31
         self.scale = scale
         assert self.scale != 0.0, "scale should be non-zero in Rescaler."
 
