# Copyright (c) Facebook, Inc. and its affiliates. All Rights Reserved.
#
# This source code is licensed under the MIT license found in the
# LICENSE file in the root directory of this source tree.
from typing import Optional, List, Dict, Tuple, Deque, Union, Callable, Any
from collections import defaultdict, deque
import warnings
import cma
import numpy as np
from bayes_opt import UtilityFunction
from bayes_opt import BayesianOptimization
from ..instrumentation import transforms
from ..instrumentation import Instrumentation
from . import utils
from . import base
from . import mutations
from .base import registry
from .base import InefficientSettingsWarning
from . import sequences

# families of optimizers
# pylint: disable=unused-wildcard-import,wildcard-import, too-many-lines
from .differentialevolution import *  # noqa: F403
from .oneshot import *  # noqa: F403
from .recastlib import *  # noqa: F403


# # # # # optimizers # # # # #


class _OnePlusOne(base.Optimizer):
    """Simple but sometimes powerful optimization algorithm.

    We use the one-fifth adaptation rule, going back to Schumer and Steiglitz (1968).
    It was independently rediscovered by Devroye (1972) and Rechenberg (1973).
    We use asynchronous updates, so that the 1+1 can actually be parallel and even
    performs quite well in such a context - this is naturally close to 1+lambda.
    """

    def __init__(self, instrumentation: Union[int, Instrumentation], budget: Optional[int] = None, num_workers: int = 1) -> None:
        super().__init__(instrumentation, budget=budget, num_workers=num_workers)
        self._parameters = ParametrizedOnePlusOne()
        self._sigma: float = 1

    def _internal_ask(self) -> base.ArrayLike:
        # pylint: disable=too-many-return-statements, too-many-branches
        noise_handling = self._parameters.noise_handling
        if not self._num_ask:
            return np.zeros(self.dimension)  # type: ignore
        # for noisy version
        if noise_handling is not None:
            limit = (0.05 if isinstance(noise_handling, str) else noise_handling[1]) * len(self.archive) ** 3
            strategy = noise_handling if isinstance(noise_handling, str) else noise_handling[0]
            if self._num_ask <= limit:
                if strategy in ["cubic", "random"]:
                    idx = self._rng.choice(len(self.archive))
                    return np.frombuffer(list(self.archive.bytesdict.keys())[idx])  # type: ignore
                elif strategy == "optimistic":
                    return self.current_bests["optimistic"].x
        # crossover
        mutator = mutations.Mutator(self._rng)
        if self._parameters.crossover and self._num_ask % 2 == 1 and len(self.archive) > 2:
            return mutator.crossover(self.current_bests["pessimistic"].x, mutator.get_roulette(self.archive, num=2))
        # mutating
        mutation = self._parameters.mutation
        if mutation == "gaussian":  # standard case
            # type: ignore
            return self.current_bests["pessimistic"].x + self._sigma * self._rng.normal(0, 1, self.dimension)
        elif mutation == "cauchy":
            # type: ignore
            return self.current_bests["pessimistic"].x + self._sigma * self._rng.standard_cauchy(self.dimension)
        elif mutation == "crossover":
            if self._num_ask % 2 == 0 or len(self.archive) < 3:
                return mutator.portfolio_discrete_mutation(self.current_bests["pessimistic"].x)
            else:
                return mutator.crossover(self.current_bests["pessimistic"].x, mutator.get_roulette(self.archive, num=2))
        else:
            func: Callable[[base.ArrayLike], base.ArrayLike] = {  # type: ignore
                "discrete": mutator.discrete_mutation,
                "fastga": mutator.doerr_discrete_mutation,
                "doublefastga": mutator.doubledoerr_discrete_mutation,
                "portfolio": mutator.portfolio_discrete_mutation,
            }[mutation]
            return func(self.current_bests["pessimistic"].x)

    def _internal_tell(self, x: base.ArrayLike, value: float) -> None:
        # only used for cauchy and gaussian
        self._sigma *= 2.0 if value <= self.current_bests["pessimistic"].mean else 0.84


class ParametrizedOnePlusOne(base.ParametrizedFamily):
    """Simple but sometimes powerfull class of optimization algorithm.
    We use asynchronous updates, so that the 1+1 can actually be parallel and even
    performs quite well in such a context - this is naturally close to 1+lambda.

    Parameters
    ----------
    noise_handling: str or Tuple[str, float]
        Method for handling the noise. The name can be:

        - `"random"`: a random point is reevaluated regularly
        - `"optimistic"`: the best optimistic point is reevaluated regularly, optimism in front of uncertainty
        - a coefficient can to tune the regularity of these reevaluations (default .05)
    mutation: str
        One of the available mutations from:

        - `"gaussian"`: standard mutation by adding a Gaussian random variable (with progressive
          widening) to the best pessimistic point
        - `"cauchy"`: same as Gaussian but with a Cauchy distribution.
        - `"discrete"`: TODO
        - `"fastga"`: FastGA mutations from the current best
        - `"doublefastga"`: double-FastGA mutations from the current best (Doerr et al, Fast Genetic Algorithms, 2017)
        - `"portfolio"`: Random number of mutated bits (called niform mixing in
          Dang & Lehre "Self-adaptation of Mutation Rates in Non-elitist Population", 2016)

    crossover: bool
        whether to add a genetic crossover step every other iteration.

    Notes
    -----
    For the noisy case, we use the one-fifth adaptation rule,
    going back to Schumer and Steiglitz (1968).
    It was independently rediscovered by Devroye (1972) and Rechenberg (1973).
    """

    _optimizer_class = _OnePlusOne

    def __init__(
        self, *, noise_handling: Optional[Union[str, Tuple[str, float]]] = None, mutation: str = "gaussian", crossover: bool = False
    ) -> None:
        if noise_handling is not None:
            if isinstance(noise_handling, str):
                assert noise_handling in ["random", "optimistic"], f"Unkwnown noise handling: '{noise_handling}'"
            else:
<<<<<<< HEAD
                assert isinstance(
                    noise_handling, tuple), "noise_handling must be a string or  a tuple of type (strategy, factor)"
=======
                assert isinstance(noise_handling, tuple), "noise_handling must be a string or  a tuple of type (strategy, factor)"
>>>>>>> 7d52a929
                assert noise_handling[1] > 0.0, "the factor must be a float greater than 0"
                assert noise_handling[0] in ["random", "optimistic"], f"Unkwnown noise handling: '{noise_handling}'"
        assert mutation in ["gaussian", "cauchy", "discrete", "fastga", "doublefastga", "portfolio"], f"Unkwnown mutation: '{mutation}'"
        self.noise_handling = noise_handling
        self.mutation = mutation
        self.crossover = crossover
        super().__init__()


OnePlusOne = ParametrizedOnePlusOne().with_name("OnePlusOne", register=True)
NoisyOnePlusOne = ParametrizedOnePlusOne(noise_handling="random").with_name("NoisyOnePlusOne", register=True)
OptimisticNoisyOnePlusOne = ParametrizedOnePlusOne(
    noise_handling="optimistic").with_name("OptimisticNoisyOnePlusOne", register=True)
DiscreteOnePlusOne = ParametrizedOnePlusOne(mutation="discrete").with_name("DiscreteOnePlusOne", register=True)
OptimisticDiscreteOnePlusOne = ParametrizedOnePlusOne(noise_handling="optimistic", mutation="discrete").with_name(
    "OptimisticDiscreteOnePlusOne", register=True
)
NoisyDiscreteOnePlusOne = ParametrizedOnePlusOne(noise_handling=("random", 1.0), mutation="discrete").with_name(
    "NoisyDiscreteOnePlusOne", register=True
)
<<<<<<< HEAD
DoubleFastGADiscreteOnePlusOne = ParametrizedOnePlusOne(
    mutation="doublefastga").with_name("DoubleFastGADiscreteOnePlusOne", register=True)
FastGADiscreteOnePlusOne = ParametrizedOnePlusOne(
    mutation="fastga").with_name("FastGADiscreteOnePlusOne", register=True)
=======
DoubleFastGADiscreteOnePlusOne = ParametrizedOnePlusOne(mutation="doublefastga").with_name("DoubleFastGADiscreteOnePlusOne", register=True)
FastGADiscreteOnePlusOne = ParametrizedOnePlusOne(mutation="fastga").with_name("FastGADiscreteOnePlusOne", register=True)
>>>>>>> 7d52a929
DoubleFastGAOptimisticNoisyDiscreteOnePlusOne = ParametrizedOnePlusOne(noise_handling="optimistic", mutation="doublefastga").with_name(
    "DoubleFastGAOptimisticNoisyDiscreteOnePlusOne", register=True
)
FastGAOptimisticNoisyDiscreteOnePlusOne = ParametrizedOnePlusOne(noise_handling="optimistic", mutation="fastga").with_name(
    "FastGAOptimisticNoisyDiscreteOnePlusOne", register=True
)
FastGANoisyDiscreteOnePlusOne = ParametrizedOnePlusOne(noise_handling="random", mutation="fastga").with_name(
    "FastGANoisyDiscreteOnePlusOne", register=True
)
<<<<<<< HEAD
PortfolioDiscreteOnePlusOne = ParametrizedOnePlusOne(
    mutation="portfolio").with_name("PortfolioDiscreteOnePlusOne", register=True)
=======
PortfolioDiscreteOnePlusOne = ParametrizedOnePlusOne(mutation="portfolio").with_name("PortfolioDiscreteOnePlusOne", register=True)
>>>>>>> 7d52a929
PortfolioOptimisticNoisyDiscreteOnePlusOne = ParametrizedOnePlusOne(noise_handling="optimistic", mutation="portfolio").with_name(
    "PortfolioOptimisticNoisyDiscreteOnePlusOne", register=True
)
PortfolioNoisyDiscreteOnePlusOne = ParametrizedOnePlusOne(noise_handling="random", mutation="portfolio").with_name(
    "PortfolioNoisyDiscreteOnePlusOne", register=True
)
CauchyOnePlusOne = ParametrizedOnePlusOne(mutation="cauchy").with_name("CauchyOnePlusOne", register=True)
RecombiningOptimisticNoisyDiscreteOnePlusOne = ParametrizedOnePlusOne(
    crossover=True, mutation="discrete", noise_handling="optimistic"
).with_name("RecombiningOptimisticNoisyDiscreteOnePlusOne", register=True)
RecombiningPortfolioOptimisticNoisyDiscreteOnePlusOne = ParametrizedOnePlusOne(
    crossover=True, mutation="portfolio", noise_handling="optimistic"
).with_name("RecombiningPortfolioOptimisticNoisyDiscreteOnePlusOne", register=True)


class _CMA(base.Optimizer):
    def __init__(self, instrumentation: Union[int, Instrumentation], budget: Optional[int] = None, num_workers: int = 1) -> None:
        super().__init__(instrumentation, budget=budget, num_workers=num_workers)
        self._parameters = ParametrizedCMA()
        self._es: Optional[cma.CMAEvolutionStrategy] = None
        # delay initialization to ease implementation of variants
        self.listx: List[base.ArrayLike] = []
        self.listy: List[float] = []
        self.to_be_asked: Deque[np.ndarray] = deque()

    @property
    def es(self) -> cma.CMAEvolutionStrategy:
        if self._es is None:
            popsize = max(self.num_workers, 4 + int(3 * np.log(self.dimension)))
            diag = self._parameters.diagonal
            inopts = {"popsize": popsize, "randn": self._rng.randn, "CMA_diagonal": diag, "verbose": 0}
            self._es = cma.CMAEvolutionStrategy(x0=np.zeros(self.dimension, dtype=np.float), sigma0=self._parameters.scale, inopts=inopts)
        return self._es

    def _internal_ask(self) -> base.ArrayLike:
        if not self.to_be_asked:
            self.to_be_asked.extend(self.es.ask())
        return self.to_be_asked.popleft()

    def _internal_tell(self, x: base.ArrayLike, value: float) -> None:
        self.listx += [x]
        self.listy += [value]
        if len(self.listx) >= self.es.popsize:
            try:
                self.es.tell(self.listx, self.listy)
            except RuntimeError:
                pass
            else:
                self.listx = []
                self.listy = []

    def _internal_provide_recommendation(self) -> base.ArrayLike:
        if self._es is None:
            raise RuntimeError("Either ask or tell method should have been called before")
        if self.es.result.xbest is None:
            return self.current_bests["pessimistic"].x
        return self.es.result.xbest  # type: ignore


class ParametrizedCMA(base.ParametrizedFamily):
    """TODO

    Parameters
    ----------
    scale: float
        scale of the search
    diagonal: bool
        use the diagonal version of CMA (advised in big dimension)
    """

    _optimizer_class = _CMA

    def __init__(self, *, scale: float = 1.0, diagonal: bool = False) -> None:
        self.scale = scale
        self.diagonal = diagonal
        super().__init__()


CMA = ParametrizedCMA().with_name("CMA", register=True)
DiagonalCMA = ParametrizedCMA(diagonal=True).with_name("DiagonalCMA", register=True)
MilliCMA = ParametrizedCMA(scale=1e-3).with_name("MilliCMA", register=True)
MicroCMA = ParametrizedCMA(scale=1e-6).with_name("MicroCMA", register=True)


@registry.register
class EDA(base.Optimizer):
    """Test-based population-size adaptation.

    Population-size equal to lambda = 4 x dimension.
    Test by comparing the first fifth and the last fifth of the 5lambda evaluations.
    """

    # pylint: disable=too-many-instance-attributes

    def __init__(self, instrumentation: Union[int, Instrumentation], budget: Optional[int] = None, num_workers: int = 1) -> None:
        super().__init__(instrumentation, budget=budget, num_workers=num_workers)
        self.sigma = 1
        self.covariance = np.identity(self.dimension)
        self.mu = self.dimension
        self.llambda = 4 * self.dimension
        if num_workers is not None:
            self.llambda = max(self.llambda, num_workers)
        self.current_center: np.ndarray = np.zeros(self.dimension)
        # Evaluated population
        self.evaluated_population: List[base.ArrayLike] = []
        self.evaluated_population_sigma: List[float] = []
        self.evaluated_population_fitness: List[float] = []
        # Unevaluated population
        self.unevaluated_population: List[base.ArrayLike] = []
        self.unevaluated_population_sigma: List[float] = []
        # Archive
        self.archive_fitness: List[float] = []

    def _internal_provide_recommendation(self) -> base.ArrayLike:  # This is NOT the naive version. We deal with noise.
        return self.current_center

    def _internal_ask(self) -> base.ArrayLike:
        mutated_sigma = self.sigma * np.exp(self._rng.normal(0, 1) / np.sqrt(self.dimension))
        assert len(self.current_center) == len(self.covariance), [self.dimension, self.current_center, self.covariance]
        individual = tuple(mutated_sigma * self._rng.multivariate_normal(self.current_center, self.covariance))
        self.unevaluated_population_sigma += [mutated_sigma]
        self.unevaluated_population += [tuple(individual)]
        return individual

    def _internal_tell(self, x: base.ArrayLike, value: float) -> None:
        idx = self.unevaluated_population.index(tuple(x))
        self.evaluated_population += [x]
        self.evaluated_population_fitness += [value]
        self.evaluated_population_sigma += [self.unevaluated_population_sigma[idx]]
        del self.unevaluated_population[idx]
        del self.unevaluated_population_sigma[idx]
        if len(self.evaluated_population) >= self.llambda:
            # Sorting the population.
            sorted_pop_with_sigma_and_fitness = [
                (i, s, f)
                for f, i, s in sorted(zip(self.evaluated_population_fitness, self.evaluated_population, self.evaluated_population_sigma))
            ]
            self.evaluated_population = [p[0] for p in sorted_pop_with_sigma_and_fitness]
            self.covariance = 0.1 * np.cov(np.array(self.evaluated_population).T)
            self.evaluated_population_sigma = [p[1] for p in sorted_pop_with_sigma_and_fitness]
            self.evaluated_population_fitness = [p[2] for p in sorted_pop_with_sigma_and_fitness]
            # Computing the new parent.
            self.current_center = (  # type: ignore
                sum([np.asarray(self.evaluated_population[i]) for i in range(self.mu)]) / self.mu
            )
            self.sigma = np.exp(sum([np.log(self.evaluated_population_sigma[i]) for i in range(self.mu)]) / self.mu)
            self.evaluated_population = []
            self.evaluated_population_sigma = []
            self.evaluated_population_fitness = []

    def _internal_tell_not_asked(self, candidate: base.Candidate, value: float) -> None:
        raise base.TellNotAskedNotSupportedError


@registry.register
class PCEDA(EDA):
    """Test-based population-size adaptation.

    Population-size equal to lambda = 4 x dimension.
    Test by comparing the first fifth and the last fifth of the 5lambda evaluations.
    """

    # pylint: disable=too-many-instance-attributes

    def _internal_tell(self, x: base.ArrayLike, value: float) -> None:
        self.archive_fitness += [value]
        if len(self.archive_fitness) >= 5 * self.llambda:
            first_fifth = [self.archive_fitness[i] for i in range(self.llambda)]
            last_fifth = [self.archive_fitness[i] for i in range(4 * self.llambda, 5 * self.llambda)]
            mean1 = sum(first_fifth) / float(self.llambda)
            std1 = np.std(first_fifth) / np.sqrt(self.llambda - 1)
            mean2 = sum(last_fifth) / float(self.llambda)
            std2 = np.std(last_fifth) / np.sqrt(self.llambda - 1)
            z = (mean1 - mean2) / (np.sqrt(std1 ** 2 + std2 ** 2))
            if z < 2.0:
                self.mu *= 2
            else:
                self.mu = int(self.mu * 0.84)
                if self.mu < self.dimension:
                    self.mu = self.dimension
            self.llambda = 4 * self.mu
            if self.num_workers > 1:
                self.llambda = max(self.llambda, self.num_workers)
                self.mu = self.llambda // 4
            self.archive_fitness = []
        idx = self.unevaluated_population.index(tuple(x))
        self.evaluated_population += [x]
        self.evaluated_population_fitness += [value]
        self.evaluated_population_sigma += [self.unevaluated_population_sigma[idx]]
        del self.unevaluated_population[idx]
        del self.unevaluated_population_sigma[idx]
        if len(self.evaluated_population) >= self.llambda:
            # Sorting the population.
            sorted_pop_with_sigma_and_fitness = [
                (i, s, f)
                for f, i, s in sorted(zip(self.evaluated_population_fitness, self.evaluated_population, self.evaluated_population_sigma))
            ]
            self.evaluated_population = [p[0] for p in sorted_pop_with_sigma_and_fitness]
            self.covariance = np.cov(np.array(self.evaluated_population).T)
            self.evaluated_population_sigma = [p[1] for p in sorted_pop_with_sigma_and_fitness]
            self.evaluated_population_fitness = [p[2] for p in sorted_pop_with_sigma_and_fitness]
            # Computing the new parent.
            self.current_center = (  # type: ignore
                sum([np.asarray(self.evaluated_population[i]) for i in range(self.mu)]) / self.mu
            )
            self.sigma = np.exp(sum([np.log(self.evaluated_population_sigma[i]) for i in range(self.mu)]) / self.mu)
            self.evaluated_population = []
            self.evaluated_population_sigma = []
            self.evaluated_population_fitness = []


@registry.register
class MPCEDA(EDA):
    """Test-based population-size adaptation.

    Population-size equal to lambda = 4 x dimension.
    Test by comparing the first fifth and the last fifth of the 5lambda evaluations.
    """

    # pylint: disable=too-many-instance-attributes

    def _internal_tell(self, x: base.ArrayLike, value: float) -> None:
        self.archive_fitness += [value]
        if len(self.archive_fitness) >= 5 * self.llambda:
            first_fifth = [self.archive_fitness[i] for i in range(self.llambda)]
            last_fifth = [self.archive_fitness[i] for i in range(4 * self.llambda, 5 * self.llambda)]
            mean1 = sum(first_fifth) / float(self.llambda)
            std1 = np.std(first_fifth) / np.sqrt(self.llambda - 1)
            mean2 = sum(last_fifth) / float(self.llambda)
            std2 = np.std(last_fifth) / np.sqrt(self.llambda - 1)
            z = (mean1 - mean2) / (np.sqrt(std1 ** 2 + std2 ** 2))
            if z < 2.0:
                self.mu *= 2
            else:
                self.mu = int(self.mu * 0.84)
                if self.mu < self.dimension:
                    self.mu = self.dimension
            self.llambda = 4 * self.mu
            if self.num_workers > 1:
                self.llambda = max(self.llambda, self.num_workers)
                self.mu = self.llambda // 4
            self.archive_fitness = []
        idx = self.unevaluated_population.index(tuple(x))
        self.evaluated_population += [x]
        self.evaluated_population_fitness += [value]
        self.evaluated_population_sigma += [self.unevaluated_population_sigma[idx]]
        del self.unevaluated_population[idx]
        del self.unevaluated_population_sigma[idx]
        if len(self.evaluated_population) >= self.llambda:
            # Sorting the population.
            sorted_pop_with_sigma_and_fitness = [
                (i, s, f)
                for f, i, s in sorted(zip(self.evaluated_population_fitness, self.evaluated_population, self.evaluated_population_sigma))
            ]
            self.evaluated_population = [p[0] for p in sorted_pop_with_sigma_and_fitness]
            self.covariance *= 0.9
            self.covariance += 0.1 * np.cov(np.array(self.evaluated_population).T)
            self.evaluated_population_sigma = [p[1] for p in sorted_pop_with_sigma_and_fitness]
            self.evaluated_population_fitness = [p[2] for p in sorted_pop_with_sigma_and_fitness]
            # Computing the new parent.
            self.current_center = (  # type: ignore
                sum([np.asarray(self.evaluated_population[i]) for i in range(self.mu)]) / self.mu
            )
            self.sigma = np.exp(sum([np.log(self.evaluated_population_sigma[i]) for i in range(self.mu)]) / self.mu)
            self.evaluated_population = []
            self.evaluated_population_sigma = []
            self.evaluated_population_fitness = []


@registry.register
class MEDA(EDA):
    """Test-based population-size adaptation.

    Population-size equal to lambda = 4 x dimension.
    Test by comparing the first fifth and the last fifth of the 5lambda evaluations.
    """

    # pylint: disable=too-many-instance-attributes

    def _internal_tell(self, x: base.ArrayLike, value: float) -> None:
        idx = self.unevaluated_population.index(tuple(x))
        self.evaluated_population += [x]
        self.evaluated_population_fitness += [value]
        self.evaluated_population_sigma += [self.unevaluated_population_sigma[idx]]
        del self.unevaluated_population[idx]
        del self.unevaluated_population_sigma[idx]
        if len(self.evaluated_population) >= self.llambda:
            # Sorting the population.
            sorted_pop_with_sigma_and_fitness = [
                (i, s, f)
                for f, i, s in sorted(zip(self.evaluated_population_fitness, self.evaluated_population, self.evaluated_population_sigma))
            ]
            self.evaluated_population = [p[0] for p in sorted_pop_with_sigma_and_fitness]
            self.covariance *= 0.9
            self.covariance += 0.1 * np.cov(np.array(self.evaluated_population).T)
            self.evaluated_population_sigma = [p[1] for p in sorted_pop_with_sigma_and_fitness]
            self.evaluated_population_fitness = [p[2] for p in sorted_pop_with_sigma_and_fitness]
            # Computing the new parent.
            self.current_center = (  # type: ignore
                sum([np.asarray(self.evaluated_population[i]) for i in range(self.mu)]) / self.mu
            )
            self.sigma = np.exp(sum([np.log(self.evaluated_population_sigma[i]) for i in range(self.mu)]) / self.mu)
            self.evaluated_population = []
            self.evaluated_population_sigma = []
            self.evaluated_population_fitness = []


@registry.register
class TBPSA(base.Optimizer):
    """Test-based population-size adaptation.

    Population-size equal to lambda = 4 x dimension.
    Test by comparing the first fifth and the last fifth of the 5lambda evaluations.
    """

    # pylint: disable=too-many-instance-attributes

    def __init__(self, instrumentation: Union[int, Instrumentation], budget: Optional[int] = None, num_workers: int = 1) -> None:
        super().__init__(instrumentation, budget=budget, num_workers=num_workers)
        self.sigma = 1
        self.mu = self.dimension
        self.llambda = 4 * self.dimension
        if num_workers is not None:
            self.llambda = max(self.llambda, num_workers)
        self.current_center: np.ndarray = np.zeros(self.dimension)
        self._loss_record: List[float] = []
        # population
        self._evaluated_population: List[base.utils.Individual] = []
        self._unevaluated_population: Dict[bytes, base.utils.Individual] = {}

    def _internal_provide_recommendation(self) -> base.ArrayLike:  # This is NOT the naive version. We deal with noise.
        return self.current_center

    def _internal_ask(self) -> base.ArrayLike:
        mutated_sigma = self.sigma * np.exp(self._rng.normal(0, 1) / np.sqrt(self.dimension))
        individual = self.current_center + mutated_sigma * self._rng.normal(0, 1, self.dimension)
        part = base.utils.Individual(individual)
        part._parameters = np.array([mutated_sigma])
        self._unevaluated_population[individual.tobytes()] = part
        return individual  # type: ignore

    def _internal_tell(self, x: base.ArrayLike, value: float) -> None:
        self._loss_record += [value]
        if len(self._loss_record) >= 5 * self.llambda:
            first_fifth = self._loss_record[: self.llambda]
            last_fifth = self._loss_record[-self.llambda :]
            means = [sum(fitnesses) / float(self.llambda) for fitnesses in [first_fifth, last_fifth]]
            stds = [np.std(fitnesses) / np.sqrt(self.llambda - 1) for fitnesses in [first_fifth, last_fifth]]
            z = (means[0] - means[1]) / (np.sqrt(stds[0] ** 2 + stds[1] ** 2))
            if z < 2.0:
                self.mu *= 2
            else:
                self.mu = int(self.mu * 0.84)
                if self.mu < self.dimension:
                    self.mu = self.dimension
            self.llambda = 4 * self.mu
            if self.num_workers > 1:
                self.llambda = max(self.llambda, self.num_workers)
                self.mu = self.llambda // 4
            self._loss_record = []
        x = np.array(x, copy=False)
        x_bytes = x.tobytes()
        particle = self._unevaluated_population[x_bytes]
        particle.value = value
        self._evaluated_population.append(particle)
        if len(self._evaluated_population) >= self.llambda:
            # Sorting the population.
            self._evaluated_population.sort(key=lambda p: p.value)
            # Computing the new parent.
            self.current_center = sum(p.x for p in self._evaluated_population[: self.mu]) / self.mu  # type: ignore
<<<<<<< HEAD
            self.sigma = np.exp(np.sum(np.log([p._parameters[0]
                                               for p in self._evaluated_population[: self.mu]])) / self.mu)
=======
            self.sigma = np.exp(np.sum(np.log([p._parameters[0] for p in self._evaluated_population[: self.mu]])) / self.mu)
>>>>>>> 7d52a929
            self._evaluated_population = []
        del self._unevaluated_population[x_bytes]

    def _internal_tell_not_asked(self, candidate: base.Candidate, value: float) -> None:
        x = candidate.data
        sigma = np.linalg.norm(x - self.current_center) / np.sqrt(self.dimension)  # educated guess
        part = base.utils.Individual(x)
        part._parameters = np.array([sigma])
        self._unevaluated_population[x.tobytes()] = part
        self._internal_tell_candidate(candidate, value)  # go through standard pipeline


@registry.register
class NaiveTBPSA(TBPSA):
    def _internal_provide_recommendation(self) -> base.ArrayLike:
        return self.current_bests["optimistic"].x


@registry.register
class NoisyBandit(base.Optimizer):
    """UCB.
    This is upper confidence bound (adapted to minimization),
    with very poor parametrization; in particular, the logarithmic term is set to zero.
    Infinite arms: we add one arm when `20 * #ask >= #arms ** 3`.
    """

    def _internal_ask(self) -> base.ArrayLike:
        if 20 * self._num_ask >= len(self.archive) ** 3:
            return self._rng.normal(0, 1, self.dimension)  # type: ignore
        if self._rng.choice([True, False]):
            # numpy does not accept choice on list of tuples, must choose index instead
            idx = self._rng.choice(len(self.archive))
            return np.frombuffer(list(self.archive.bytesdict.keys())[idx])  # type: ignore
        return self.current_bests["optimistic"].x


class PSOParticle(utils.Individual):
    """Particle for the PSO algorithm, holding relevant information
    """

    transform = transforms.ArctanBound(0, 1).reverted()
    _eps = 0.0  # to clip to [eps, 1 - eps] for transform not defined on borders

    # pylint: disable=too-many-arguments
    def __init__(
        self,
        x: np.ndarray,
        value: Optional[float],
        speed: np.ndarray,
        best_x: np.ndarray,
        best_value: float,
        random_state: np.random.RandomState,
    ) -> None:
        super().__init__(x)
        self.speed = speed
        self.value = value
        self.best_x = best_x
        self.best_value = best_value
        self.random_state = random_state

    @classmethod
    def random_initialization(cls, dimension: int, random_state: np.random.RandomState) -> "PSOParticle":
        position = random_state.uniform(0.0, 1.0, dimension)
        speed = random_state.uniform(-1.0, 1.0, dimension)
        return cls(position, None, speed, position, float("inf"), random_state=random_state)

    def __repr__(self) -> str:
        return f"{self.__class__.__name__}<position: {self.get_transformed_position()}, fitness: {self.value}, best: {self.best_value}>"

    def mutate(self, best_x: np.ndarray, omega: float, phip: float, phig: float) -> None:
        dim = len(best_x)
        rp = self.random_state.uniform(0.0, 1.0, size=dim)
        rg = self.random_state.uniform(0.0, 1.0, size=dim)
        self.speed = omega * self.speed + phip * rp * (self.best_x - self.x) + phig * rg * (best_x - self.x)
        self.x = np.clip(self.speed + self.x, self._eps, 1 - self._eps)

    def get_transformed_position(self) -> np.ndarray:
        return self.transform.forward(self.x)


@registry.register
class PSO(base.Optimizer):
    """Partially following SPSO2011. However, no randomization of the population order.
    """

    # pylint: disable=too-many-instance-attributes

    _PARTICULE = PSOParticle

    def __init__(self, instrumentation: Union[int, Instrumentation], budget: Optional[int] = None, num_workers: int = 1) -> None:
        super().__init__(instrumentation, budget=budget, num_workers=num_workers)
        if budget is not None and budget < 60:
            warnings.warn("PSO is inefficient with budget < 60", base.InefficientSettingsWarning)
        self.llambda = max(40, num_workers)
        self.population: utils.Population[PSOParticle] = utils.Population([])
        self.best_x = np.zeros(self.dimension, dtype=float)  # TODO: use current best instead?
        self.best_value = float("inf")
        self.omega = 0.5 / np.log(2.0)
        self.phip = 0.5 + np.log(2.0)
        self.phig = 0.5 + np.log(2.0)

    def _internal_ask_candidate(self) -> base.Candidate:
        # population is increased only if queue is empty (otherwise tell_not_asked does not work well at the beginning)
        if self.population.is_queue_empty() and len(self.population) < self.llambda:
            additional = [
                self._PARTICULE.random_initialization(self.dimension, random_state=self._rng)
                for _ in range(self.llambda - len(self.population))
            ]
            self.population.extend(additional)
        particle = self.population.get_queued(remove=False)
        if particle.value is not None:  # particle was already initialized
            particle.mutate(best_x=self.best_x, omega=self.omega, phip=self.phip, phig=self.phig)
        candidate = self.create_candidate.from_data(particle.get_transformed_position())
        candidate._meta["particle"] = particle
        self.population.get_queued(remove=True)
        # only remove at the last minute (safer for checkpointing)
        return candidate

    def _internal_provide_recommendation(self) -> base.ArrayLike:
        return self._PARTICULE.transform.forward(self.best_x)

    def _internal_tell_candidate(self, candidate: base.Candidate, value: float) -> None:
        particle: PSOParticle = candidate._meta["particle"]
        if not particle._active:
            self._internal_tell_not_asked(candidate, value)
            return
        x = candidate.data
        point = particle.get_transformed_position()
        assert np.array_equal(x, point), f"{x} vs {point} - from population: {self.population}"
        particle.value = value
        if value < self.best_value:
            self.best_x = np.array(particle.x, copy=True)
            self.best_value = value
        if value < particle.best_value:
            particle.best_x = np.array(particle.x, copy=False)
            particle.best_value = value
        self.population.set_queued(particle)  # update when everything is well done (safer for checkpointing)

    def _internal_tell_not_asked(self, candidate: base.Candidate, value: float) -> None:
        x = candidate.data
        if len(self.population) < self.llambda:
            particle = self._PARTICULE.random_initialization(self.dimension, random_state=self._rng)
            particle.x = self._PARTICULE.transform.backward(x)
            self.population.extend([particle])
        else:
            worst_part = max(iter(self.population), key=lambda p: p.best_value)  # or fitness?
            if worst_part.best_value < value:
                return  # no need to update
            particle = self._PARTICULE.random_initialization(self.dimension, random_state=self._rng)
            particle.x = self._PARTICULE.transform.backward(x)
            worst_part._active = False
            self.population.replace(worst_part, particle)
        # go through standard pipeline
        c2 = self._internal_ask_candidate()
        self._internal_tell_candidate(c2, value)


@registry.register
class SPSA(base.Optimizer):
    # pylint: disable=too-many-instance-attributes
    """ The First order SPSA algorithm as shown in [1,2,3], with implementation details
    from [4,5].

    1) https://en.wikipedia.org/wiki/Simultaneous_perturbation_stochastic_approximation
    2) https://www.chessprogramming.org/SPSA
    3) Spall, James C. "Multivariate stochastic approximation using a simultaneous perturbation gradient approximation."
       IEEE transactions on automatic control 37.3 (1992): 332-341.
    4) Section 7.5.2 in "Introduction to Stochastic Search and Optimization: Estimation, Simulation and Control" by James C. Spall.
    5) Pushpendre Rastogi, Jingyi Zhu, James C. Spall CISS (2016).
       Efficient implementation of Enhanced Adaptive Simultaneous Perturbation Algorithms.
    """
    no_parallelization = True

    def __init__(self, instrumentation: Union[int, Instrumentation], budget: Optional[int] = None, num_workers: int = 1) -> None:
        super().__init__(instrumentation, budget=budget, num_workers=num_workers)
        self.init = True
        self.idx = 0
        self.delta = float("nan")
        self.ym: Optional[np.ndarray] = None
        self.yp: Optional[np.ndarray] = None
        self.t: np.ndarray = np.zeros(self.dimension)
        self.avg: np.ndarray = np.zeros(self.dimension)
        # Set A, a, c according to the practical implementation
        # guidelines in the ISSO book.
        self.A = 10 if budget is None else max(10, budget // 20)
        # TODO: We should spend first 10-20 iterations
        # to estimate the noise standard deviation and
        # then set c = standard deviation. 1e-1 is arbitrary.
        self.c = 1e-1
        # TODO: We should chose a to be inversely proportional to
        # the magnitude of gradient and propotional to (1+A)^0.602
        # we should spend some burn-in iterations to estimate the
        # magnitude of the gradient. 1e-5 is arbitrary.
        self.a = 1e-5

    def _ck(self, k: int) -> float:
        "c_k determines the pertubation."
        return self.c / (k // 2 + 1) ** 0.101

    def _ak(self, k: int) -> float:
        "a_k is the learning rate."
        return self.a / (k // 2 + 1 + self.A) ** 0.602

    def _internal_ask(self) -> base.ArrayLike:
        k = self.idx
        if k % 2 == 0:
            if not self.init:
                assert self.yp is not None and self.ym is not None
                self.t -= (self._ak(k) * (self.yp - self.ym) / 2 / self._ck(k)) * self.delta
                self.avg += (self.t - self.avg) / (k // 2 + 1)
            self.delta = 2 * self._rng.randint(2, size=self.dimension) - 1
            return self.t - self._ck(k) * self.delta  # type:ignore
        return self.t + self._ck(k) * self.delta  # type: ignore

    def _internal_tell(self, x: base.ArrayLike, value: float) -> None:
        setattr(self, ("ym" if self.idx % 2 == 0 else "yp"), np.array(value, copy=True))
        self.idx += 1
        if self.init and self.yp is not None and self.ym is not None:
            self.init = False

    def _internal_provide_recommendation(self) -> base.ArrayLike:
        return self.avg


@registry.register
class Portfolio(base.Optimizer):
    """Passive portfolio of CMA, 2-pt DE and Scr-Hammersley."""

    def __init__(self, instrumentation: Union[int, Instrumentation], budget: Optional[int] = None, num_workers: int = 1) -> None:
        super().__init__(instrumentation, budget=budget, num_workers=num_workers)
        assert budget is not None
        self.optims = [
            CMA(self.instrumentation, budget // 3 + (budget % 3 > 0), num_workers),  # share instrumentation and its rng
            TwoPointsDE(self.instrumentation, budget // 3 + (budget % 3 > 1), num_workers),  # noqa: F405
            ScrHammersleySearch(self.instrumentation, budget // 3, num_workers),
        ]  # noqa: F405
        if budget < 12 * num_workers:
            self.optims = [ScrHammersleySearch(self.instrumentation, budget, num_workers)]  # noqa: F405
        self.who_asked: Dict[Tuple[float, ...], List[int]] = defaultdict(list)

    def _internal_ask_candidate(self) -> base.Candidate:
        optim_index = self._num_ask % len(self.optims)
        individual = self.optims[optim_index].ask()
        self.who_asked[tuple(individual.data)] += [optim_index]
        return individual

    def _internal_tell_candidate(self, candidate: base.Candidate, value: float) -> None:
        tx = tuple(candidate.data)
        optim_index = self.who_asked[tx][0]
        del self.who_asked[tx][0]
        self.optims[optim_index].tell(candidate, value)

    def _internal_provide_recommendation(self) -> base.ArrayLike:
        return self.current_bests["pessimistic"].x

    def _internal_tell_not_asked(self, candidate: base.Candidate, value: float) -> None:
        raise base.TellNotAskedNotSupportedError


@registry.register
class ParaPortfolio(Portfolio):
    """Passive portfolio of CMA, 2-pt DE, PSO, SQP and Scr-Hammersley."""

    def __init__(self, instrumentation: Union[int, Instrumentation], budget: Optional[int] = None, num_workers: int = 1) -> None:
        super().__init__(instrumentation, budget=budget, num_workers=num_workers)
        assert budget is not None

        def intshare(n: int, m: int) -> Tuple[int, ...]:
            x = [n // m] * m
            i = 0
            while sum(x) < n:
                x[i] += 1
                i += 1
            return tuple(x)

        nw1, nw2, nw3, nw4 = intshare(num_workers - 1, 4)
        self.which_optim = [0] * nw1 + [1] * nw2 + [2] * nw3 + [3] + [4] * nw4
        assert len(self.which_optim) == num_workers
        # b1, b2, b3, b4, b5 = intshare(budget, 5)
        self.optims = [
            CMA(self.instrumentation, num_workers=nw1),  # share instrumentation and its rng
            TwoPointsDE(self.instrumentation, num_workers=nw2),  # noqa: F405
            PSO(self.instrumentation, num_workers=nw3),
            SQP(self.instrumentation, 1),  # noqa: F405
            ScrHammersleySearch(self.instrumentation, budget=(budget // len(self.which_optim)) * nw4),  # noqa: F405
        ]
        self.who_asked: Dict[Tuple[float, ...], List[int]] = defaultdict(list)

    def _internal_ask_candidate(self) -> base.Candidate:
        optim_index = self.which_optim[self._num_ask % len(self.which_optim)]
        individual = self.optims[optim_index].ask()
        self.who_asked[tuple(individual.data)] += [optim_index]
        return individual


@registry.register
class ParaSQPCMA(ParaPortfolio):
    """Passive portfolio of CMA and many SQP."""

    def __init__(self, instrumentation: Union[int, Instrumentation], budget: Optional[int] = None, num_workers: int = 1) -> None:
        super().__init__(instrumentation, budget=budget, num_workers=num_workers)
        assert budget is not None
        nw = num_workers // 2
        self.which_optim = [0] * nw
        for i in range(num_workers - nw):
            self.which_optim += [i + 1]
        assert len(self.which_optim) == num_workers
        # b1, b2, b3, b4, b5 = intshare(budget, 5)
        self.optims = [CMA(self.instrumentation, num_workers=nw)]  # share instrumentation and its rng
        for i in range(num_workers - nw):
            self.optims += [SQP(self.instrumentation, 1)]  # noqa: F405
            if i > 0:
                self.optims[-1].initial_guess = self._rng.normal(0, 1, self.dimension)  # type: ignore
        self.who_asked: Dict[Tuple[float, ...], List[int]] = defaultdict(list)


@registry.register
class ASCMADEthird(Portfolio):
    """Algorithm selection, with CMA and Lhs-DE. Active selection at 1/3."""

    def __init__(self, instrumentation: Union[int, Instrumentation], budget: Optional[int] = None, num_workers: int = 1) -> None:
        super().__init__(instrumentation, budget=budget, num_workers=num_workers)
        assert budget is not None
        self.optims = [
            CMA(self.instrumentation, budget=None, num_workers=num_workers),  # share instrumentation and its rng
            LhsDE(self.instrumentation, budget=None, num_workers=num_workers),
        ]  # noqa: F405
        self.who_asked: Dict[Tuple[float, ...], List[int]] = defaultdict(list)
        self.budget_before_choosing = budget // 3
        self.best_optim = -1

    def _internal_ask_candidate(self) -> base.Candidate:
        if self.budget_before_choosing > 0:
            self.budget_before_choosing -= 1
            optim_index = self._num_ask % len(self.optims)
        else:
            if self.best_optim is None:
                best_value = float("inf")
                optim_index = -1
                for i, optim in enumerate(self.optims):
                    val = optim.current_bests["pessimistic"].get_estimation("pessimistic")
                    if not val > best_value:
                        optim_index = i
                        best_value = val
                self.best_optim = optim_index
            optim_index = self.best_optim
        individual = self.optims[optim_index].ask()
        self.who_asked[tuple(individual.data)] += [optim_index]
        return individual


@registry.register
class ASCMADEQRthird(ASCMADEthird):
    """Algorithm selection, with CMA, ScrHalton and Lhs-DE. Active selection at 1/3."""

    def __init__(self, instrumentation: Union[int, Instrumentation], budget: Optional[int] = None, num_workers: int = 1) -> None:
        super().__init__(instrumentation, budget=budget, num_workers=num_workers)
        self.optims = [
            CMA(self.instrumentation, budget=None, num_workers=num_workers),
            LhsDE(self.instrumentation, budget=None, num_workers=num_workers),  # noqa: F405
            ScrHaltonSearch(self.instrumentation, budget=None, num_workers=num_workers),
        ]  # noqa: F405


@registry.register
class ASCMA2PDEthird(ASCMADEQRthird):
    """Algorithm selection, with CMA and 2pt-DE. Active selection at 1/3."""

    def __init__(self, instrumentation: Union[int, Instrumentation], budget: Optional[int] = None, num_workers: int = 1) -> None:
        super().__init__(instrumentation, budget=budget, num_workers=num_workers)
        self.optims = [
            CMA(self.instrumentation, budget=None, num_workers=num_workers),
            TwoPointsDE(self.instrumentation, budget=None, num_workers=num_workers),
        ]  # noqa: F405


@registry.register
class CMandAS2(ASCMADEthird):
    """Competence map, with algorithm selection in one of the cases (3 CMAs)."""

    def __init__(self, instrumentation: Union[int, Instrumentation], budget: Optional[int] = None, num_workers: int = 1) -> None:
        super().__init__(instrumentation, budget=budget, num_workers=num_workers)
        self.optims = [TwoPointsDE(self.instrumentation, budget=None, num_workers=num_workers)]  # noqa: F405
        assert budget is not None
        self.budget_before_choosing = 2 * budget
        if budget < 201:
            self.optims = [OnePlusOne(self.instrumentation, budget=None, num_workers=num_workers)]
        if budget > 50 * self.dimension or num_workers < 30:
            self.optims = [
                CMA(self.instrumentation, budget=None, num_workers=num_workers),  # share instrumentation and its rng
                CMA(self.instrumentation, budget=None, num_workers=num_workers),
                CMA(self.instrumentation, budget=None, num_workers=num_workers),
            ]
            self.budget_before_choosing = budget // 10


@registry.register
class CMandAS(CMandAS2):
    """Competence map, with algorithm selection in one of the cases (2 CMAs)."""

    def __init__(self, instrumentation: Union[int, Instrumentation], budget: Optional[int] = None, num_workers: int = 1) -> None:
        super().__init__(instrumentation, budget=budget, num_workers=num_workers)
        self.optims = [TwoPointsDE(self.instrumentation, budget=None, num_workers=num_workers)]  # noqa: F405
        assert budget is not None
        self.budget_before_choosing = 2 * budget
        if budget < 201:
            # share instrumentation and its rng
            self.optims = [OnePlusOne(self.instrumentation, budget=None, num_workers=num_workers)]
            self.budget_before_choosing = 2 * budget
        if budget > 50 * self.dimension or num_workers < 30:
            self.optims = [
                CMA(self.instrumentation, budget=None, num_workers=num_workers),
                CMA(self.instrumentation, budget=None, num_workers=num_workers),
            ]
            self.budget_before_choosing = budget // 3


@registry.register
class CM(CMandAS2):
    """Competence map, simplest."""

    def __init__(self, instrumentation: Union[int, Instrumentation], budget: Optional[int] = None, num_workers: int = 1) -> None:
        super().__init__(instrumentation, budget=budget, num_workers=num_workers)
        assert budget is not None
        # share instrumentation and its random number generator between all underlying optimizers
        self.optims = [TwoPointsDE(self.instrumentation, budget=None, num_workers=num_workers)]  # noqa: F405
        self.budget_before_choosing = 2 * budget
        if budget < 201:
            self.optims = [OnePlusOne(self.instrumentation, budget=None, num_workers=num_workers)]
        if budget > 50 * self.dimension:
            self.optims = [CMA(self.instrumentation, budget=None, num_workers=num_workers)]


@registry.register
class MultiCMA(CM):
    """Combining 3 CMAs. Exactly identical. Active selection at 1/10 of the budget."""

    def __init__(self, instrumentation: Union[int, Instrumentation], budget: Optional[int] = None, num_workers: int = 1) -> None:
        super().__init__(instrumentation, budget=budget, num_workers=num_workers)
        assert budget is not None
        self.optims = [
            CMA(self.instrumentation, budget=None, num_workers=num_workers),  # share instrumentation and its rng
            CMA(self.instrumentation, budget=None, num_workers=num_workers),
            CMA(self.instrumentation, budget=None, num_workers=num_workers),
        ]
        self.budget_before_choosing = budget // 10


@registry.register
class TripleCMA(CM):
    """Combining 3 CMAs. Exactly identical. Active selection at 1/3 of the budget."""

    def __init__(self, instrumentation: Union[int, Instrumentation], budget: Optional[int] = None, num_workers: int = 1) -> None:
        super().__init__(instrumentation, budget=budget, num_workers=num_workers)
        assert budget is not None
        self.optims = [
            CMA(self.instrumentation, budget=None, num_workers=num_workers),  # share instrumentation and its rng
            CMA(self.instrumentation, budget=None, num_workers=num_workers),
            CMA(self.instrumentation, budget=None, num_workers=num_workers),
        ]
        self.budget_before_choosing = budget // 3


@registry.register
class MultiScaleCMA(CM):
    """Combining 3 CMAs with different init scale. Active selection at 1/3 of the budget."""

    def __init__(self, instrumentation: Union[int, Instrumentation], budget: Optional[int] = None, num_workers: int = 1) -> None:
        super().__init__(instrumentation, budget=budget, num_workers=num_workers)
        self.optims = [
            CMA(self.instrumentation, budget=None, num_workers=num_workers),  # share instrumentation and its rng
            MilliCMA(self.instrumentation, budget=None, num_workers=num_workers),
            MicroCMA(self.instrumentation, budget=None, num_workers=num_workers),
        ]
        assert budget is not None
        self.budget_before_choosing = budget // 3


class _FakeFunction:
    """Simple function that returns the value which was registerd just before.
    This is a hack for BO.
    """

    def __init__(self) -> None:
        self._registered: List[Tuple[np.ndarray, float]] = []

    def register(self, x: np.ndarray, value: float) -> None:
        if self._registered:
            raise RuntimeError("Only one call can be registered at a time")
        self._registered.append((x, value))

    def __call__(self, **kwargs: float) -> float:
        if not self._registered:
            raise RuntimeError("Call must be registered first")
        x = [kwargs[f"x{i}"] for i in range(len(kwargs))]
        xr, value = self._registered[0]
        if not np.array_equal(x, xr):
            raise ValueError("Call does not match registered")
        self._registered.clear()
        return value


class _BO(base.Optimizer):
    def __init__(self, instrumentation: Union[int, Instrumentation], budget: Optional[int] = None, num_workers: int = 1) -> None:
        super().__init__(instrumentation, budget=budget, num_workers=num_workers)
        self._parameters = ParametrizedBO()
        self._transform = transforms.ArctanBound(0, 1)
        self._bo: Optional[BayesianOptimization] = None
        self._fake_function = _FakeFunction()

    @property
    def bo(self) -> BayesianOptimization:
        if self._bo is None:
            params = self._parameters
            bounds = {f"x{i}": (0.0, 1.0) for i in range(self.dimension)}
            self._bo = BayesianOptimization(self._fake_function, bounds, random_state=self._rng)
            if self._parameters.gp_parameters is not None:
                self._bo.set_gp_params(**self._parameters.gp_parameters)
            # init
            init = params.initialization
            if params.middle_point:
                self._bo.probe([0.5] * self.dimension, lazy=True)
            elif init is None:
                self._bo._queue.add(self._bo._space.random_sample())
            if init is not None:
                init_budget = int(np.sqrt(self.budget) if params.init_budget is None else params.init_budget)
                init_budget -= params.middle_point
                if init_budget > 0:
                    sampler = {"Hammersley": sequences.HammersleySampler, "LHS": sequences.LHSSampler, "random": sequences.RandomSampler}[
                        init
                    ](self.dimension, budget=init_budget, scrambling=(init == "Hammersley"), random_state=self._rng)
                    for point in sampler:
                        self._bo.probe(point, lazy=True)
        return self._bo

    def _internal_ask_candidate(self) -> base.Candidate:
        p = self._parameters
        util = UtilityFunction(kind=p.utility_kind, kappa=p.utility_kappa, xi=p.utility_xi)
        try:
            x_probe = next(self.bo._queue)
        except StopIteration:
            x_probe = self.bo.suggest(util)  # this is time consuming
            x_probe = [x_probe[f"x{i}"] for i in range(len(x_probe))]
        data = self._transform.backward(np.array(x_probe, copy=False))
        candidate = self.create_candidate.from_data(data)
        candidate._meta["x_probe"] = x_probe
        return candidate

    def _internal_tell_candidate(self, candidate: base.Candidate, value: float) -> None:
        if "x_probe" in candidate._meta:
            y = candidate._meta["x_probe"]
        else:
            y = self._transform.forward(np.array(candidate.data, copy=False))  # tell not asked
        self._fake_function.register(y, -value)  # minimizing
        self.bo.probe(y, lazy=False)
        # for some unknown reasons, BO wants to evaluate twice the same point,
        # but since it keeps a cache of the values, the registered value is not used
        # so we should clean the "fake" function
        self._fake_function._registered.clear()

    def _internal_provide_recommendation(self) -> base.ArrayLike:
        return self._transform.backward(np.array([self.bo.max["params"][f"x{i}"] for i in range(self.dimension)]))


class ParametrizedBO(base.ParametrizedFamily):
    """Bayesian optimization

    Parameters
    ----------
    initialization: str
        Initialization algorithms (None, "Hammersley", "random" or "LHS")
    init_budget: int or None
        Number of initialization algorithm steps
    middle_point: bool
        whether to sample the 0 point first
    utility_kind: str
        Type of utility function to use among "ucb", "ei" and "poi"
    utility_kappa: float
        Kappa parameter for the utility function
    utility_xi: float
        Xi parameter for the utility function
    gp_parameters: dict
        dictionnary of parameters for the gaussian process
    """

    no_parallelization = True
    _optimizer_class = _BO

    def __init__(
        self,
        *,
        initialization: Optional[str] = None,
        init_budget: Optional[int] = None,
        middle_point: bool = False,
        utility_kind: str = "ucb",  # bayes_opt default
        utility_kappa: float = 2.576,
        utility_xi: float = 0.0,
        gp_parameters: Optional[Dict[str, Any]] = None,
    ) -> None:
        assert initialization is None or initialization in ["random", "Hammersley", "LHS"], f"Unknown init {initialization}"
        self.initialization = initialization
        self.init_budget = init_budget
        self.middle_point = middle_point
        self.utility_kind = utility_kind
        self.utility_kappa = utility_kappa
        self.utility_xi = utility_xi
        self.gp_parameters = gp_parameters
        super().__init__()

    def __call__(self, instrumentation: Union[int, Instrumentation], budget: Optional[int] = None, num_workers: int = 1) -> base.Optimizer:
        gp_params = {} if self.gp_parameters is None else self.gp_parameters
        if isinstance(instrumentation, Instrumentation) and gp_params.get("alpha", 0) == 0:
            noisy = instrumentation.noisy
            cont = instrumentation.continuous
            if noisy or not cont:
                warnings.warn(
                    "Dis-continuous and noisy instrumentation require gp_parameters['alpha'] > 0 "
                    "(for your instrumentation, continuity={cont} and noisy={noisy}).\n"
                    "Find more information on BayesianOptimization's github.\n"
                    "You should then create a new instance of optimizerlib.ParametrizedBO with appropriate parametrization.",
                    InefficientSettingsWarning,
                )
        return super().__call__(instrumentation, budget, num_workers)


BO = ParametrizedBO().with_name("BO", register=True)
RBO = ParametrizedBO(initialization="random").with_name("RBO", register=True)
QRBO = ParametrizedBO(initialization="Hammersley").with_name("QRBO", register=True)
MidQRBO = ParametrizedBO(initialization="Hammersley", middle_point=True).with_name("MidQRBO", register=True)
LBO = ParametrizedBO(initialization="LHS").with_name("LBO", register=True)


@registry.register
class PBIL(base.Optimizer):
    """
    Implementation of the discrete algorithm PBIL

    https://www.ri.cmu.edu/pub_files/pub1/baluja_shumeet_1994_2/baluja_shumeet_1994_2.pdf
    """

    # pylint: disable=too-many-instance-attributes

    def __init__(self, instrumentation: Union[int, Instrumentation], budget: Optional[int] = None, num_workers: int = 1) -> None:
        super().__init__(instrumentation, budget=budget, num_workers=num_workers)

        num_categories = 2
        self.p: np.ndarray = np.ones((1, self.dimension)) / num_categories
        self.alpha = 0.3
        self.llambda = max(100, num_workers)  # size of the population
        self.mu = self.llambda // 2  # number of selected candidates
        self._population: List[Tuple[float, np.ndarray]] = []

    def _internal_ask_candidate(self) -> base.Candidate:
        unif = self._rng.uniform(size=self.dimension)
<<<<<<< HEAD
        data = (unif > 1-self.p[0]).astype(float)
=======
        data = (unif > self.p[0]).astype(float)
>>>>>>> 7d52a929
        return self.create_candidate.from_data(data)

    def _internal_tell_candidate(self, candidate: base.Candidate, value: float) -> None:
        self._population.append((value, candidate.data))
        if len(self._population) >= self.llambda:
            self._population.sort(key=lambda tup: tup[0])
            mean_pop: np.ndarray = np.mean([x[1] for x in self._population[: self.mu]])
            self.p[0] = (1 - self.alpha) * self.p[0] + self.alpha * mean_pop
            self._population = []


@registry.register
class cGA(base.Optimizer):
    """
    Implementation of the discrete cGA algorithm

    https://pdfs.semanticscholar.org/4b0b/5733894ffc0b2968ddaab15d61751b87847a.pdf
    """

    # pylint: disable=too-many-instance-attributes

    def __init__(self, instrumentation: Union[int, Instrumentation], budget: Optional[int] = None, num_workers: int = 1) -> None:
        super().__init__(instrumentation, budget=budget, num_workers=num_workers)
        num_categories = 2
        self.p: np.ndarray = np.ones((1, self.dimension)) / num_categories
        self.llambda = 2 * (self.budget if self.budget is not None else max(num_workers, 40))
        self._value_candidate: Optional[Tuple[float, np.ndarray]] = None

    def _internal_ask_candidate(self) -> base.Candidate:
        unif = self._rng.uniform(size=self.dimension)
<<<<<<< HEAD
        data = (unif > 1-self.p[0]).astype(float)
=======
        data = (unif > self.p[0]).astype(float)
>>>>>>> 7d52a929
        return self.create_candidate.from_data(data)

    def _internal_tell_candidate(self, candidate: base.Candidate, value: float) -> None:
        if self._value_candidate is None:
            self._value_candidate = (value, candidate.data)
        else:
            winner, loser = self._value_candidate[1], candidate.data
            if self._value_candidate[0] > value:
                winner, loser = loser, winner

            self.p[0] = self.p[0] + (winner != loser) * (2 * winner - 1) / self.llambda
            self.p[0] = np.clip(self.p[0], 0, 1)
            self._value_candidate = None


__all__ = list(registry.keys())<|MERGE_RESOLUTION|>--- conflicted
+++ resolved
@@ -132,12 +132,7 @@
             if isinstance(noise_handling, str):
                 assert noise_handling in ["random", "optimistic"], f"Unkwnown noise handling: '{noise_handling}'"
             else:
-<<<<<<< HEAD
-                assert isinstance(
-                    noise_handling, tuple), "noise_handling must be a string or  a tuple of type (strategy, factor)"
-=======
                 assert isinstance(noise_handling, tuple), "noise_handling must be a string or  a tuple of type (strategy, factor)"
->>>>>>> 7d52a929
                 assert noise_handling[1] > 0.0, "the factor must be a float greater than 0"
                 assert noise_handling[0] in ["random", "optimistic"], f"Unkwnown noise handling: '{noise_handling}'"
         assert mutation in ["gaussian", "cauchy", "discrete", "fastga", "doublefastga", "portfolio"], f"Unkwnown mutation: '{mutation}'"
@@ -158,15 +153,10 @@
 NoisyDiscreteOnePlusOne = ParametrizedOnePlusOne(noise_handling=("random", 1.0), mutation="discrete").with_name(
     "NoisyDiscreteOnePlusOne", register=True
 )
-<<<<<<< HEAD
 DoubleFastGADiscreteOnePlusOne = ParametrizedOnePlusOne(
     mutation="doublefastga").with_name("DoubleFastGADiscreteOnePlusOne", register=True)
 FastGADiscreteOnePlusOne = ParametrizedOnePlusOne(
     mutation="fastga").with_name("FastGADiscreteOnePlusOne", register=True)
-=======
-DoubleFastGADiscreteOnePlusOne = ParametrizedOnePlusOne(mutation="doublefastga").with_name("DoubleFastGADiscreteOnePlusOne", register=True)
-FastGADiscreteOnePlusOne = ParametrizedOnePlusOne(mutation="fastga").with_name("FastGADiscreteOnePlusOne", register=True)
->>>>>>> 7d52a929
 DoubleFastGAOptimisticNoisyDiscreteOnePlusOne = ParametrizedOnePlusOne(noise_handling="optimistic", mutation="doublefastga").with_name(
     "DoubleFastGAOptimisticNoisyDiscreteOnePlusOne", register=True
 )
@@ -176,12 +166,8 @@
 FastGANoisyDiscreteOnePlusOne = ParametrizedOnePlusOne(noise_handling="random", mutation="fastga").with_name(
     "FastGANoisyDiscreteOnePlusOne", register=True
 )
-<<<<<<< HEAD
 PortfolioDiscreteOnePlusOne = ParametrizedOnePlusOne(
     mutation="portfolio").with_name("PortfolioDiscreteOnePlusOne", register=True)
-=======
-PortfolioDiscreteOnePlusOne = ParametrizedOnePlusOne(mutation="portfolio").with_name("PortfolioDiscreteOnePlusOne", register=True)
->>>>>>> 7d52a929
 PortfolioOptimisticNoisyDiscreteOnePlusOne = ParametrizedOnePlusOne(noise_handling="optimistic", mutation="portfolio").with_name(
     "PortfolioOptimisticNoisyDiscreteOnePlusOne", register=True
 )
@@ -552,12 +538,8 @@
             self._evaluated_population.sort(key=lambda p: p.value)
             # Computing the new parent.
             self.current_center = sum(p.x for p in self._evaluated_population[: self.mu]) / self.mu  # type: ignore
-<<<<<<< HEAD
             self.sigma = np.exp(np.sum(np.log([p._parameters[0]
                                                for p in self._evaluated_population[: self.mu]])) / self.mu)
-=======
-            self.sigma = np.exp(np.sum(np.log([p._parameters[0] for p in self._evaluated_population[: self.mu]])) / self.mu)
->>>>>>> 7d52a929
             self._evaluated_population = []
         del self._unevaluated_population[x_bytes]
 
@@ -1211,12 +1193,8 @@
         self._population: List[Tuple[float, np.ndarray]] = []
 
     def _internal_ask_candidate(self) -> base.Candidate:
-        unif = self._rng.uniform(size=self.dimension)
-<<<<<<< HEAD
+        unif = self._rng.uniform(size=self.dimension
         data = (unif > 1-self.p[0]).astype(float)
-=======
-        data = (unif > self.p[0]).astype(float)
->>>>>>> 7d52a929
         return self.create_candidate.from_data(data)
 
     def _internal_tell_candidate(self, candidate: base.Candidate, value: float) -> None:
@@ -1247,11 +1225,7 @@
 
     def _internal_ask_candidate(self) -> base.Candidate:
         unif = self._rng.uniform(size=self.dimension)
-<<<<<<< HEAD
         data = (unif > 1-self.p[0]).astype(float)
-=======
-        data = (unif > self.p[0]).astype(float)
->>>>>>> 7d52a929
         return self.create_candidate.from_data(data)
 
     def _internal_tell_candidate(self, candidate: base.Candidate, value: float) -> None:
