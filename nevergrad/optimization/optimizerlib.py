--- conflicted
+++ resolved
@@ -196,7 +196,6 @@
 
 class _CMA(base.Optimizer):
 
-<<<<<<< HEAD
     # pylint: too-many-arguments
     def __init__(
             self,
@@ -209,11 +208,6 @@
         super().__init__(instrumentation, budget=budget, num_workers=num_workers)
         self._scale = scale
         self._diagonal = diagonal
-=======
-    def __init__(self, parametrization: IntOrParameter, budget: Optional[int] = None, num_workers: int = 1) -> None:
-        super().__init__(parametrization, budget=budget, num_workers=num_workers)
-        self._parameters = ParametrizedCMA()
->>>>>>> 59255f5e
         self._es: Optional[cma.CMAEvolutionStrategy] = None
         # delay initialization to ease implementation of variants
         self.listx: tp.List[ArrayLike] = []
@@ -1555,14 +1549,8 @@
                                       for c in self.children[: mu]) / mu
             t1 = [(c.get_standardized_data(reference=self.parametrization) - self.current_center)**2 for c in self.children[: mu]]
             # EMNA update
-<<<<<<< HEAD
-            t1 = [(self._evaluated_population[i].x - self.current_center)**2 for i in range(self.mu)]
-            self.sigma = np.sqrt(sum(t1) / (self.mu))
-            imp = max(1, (np.log(self.llambda) / 2)**(1 / self.dimension))
-=======
             self.sigma = np.sqrt(sum(t1) / (mu))
             imp = max(1, (np.log(self.popsize.llambda) / 2)**(1 / self.dimension))
->>>>>>> 59255f5e
             if self.num_workers / self.dimension > 16:
                 self.sigma /= imp
             self.parents = self.children[: mu]
