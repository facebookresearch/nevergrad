--- conflicted
+++ resolved
@@ -1959,11 +1959,7 @@
         return self.optim.recommend()
 
     def _internal_tell_not_asked(self, candidate: p.Parameter, value: float) -> None:
-<<<<<<< HEAD
-        raise base.TellNotAskedNotSupportedError
-
-
-Lamcts = LamctsOptimizer(random_restart=True, device='cpu').set_name("Lamcts", register=True)
-=======
         self.optim.tell(candidate, value)
->>>>>>> c9427664
+
+
+Lamcts = LamctsOptimizer(random_restart=True, device='cpu').set_name("Lamcts", register=True)