--- conflicted
+++ resolved
@@ -1505,12 +1505,9 @@
     def _internal_tell_candidate(self, candidate: p.Parameter, loss: tp.FloatLoss) -> None:
         self._optim.tell(candidate, loss)
 
-<<<<<<< HEAD
-=======
     def _internal_provide_recommendation(self) -> tp.Optional[tp.ArrayLike]:
         return self._optim._internal_provide_recommendation()
 
->>>>>>> 97b0bb64
     def enable_pickling(self):
         super().enable_pickling()
         self._optim.enable_pickling()
