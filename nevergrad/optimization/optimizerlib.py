--- conflicted
+++ resolved
@@ -1481,10 +1481,6 @@
         raise base.TellNotAskedNotSupportedError
 
 
-<<<<<<< HEAD
-@registry.register
-=======
->>>>>>> febd4feb
 class _EMNA(base.Optimizer):
     """Simple Estimation of Multivariate Normal Algorithm (EMNA).
     """
@@ -1498,11 +1494,7 @@
             num_workers: int = 1,
             isotropic: bool = True,
             naive: bool = True
-<<<<<<< HEAD
-            ) -> None:
-=======
     ) -> None:
->>>>>>> febd4feb
         super().__init__(parametrization, budget=budget, num_workers=num_workers)
         self.isotropic: bool = isotropic
         self.naive: bool = naive
@@ -1511,11 +1503,7 @@
             self.sigma = 1.0
         else:
             self.sigma = np.ones(self.dimension)
-<<<<<<< HEAD
-        self.mu = max(16,self.dimension)
-=======
         self.mu = max(16, self.dimension)
->>>>>>> febd4feb
         self.llambda = 4 * self.mu
         if budget is not None and self.llambda > budget:
             self.llambda = budget
@@ -1552,27 +1540,16 @@
             # Computing the new parent.
             self.parents = self.children[: self.mu]
             self.children = []
-<<<<<<< HEAD
-            self.current_center = sum(c.get_standardized_data(reference=self.parametrization) for c in self.parents) / self.mu  # type: ignore
-            # EMNA update
-            stdd = [(self.parents[i].get_standardized_data(reference=self.parametrization) - self.current_center)**2 for i in range(self.mu)]
-=======
             self.current_center = sum(c.get_standardized_data(reference=self.parametrization)  # type: ignore
                                       for c in self.parents) / self.mu
             # EMNA update
             stdd = [(self.parents[i].get_standardized_data(reference=self.parametrization) - self.current_center)**2
                     for i in range(self.mu)]
->>>>>>> febd4feb
             if self.isotropic:
                 self.sigma = np.sqrt(sum(stdd) / (self.mu * self.dimension))
             else:
                 self.sigma = np.sqrt(np.sum(stdd, axis=0) / (self.mu))
 
-<<<<<<< HEAD
-            if self.num_workers / self.dimension > 32: # faster decrease of sigma if large parallel context
-                imp = max(1, (np.log(self.llambda) / 2)**(1 / self.dimension))
-                self.sigma /= imp
-=======
             if self.num_workers / self.dimension > 32:  # faster decrease of sigma if large parallel context
                 imp = max(1, (np.log(self.llambda) / 2)**(1 / self.dimension))
                 self.sigma /= imp
@@ -1608,39 +1585,7 @@
 
 
 NaiveIsoEMNA = EMNA().set_name("NaiveIsoEMNA", register=True)
->>>>>>> febd4feb
-
-    def _internal_tell_not_asked(self, candidate: p.Parameter, value: float) -> None:
-        base.TellNotAskedNotSupportedError
-
-
-class EMNA(base.ConfiguredOptimizer):
-    """ Estimation of Multivariate Normal Algorithm
-    This algorithm is quite efficient in a parallel context, i.e. when
-    the population size is large.
-
-    Parameters
-    ----------
-    isotropic: bool
-        isotropic version on EMNA if True, i.e. we have an
-        identity matrix for the Gaussian, else  we here consider the separable
-        version, meaning we have a diagonal matrix for the Gaussian (anisotropic)
-    naive: bool
-        set to False for noisy problem, so that the best points will be an 
-        average of the final population.
-    """
-
-    # pylint: disable=unused-argument
-    def __init__(
-        self,
-        *,
-        isotropic: bool = True,
-        naive: bool = True
-    ) -> None:
-        super().__init__(_EMNA, locals())
-
-
-NaiveIsoEMNA = EMNA().set_name("NaiveIsoEMNA", register=True)
+
 
 @registry.register
 class Shiva(NGO):
