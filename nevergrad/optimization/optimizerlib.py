# Copyright (c) Facebook, Inc. and its affiliates. All Rights Reserved.
#
# This source code is licensed under the MIT license found in the
# LICENSE file in the root directory of this source tree.
import os
import math
import logging
import itertools
from collections import deque
import warnings
import numpy as np
from bayes_opt import UtilityFunction
from bayes_opt import BayesianOptimization
import nevergrad.common.typing as tp
from nevergrad.common import errors
from nevergrad.parametrization import parameter as p
from nevergrad.parametrization import transforms
from nevergrad.parametrization import discretization
from nevergrad.parametrization import _layering
from nevergrad.parametrization import _datalayers
from . import callbacks
from . import oneshot
from . import base
from . import mutations
from . import utils
from .base import registry as registry
from .base import addCompare  # pylint: disable=unused-import
from .base import IntOrParameter

# families of optimizers
# pylint: disable=unused-wildcard-import,wildcard-import,too-many-lines,too-many-arguments,too-many-branches
# pylint: disable=import-outside-toplevel,too-many-nested-blocks,too-many-instance-attributes,
# pylint: disable=too-many-boolean-expressions,too-many-ancestors,too-many-statements
from .differentialevolution import *  # type: ignore  # noqa: F403
from .es import *  # type: ignore  # noqa: F403
from .oneshot import *  # noqa: F403
from .recastlib import *  # noqa: F403

try:
    from .externalbo import HyperOpt  # pylint: disable=unused-import
except ModuleNotFoundError:
    pass

# run with LOGLEVEL=DEBUG for more debug information
logging.basicConfig(level=os.environ.get("LOGLEVEL", "INFO"))
logger = logging.getLogger(__name__)


# # # # # optimizers # # # # #


class _OnePlusOne(base.Optimizer):
    """Simple but sometimes powerful optimization algorithm.

    We use the one-fifth adaptation rule, going back to Schumer and Steiglitz (1968).
    It was independently rediscovered by Devroye (1972) and Rechenberg (1973).
    We use asynchronous updates, so that the 1+1 can actually be parallel and even
    performs quite well in such a context - this is naturally close to 1+lambda.

    Posssible mutations include gaussian and cauchy for the continuous case, and in the discrete case:
    discrete, fastga, doublefastga, adaptive, portfolio, discreteBSO, doerr.
    - discrete is the most classical discrete mutation operator,
    - doubleFastGA is an adaptation of FastGA to arity > 2, Portfolio corresponds to random mutation rates,
    - discreteBSO corresponds to a decreasing schedule of mutation rate.
    - adaptive and doerr correspond to various self-adaptive mutation rates.
    - coordinatewise_adaptive is the anisotropic counterpart of the adaptive version.
    """

    def __init__(
        self,
        parametrization: IntOrParameter,
        budget: tp.Optional[int] = None,
        num_workers: int = 1,
        *,
        noise_handling: tp.Optional[tp.Union[str, tp.Tuple[str, float]]] = None,
        mutation: str = "gaussian",
        crossover: bool = False,
        rotation: bool = False,
        use_pareto: bool = False,
    ) -> None:
        super().__init__(parametrization, budget=budget, num_workers=num_workers)
        assert crossover or (not rotation), "We can not have both rotation and not crossover."
        self._sigma: float = 1
        self._previous_best_loss = float("inf")
        self.use_pareto = use_pareto
        all_params = p.helpers.flatten(self.parametrization)
        arity = max(
            len(param.choices) if isinstance(param, p.TransitionChoice) else 500 for _, param in all_params
        )
        self.arity_for_discrete_mutation = arity
        # configuration
        if noise_handling is not None:
            if isinstance(noise_handling, str):
                assert noise_handling in [
                    "random",
                    "optimistic",
                ], f"Unkwnown noise handling: '{noise_handling}'"
            else:
                assert isinstance(
                    noise_handling, tuple
                ), "noise_handling must be a string or  a tuple of type (strategy, factor)"
                assert noise_handling[1] > 0.0, "the factor must be a float greater than 0"
                assert noise_handling[0] in [
                    "random",
                    "optimistic",
                ], f"Unkwnown noise handling: '{noise_handling}'"
        assert mutation in [
            "gaussian",
            "cauchy",
            "discrete",
            "fastga",
            "doublefastga",
            "adaptive",
            "coordinatewise_adaptive",
            "portfolio",
            "discreteBSO",
            "lengler",
            "doerr",
        ], f"Unkwnown mutation: '{mutation}'"
        if mutation == "adaptive":
            self._adaptive_mr = 0.5
        if mutation == "coordinatewise_adaptive":
            self._velocity = self._rng.uniform(size=self.dimension) * arity / 4.0
            self._modified_variables = np.array([True] * self.dimension)
        self.noise_handling = noise_handling
        self.mutation = mutation
        self.crossover = crossover
        self.rotation = rotation
        if mutation == "doerr":
            assert num_workers == 1, "Doerr mutation is implemented only in the sequential case."
            self._doerr_mutation_rates = [1, 2]
            self._doerr_mutation_rewards = [0.0, 0.0]
            self._doerr_counters = [0.0, 0.0]
            self._doerr_epsilon = 0.25  # self.dimension ** (-0.01)
            self._doerr_gamma = 1 - 2 / self.dimension
            self._doerr_current_best = float("inf")
            i = 3
            j = 2
            self._doerr_index: int = -1  # Nothing has been mutated for now.
            while i < self.dimension:
                self._doerr_mutation_rates += [i]
                self._doerr_mutation_rewards += [0.0]
                self._doerr_counters += [0.0]
                i += j
                j += 2

    def _internal_ask_candidate(self) -> p.Parameter:
        # pylint: disable=too-many-return-statements, too-many-branches
        noise_handling = self.noise_handling
        if not self._num_ask:
            out = self.parametrization.spawn_child()
            out._meta["sigma"] = self._sigma
            return out
        # for noisy version
        if noise_handling is not None:
            limit = (0.05 if isinstance(noise_handling, str) else noise_handling[1]) * len(self.archive) ** 3
            strategy = noise_handling if isinstance(noise_handling, str) else noise_handling[0]
            if self._num_ask <= limit:
                if strategy in ["cubic", "random"]:
                    idx = self._rng.choice(len(self.archive))
                    return list(self.archive.values())[idx].parameter.spawn_child()  # type: ignore
                elif strategy == "optimistic":
                    return self.current_bests["optimistic"].parameter.spawn_child()
        # crossover
        mutator = mutations.Mutator(self._rng)
        pessimistic = self.current_bests["pessimistic"].parameter.spawn_child()
        if self.num_objectives > 1 and self.use_pareto:  # multiobjective
            # revert to using a sample of the pareto front (not "pessimistic" though)
            pareto = (
                self.pareto_front()
            )  # we can't use choice directly, because numpy does not like iterables
            pessimistic = pareto[self._rng.choice(len(pareto))].spawn_child()
        ref = self.parametrization
        if self.crossover and self._num_ask % 2 == 1 and len(self.archive) > 2:
            data = mutator.crossover(
                pessimistic.get_standardized_data(reference=ref),
                mutator.get_roulette(self.archive, num=2),
                rotation=self.rotation,
            )
            return pessimistic.set_standardized_data(data, reference=ref)
        # mutating

        mutation = self.mutation
        if mutation in ("gaussian", "cauchy"):  # standard case
            step = (
                self._rng.normal(0, 1, self.dimension)
                if mutation == "gaussian"
                else self._rng.standard_cauchy(self.dimension)
            )
            out = pessimistic.set_standardized_data(self._sigma * step)
            out._meta["sigma"] = self._sigma
            return out
        else:
            pessimistic_data = pessimistic.get_standardized_data(reference=ref)
            if mutation == "crossover":
                if self._num_ask % 2 == 0 or len(self.archive) < 3:
                    data = mutator.portfolio_discrete_mutation(
                        pessimistic_data, arity=self.arity_for_discrete_mutation
                    )
                else:
                    data = mutator.crossover(pessimistic_data, mutator.get_roulette(self.archive, num=2))
            elif mutation == "adaptive":
                data = mutator.portfolio_discrete_mutation(
                    pessimistic_data,
                    intensity=max(1, int(self._adaptive_mr * self.dimension)),
                    arity=self.arity_for_discrete_mutation,
                )
            elif mutation == "discreteBSO":
                assert self.budget is not None, "DiscreteBSO needs a budget."
                intensity = int(self.dimension - self._num_ask * self.dimension / self.budget)
                if intensity < 1:
                    intensity = 1
                data = mutator.portfolio_discrete_mutation(
                    pessimistic_data, intensity=intensity, arity=self.arity_for_discrete_mutation
                )
            elif mutation == "coordinatewise_adaptive":
                self._modified_variables = np.array([True] * self.dimension)
                data = mutator.coordinatewise_mutation(
                    pessimistic_data,
                    self._velocity,
                    self._modified_variables,
                    arity=self.arity_for_discrete_mutation,
                )
            elif mutation == "lengler":
                alpha = 1.54468
                intensity = int(max(1, self.dimension * (alpha * np.log(self.num_ask) / self.num_ask)))
                data = mutator.portfolio_discrete_mutation(
                    pessimistic_data, intensity=intensity, arity=self.arity_for_discrete_mutation
                )
            elif mutation == "doerr":
                # Selection, either random, or greedy, or a mutation rate.
                assert self._doerr_index == -1, "We should have used this index in tell."
                if self._rng.uniform() < self._doerr_epsilon:
                    index = self._rng.choice(range(len(self._doerr_mutation_rates)))
                    self._doerr_index = index
                else:
                    index = self._doerr_mutation_rewards.index(max(self._doerr_mutation_rewards))
                    self._doerr_index = -1
                intensity = self._doerr_mutation_rates[index]
                data = mutator.portfolio_discrete_mutation(
                    pessimistic_data, intensity=intensity, arity=self.arity_for_discrete_mutation
                )
            else:
                func: tp.Any = {  # type: ignore
                    "discrete": mutator.discrete_mutation,
                    "fastga": mutator.doerr_discrete_mutation,
                    "doublefastga": mutator.doubledoerr_discrete_mutation,
                    "portfolio": mutator.portfolio_discrete_mutation,
                }[mutation]
                data = func(pessimistic_data, arity=self.arity_for_discrete_mutation)
            return pessimistic.set_standardized_data(data, reference=ref)

    def _internal_tell(self, x: tp.ArrayLike, loss: tp.FloatLoss) -> None:
        # only used for cauchy and gaussian
        if self._previous_best_loss != loss:
            self._sigma *= 2.0 if loss < self._previous_best_loss else 0.84
        if self.mutation == "doerr" and self._doerr_current_best < float("inf") and self._doerr_index >= 0:
            improvement = max(0.0, self._doerr_current_best - loss)
            # Decay.
            index = self._doerr_index
            counter = self._doerr_counters[index]
            self._doerr_mutation_rewards[index] = (
                self._doerr_gamma * counter * self._doerr_mutation_rewards[index] + improvement
            ) / (self._doerr_gamma * counter + 1)
            self._doerr_counters = [self._doerr_gamma * x for x in self._doerr_counters]
            self._doerr_counters[index] += 1
            self._doerr_index = -1
        if self.mutation == "doerr":
            self._doerr_current_best = min(self._doerr_current_best, loss)
        if self.mutation == "adaptive":
            factor = 1.2 if loss <= self._previous_best_loss else 0.731  # 0.731 = 1.2**(-np.exp(1)-1)
            self._adaptive_mr = min(1.0, factor * self._adaptive_mr)
        if self.mutation == "coordinatewise_adaptive":
            factor = 1.2 if loss < self._previous_best_loss else 0.731  # 0.731 = 1.2**(-np.exp(1)-1)
            inds = self._modified_variables
            self._velocity[inds] = np.clip(
                self._velocity[inds] * factor, 1.0, self.arity_for_discrete_mutation / 4.0
            )
        self._previous_best_loss = self.current_bests["pessimistic"].mean  # could be the current one


class ParametrizedOnePlusOne(base.ConfiguredOptimizer):
    """Simple but sometimes powerfull class of optimization algorithm.
    This use asynchronous updates, so that (1+1) can actually be parallel and even
    performs quite well in such a context - this is naturally close to (1+lambda).


    Parameters
    ----------
    noise_handling: str or Tuple[str, float]
        Method for handling the noise. The name can be:

        - `"random"`: a random point is reevaluated regularly, this uses the one-fifth adaptation rule,
          going back to Schumer and Steiglitz (1968). It was independently rediscovered by Devroye (1972) and Rechenberg (1973).
        - `"optimistic"`: the best optimistic point is reevaluated regularly, optimism in front of uncertainty
        - a coefficient can to tune the regularity of these reevaluations (default .05)
    mutation: str
        One of the available mutations from:

        - `"gaussian"`: standard mutation by adding a Gaussian random variable (with progressive
          widening) to the best pessimistic point
        - `"cauchy"`: same as Gaussian but with a Cauchy distribution.
        - `"discrete"`: when a variable is mutated (which happens with probability 1/d in dimension d), it's just
             randomly drawn. This means that on average, only one variable is mutated.
        - `"discreteBSO"`: as in brainstorm optimization, we slowly decrease the mutation rate from 1 to 1/d.
        - `"fastga"`: FastGA mutations from the current best
        - `"doublefastga"`: double-FastGA mutations from the current best (Doerr et al, Fast Genetic Algorithms, 2017)
        - `"portfolio"`: Random number of mutated bits (called niform mixing in
          Dang & Lehre "Self-adaptation of Mutation Rates in Non-elitist Population", 2016)
        - `"lengler"`: specific mutation rate chosen as a function of the dimension and iteration index.
    crossover: bool
        whether to add a genetic crossover step every other iteration.
    use_pareto: bool
        whether to restart from a random pareto element in multiobjective mode, instead of the last one added

    Notes
    -----
    After many papers advocared the mutation rate 1/d in the discrete (1+1) for the discrete case,
    `it was proposed <https://arxiv.org/abs/1606.05551>`_ to use of a randomly
    drawn mutation rate. `Fast genetic algorithms <https://arxiv.org/abs/1703.03334>`_ are based on a similar idea
    These two simple methods perform quite well on a wide range of problems.

    """

    # pylint: disable=unused-argument
    def __init__(
        self,
        *,
        noise_handling: tp.Optional[tp.Union[str, tp.Tuple[str, float]]] = None,
        mutation: str = "gaussian",
        crossover: bool = False,
        rotation: bool = False,
        use_pareto: bool = False,
    ) -> None:
        super().__init__(_OnePlusOne, locals())


OnePlusOne = ParametrizedOnePlusOne().set_name("OnePlusOne", register=True)
NoisyOnePlusOne = ParametrizedOnePlusOne(noise_handling="random").set_name("NoisyOnePlusOne", register=True)
DiscreteOnePlusOne = ParametrizedOnePlusOne(mutation="discrete").set_name("DiscreteOnePlusOne", register=True)
PortfolioDiscreteOnePlusOne = ParametrizedOnePlusOne(mutation="portfolio").set_name(
    "PortfolioDiscreteOnePlusOne", register=True
)
DiscreteLenglerOnePlusOne = ParametrizedOnePlusOne(mutation="lengler").set_name(
    "DiscreteLenglerOnePlusOne", register=True
)

AdaptiveDiscreteOnePlusOne = ParametrizedOnePlusOne(mutation="adaptive").set_name(
    "AdaptiveDiscreteOnePlusOne", register=True
)
AnisotropicAdaptiveDiscreteOnePlusOne = ParametrizedOnePlusOne(mutation="coordinatewise_adaptive").set_name(
    "AnisotropicAdaptiveDiscreteOnePlusOne", register=True
)

DiscreteBSOOnePlusOne = ParametrizedOnePlusOne(mutation="discreteBSO").set_name(
    "DiscreteBSOOnePlusOne", register=True
)
DiscreteDoerrOnePlusOne = ParametrizedOnePlusOne(mutation="doerr").set_name(
    "DiscreteDoerrOnePlusOne", register=True
)
DiscreteDoerrOnePlusOne.no_parallelization = True
CauchyOnePlusOne = ParametrizedOnePlusOne(mutation="cauchy").set_name("CauchyOnePlusOne", register=True)
OptimisticNoisyOnePlusOne = ParametrizedOnePlusOne(noise_handling="optimistic").set_name(
    "OptimisticNoisyOnePlusOne", register=True
)
OptimisticDiscreteOnePlusOne = ParametrizedOnePlusOne(
    noise_handling="optimistic", mutation="discrete"
).set_name("OptimisticDiscreteOnePlusOne", register=True)
NoisyDiscreteOnePlusOne = ParametrizedOnePlusOne(
    noise_handling=("random", 1.0), mutation="discrete"
).set_name("NoisyDiscreteOnePlusOne", register=True)
DoubleFastGADiscreteOnePlusOne = ParametrizedOnePlusOne(mutation="doublefastga").set_name(
    "DoubleFastGADiscreteOnePlusOne", register=True
)
RecombiningPortfolioOptimisticNoisyDiscreteOnePlusOne = ParametrizedOnePlusOne(
    crossover=True, mutation="portfolio", noise_handling="optimistic"
).set_name("RecombiningPortfolioOptimisticNoisyDiscreteOnePlusOne", register=True)
RecombiningPortfolioDiscreteOnePlusOne = ParametrizedOnePlusOne(
    crossover=True,
    mutation="portfolio",
).set_name("RecombiningPortfolioDiscreteOnePlusOne", register=True)


# pylint: too-many-arguments,too-many-instance-attributes


class _CMA(base.Optimizer):
    def __init__(
        self,
        parametrization: IntOrParameter,
        budget: tp.Optional[int] = None,
        num_workers: int = 1,
        config: tp.Optional["ParametrizedCMA"] = None,
    ) -> None:
        super().__init__(parametrization, budget=budget, num_workers=num_workers)
        self._config = ParametrizedCMA() if config is None else config
        pop = self._config.popsize
        self._popsize = max(num_workers, 4 + int(3 * np.log(self.dimension))) if pop is None else pop
        # internal attributes
        self._to_be_asked: tp.Deque[np.ndarray] = deque()
        self._to_be_told: tp.List[p.Parameter] = []
        self._num_spawners = self._popsize // 2  # experimental, for visualization
        self._parents = [self.parametrization]
        # delay initialization to ease implementation of variants
        self._es: tp.Any = None

    @property
    def es(self) -> tp.Any:  # typing not possible since cmaes not imported :(
        if self._es is None:
            if not self._config.fcmaes:
                import cma  # import inline in order to avoid matplotlib initialization warning

                inopts = dict(
                    popsize=self._popsize,
                    randn=self._rng.randn,
                    CMA_diagonal=self._config.diagonal,
                    verbose=-9,
                    seed=np.nan,
                    CMA_elitist=self._config.elitist,
                )

                inopts.update(self._config.inopts if self._config.inopts is not None else {})
                self._es = cma.CMAEvolutionStrategy(
                    x0=self.parametrization.sample().get_standardized_data(reference=self.parametrization)
                    if self._config.random_init
                    else np.zeros(self.dimension, dtype=np.float_),
                    sigma0=self._config.scale,
                    inopts=inopts,
                )
            else:
                try:
                    from fcmaes import cmaes
                except ImportError as e:
                    raise ImportError(
                        "Please install fcmaes (pip install fcmaes) to use FCMA optimizers"
                    ) from e
                self._es = cmaes.Cmaes(
                    x0=np.zeros(self.dimension, dtype=np.float_),
                    input_sigma=self._config.scale,
                    popsize=self._popsize,
                    randn=self._rng.randn,
                )
        return self._es

    def _internal_ask_candidate(self) -> p.Parameter:
        if not self._to_be_asked:
            self._to_be_asked.extend(self.es.ask())
        data = self._to_be_asked.popleft()
        parent = self._parents[self.num_ask % len(self._parents)]
        candidate = parent.spawn_child().set_standardized_data(data, reference=self.parametrization)
        return candidate

    def _internal_tell_candidate(self, candidate: p.Parameter, loss: tp.FloatLoss) -> None:
        self._to_be_told.append(candidate)
        if len(self._to_be_told) >= self.es.popsize:
            listx = [c.get_standardized_data(reference=self.parametrization) for c in self._to_be_told]
            listy = [c.loss for c in self._to_be_told]
            args = (listy, listx) if self._config.fcmaes else (listx, listy)
            try:
                self.es.tell(*args)
            except RuntimeError:
                pass
            else:
                self._parents = sorted(self._to_be_told, key=base._loss)[: self._num_spawners]
                self._to_be_told = []

    def _internal_provide_recommendation(self) -> np.ndarray:
        pessimistic = self.current_bests["pessimistic"].parameter.get_standardized_data(
            reference=self.parametrization
        )
        if self._es is None:
            return pessimistic
        cma_best: tp.Optional[np.ndarray] = self.es.best_x if self._config.fcmaes else self.es.result.xbest
        if cma_best is None:
            return pessimistic
        return cma_best


class ParametrizedCMA(base.ConfiguredOptimizer):
    """CMA-ES optimizer,
    This evolution strategy uses a Gaussian sampling, iteratively modified
    for searching in the best directions.
    This optimizer wraps an external implementation: https://github.com/CMA-ES/pycma

    Parameters
    ----------
    scale: float
        scale of the search
    elitist: bool
        whether we switch to elitist mode, i.e. mode + instead of comma,
        i.e. mode in which we always keep the best point in the population.
    popsize: Optional[int] = None
        population size, should be n * self.num_workers for int n >= 1.
        default is max(self.num_workers, 4 + int(3 * np.log(self.dimension)))
    diagonal: bool
        use the diagonal version of CMA (advised in big dimension)
    fcmaes: bool
        use fast implementation, doesn't support diagonal=True.
        produces equivalent results, preferable for high dimensions or
        if objective function evaluation is fast.
    random_init: bool
        Use a randomized initialization
    inopts: optional dict
        use this to averride any inopts parameter of the wrapped CMA optimizer
        (see https://github.com/CMA-ES/pycma)
    """

    # pylint: disable=unused-argument
    def __init__(
        self,
        *,
        scale: float = 1.0,
        elitist: bool = False,
        popsize: tp.Optional[int] = None,
        diagonal: bool = False,
        fcmaes: bool = False,
        random_init: bool = False,
        inopts: tp.Optional[tp.Dict[str, tp.Any]] = None,
    ) -> None:
        super().__init__(_CMA, locals(), as_config=True)
        if fcmaes:
            if diagonal:
                raise RuntimeError("fcmaes doesn't support diagonal=True, use fcmaes=False")
        self.scale = scale
        self.elitist = elitist
        self.popsize = popsize
        self.diagonal = diagonal
        self.fcmaes = fcmaes
        self.random_init = random_init
        self.inopts = inopts


CMA = ParametrizedCMA().set_name("CMA", register=True)
DiagonalCMA = ParametrizedCMA(diagonal=True).set_name("DiagonalCMA", register=True)
FCMA = ParametrizedCMA(fcmaes=True).set_name("FCMA", register=True)


class _PopulationSizeController:
    """Population control scheme for TBPSA and EDA"""

    def __init__(self, llambda: int, mu: int, dimension: int, num_workers: int = 1) -> None:
        self.llambda = max(llambda, num_workers)
        self.min_mu = min(mu, dimension)
        self.mu = mu
        self.dimension = dimension
        self.num_workers = num_workers
        self._loss_record: tp.List[float] = []

    def add_value(self, loss: tp.FloatLoss) -> None:
        self._loss_record += [loss]
        if len(self._loss_record) >= 5 * self.llambda:
            first_fifth = self._loss_record[: self.llambda]
            last_fifth = self._loss_record[-int(self.llambda) :]  # casting to int to avoid pylint bug
            means = [sum(fitnesses) / float(self.llambda) for fitnesses in [first_fifth, last_fifth]]
            stds = [np.std(fitnesses) / np.sqrt(self.llambda - 1) for fitnesses in [first_fifth, last_fifth]]
            z = (means[0] - means[1]) / (np.sqrt(stds[0] ** 2 + stds[1] ** 2))
            if z < 2.0:
                self.mu *= 2
            else:
                self.mu = max(self.min_mu, int(self.mu * 0.84))
            self.llambda = 4 * self.mu
            if self.num_workers > 1:
                self.llambda = max(self.llambda, self.num_workers)
                self.mu = self.llambda // 4
            self._loss_record = []


# pylint: disable=too-many-instance-attributes
@registry.register
class EDA(base.Optimizer):
    """Test-based population-size adaptation.

    Population-size equal to lambda = 4 x dimension.
    Test by comparing the first fifth and the last fifth of the 5lambda evaluations.

    Caution
    -------
    This optimizer is probably wrong.
    """

    _POPSIZE_ADAPTATION = False
    _COVARIANCE_MEMORY = False

    def __init__(
        self, parametrization: IntOrParameter, budget: tp.Optional[int] = None, num_workers: int = 1
    ) -> None:
        super().__init__(parametrization, budget=budget, num_workers=num_workers)
        self.sigma = 1
        self.covariance = np.identity(self.dimension)
        dim = self.dimension
        self.popsize = _PopulationSizeController(
            llambda=4 * dim, mu=dim, dimension=dim, num_workers=num_workers
        )
        self.current_center: np.ndarray = np.zeros(self.dimension)
        # Population
        self.children: tp.List[p.Parameter] = []
        self.parents: tp.List[p.Parameter] = [
            self.parametrization
        ]  # for transfering heritage (checkpoints in PBT)

    def _internal_provide_recommendation(
        self,
    ) -> tp.ArrayLike:  # This is NOT the naive version. We deal with noise.
        return self.current_center

    def _internal_ask_candidate(self) -> p.Parameter:
        mutated_sigma = self.sigma * np.exp(self._rng.normal(0, 1) / np.sqrt(self.dimension))
        # TODO: is a sigma necessary here as well? given the covariance is estimated
        assert len(self.current_center) == len(self.covariance), [
            self.dimension,
            self.current_center,
            self.covariance,
        ]
        data = self._rng.multivariate_normal(self.current_center, mutated_sigma * self.covariance)
        parent = self.parents[self.num_ask % len(self.parents)]
        candidate = parent.spawn_child().set_standardized_data(data, reference=self.parametrization)
        if parent is self.parametrization:
            candidate.heritage["lineage"] = candidate.uid  # for tracking
        candidate._meta["sigma"] = mutated_sigma
        return candidate

    def _internal_tell_candidate(self, candidate: p.Parameter, loss: tp.FloatLoss) -> None:
        self.children.append(candidate)
        if self._POPSIZE_ADAPTATION:
            self.popsize.add_value(loss)
        if len(self.children) >= self.popsize.llambda:
            self.children = sorted(self.children, key=base._loss)
            population_data = [c.get_standardized_data(reference=self.parametrization) for c in self.children]
            mu = self.popsize.mu
            arrays = population_data[:mu]
            # covariance
            # TODO: check actual covariance that should be used
            centered_arrays = np.array([x - self.current_center for x in arrays])
            cov = centered_arrays.T.dot(centered_arrays)
            # cov = np.cov(np.array(population_data).T)
            mem_factor = 0.9 if self._COVARIANCE_MEMORY else 0
            self.covariance *= mem_factor
            self.covariance += (1 - mem_factor) * cov
            # Computing the new parent
            self.current_center = sum(arrays) / mu  # type: ignore
            self.sigma = np.exp(sum([np.log(c._meta["sigma"]) for c in self.children[:mu]]) / mu)
            self.parents = self.children[:mu]
            self.children = []

    def _internal_tell_not_asked(self, candidate: p.Parameter, loss: tp.FloatLoss) -> None:
        raise errors.TellNotAskedNotSupportedError


class PCEDA(EDA):
    _POPSIZE_ADAPTATION = True
    _COVARIANCE_MEMORY = False


class MPCEDA(EDA):
    _POPSIZE_ADAPTATION = True
    _COVARIANCE_MEMORY = True


class MEDA(EDA):
    _POPSIZE_ADAPTATION = False
    _COVARIANCE_MEMORY = True


class _TBPSA(base.Optimizer):
    """Test-based population-size adaptation.

    Population-size equal to lambda = 4 x dimension.
    Test by comparing the first fifth and the last fifth of the 5lambda evaluations.
    """

    # pylint: disable=too-many-instance-attributes

    def __init__(
        self,
        parametrization: IntOrParameter,
        budget: tp.Optional[int] = None,
        num_workers: int = 1,
        naive: bool = True,
        initial_popsize: tp.Optional[int] = None,
    ) -> None:
        super().__init__(parametrization, budget=budget, num_workers=num_workers)
        self.sigma = 1
        self.naive = naive
        if initial_popsize is None:
            initial_popsize = self.dimension
        self.popsize = _PopulationSizeController(
            llambda=4 * initial_popsize, mu=initial_popsize, dimension=self.dimension, num_workers=num_workers
        )
        self.current_center: np.ndarray = np.zeros(self.dimension)
        # population
        self.parents: tp.List[p.Parameter] = [
            self.parametrization
        ]  # for transfering heritage (checkpoints in PBT)
        self.children: tp.List[p.Parameter] = []

    def recommend(self) -> p.Parameter:
        if self.naive:
            return self.current_bests["optimistic"].parameter
        else:
            # This is NOT the naive version. We deal with noise.
            out = self.parametrization.spawn_child()
            with p.helpers.deterministic_sampling(out):
                out.set_standardized_data(self.current_center)
            return out

    def _internal_ask_candidate(self) -> p.Parameter:
        mutated_sigma = self.sigma * np.exp(self._rng.normal(0, 1) / np.sqrt(self.dimension))
        individual = self.current_center + mutated_sigma * self._rng.normal(0, 1, self.dimension)
        parent = self.parents[self.num_ask % len(self.parents)]
        candidate = parent.spawn_child().set_standardized_data(individual, reference=self.parametrization)
        if parent is self.parametrization:
            candidate.heritage["lineage"] = candidate.uid  # for tracking
        candidate._meta["sigma"] = mutated_sigma
        return candidate

    def _internal_tell_candidate(self, candidate: p.Parameter, loss: tp.FloatLoss) -> None:
        self.popsize.add_value(loss)
        self.children.append(candidate)
        if len(self.children) >= self.popsize.llambda:
            # Sorting the population.
            self.children.sort(key=base._loss)
            # Computing the new parent.

            self.parents = self.children[: self.popsize.mu]
            self.children = []
            self.current_center = (
                sum(  # type: ignore
                    c.get_standardized_data(reference=self.parametrization) for c in self.parents
                )
                / self.popsize.mu
            )
            self.sigma = np.exp(np.sum(np.log([c._meta["sigma"] for c in self.parents])) / self.popsize.mu)

    def _internal_tell_not_asked(self, candidate: p.Parameter, loss: tp.FloatLoss) -> None:
        data = candidate.get_standardized_data(reference=self.parametrization)
        sigma = np.linalg.norm(data - self.current_center) / np.sqrt(self.dimension)  # educated guess
        candidate._meta["sigma"] = sigma
        self._internal_tell_candidate(candidate, loss)  # go through standard pipeline


class ParametrizedTBPSA(base.ConfiguredOptimizer):
    """`Test-based population-size adaptation <https://homepages.fhv.at/hgb/New-Papers/PPSN16_HB16.pdf>`_
    This method, based on adapting the population size, performs the best in
    many noisy optimization problems, even in large dimension

    Parameters
    ----------
    naive: bool
        set to False for noisy problem, so that the best points will be an
        average of the final population.
    initial_popsize: Optional[int]
        initial (and minimal) population size (default: 4 x dimension)

    Note
    ----
    Derived from:
    Hellwig, Michael & Beyer, Hans-Georg. (2016).
    Evolution under Strong Noise: A Self-Adaptive Evolution Strategy
    Reaches the Lower Performance Bound -- the pcCMSA-ES.
    https://homepages.fhv.at/hgb/New-Papers/PPSN16_HB16.pdf
    """

    # pylint: disable=unused-argument
    def __init__(
        self,
        *,
        naive: bool = True,
        initial_popsize: tp.Optional[int] = None,
    ) -> None:
        super().__init__(_TBPSA, locals())


TBPSA = ParametrizedTBPSA(naive=False).set_name("TBPSA", register=True)
NaiveTBPSA = ParametrizedTBPSA().set_name("NaiveTBPSA", register=True)


@registry.register
class NoisyBandit(base.Optimizer):
    """UCB.
    This is upper confidence bound (adapted to minimization),
    with very poor parametrization; in particular, the logarithmic term is set to zero.
    Infinite arms: we add one arm when `20 * #ask >= #arms ** 3`.
    """

    def _internal_ask(self) -> tp.ArrayLike:
        if 20 * self._num_ask >= len(self.archive) ** 3:
            return self._rng.normal(0, 1, self.dimension)  # type: ignore
        if self._rng.choice([True, False]):
            # numpy does not accept choice on list of tuples, must choose index instead
            idx = self._rng.choice(len(self.archive))
            return np.frombuffer(list(self.archive.bytesdict.keys())[idx])  # type: ignore
        return self.current_bests["optimistic"].x


class _PSO(base.Optimizer):

    # pylint: disable=too-many-instance-attributes
    def __init__(
        self,
        parametrization: IntOrParameter,
        budget: tp.Optional[int] = None,
        num_workers: int = 1,
        config: tp.Optional["ConfiguredPSO"] = None,
    ) -> None:
        super().__init__(parametrization, budget=budget, num_workers=num_workers)
        self._config = ConfiguredPSO() if config is None else config
        if budget is not None and budget < 60:
            warnings.warn("PSO is inefficient with budget < 60", errors.InefficientSettingsWarning)
        cases: tp.Dict[str, tp.Tuple[tp.Optional[float], transforms.Transform]] = dict(
            arctan=(0, transforms.ArctanBound(0, 1)),
            identity=(None, transforms.Affine(1, 0)),
            gaussian=(1e-10, transforms.CumulativeDensity()),
        )
        # eps is used for clipping to make sure it is admissible
        self._eps, self._transform = cases[self._config.transform]
        self.llambda = max(40, num_workers)
        if self._config.popsize is not None:
            self.llambda = self._config.popsize
        self._uid_queue = base.utils.UidQueue()
        self.population: tp.Dict[str, p.Parameter] = {}
        self._best = self.parametrization.spawn_child()

    def _internal_ask_candidate(self) -> p.Parameter:
        # population is increased only if queue is empty (otherwise tell_not_asked does not work well at the beginning)
        if len(self.population) < self.llambda:
            candidate = self.parametrization.sample()
            self.population[candidate.uid] = candidate
            dim = self.parametrization.dimension
            candidate.heritage["speed"] = (
                self._rng.normal(size=dim) if self._eps is None else self._rng.uniform(-1, 1, dim)
            )
            self._uid_queue.asked.add(candidate.uid)
            return candidate
        uid = self._uid_queue.ask()
        candidate = self._spawn_mutated_particle(self.population[uid])
        candidate.heritage["lineage"] = uid  # override in case it was a tell-not-asked
        return candidate

    def _get_boxed_data(self, particle: p.Parameter) -> np.ndarray:
        if particle._frozen and "boxed_data" in particle._meta:
            return particle._meta["boxed_data"]  # type: ignore
        boxed_data = self._transform.forward(particle.get_standardized_data(reference=self.parametrization))
        if particle._frozen:  # only save is frozen
            particle._meta["boxed_data"] = boxed_data
        return boxed_data

    def _spawn_mutated_particle(self, particle: p.Parameter) -> p.Parameter:
        x = self._get_boxed_data(particle)
        speed: np.ndarray = particle.heritage["speed"]
        global_best_x = self._get_boxed_data(self._best)
        parent_best_x = self._get_boxed_data(particle.heritage.get("best_parent", particle))
        rp = self._rng.uniform(0.0, 1.0, size=self.dimension)
        rg = self._rng.uniform(0.0, 1.0, size=self.dimension)
        speed = (
            self._config.omega * speed
            + self._config.phip * rp * (parent_best_x - x)
            + self._config.phig * rg * (global_best_x - x)
        )
        data = speed + x
        if self._eps is not None:
            data = np.clip(data, self._eps, 1 - self._eps)
        data = self._transform.backward(data)
        new_part = particle.spawn_child().set_standardized_data(data, reference=self.parametrization)
        new_part.heritage["speed"] = speed
        return new_part

    def _internal_tell_candidate(self, candidate: p.Parameter, loss: tp.FloatLoss) -> None:
        uid = candidate.heritage["lineage"]
        if uid not in self.population:
            self._internal_tell_not_asked(candidate, loss)
            return
        self._uid_queue.tell(uid)
        self.population[uid] = candidate
        if self._best.loss is None or loss < self._best.loss:
            self._best = candidate
        if loss <= candidate.heritage.get("best_parent", candidate).loss:
            candidate.heritage["best_parent"] = candidate

    def _internal_tell_not_asked(self, candidate: p.Parameter, loss: tp.FloatLoss) -> None:
        # nearly same as DE
        worst: tp.Optional[p.Parameter] = None
        if not len(self.population) < self.llambda:
            uid, worst = max(self.population.items(), key=lambda p: base._loss(p[1]))
            if base._loss(worst) < loss:
                return  # no need to update
            else:
                del self.population[uid]
                self._uid_queue.discard(uid)
        if "speed" not in candidate.heritage:
            candidate.heritage["speed"] = self._rng.uniform(-1.0, 1.0, self.parametrization.dimension)
        self.population[candidate.uid] = candidate
        self._uid_queue.tell(candidate.uid)
        if loss < base._loss(self._best):
            self._best = candidate


class ConfiguredPSO(base.ConfiguredOptimizer):
    """`Particle Swarm Optimization <https://en.wikipedia.org/wiki/Particle_swarm_optimization>`_
    is based on a set of particles with their inertia.
    Wikipedia provides a beautiful illustration ;) (see link)


    Parameters
    ----------
    transform: str
        name of the transform to use to map from PSO optimization space to R-space.
    popsize: int
        population size of the particle swarm. Defaults to max(40, num_workers)
    omega: float
        particle swarm optimization parameter
    phip: float
        particle swarm optimization parameter
    phig: float
        particle swarm optimization parameter

    Note
    ----
    - Using non-default "transform" and "wide" parameters can lead to extreme values
    - Implementation partially following SPSO2011. However, no randomization of the population order.
    - Reference:
      M. Zambrano-Bigiarini, M. Clerc and R. Rojas,
      Standard Particle Swarm Optimisation 2011 at CEC-2013: A baseline for future PSO improvements,
      2013 IEEE Congress on Evolutionary Computation, Cancun, 2013, pp. 2337-2344.
      https://ieeexplore.ieee.org/document/6557848
    """

    # pylint: disable=unused-argument
    def __init__(
        self,
        transform: str = "identity",
        popsize: tp.Optional[int] = None,
        omega: float = 0.5 / math.log(2.0),
        phip: float = 0.5 + math.log(2.0),
        phig: float = 0.5 + math.log(2.0),
    ) -> None:
        super().__init__(_PSO, locals(), as_config=True)
        assert transform in ["arctan", "gaussian", "identity"]
        self.transform = transform
        self.popsize = popsize
        self.omega = omega
        self.phip = phip
        self.phig = phig


RealSpacePSO = ConfiguredPSO().set_name("RealSpacePSO", register=True)
PSO = ConfiguredPSO(transform="arctan").set_name("PSO", register=True)


@registry.register
class SPSA(base.Optimizer):
    # pylint: disable=too-many-instance-attributes
    """The First order SPSA algorithm as shown in [1,2,3], with implementation details
    from [4,5].

    1) https://en.wikipedia.org/wiki/Simultaneous_perturbation_stochastic_approximation
    2) https://www.chessprogramming.org/SPSA
    3) Spall, James C. "Multivariate stochastic approximation using a simultaneous perturbation gradient approximation."
       IEEE transactions on automatic control 37.3 (1992): 332-341.
    4) Section 7.5.2 in "Introduction to Stochastic Search and Optimization: Estimation, Simulation and Control" by James C. Spall.
    5) Pushpendre Rastogi, Jingyi Zhu, James C. Spall CISS (2016).
       Efficient implementation of Enhanced Adaptive Simultaneous Perturbation Algorithms.
    """
    no_parallelization = True

    def __init__(
        self, parametrization: IntOrParameter, budget: tp.Optional[int] = None, num_workers: int = 1
    ) -> None:
        super().__init__(parametrization, budget=budget, num_workers=num_workers)
        self.init = True
        self.idx = 0
        self.delta: tp.Any = float("nan")
        self.ym: tp.Optional[np.ndarray] = None
        self.yp: tp.Optional[np.ndarray] = None
        self.t: np.ndarray = np.zeros(self.dimension)
        self.avg: np.ndarray = np.zeros(self.dimension)
        # Set A, a, c according to the practical implementation
        # guidelines in the ISSO book.
        self.A = 10 if budget is None else max(10, budget // 20)
        # TODO: We should spend first 10-20 iterations
        # to estimate the noise standard deviation and
        # then set c = standard deviation. 1e-1 is arbitrary.
        self.c = 1e-1
        # TODO: We should chose a to be inversely proportional to
        # the magnitude of gradient and proportional to (1+A)^0.602
        # we should spend some burn-in iterations to estimate the
        # magnitude of the gradient. 1e-5 is arbitrary.
        self.a = 1e-5

    def _ck(self, k: int) -> float:
        "c_k determines the pertubation."
        return self.c / (k // 2 + 1) ** 0.101

    def _ak(self, k: int) -> float:
        "a_k is the learning rate."
        return self.a / (k // 2 + 1 + self.A) ** 0.602

    def _internal_ask(self) -> tp.ArrayLike:
        k = self.idx
        if k % 2 == 0:
            if not self.init:
                assert self.yp is not None and self.ym is not None
                self.t -= (self._ak(k) * (self.yp - self.ym) / 2 / self._ck(k)) * self.delta
                self.avg += (self.t - self.avg) / (k // 2 + 1)
            self.delta = 2 * self._rng.randint(2, size=self.dimension) - 1
            return self.t - self._ck(k) * self.delta  # type:ignore
        return self.t + self._ck(k) * self.delta  # type: ignore

    def _internal_tell(self, x: tp.ArrayLike, loss: tp.FloatLoss) -> None:
        setattr(self, ("ym" if self.idx % 2 == 0 else "yp"), np.array(loss, copy=True))
        self.idx += 1
        if self.init and self.yp is not None and self.ym is not None:
            self.init = False

    def _internal_provide_recommendation(self) -> tp.ArrayLike:
        return self.avg


class _Rescaled(base.Optimizer):
    """Proposes a version of a base optimizer which works at a different scale."""

    def __init__(
        self,
        parametrization: IntOrParameter,
        budget: tp.Optional[int] = None,
        num_workers: int = 1,
        base_optimizer: base.OptCls = CMA,
        scale: tp.Optional[float] = None,
    ) -> None:
        super().__init__(parametrization, budget=budget, num_workers=num_workers)
        self._optimizer = base_optimizer(self.parametrization, budget=budget, num_workers=num_workers)
        self._subcandidates: tp.Dict[str, p.Parameter] = {}
        if scale is None:
            assert self.budget is not None, "Either scale or budget must be known in _Rescaled."
            scale = math.sqrt(math.log(self.budget) / self.dimension)
        self.scale = scale
        assert self.scale != 0.0, "scale should be non-zero in Rescaler."

    def rescale_candidate(self, candidate: p.Parameter, inverse: bool = False) -> p.Parameter:
        data = candidate.get_standardized_data(reference=self.parametrization)
        scale = self.scale if not inverse else 1.0 / self.scale
        return self.parametrization.spawn_child().set_standardized_data(scale * data)

    def _internal_ask_candidate(self) -> p.Parameter:
        candidate = self._optimizer.ask()
        sent_candidate = self.rescale_candidate(candidate)
        # We store the version corresponding to the underlying optimizer.
        self._subcandidates[sent_candidate.uid] = candidate
        return sent_candidate

    def _internal_tell_candidate(self, candidate: p.Parameter, loss: tp.FloatLoss) -> None:
        self._optimizer.tell(self._subcandidates.pop(candidate.uid), loss)

    def _internal_tell_not_asked(self, candidate: p.Parameter, loss: tp.FloatLoss) -> None:
        candidate = self.rescale_candidate(candidate, inverse=True)
        self._optimizer.tell(candidate, loss)


class Rescaled(base.ConfiguredOptimizer):
    """Configured optimizer for creating rescaled optimization algorithms.

    Parameters
    ----------
    base_optimizer: base.OptCls
        optimization algorithm to be rescaled.
    scale: how much do we rescale. E.g. 0.001 if we want to focus on the center
        with std 0.001 (assuming the std of the domain is set to 1).
    """

    # pylint: disable=unused-argument
    def __init__(
        self,
        *,
        base_optimizer: base.OptCls = CMA,
        scale: tp.Optional[float] = None,
    ) -> None:
        super().__init__(_Rescaled, locals())


RescaledCMA = Rescaled().set_name("RescaledCMA", register=True)


class SplitOptimizer(base.Optimizer):
    """Combines optimizers, each of them working on their own variables. (use ConfSplitOptimizer)"""

    def __init__(
        self,
        parametrization: IntOrParameter,
        budget: tp.Optional[int] = None,
        num_workers: int = 1,
        config: tp.Optional["ConfSplitOptimizer"] = None,
    ) -> None:
        self._config = ConfSplitOptimizer() if config is None else config
        super().__init__(parametrization, budget=budget, num_workers=num_workers)
        self._subcandidates: tp.Dict[str, tp.List[p.Parameter]] = {}
        subparams: tp.List[p.Parameter] = []

        num_vars = self._config.num_vars
        num_optims = self._config.num_optims
        max_num_vars = self._config.max_num_vars
        if max_num_vars is not None:
            assert num_vars is None, "num_vars and max_num_vars should not be set at the same time"
            num_vars = [max_num_vars] * (self.dimension // max_num_vars)
            if self.dimension > sum(num_vars):
                num_vars += [self.dimension - sum(num_vars)]
        if num_vars is not None:  # The user has specified how are the splits (s)he wants.
            assert (
                sum(num_vars) == self.dimension
            ), f"sum(num_vars)={sum(num_vars)} should be equal to the dimension {self.dimension}."
            if num_optims is None:  # we deduce the number of splits.
                num_optims = len(num_vars)
            assert num_optims == len(
                num_vars
            ), f"The number {num_optims} of optimizers should match len(num_vars)={len(num_vars)}."
        elif num_optims is None:
            # if no num_vars and no num_optims, try to guess how to split. Otherwise, just assume 2.
            if isinstance(parametrization, p.Parameter):
                subparams = p.helpers.list_data(parametrization)  # type: ignore
                if len(subparams) == 1:
                    subparams.clear()
                num_optims = len(subparams)
            if not subparams:  # Desperate situation: just split in 2.
                num_optims = 2
        if not subparams:
            # if num_vars not given: we will distribute variables equally.
            assert num_optims is not None
            num_optims = int(min(num_optims, self.dimension))
            num_vars = num_vars if num_vars else []
            for i in range(num_optims):
                if len(num_vars) < i + 1:
                    num_vars += [(self.dimension // num_optims) + (self.dimension % num_optims > i)]
                assert num_vars[i] >= 1, "At least one variable per optimizer."
                subparams += [p.Array(shape=(num_vars[i],))]
        if self._config.non_deterministic_descriptor:
            for param in subparams:
                param.function.deterministic = False
        # synchronize random state and create optimizers
        self.optims: tp.List[base.Optimizer] = []
        mono, multi = self._config.monovariate_optimizer, self._config.multivariate_optimizer
        for param in subparams:
            param.random_state = self.parametrization.random_state
            self.optims.append((multi if param.dimension > 1 else mono)(param, budget, num_workers))
        # final check for dimension
        assert (
            sum(opt.dimension for opt in self.optims) == self.dimension
        ), "sum of sub-dimensions should be equal to the total dimension."

    def _internal_ask_candidate(self) -> p.Parameter:
        candidates: tp.List[p.Parameter] = []
        for i, opt in enumerate(self.optims):
            if self._config.progressive:
                assert self.budget is not None
                if i > 0 and i / len(self.optims) > np.sqrt(2.0 * self.num_ask / self.budget):
                    candidates.append(opt.parametrization.spawn_child())  # unchanged
                    continue
            candidates.append(opt.ask())
        data = np.concatenate(
            [
                c.get_standardized_data(reference=opt.parametrization)
                for c, opt in zip(candidates, self.optims)
            ],
            axis=0,
        )
        cand = self.parametrization.spawn_child().set_standardized_data(data)
        self._subcandidates[cand.uid] = candidates
        return cand

    def _internal_tell_candidate(self, candidate: p.Parameter, loss: tp.FloatLoss) -> None:
        candidates = self._subcandidates.pop(candidate.uid)
        for cand, opt in zip(candidates, self.optims):
            opt.tell(cand, loss)

    def _internal_tell_not_asked(self, candidate: p.Parameter, loss: tp.FloatLoss) -> None:
        data = candidate.get_standardized_data(reference=self.parametrization)
        start = 0
        for opt in self.optims:
            local_data = data[start : start + opt.dimension]
            start += opt.dimension
            local_candidate = opt.parametrization.spawn_child().set_standardized_data(local_data)
            opt.tell(local_candidate, loss)

    def _info(self) -> tp.Dict[str, tp.Any]:
        key = "sub-optim"
        optims = [x.name if key not in x._info() else x._info()[key] for x in self.optims]
        return {key: ",".join(optims)}


class ConfSplitOptimizer(base.ConfiguredOptimizer):
    """Combines optimizers, each of them working on their own variables.

    Parameters
    ----------
    num_optims: int (or float("inf"))
        number of optimizers to create (if not provided through :code:`num_vars: or
        :code:`max_num_vars`)
    num_vars: int or None
        number of variable per optimizer (should not be used if :code:`max_num_vars` or
        :code:`num_optims` is set)
    max_num_vars: int or None
        maximum number of variables per optimizer. Should not be defined if :code:`num_vars` or
        :code:`num_optims` is defined since they will be chosen automatically.
    progressive: optional bool
        whether we progressively add optimizers.
    non_deterministic_descriptor: bool
        subparts parametrization descriptor is set to noisy function.
        This can have an impact for optimizer selection for competence maps.

    Example
    -------
    for 5 optimizers, each of them working on 2 variables, one can use:

    opt = ConfSplitOptimizer(num_vars=[2, 2, 2, 2, 2])(parametrization=10, num_workers=3)
    or equivalently:
    opt = SplitOptimizer(parametrization=10, num_workers=3, num_vars=[2, 2, 2, 2, 2])
    Given that all optimizers have the same number of variables, one can also run:
    opt = SplitOptimizer(parametrization=10, num_workers=3, num_optims=5)

    Note
    ----
    By default, it uses CMA for multivariate groups and RandomSearch for monovariate groups.

    Caution
    -------
    The variables refer to the deep representation used by optimizers.
    For example, a categorical variable with 5 possible values becomes 5 continuous variables.
    """

    # pylint: disable=unused-argument
    def __init__(
        self,
        *,
        num_optims: tp.Optional[float] = None,
        num_vars: tp.Optional[tp.List[int]] = None,
        max_num_vars: tp.Optional[int] = None,
        multivariate_optimizer: base.OptCls = CMA,
        monovariate_optimizer: base.OptCls = oneshot.RandomSearch,
        progressive: bool = False,
        non_deterministic_descriptor: bool = True,
    ) -> None:
        self.num_optims = num_optims
        self.num_vars = num_vars
        self.max_num_vars = max_num_vars
        self.multivariate_optimizer = multivariate_optimizer
        self.monovariate_optimizer = monovariate_optimizer
        self.progressive = progressive
        self.non_deterministic_descriptor = non_deterministic_descriptor
        if sum(x is not None for x in [num_optims, num_vars, max_num_vars]) > 1:
            raise ValueError("At most, only one of num_optims, num_vars and max_num_vars can be set")
        super().__init__(SplitOptimizer, locals(), as_config=True)


class NoisySplit(base.ConfiguredOptimizer):
    """Non-progressive noisy split of variables based on 1+1

    Parameters
    ----------
    num_optims: optional int
        number of optimizers (one per variable if float("inf"))
    discrete: bool
        uses OptimisticDiscreteOnePlusOne if True, else NoisyOnePlusOne
    """

    # pylint: disable=unused-argument
    def __init__(
        self,
        *,
        num_optims: tp.Optional[float] = None,
        discrete: bool = False,
    ) -> None:
        kwargs = locals()
        opt = OptimisticDiscreteOnePlusOne if discrete else OptimisticNoisyOnePlusOne
        mono_opt: base.OptCls = NoisyBandit if discrete else opt
        ConfOpt = ConfSplitOptimizer(
            progressive=False,
            num_optims=num_optims,
            multivariate_optimizer=opt,
            monovariate_optimizer=mono_opt,
        )
        super().__init__(ConfOpt, kwargs)


class ConfPortfolio(base.ConfiguredOptimizer):
    """Alternates :code:`ask()` on several optimizers

    Parameters
    ----------
    optimizers: list of Optimizer, optimizer name, Optimizer class or ConfiguredOptimizer
        the list of optimizers to use.
    warmup_ratio: optional float
        ratio of the budget used before choosing to focus on one optimizer

    Notes
    -----
    - if providing an initialized  optimizer, the parametrization of the optimizer
      must be the exact same instance as the one of the Portfolio.
    - this API is temporary and will be renamed very soon
    """

    # pylint: disable=unused-argument
    def __init__(
        self,
        *,
        optimizers: tp.Sequence[tp.Union[base.Optimizer, base.OptCls, str]] = (),
        warmup_ratio: tp.Optional[float] = None,
    ) -> None:
        self.optimizers = optimizers
        self.warmup_ratio = warmup_ratio
        super().__init__(Portfolio, locals(), as_config=True)


@registry.register
class Portfolio(base.Optimizer):
    """Passive portfolio of CMA, 2-pt DE and Scr-Hammersley."""

    def __init__(
        self,
        parametrization: IntOrParameter,
        budget: tp.Optional[int] = None,
        num_workers: int = 1,
        config: tp.Optional["ConfPortfolio"] = None,
    ) -> None:
        self._config = ConfPortfolio() if config is None else config
        cfg = self._config
        super().__init__(parametrization, budget=budget, num_workers=num_workers)
        optimizers = list(cfg.optimizers)
        if not optimizers:  # default
            optimizers = []
            if budget is None or budget >= 12 * num_workers:
                optimizers = [CMA, "TwoPointsDE"]
            if budget is not None:  # needs a budget
                optimizers.append("ScrHammersleySearch")
        num = len(optimizers)
        self.optims: tp.List[base.Optimizer] = []
        sub_budget = None if budget is None else budget // num + (budget % num > 0)
        for opt in optimizers:
            if isinstance(opt, base.Optimizer):
                if opt.parametrization is not self.parametrization:
                    raise errors.NevergradValueError(
                        "Initialized optimizers are only accepted if "
                        "the parametrization object is strictly the same"
                    )
                self.optims.append(opt)
                continue
            Optim: base.OptCls = registry[opt] if isinstance(opt, str) else opt
            sub_workers = 1 if Optim.no_parallelization else num_workers  # could be reduced in some settings
            self.optims.append(
                Optim(
                    self.parametrization,  # share parametrization and its rng
                    budget=sub_budget,
                    num_workers=sub_workers,
                )
            )
        # current optimizer choice
        self._selected_ind: tp.Optional[int] = None
        self._current = -1
        self._warmup_budget: tp.Optional[int] = None
        if cfg.warmup_ratio is not None and budget is None:
            raise ValueError("warmup_ratio is only available if a budget is provided")
        if not any(x is None for x in (cfg.warmup_ratio, budget)):
            self._warmup_budget = int(cfg.warmup_ratio * budget)  # type: ignore

    def _internal_ask_candidate(self) -> p.Parameter:
        # optimizer selection if budget is over
        if self._warmup_budget is not None:
            if self._selected_ind is None and self._warmup_budget < self.num_tell:
                ind = self.current_bests["pessimistic"].parameter._meta.get("optim_index", -1)
                if ind >= 0:  # not a tell not asked
                    if self.num_workers == 1 or self.optims[ind].num_workers > 1:
                        self._selected_ind = ind  # don't select non-parallelizable in parallel settings
        optim_index = self._selected_ind
        if optim_index is None:
            num = len(self.optims)
            for k in range(2 * num):
                self._current += 1
                optim_index = self._current % len(self.optims)
                opt = self.optims[optim_index]
                if opt.num_workers > opt.num_ask - (opt.num_tell - opt.num_tell_not_asked):
                    break  # if there are workers left, use this optimizer
                if k > num:
                    if not opt.no_parallelization:
                        break  # if no worker is available, try the first parallelizable optimizer
        if optim_index is None:
            raise RuntimeError("Something went wrong in optimizer selection")
        opt = self.optims[optim_index]
        candidate = opt.ask()
        candidate._meta["optim_index"] = optim_index
        return candidate

    def _internal_tell_candidate(self, candidate: p.Parameter, loss: tp.FloatLoss) -> None:
        # Telling all optimizers is presumably better than just
        # self.optims[optim_index].tell(candidate, value)
        accepted = 0
        for opt in self.optims:
            try:
                opt.tell(candidate, loss)
                accepted += 1
            except errors.TellNotAskedNotSupportedError:
                pass
        if not accepted:
            raise errors.TellNotAskedNotSupportedError("No sub-optimizer accepted the tell-not-asked")


ParaPortfolio = ConfPortfolio(optimizers=[CMA, TwoPointsDE, PSO, SQP, ScrHammersleySearch]).set_name(
    "ParaPortfolio", register=True
)
ASCMADEthird = ConfPortfolio(optimizers=[CMA, LhsDE], warmup_ratio=0.33).set_name(
    "ASCMADEthird", register=True
)
MultiCMA = ConfPortfolio(
    optimizers=[ParametrizedCMA(random_init=True) for _ in range(3)], warmup_ratio=0.1
).set_name("MultiCMA", register=True)
TripleCMA = ConfPortfolio(
    optimizers=[ParametrizedCMA(random_init=True) for _ in range(3)], warmup_ratio=0.33
).set_name("TripleCMA", register=True)
PolyCMA = ConfPortfolio(
    optimizers=[ParametrizedCMA(random_init=True) for _ in range(20)], warmup_ratio=0.33
).set_name("PolyCMA", register=True)
MultiScaleCMA = ConfPortfolio(
    optimizers=[ParametrizedCMA(random_init=True, scale=scale) for scale in [1.0, 1e-3, 1e-6]],
    warmup_ratio=0.33,
).set_name("MultiScaleCMA", register=True)


class InfiniteMetaModelOptimum(ValueError):
    """Sometimes the optimum of the metamodel is at infinity."""


def _learn_on_k_best(archive: utils.Archive[utils.MultiValue], k: int) -> tp.ArrayLike:
    """Approximate optimum learnt from the k best.

    Parameters
    ----------
    archive: utils.Archive[utils.Value]
    """
    items = list(archive.items_as_arrays())
    dimension = len(items[0][0])

    # Select the k best.
    first_k_individuals = sorted(items, key=lambda indiv: archive[indiv[0]].get_estimation("pessimistic"))[:k]
    assert len(first_k_individuals) == k

    # Recenter the best.
    middle = np.array(sum(p[0] for p in first_k_individuals) / k)
    normalization = 1e-15 + np.sqrt(np.sum((first_k_individuals[-1][0] - first_k_individuals[0][0]) ** 2))
    y = [archive[c[0]].get_estimation("pessimistic") for c in first_k_individuals]
    X = np.asarray([(c[0] - middle) / normalization for c in first_k_individuals])

    # We need SKLearn.
    from sklearn.linear_model import LinearRegression
    from sklearn.preprocessing import PolynomialFeatures

    polynomial_features = PolynomialFeatures(degree=2)
    X2 = polynomial_features.fit_transform(X)

    # Fit a linear model.
    model = LinearRegression()
    model.fit(X2, y)

    try:
        for cls in (Powell, DE):  # Powell excellent here, DE as a backup for thread safety.
            optimizer = cls(parametrization=dimension, budget=45 * dimension + 30)
            # limit to 20s at most
            optimizer.register_callback("ask", callbacks.EarlyStopping.timer(20))
            try:
                minimum = optimizer.minimize(
                    lambda x: float(model.predict(polynomial_features.fit_transform(x[None, :])))
                ).value
            except RuntimeError:
                assert cls == Powell, "Only Powell is allowed to crash here."
            else:
                break
    except ValueError:
        raise InfiniteMetaModelOptimum("Infinite meta-model optimum in learn_on_k_best.")

    if np.sum(minimum ** 2) > 1.0:
        raise InfiniteMetaModelOptimum("huge meta-model optimum in learn_on_k_best.")
    return middle + normalization * minimum


class _MetaModel(base.Optimizer):
    def __init__(
        self,
        parametrization: IntOrParameter,
        budget: tp.Optional[int] = None,
        num_workers: int = 1,
        *,
        multivariate_optimizer: tp.Optional[base.OptCls] = None,
        frequency_ratio: float = 0.5,
    ) -> None:
        super().__init__(parametrization, budget=budget, num_workers=num_workers)
        self.frequency_ratio = frequency_ratio
        if multivariate_optimizer is None:
            multivariate_optimizer = ParametrizedCMA(elitist=True) if self.dimension > 1 else OnePlusOne
        self._optim = multivariate_optimizer(
            self.parametrization, budget, num_workers
        )  # share parametrization and its rng

    def _internal_ask_candidate(self) -> p.Parameter:
        # We request a bit more points than what is really necessary for our dimensionality (+dimension).
        sample_size = int((self.dimension * (self.dimension - 1)) / 2 + 2 * self.dimension + 1)
        freq = max(13, self.num_workers, self.dimension, int(self.frequency_ratio * sample_size))
        if len(self.archive) >= sample_size and not self._num_ask % freq:
            try:
                data = _learn_on_k_best(self.archive, sample_size)
                candidate = self.parametrization.spawn_child().set_standardized_data(data)
            except InfiniteMetaModelOptimum:  # The optimum is at infinity. Shit happens.
                candidate = self._optim.ask()
        else:
            candidate = self._optim.ask()
        return candidate

    def _internal_tell_candidate(self, candidate: p.Parameter, loss: tp.FloatLoss) -> None:
        self._optim.tell(candidate, loss)


class ParametrizedMetaModel(base.ConfiguredOptimizer):
    """
    Adds a metamodel to an optimizer.
    The optimizer is alway OnePlusOne if dimension is 1.

    Parameters
    ----------
    multivariate_optimizer: base.OptCls or None
        Optimizer to which the metamodel is added
    frequency_ratio: float
        used for deciding the frequency at which we use the metamodel
    """

    # pylint: disable=unused-argument
    def __init__(
        self,
        *,
        multivariate_optimizer: tp.Optional[base.OptCls] = None,
        frequency_ratio: float = 0.5,
    ) -> None:
        super().__init__(_MetaModel, locals())
<<<<<<< HEAD
        assert 0 <= frequency_ratio <= 1.0
        self.multivariate_optimizer = multivariate_optimizer
=======
>>>>>>> 8be26e67


MetaModel = ParametrizedMetaModel().set_name("MetaModel", register=True)
MetaModelOnePlusOne = ParametrizedMetaModel(multivariate_optimizer=OnePlusOne).set_name(
    "MetaModelOnePlusOne", register=True
)


@registry.register
class SQPCMA(Portfolio):
    """Passive portfolio of CMA and many SQP."""

    def __init__(
        self, parametrization: IntOrParameter, budget: tp.Optional[int] = None, num_workers: int = 1
    ) -> None:
        super().__init__(parametrization, budget=budget, num_workers=num_workers)
        cma_workers = num_workers // 2
        optims: tp.List[base.Optimizer] = [CMA(self.parametrization, budget=budget, num_workers=cma_workers)]
        optims += [SQP(self.parametrization, num_workers=1) for _ in range(num_workers - cma_workers)]
        for opt in optims[2:]:  # make sure initializations differ
            opt.initial_guess = self._rng.normal(0, 1, self.dimension)  # type: ignore
        self.optims.clear()
        self.optims.extend(optims)


@registry.register
class MultiDiscrete(Portfolio):
    """Combining 3 Discrete(1+1) optimizers. Active selection at 1/4th of the budget."""

    def __init__(
        self, parametrization: IntOrParameter, budget: tp.Optional[int] = None, num_workers: int = 1
    ) -> None:
        super().__init__(
            parametrization, budget=budget, num_workers=num_workers, config=ConfPortfolio(warmup_ratio=0.25)
        )
        assert budget is not None
        self.optims.clear()
        self.optims = [
            DiscreteOnePlusOne(self.parametrization, budget=budget // 12, num_workers=num_workers),
            DiscreteBSOOnePlusOne(self.parametrization, budget=budget // 12, num_workers=num_workers),
            DoubleFastGADiscreteOnePlusOne(
                self.parametrization, budget=(budget // 4) - 2 * (budget // 12), num_workers=num_workers
            ),
        ]


@registry.register
class CMandAS2(Portfolio):
    """Competence map, with algorithm selection in one of the cases (3 CMAs)."""

    def __init__(
        self, parametrization: IntOrParameter, budget: tp.Optional[int] = None, num_workers: int = 1
    ) -> None:
        # we need to manually create the parametrization if it's an int, so as to make sure
        # it is shared through instances
        optims: tp.List[base.OptCls] = [TwoPointsDE]
        if isinstance(parametrization, int):
            parametrization = p.Array(shape=(parametrization,))
        dim = parametrization.dimension
        assert budget is not None
        warmup_ratio = 2.0
        if budget < 201:
            optims = [OnePlusOne]
        if budget > 50 * dim or num_workers < 30:
            optims = [MetaModel for _ in range(3)]
            warmup_ratio = 0.1
        super().__init__(
            parametrization,
            budget=budget,
            num_workers=num_workers,
            config=ConfPortfolio(optimizers=optims, warmup_ratio=warmup_ratio),
        )


@registry.register
class CMandAS3(Portfolio):
    """Competence map, with algorithm selection in one of the cases (3 CMAs)."""

    def __init__(
        self, parametrization: IntOrParameter, budget: tp.Optional[int] = None, num_workers: int = 1
    ) -> None:
        optims: tp.List[base.OptCls] = [TwoPointsDE]
        warmup_ratio = 2.0
        if isinstance(parametrization, int):
            parametrization = p.Array(shape=(parametrization,))
        dim = parametrization.dimension
        assert budget is not None
        if budget < 201:
            optims = [OnePlusOne]
        if budget > 50 * dim or num_workers < 30:
            if num_workers == 1:
                optims = [ChainCMAPowell for _ in range(3)]
            else:
                optims = [CMA for _ in range(3)]
            warmup_ratio = 0.1
        super().__init__(
            parametrization,
            budget=budget,
            num_workers=num_workers,
            config=ConfPortfolio(optimizers=optims, warmup_ratio=warmup_ratio),
        )


@registry.register
class CM(Portfolio):
    """Competence map, simplest."""

    def __init__(
        self, parametrization: IntOrParameter, budget: tp.Optional[int] = None, num_workers: int = 1
    ) -> None:
        optims: tp.List[base.OptCls] = [TwoPointsDE]
        if isinstance(parametrization, int):
            parametrization = p.Array(shape=(parametrization,))
        dim = parametrization.dimension
        assert budget is not None
        warmup_ratio = 2.0
        assert budget is not None
        if budget < 201:
            optims = [OnePlusOne]
        if budget > 50 * dim:
            optims = [CMA]
        super().__init__(
            parametrization,
            budget=budget,
            num_workers=num_workers,
            config=ConfPortfolio(optimizers=optims, warmup_ratio=warmup_ratio),
        )


class _FakeFunction:
    """Simple function that returns the loss which was registered just before.
    This is a hack for BO.
    """

    def __init__(self, num_digits: int) -> None:
        self.num_digits = num_digits
        self._registered: tp.List[tp.Tuple[np.ndarray, float]] = []

    def key(self, num: int) -> str:
        """Key corresponding to the array sample
        (uses zero-filling to keep order)
        """
        return "x" + str(num).zfill(self.num_digits)

    def register(self, x: np.ndarray, loss: tp.FloatLoss) -> None:
        if self._registered:
            raise RuntimeError("Only one call can be registered at a time")
        self._registered.append((x, loss))

    def __call__(self, **kwargs: float) -> float:
        if not self._registered:
            raise RuntimeError("Call must be registered first")
        x = [kwargs[self.key(i)] for i in range(len(kwargs))]
        xr, loss = self._registered[0]
        np.testing.assert_array_almost_equal(x, xr, err_msg="Call does not match registered")
        self._registered.clear()
        return loss


class _BO(base.Optimizer):
    def __init__(
        self,
        parametrization: IntOrParameter,
        budget: tp.Optional[int] = None,
        num_workers: int = 1,
        *,
        initialization: tp.Optional[str] = None,
        init_budget: tp.Optional[int] = None,
        middle_point: bool = False,
        utility_kind: str = "ucb",  # bayes_opt default
        utility_kappa: float = 2.576,
        utility_xi: float = 0.0,
        gp_parameters: tp.Optional[tp.Dict[str, tp.Any]] = None,
    ) -> None:
        super().__init__(parametrization, budget=budget, num_workers=num_workers)
        self._normalizer = p.helpers.Normalizer(self.parametrization)
        self._bo: tp.Optional[BayesianOptimization] = None
        self._fake_function = _FakeFunction(num_digits=len(str(self.dimension)))
        # initialization
        init = initialization
        self._init_budget = init_budget
        self._middle_point = middle_point
        if init is None:
            self._InitOpt: tp.Optional[base.ConfiguredOptimizer] = None
        elif init == "random":
            self._InitOpt = oneshot.RandomSearch
        else:
            self._InitOpt = oneshot.SamplingSearch(sampler=init, scrambled=init == "Hammersley")
        # configuration
        self.utility_kind = utility_kind
        self.utility_kappa = utility_kappa
        self.utility_xi = utility_xi
        self.gp_parameters = {} if gp_parameters is None else gp_parameters
        if isinstance(parametrization, p.Parameter) and self.gp_parameters.get("alpha", 0) == 0:
            analysis = p.helpers.analyze(parametrization)
            noisy = not analysis.deterministic
            cont = analysis.continuous
            if noisy or not cont:
                warnings.warn(
                    "Dis-continuous and noisy parametrization require gp_parameters['alpha'] > 0 "
                    "(for your parametrization, continuity={cont} and noisy={noisy}).\n"
                    "Find more information on BayesianOptimization's github.\n"
                    "You should then create a new instance of optimizerlib.ParametrizedBO with appropriate parametrization.",
                    errors.InefficientSettingsWarning,
                )

    @property
    def bo(self) -> BayesianOptimization:
        if self._bo is None:
            bounds = {self._fake_function.key(i): (0.0, 1.0) for i in range(self.dimension)}
            self._bo = BayesianOptimization(self._fake_function, bounds, random_state=self._rng)
            if self._init_budget is None:
                assert self.budget is not None
                init_budget = int(np.sqrt(self.budget))
            else:
                init_budget = self._init_budget
            init_budget = max(2, init_budget)
            if self.gp_parameters is not None:
                self._bo.set_gp_params(**self.gp_parameters)
            # init
            if self._middle_point:
                self._bo.probe([0.5] * self.dimension, lazy=True)
                init_budget -= 1
            if self._InitOpt is not None and init_budget > 0:
                param = p.Array(shape=(self.dimension,)).set_bounds(lower=0, upper=1)
                param.random_state = self._rng
                opt = self._InitOpt(param, budget=init_budget)
                for _ in range(init_budget):
                    self._bo.probe(opt.ask().value, lazy=True)
            else:  # default
                for _ in range(init_budget):
                    self._bo.probe(self._bo._space.random_sample(), lazy=True)
        return self._bo

    def _internal_ask_candidate(self) -> p.Parameter:
        util = UtilityFunction(kind=self.utility_kind, kappa=self.utility_kappa, xi=self.utility_xi)
        if self.bo._queue:
            x_probe = next(self.bo._queue)
        else:
            x_probe = self.bo.suggest(util)  # this is time consuming
            x_probe = [x_probe[self._fake_function.key(i)] for i in range(len(x_probe))]
        data = self._normalizer.backward(np.array(x_probe, copy=False))
        candidate = self.parametrization.spawn_child().set_standardized_data(data)
        candidate._meta["x_probe"] = x_probe
        return candidate

    def _internal_tell_candidate(self, candidate: p.Parameter, loss: tp.FloatLoss) -> None:
        if "x_probe" in candidate._meta:
            y = candidate._meta["x_probe"]
        else:
            data = candidate.get_standardized_data(reference=self.parametrization)
            y = self._normalizer.forward(data)  # tell not asked
        self._fake_function.register(y, -loss)  # minimizing
        self.bo.probe(y, lazy=False)
        # for some unknown reasons, BO wants to evaluate twice the same point,
        # but since it keeps a cache of the values, the registered value is not used
        # so we should clean the "fake" function
        self._fake_function._registered.clear()

    def _internal_provide_recommendation(self) -> tp.Optional[tp.ArrayLike]:
        if not self.archive:
            return None
        return self._normalizer.backward(
            np.array([self.bo.max["params"][self._fake_function.key(i)] for i in range(self.dimension)])
        )


class ParametrizedBO(base.ConfiguredOptimizer):
    """Bayesian optimization.
    Hyperparameter tuning method, based on statistical modeling of the objective function.
    This class is a wrapper over the `bayes_opt <https://github.com/fmfn/BayesianOptimization>`_ package.

    Parameters
    ----------
    initialization: str
        Initialization algorithms (None, "Hammersley", "random" or "LHS")
    init_budget: int or None
        Number of initialization algorithm steps
    middle_point: bool
        whether to sample the 0 point first
    utility_kind: str
        Type of utility function to use among "ucb", "ei" and "poi"
    utility_kappa: float
        Kappa parameter for the utility function
    utility_xi: float
        Xi parameter for the utility function
    gp_parameters: dict
        dictionnary of parameters for the gaussian process
    """

    no_parallelization = True

    # pylint: disable=unused-argument
    def __init__(
        self,
        *,
        initialization: tp.Optional[str] = None,
        init_budget: tp.Optional[int] = None,
        middle_point: bool = False,
        utility_kind: str = "ucb",  # bayes_opt default
        utility_kappa: float = 2.576,
        utility_xi: float = 0.0,
        gp_parameters: tp.Optional[tp.Dict[str, tp.Any]] = None,
    ) -> None:
        super().__init__(_BO, locals())


BO = ParametrizedBO().set_name("BO", register=True)
BOSplit = ConfSplitOptimizer(max_num_vars=15, progressive=False, multivariate_optimizer=BO).set_name(
    "BOSplit", register=True
)


class _BayesOptim(base.Optimizer):
    def __init__(
        self,
        parametrization: IntOrParameter,
        budget: tp.Optional[int] = None,
        num_workers: int = 1,
        *,
        config: tp.Optional["BayesOptim"] = None,
    ) -> None:
        self._config = BayesOptim() if config is None else config
        cfg = self._config
        super().__init__(parametrization, budget=budget, num_workers=num_workers)
        self._normalizer = p.helpers.Normalizer(self.parametrization)

        from bayes_optim import RealSpace
        from bayes_optim.surrogate import GaussianProcess

        lb, ub = 1e-7, 1 - 1e-7
        space = RealSpace([lb, ub]) * self.dimension

        self._buffer: tp.List[float] = []
        self._newX: tp.List[float] = []
        self._losses: tp.List[float] = []

        # Setting DoE size as a percentage of the total budget if prop_doe_factor is not None
        init_budget = cfg.init_budget
        if cfg.prop_doe_factor and budget is not None:
            init_budget = round(cfg.prop_doe_factor * budget) if budget >= 10 else 5

        if cfg.pca:
            from bayes_optim.extension import PCABO as PcaBO

            self._alg = PcaBO(
                search_space=space,
                obj_fun=None,  # Assuming that this is not used :-)
                DoE_size=init_budget if init_budget is not None else 5,
                max_FEs=budget,
                verbose=True,
                n_point=1,  # We start with a sequential procedure, maybe we'll extend in a second moment
                n_components=cfg.n_components,
                acquisition_optimization={"optimizer": "BFGS"},
            )
        else:
            from bayes_optim import BO as BayesOptimBO_

            # hyperparameters of the GPR model
            thetaL = 1e-10 * (ub - lb) * np.ones(self.dimension)
            thetaU = 10 * (ub - lb) * np.ones(self.dimension)
            model = GaussianProcess(thetaL=thetaL, thetaU=thetaU)  # create the GPR model

            self._alg = BayesOptimBO_(
                search_space=space,
                obj_fun=None,
                model=model,
                DoE_size=init_budget if init_budget is not None else 5,
                max_FEs=budget,
                verbose=True,
            )

    def _internal_ask_candidate(self) -> p.Parameter:
        if not self._buffer:
            candidate = self._alg.ask()
            if not isinstance(candidate, list):
                candidate = candidate.tolist()
            self._buffer = candidate
        x_probe = self._buffer.pop()
        data = self._normalizer.backward(np.array(x_probe, copy=False))
        candidate = self.parametrization.spawn_child().set_standardized_data(data)
        candidate._meta["x_probe"] = x_probe
        return candidate

    def _internal_tell_candidate(self, candidate: p.Parameter, loss: tp.FloatLoss) -> None:
        self._newX.append(candidate._meta["x_probe"])
        self._losses.append(loss)
        if not self._buffer:
            if "x_probe" in candidate._meta:
                self._alg.tell(self._newX, self._losses)
            else:
                data = candidate.get_standardized_data(reference=self.parametrization)
                # Tell not asked:
                self._alg.tell(self._normalizer.forward(data), loss)
            self._newX = []
            self._losses = []

    def _internal_tell_not_asked(self, candidate: p.Parameter, loss: tp.FloatLoss) -> None:
        raise errors.TellNotAskedNotSupportedError


class BayesOptim(base.ConfiguredOptimizer):
    """
    Algorithms from bayes-optim package.

    We use:
    - BO
    - PCA-BO: Principle Component Analysis (PCA) Bayesian Optimization for dimensionality reduction in BO

    References

    [RaponiWB+20]
        Raponi, Elena, Hao Wang, Mariusz Bujny, Simonetta Boria, and Carola Doerr.
        "High dimensional bayesian optimization assisted by principal component analysis."
        In International Conference on Parallel Problem Solving from Nature, pp. 169-183.
        Springer, Cham, 2020.


    Parameters
    ----------
    init_budget: int or None
        Number of initialization algorithm steps
    pca: bool
        whether to use the PCA transformation defining PCA-BO rather than BO
    n_components: float or 0.95
        Principal axes in feature space, representing the directions of maximum variance in the data.
        It represents the percentage of explained variance
    prop_doe_factor: float or None
        Percentage of the initial budget used for DoE and eventually overwriting init_budget
    """

    no_parallelization = True
    recast = True

    # pylint: disable=unused-argument
    def __init__(
        self,
        *,
        init_budget: tp.Optional[int] = None,
        pca: tp.Optional[bool] = False,
        n_components: tp.Optional[float] = 0.95,
        prop_doe_factor: tp.Optional[float] = None,
    ) -> None:
        super().__init__(_BayesOptim, locals(), as_config=True)
        self.init_budget = init_budget
        self.pca = pca
        self.n_components = n_components
        self.prop_doe_factor = prop_doe_factor


PCABO = BayesOptim(pca=True).set_name("PCABO", register=True)
BayesOptimBO = BayesOptim().set_name("BayesOptimBO", register=True)


class _Chain(base.Optimizer):
    def __init__(
        self,
        parametrization: IntOrParameter,
        budget: tp.Optional[int] = None,
        num_workers: int = 1,
        *,
        optimizers: tp.Sequence[tp.Union[base.ConfiguredOptimizer, tp.Type[base.Optimizer]]] = [
            LHSSearch,
            DE,
        ],
        budgets: tp.Sequence[tp.Union[str, int]] = (10,),
    ) -> None:
        super().__init__(parametrization, budget=budget, num_workers=num_workers)
        # delayed initialization
        # Either we have the budget for each algorithm, or the last algorithm uses the rest of the budget, so:
        self.optimizers: tp.List[base.Optimizer] = []
        converter = {
            "num_workers": self.num_workers,
            "dimension": self.dimension,
            "half": self.budget // 2 if self.budget else self.num_workers,
            "third": self.budget // 3 if self.budget else self.num_workers,
            "sqrt": int(np.sqrt(self.budget)) if self.budget else self.num_workers,
        }
        self.budgets = [max(1, converter[b]) if isinstance(b, str) else b for b in budgets]
        last_budget = None if self.budget is None else max(4, self.budget - sum(self.budgets))
        assert len(optimizers) == len(self.budgets) + 1
        assert all(
            x in ("third", "half", "dimension", "num_workers", "sqrt") or x > 0 for x in self.budgets
        ), str(self.budgets)
        for opt, optbudget in zip(optimizers, self.budgets + [last_budget]):  # type: ignore
            self.optimizers.append(opt(self.parametrization, budget=optbudget, num_workers=self.num_workers))
        if self.name.startswith("chain"):
            warnings.warn(
                "Chain optimizers are renamed with a capital C for consistency. "
                "Eg: chainCMAPowell becomes ChainCMAPowell",
                errors.NevergradDeprecationWarning,
            )

    def _internal_ask_candidate(self) -> p.Parameter:
        # Which algorithm are we playing with ?
        sum_budget = 0.0
        opt = self.optimizers[0]
        for opt in self.optimizers:
            sum_budget += float("inf") if opt.budget is None else opt.budget
            if self.num_ask < sum_budget:
                break
        # if we are over budget, then use the last one...
        return opt.ask()

    def _internal_tell_candidate(self, candidate: p.Parameter, loss: tp.FloatLoss) -> None:
        # Let us inform all concerned algorithms
        sum_budget = 0.0
        for k, opt in enumerate(self.optimizers):
            is_last = k == len(self.optimizers) - 1
            sum_budget += float("inf") if opt.budget is None or is_last else opt.budget
            if self.num_tell < sum_budget:
                opt.tell(candidate, loss)


class Chaining(base.ConfiguredOptimizer):
    """
    A chaining consists in running algorithm 1 during T1, then algorithm 2 during T2, then algorithm 3 during T3, etc.
    Each algorithm is fed with what happened before it.

    Parameters
    ----------
    optimizers: list of Optimizer classes
        the sequence of optimizers to use
    budgets: list of int
        the corresponding budgets for each optimizer but the last one

    """

    # pylint: disable=unused-argument
    def __init__(
        self,
        optimizers: tp.Sequence[tp.Union[base.ConfiguredOptimizer, tp.Type[base.Optimizer]]],
        budgets: tp.Sequence[tp.Union[str, int]],
    ) -> None:
        super().__init__(_Chain, locals())


# new names
GeneticDE = Chaining([RotatedTwoPointsDE, TwoPointsDE], [200]).set_name(
    "GeneticDE", register=True
)  # Also known as CGDE
ChainCMAPowell = Chaining([CMA, Powell], ["half"]).set_name("ChainCMAPowell", register=True)
ChainCMAPowell.no_parallelization = True  # TODO make this automatic
ChainMetaModelSQP = Chaining([MetaModel, SQP], ["half"]).set_name("ChainMetaModelSQP", register=True)
ChainMetaModelSQP.no_parallelization = True
ChainMetaModelPowell = Chaining([MetaModel, Powell], ["half"]).set_name("ChainMetaModelPowell", register=True)
ChainMetaModelPowell.no_parallelization = True
ChainDiagonalCMAPowell = Chaining([DiagonalCMA, Powell], ["half"]).set_name(
    "ChainDiagonalCMAPowell", register=True
)
ChainDiagonalCMAPowell.no_parallelization = True
ChainNaiveTBPSAPowell = Chaining([NaiveTBPSA, Powell], ["half"]).set_name(
    "ChainNaiveTBPSAPowell", register=True
)
ChainNaiveTBPSAPowell.no_parallelization = True
ChainNaiveTBPSACMAPowell = Chaining([NaiveTBPSA, CMA, Powell], ["third", "third"]).set_name(
    "ChainNaiveTBPSACMAPowell", register=True
)
ChainNaiveTBPSACMAPowell.no_parallelization = True


@registry.register
class cGA(base.Optimizer):
    """`Compact Genetic Algorithm <https://ieeexplore.ieee.org/document/797971>`_.
    A discrete optimization algorithm, introduced in and often used as a first baseline.
    """

    # pylint: disable=too-many-instance-attributes

    def __init__(
        self,
        parametrization: IntOrParameter,
        budget: tp.Optional[int] = None,
        num_workers: int = 1,
        arity: tp.Optional[int] = None,
    ) -> None:
        super().__init__(parametrization, budget=budget, num_workers=num_workers)
        if arity is None:
            all_params = p.helpers.flatten(self.parametrization)
            arity = max(
                len(param.choices) if isinstance(param, p.TransitionChoice) else 500
                for _, param in all_params
            )
        self._arity = arity
        self._penalize_cheap_violations = False  # Not sure this is the optimal decision.
        # self.p[i][j] is the probability that the ith variable has value 0<=j< arity.
        self.p: np.ndarray = np.ones((self.dimension, arity)) / arity
        # Probability increments are of order 1./self.llambda
        # and lower bounded by something of order 1./self.llambda.
        self.llambda = max(num_workers, 40)  # FIXME: no good heuristic ?
        # CGA generates a candidate, then a second candidate;
        # then updates depending on the comparison with the first one. We therefore have to store the previous candidate.
        self._previous_value_candidate: tp.Optional[tp.Tuple[float, np.ndarray]] = None

    def _internal_ask_candidate(self) -> p.Parameter:
        # Multinomial.
        values: tp.List[int] = [
            sum(self._rng.uniform() > cum_proba) for cum_proba in np.cumsum(self.p, axis=1)
        ]
        data = discretization.noisy_inverse_threshold_discretization(values, arity=self._arity, gen=self._rng)
        return self.parametrization.spawn_child().set_standardized_data(data)

    def _internal_tell_candidate(self, candidate: p.Parameter, loss: tp.FloatLoss) -> None:
        data = candidate.get_standardized_data(reference=self.parametrization)
        if self._previous_value_candidate is None:
            self._previous_value_candidate = (loss, data)
        else:
            winner, loser = self._previous_value_candidate[1], data
            if self._previous_value_candidate[0] > loss:
                winner, loser = loser, winner
            winner_data = discretization.threshold_discretization(np.asarray(winner.data), arity=self._arity)
            loser_data = discretization.threshold_discretization(np.asarray(loser.data), arity=self._arity)
            for i, _ in enumerate(winner_data):
                if winner_data[i] != loser_data[i]:
                    self.p[i][winner_data[i]] += 1.0 / self.llambda
                    self.p[i][loser_data[i]] -= 1.0 / self.llambda
                    for j in range(len(self.p[i])):
                        self.p[i][j] = max(self.p[i][j], 1.0 / self.llambda)
                    self.p[i] /= sum(self.p[i])
            self._previous_value_candidate = None


class _EMNA(base.Optimizer):
    """Simple Estimation of Multivariate Normal Algorithm (EMNA)."""

    # pylint: disable=too-many-instance-attributes

    def __init__(
        self,
        parametrization: IntOrParameter,
        budget: tp.Optional[int] = None,
        num_workers: int = 1,
        isotropic: bool = True,
        naive: bool = True,
        population_size_adaptation: bool = False,
        initial_popsize: tp.Optional[int] = None,
    ) -> None:
        super().__init__(parametrization, budget=budget, num_workers=num_workers)
        self.isotropic: bool = isotropic
        self.naive: bool = naive
        self.population_size_adaptation = population_size_adaptation
        self.min_coef_parallel_context: int = 8
        # Sigma initialization
        self.sigma: tp.Union[float, np.ndarray]
        if initial_popsize is None:
            initial_popsize = self.dimension
        if self.isotropic:
            self.sigma = 1.0
        else:
            self.sigma = np.ones(self.dimension)
        # population size and parent size initializations
        self.popsize = _PopulationSizeController(
            llambda=4 * initial_popsize, mu=initial_popsize, dimension=self.dimension, num_workers=num_workers
        )
        if not self.population_size_adaptation:
            self.popsize.mu = max(16, self.dimension)
            self.popsize.llambda = 4 * self.popsize.mu
            self.popsize.llambda = max(self.popsize.llambda, num_workers)
            if budget is not None and self.popsize.llambda > budget:
                self.popsize.llambda = budget
                self.popsize.mu = self.popsize.llambda // 4
                warnings.warn(
                    "Budget may be too small in front of the dimension for EMNA",
                    errors.InefficientSettingsWarning,
                )
        self.current_center: np.ndarray = np.zeros(self.dimension)
        # population
        self.parents: tp.List[p.Parameter] = [self.parametrization]
        self.children: tp.List[p.Parameter] = []

    def recommend(self) -> p.Parameter:
        if self.naive:
            return self.current_bests["optimistic"].parameter
        else:
            # This is NOT the naive version. We deal with noise.
            out = self.parametrization.spawn_child()
            with p.helpers.deterministic_sampling(out):
                out.set_standardized_data(self.current_center)
            return out

    def _internal_ask_candidate(self) -> p.Parameter:
        sigma_tmp = self.sigma
        if (
            self.population_size_adaptation
            and self.popsize.llambda < self.min_coef_parallel_context * self.dimension
        ):
            sigma_tmp = self.sigma * np.exp(self._rng.normal(0, 1) / np.sqrt(self.dimension))
        individual = self.current_center + sigma_tmp * self._rng.normal(0, 1, self.dimension)
        parent = self.parents[self.num_ask % len(self.parents)]
        candidate = parent.spawn_child().set_standardized_data(individual, reference=self.parametrization)
        if parent is self.parametrization:
            candidate.heritage["lineage"] = candidate.uid
        candidate._meta["sigma"] = sigma_tmp
        return candidate

    def _internal_tell_candidate(self, candidate: p.Parameter, loss: tp.FloatLoss) -> None:
        if self.population_size_adaptation:
            self.popsize.add_value(loss)
        self.children.append(candidate)
        if len(self.children) >= self.popsize.llambda:
            # Sorting the population.
            self.children.sort(key=base._loss)
            # Computing the new parent.
            self.parents = self.children[: self.popsize.mu]
            self.children = []
            self.current_center = (
                sum(  # type: ignore
                    c.get_standardized_data(reference=self.parametrization) for c in self.parents
                )
                / self.popsize.mu
            )
            if self.population_size_adaptation:
                if (
                    self.popsize.llambda < self.min_coef_parallel_context * self.dimension
                ):  # Population size not large enough for emna
                    self.sigma = np.exp(
                        np.sum(
                            np.log([c._meta["sigma"] for c in self.parents]),
                            axis=0 if self.isotropic else None,  # type: ignore
                        )
                        / self.popsize.mu
                    )
                else:
                    stdd = [
                        (
                            self.parents[i].get_standardized_data(reference=self.parametrization)
                            - self.current_center
                        )
                        ** 2
                        for i in range(self.popsize.mu)
                    ]
                    self.sigma = np.sqrt(
                        np.sum(stdd) / (self.popsize.mu * (self.dimension if self.isotropic else 1))
                    )
            else:
                # EMNA update
                stdd = [
                    (
                        self.parents[i].get_standardized_data(reference=self.parametrization)
                        - self.current_center
                    )
                    ** 2
                    for i in range(self.popsize.mu)
                ]
                self.sigma = np.sqrt(
                    np.sum(stdd, axis=0 if self.isotropic else None)  # type: ignore
                    / (self.popsize.mu * (self.dimension if self.isotropic else 1))
                )

            if self.num_workers / self.dimension > 32:  # faster decrease of sigma if large parallel context
                imp = max(1, (np.log(self.popsize.llambda) / 2) ** (1 / self.dimension))
                self.sigma /= imp

    def _internal_tell_not_asked(self, candidate: p.Parameter, loss: tp.FloatLoss) -> None:
        raise errors.TellNotAskedNotSupportedError


class EMNA(base.ConfiguredOptimizer):
    """Estimation of Multivariate Normal Algorithm
    This algorithm is quite efficient in a parallel context, i.e. when
    the population size is large.

    Parameters
    ----------
    isotropic: bool
        isotropic version on EMNA if True, i.e. we have an
        identity matrix for the Gaussian, else  we here consider the separable
        version, meaning we have a diagonal matrix for the Gaussian (anisotropic)
    naive: bool
        set to False for noisy problem, so that the best points will be an
        average of the final population.
    population_size_adaptation: bool
        population size automatically adapts to the landscape
    initial_popsize: Optional[int]
        initial (and minimal) population size (default: 4 x dimension)
    """

    # pylint: disable=unused-argument
    def __init__(
        self,
        *,
        isotropic: bool = True,
        naive: bool = True,
        population_size_adaptation: bool = False,
        initial_popsize: tp.Optional[int] = None,
    ) -> None:
        super().__init__(_EMNA, locals())


NaiveIsoEMNA = EMNA().set_name("NaiveIsoEMNA", register=True)


# Discussions with Jialin Liu and Fabien Teytaud helped the following development.
# This includes discussion at Dagstuhl's 2019 seminars on randomized search heuristics and computational intelligence in games.
@registry.register
class NGOptBase(base.Optimizer):
    """Nevergrad optimizer by competence map."""

    # pylint: disable=too-many-branches
    def __init__(
        self, parametrization: IntOrParameter, budget: tp.Optional[int] = None, num_workers: int = 1
    ) -> None:
        super().__init__(parametrization, budget=budget, num_workers=num_workers)
        analysis = p.helpers.analyze(self.parametrization)
        funcinfo = self.parametrization.function
        self.has_noise = not (analysis.deterministic and funcinfo.deterministic)
        # The noise coming from discrete variables goes to 0.
        self.noise_from_instrumentation = self.has_noise and funcinfo.deterministic
        self.fully_continuous = analysis.continuous
        all_params = p.helpers.flatten(self.parametrization)
        # figure out if there is any discretization layers
        int_layers = list(
            itertools.chain.from_iterable([_layering.Int.filter_from(x) for _, x in all_params])
        )
        int_layers = [x for x in int_layers if x.arity is not None]  # only "Choice" instances for now
        self.has_discrete_not_softmax = any(
            not isinstance(lay, _datalayers.SoftmaxSampling) for lay in int_layers
        )
        self._has_discrete = bool(int_layers)
        self._arity: int = max((lay.arity for lay in int_layers), default=-1)  # type: ignore
        if self.fully_continuous:
            self._arity = -1
        self._optim: tp.Optional[base.Optimizer] = None
        self._constraints_manager.update(
            max_trials=1000,
            penalty_factor=1.0,
            penalty_exponent=1.01,
        )

    @property
    def optim(self) -> base.Optimizer:
        if self._optim is None:
            self._optim = self._select_optimizer_cls()(self.parametrization, self.budget, self.num_workers)
            optim = self._optim if not isinstance(self._optim, NGOptBase) else self._optim.optim
            logger.debug("%s selected %s optimizer.", *(x.name for x in (self, optim)))
        return self._optim

    def _select_optimizer_cls(self) -> base.OptCls:
        # pylint: disable=too-many-nested-blocks
        assert self.budget is not None
        if self.has_noise and self.has_discrete_not_softmax:
            # noise and discrete: let us merge evolution and bandits.
            cls: base.OptCls = DoubleFastGADiscreteOnePlusOne if self.dimension < 60 else CMA
        else:
            if self.has_noise and self.fully_continuous:
                # This is the real of population control. FIXME: should we pair with a bandit ?
                cls = TBPSA
            else:
                if (
                    self.has_discrete_not_softmax
                    or not self.parametrization.function.metrizable
                    or not self.fully_continuous
                ):
                    cls = DoubleFastGADiscreteOnePlusOne
                else:
                    if self.num_workers > self.budget / 5:
                        if self.num_workers > self.budget / 2.0 or self.budget < self.dimension:
                            cls = MetaRecentering
                        else:
                            cls = NaiveTBPSA
                    else:
                        # Possibly a good idea to go memetic for large budget, but something goes wrong for the moment.
                        if (
                            self.num_workers == 1 and self.budget > 6000 and self.dimension > 7
                        ):  # Let us go memetic.
                            cls = ChainCMAPowell
                        else:
                            if self.num_workers == 1 and self.budget < self.dimension * 30:
                                # One plus one so good in large ratio "dimension / budget".
                                cls = OnePlusOne if self.dimension > 30 else Cobyla
                            else:
                                # DE is great in such a case (?).
                                cls = (
                                    DE if self.dimension > 2000 else CMA if self.dimension > 1 else OnePlusOne
                                )
        return cls

    def _internal_ask_candidate(self) -> p.Parameter:
        return self.optim.ask()

    def _internal_tell_candidate(self, candidate: p.Parameter, loss: tp.FloatLoss) -> None:
        self.optim.tell(candidate, loss)

    def recommend(self) -> p.Parameter:
        return self.optim.recommend()

    def _internal_tell_not_asked(self, candidate: p.Parameter, loss: tp.FloatLoss) -> None:
        self.optim.tell(candidate, loss)

    def _info(self) -> tp.Dict[str, tp.Any]:
        out = {"sub-optim": self.optim.name}
        out.update(self.optim._info())  # this will work for recursive NGOpt calls
        return out


@registry.register
class Shiwa(NGOptBase):
    """Nevergrad optimizer by competence map. You might modify this one for designing your own competence map."""

    def _select_optimizer_cls(self) -> base.OptCls:
        optCls: base.OptCls = NGOptBase
        funcinfo = self.parametrization.function
        if self.has_noise and (self.has_discrete_not_softmax or not funcinfo.metrizable):
            optCls = RecombiningPortfolioOptimisticNoisyDiscreteOnePlusOne
        elif self.dimension >= 60 and not funcinfo.metrizable:
            optCls = CMA
        return optCls


@registry.register
class NGO(NGOptBase):  # compatibility
    pass


@registry.register
class NGOpt4(NGOptBase):
    """Nevergrad optimizer by competence map. You might modify this one for designing your own competence map."""

    def _select_optimizer_cls(self) -> base.OptCls:
        self.fully_continuous = (
            self.fully_continuous and not self.has_discrete_not_softmax and self._arity < 0
        )
        budget, num_workers = self.budget, self.num_workers
        funcinfo = self.parametrization.function
        assert budget is not None
        optimClass: base.OptCls
        if self.has_noise and (self.has_discrete_not_softmax or not funcinfo.metrizable):
            mutation = "portfolio" if budget > 1000 else "discrete"
            optimClass = ParametrizedOnePlusOne(
                crossover=True, mutation=mutation, noise_handling="optimistic"
            )
        elif self._arity > 0:
            if self._arity == 2:
                optimClass = DiscreteOnePlusOne
            else:
                optimClass = AdaptiveDiscreteOnePlusOne if self._arity < 5 else CMandAS2
        else:
            # pylint: disable=too-many-nested-blocks
            if self.has_noise and self.fully_continuous and self.dimension > 100:
                # Waow, this is actually a discrete algorithm.
                optimClass = ConfSplitOptimizer(
                    num_optims=13, progressive=True, multivariate_optimizer=OptimisticDiscreteOnePlusOne
                )
            else:
                if self.has_noise and self.fully_continuous:
                    if budget > 100:
                        optimClass = (
                            OnePlusOne if self.noise_from_instrumentation or self.num_workers > 1 else SQP
                        )
                    else:
                        optimClass = OnePlusOne
                else:
                    if self.has_discrete_not_softmax or not funcinfo.metrizable or not self.fully_continuous:
                        optimClass = DoubleFastGADiscreteOnePlusOne
                    else:
                        if num_workers > budget / 5:
                            if num_workers > budget / 2.0 or budget < self.dimension:
                                optimClass = MetaTuneRecentering
                            elif self.dimension < 5 and budget < 100:
                                optimClass = DiagonalCMA
                            elif self.dimension < 5 and budget < 500:
                                optimClass = Chaining([DiagonalCMA, MetaModel], [100])
                            else:
                                optimClass = NaiveTBPSA
                        else:
                            # Possibly a good idea to go memetic for large budget, but something goes wrong for the moment.
                            if (
                                num_workers == 1 and budget > 6000 and self.dimension > 7
                            ):  # Let us go memetic.
                                optimClass = ChainNaiveTBPSACMAPowell
                            else:
                                if num_workers == 1 and budget < self.dimension * 30:
                                    if (
                                        self.dimension > 30
                                    ):  # One plus one so good in large ratio "dimension / budget".
                                        optimClass = OnePlusOne
                                    elif self.dimension < 5:
                                        optimClass = MetaModel
                                    else:
                                        optimClass = Cobyla
                                else:
                                    if self.dimension > 2000:  # DE is great in such a case (?).
                                        optimClass = DE
                                    else:
                                        if self.dimension < 10 and budget < 500:
                                            optimClass = MetaModel
                                        else:
                                            if (
                                                self.dimension > 40
                                                and num_workers > self.dimension
                                                and budget < 7 * self.dimension ** 2
                                            ):
                                                optimClass = DiagonalCMA
                                            elif (
                                                3 * num_workers > self.dimension ** 2
                                                and budget > self.dimension ** 2
                                            ):
                                                optimClass = MetaModel
                                            else:
                                                optimClass = CMA
        return optimClass


@registry.register
class NGOpt8(NGOpt4):
    """Nevergrad optimizer by competence map. You might modify this one for designing your own competence map."""

    def _select_optimizer_cls(self) -> base.OptCls:
        # Extracting info as far as possible.
        assert self.budget is not None
        funcinfo = self.parametrization.function
        optimClass: base.OptCls
        if self.has_noise and (self.has_discrete_not_softmax or not funcinfo.metrizable):
            if self.budget > 10000:
                optimClass = RecombiningPortfolioOptimisticNoisyDiscreteOnePlusOne
            else:
                optimClass = ParametrizedOnePlusOne(
                    crossover=True, mutation="discrete", noise_handling="optimistic"
                )
        elif self._arity > 0:
            if self.budget < 1000 and self.num_workers == 1:
                optimClass = DiscreteBSOOnePlusOne
            elif self.num_workers > 2:
                optimClass = CMandAS2  # type: ignore
            else:
                optimClass = super()._select_optimizer_cls()
        else:
            if (
                not (self.has_noise and self.fully_continuous and self.dimension > 100)
                and not (self.has_noise and self.fully_continuous)
                and not (self.num_workers > self.budget / 5)
                and (self.num_workers == 1 and self.budget > 6000 and self.dimension > 7)
                and self.num_workers < self.budget
            ):
                optimClass = ChainMetaModelPowell
            else:
                optimClass = super()._select_optimizer_cls()

        return optimClass

    def _num_objectives_set_callback(self) -> None:
        super()._num_objectives_set_callback()
        if self.num_objectives > 1:
            if self.noise_from_instrumentation or not self.has_noise:
                # override at runtime
                self._optim = DE(self.parametrization, self.budget, self.num_workers)


@registry.register
class NGOpt10(NGOpt8):
    def _select_optimizer_cls(self) -> base.OptCls:
        if not self.has_noise and self._arity > 0:
            return DiscreteLenglerOnePlusOne
        else:
            return super()._select_optimizer_cls()

    def recommend(self) -> p.Parameter:
        return base.Optimizer.recommend(self)


@registry.register
class NGOpt12(NGOpt10):
    def _select_optimizer_cls(self) -> base.OptCls:
        if (
            not self.has_noise
            and self.fully_continuous
            and self.num_workers == 1
            and self.dimension < 100  # was 50 in 15, 16, 17
            and self.budget is not None
            and self.budget < self.dimension * 50
            and self.budget > min(50, self.dimension * 5)
        ):
            return ChainMetaModelSQP
        elif (
            not self.has_noise
            and self.fully_continuous
            and self.num_workers == 1
            and self.dimension < 100  # was 50 in 15, 16, 17
            and self.budget is not None
            and self.budget < self.dimension * 5
            and self.budget > 50
        ):
            return MetaModel
        else:
            return super()._select_optimizer_cls()


@registry.register
class NGOpt13(NGOpt12):  # Also known as NGOpt12H
    def _select_optimizer_cls(self) -> base.OptCls:
        if (
            not self.has_noise
            and self.budget is not None
            and self.num_workers * 3 < self.budget
            and self.dimension < 8
            and self.budget < 80
        ):
            return HyperOpt
        else:
            return super()._select_optimizer_cls()


@registry.register
class NGOpt14(NGOpt12):  # Also known as NGOpt12H_nohyperopt
    def _select_optimizer_cls(self) -> base.OptCls:
        if self.budget is not None and self.budget < 600:
            return MetaModel
        else:
            return super()._select_optimizer_cls()


@registry.register
class NGOpt15(NGOpt12):
    def _select_optimizer_cls(self) -> base.OptCls:
        if (
            self.budget is not None
            and self.fully_continuous
            and self.budget < self.dimension ** 2 * 2
            and self.num_workers == 1
            and not self.has_noise
            and self.num_objectives < 2
        ):
            return MetaModelOnePlusOne  # OnePlusOne seems equivalent so far
        elif self.fully_continuous and self.budget is not None and self.budget < 600:
            return MetaModel
        else:
            return super()._select_optimizer_cls()


@registry.register
class NGOpt16(NGOpt15):
    def _select_optimizer_cls(self) -> base.OptCls:
        if (
            self.budget is not None
            and self.fully_continuous
            and self.budget < 200 * self.dimension
            and self.num_workers == 1
            and not self.has_noise
            and self.num_objectives < 2
            and p.helpers.Normalizer(self.parametrization).fully_bounded
        ):
            return Cobyla
        else:
            return super()._select_optimizer_cls()


@registry.register
class NGOpt(NGOpt16):
    pass


class _MSR(Portfolio):
    """This code applies multiple copies of NGOpt with random weights for the different objective functions.

    Variants dedicated to multiobjective optimization by multiple singleobjective optimization.
    """

    def __init__(
        self,
        parametrization: IntOrParameter,
        budget: tp.Optional[int] = None,
        num_workers: int = 1,
        num_single_runs: int = 9,
        base_optimizer: base.OptCls = NGOpt,
    ) -> None:
        super().__init__(
            parametrization,
            budget=budget,
            num_workers=num_workers,
            config=ConfPortfolio(optimizers=[base_optimizer] * num_single_runs),
        )
        self.coeffs: tp.List[np.ndarray] = []

    def _internal_tell_candidate(self, candidate: p.Parameter, loss: tp.FloatLoss) -> None:
        if not self.coeffs:
            self.coeffs = [
                self.parametrization.random_state.uniform(size=self.num_objectives) for _ in self.optims
            ]
        for coeffs, opt in zip(self.coeffs, self.optims):
            this_loss = np.sum(loss * coeffs)
            opt.tell(candidate, this_loss)


class MultipleSingleRuns(base.ConfiguredOptimizer):
    """Multiple single-objective runs, in particular for multi-objective optimization.
    Parameters
    ----------
    num_single_runs: int
        number of single runs.
    """

    # pylint: disable=unused-argument
    def __init__(
        self,
        *,
        num_single_runs: int = 9,
        base_optimizer: base.OptCls = NGOpt,
    ) -> None:
        super().__init__(_MSR, locals())<|MERGE_RESOLUTION|>--- conflicted
+++ resolved
@@ -1533,11 +1533,7 @@
         frequency_ratio: float = 0.5,
     ) -> None:
         super().__init__(_MetaModel, locals())
-<<<<<<< HEAD
         assert 0 <= frequency_ratio <= 1.0
-        self.multivariate_optimizer = multivariate_optimizer
-=======
->>>>>>> 8be26e67
 
 
 MetaModel = ParametrizedMetaModel().set_name("MetaModel", register=True)
