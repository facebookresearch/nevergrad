# Copyright (c) Facebook, Inc. and its affiliates. All Rights Reserved.
#
# This source code is licensed under the MIT license found in the
# LICENSE file in the root directory of this source tree.
import os
import logging
from collections import deque
import warnings
import cma
import numpy as np
from bayes_opt import UtilityFunction
from bayes_opt import BayesianOptimization
import nevergrad.common.typing as tp
from nevergrad.parametrization import parameter as p
from nevergrad.parametrization import transforms
from nevergrad.parametrization import discretization
from nevergrad.parametrization import helpers as paramhelpers
from . import base
from . import mutations
from .base import registry as registry
from .base import addCompare  # pylint: disable=unused-import
from .base import InefficientSettingsWarning as InefficientSettingsWarning
from .base import IntOrParameter
from . import sequences


# families of optimizers
# pylint: disable=unused-wildcard-import,wildcard-import,too-many-lines,too-many-arguments
from .differentialevolution import *  # type: ignore  # noqa: F403
from .es import *  # type: ignore  # noqa: F403
from .oneshot import *  # noqa: F403
from .recastlib import *  # noqa: F403

try:
    from .externalbo import HyperOpt # pylint: disable=unused-import
except ModuleNotFoundError:
    pass

# run with LOGLEVEL=DEBUG for more debug information
logging.basicConfig(level=os.environ.get("LOGLEVEL", "INFO"))
logger = logging.getLogger(__name__)

# # # # # optimizers # # # # #


class _OnePlusOne(base.Optimizer):
    """Simple but sometimes powerful optimization algorithm.

    We use the one-fifth adaptation rule, going back to Schumer and Steiglitz (1968).
    It was independently rediscovered by Devroye (1972) and Rechenberg (1973).
    We use asynchronous updates, so that the 1+1 can actually be parallel and even
    performs quite well in such a context - this is naturally close to 1+lambda.

    Posssible mutations include gaussian and cauchy for the continuous case, and in the discrete case:
    discrete, fastga, doublefastga, adaptive, portfolio, discreteBSO, doerr.

    Discrete is the most classical discrete mutation operator,
    DoubleFastGA is an adaptation of FastGA to arity > 2, Portfolio corresponds to random mutation rates,
    DiscreteBSO corresponds to a decreasing schedule of mutation rate.
    Adaptive and Doerr correspond to various self-adaptive mutation rates.
    """

    def __init__(
        self,
        parametrization: IntOrParameter,
        budget: tp.Optional[int] = None,
        num_workers: int = 1,
        *,
        noise_handling: tp.Optional[tp.Union[str, tp.Tuple[str, float]]] = None,
        mutation: str = "gaussian",
        crossover: bool = False
    ) -> None:
        super().__init__(parametrization, budget=budget, num_workers=num_workers)
        self._sigma: float = 1
        all_params = paramhelpers.flatten_parameter(self.parametrization)
        arity = max(len(param.choices) if isinstance(param, p.TransitionChoice) else 500 for param in all_params.values())
        self.arity_for_discrete_mutation = arity
        # configuration
        if noise_handling is not None:
            if isinstance(noise_handling, str):
                assert noise_handling in ["random", "optimistic"], f"Unkwnown noise handling: '{noise_handling}'"
            else:
                assert isinstance(noise_handling, tuple), "noise_handling must be a string or  a tuple of type (strategy, factor)"
                assert noise_handling[1] > 0.0, "the factor must be a float greater than 0"
                assert noise_handling[0] in ["random", "optimistic"], f"Unkwnown noise handling: '{noise_handling}'"
        assert mutation in ["gaussian", "cauchy", "discrete", "fastga", "doublefastga", "adaptive",
                            "portfolio", "discreteBSO", "lengler", "doerr"], f"Unkwnown mutation: '{mutation}'"
        if mutation == "adaptive":
            self._adaptive_mr = 0.5
        self.noise_handling = noise_handling
        self.mutation = mutation
        self.crossover = crossover
        if mutation == "doerr":
            assert num_workers == 1, "Doerr mutation is implemented only in the sequential case."
            self._doerr_mutation_rates = [1, 2]
            self._doerr_mutation_rewards = [0., 0.]
            self._doerr_counters = [0., 0.]
            self._doerr_epsilon = 0.25  # self.dimension ** (-0.01)
            self._doerr_gamma = 1 - 2 / self.dimension
            self._doerr_current_best = float("inf")
            i = 3
            j = 2
            self._doerr_index: int = -1  # Nothing has been mutated for now.
            while i < self.dimension:
                self._doerr_mutation_rates += [i]
                self._doerr_mutation_rewards += [0.]
                self._doerr_counters += [0.]
                i += j
                j += 2

    def _internal_ask_candidate(self) -> p.Parameter:
        # pylint: disable=too-many-return-statements, too-many-branches
        noise_handling = self.noise_handling
        if not self._num_ask:
            out = self.parametrization.spawn_child()
            out._meta["sigma"] = self._sigma
            return out
        # for noisy version
        if noise_handling is not None:
            limit = (0.05 if isinstance(noise_handling, str) else noise_handling[1]) * len(self.archive) ** 3
            strategy = noise_handling if isinstance(noise_handling, str) else noise_handling[0]
            if self._num_ask <= limit:
                if strategy in ["cubic", "random"]:
                    idx = self._rng.choice(len(self.archive))
                    return list(self.archive.values())[idx].parameter.spawn_child()  # type: ignore
                elif strategy == "optimistic":
                    return self.current_bests["optimistic"].parameter.spawn_child()
        # crossover
        mutator = mutations.Mutator(self._rng)
        pessimistic = self.current_bests["pessimistic"].parameter.spawn_child()
        ref = self.parametrization
        if self.crossover and self._num_ask % 2 == 1 and len(self.archive) > 2:
            data = mutator.crossover(pessimistic.get_standardized_data(reference=ref),
                                     mutator.get_roulette(self.archive, num=2))
            return pessimistic.set_standardized_data(data, reference=ref)
        # mutating

        mutation = self.mutation
        if mutation in ("gaussian", "cauchy"):  # standard case
            step = (self._rng.normal(0, 1, self.dimension) if mutation == "gaussian" else
                    self._rng.standard_cauchy(self.dimension))
            out = pessimistic.set_standardized_data(self._sigma * step)
            out._meta["sigma"] = self._sigma
            return out
        else:
            pessimistic_data = pessimistic.get_standardized_data(reference=ref)
            if mutation == "crossover":
                if self._num_ask % 2 == 0 or len(self.archive) < 3:
                    data = mutator.portfolio_discrete_mutation(pessimistic_data, arity=self.arity_for_discrete_mutation)
                else:
                    data = mutator.crossover(pessimistic_data, mutator.get_roulette(self.archive, num=2))
            elif mutation == "adaptive":
                data = mutator.portfolio_discrete_mutation(pessimistic_data, intensity=max(1, int(self._adaptive_mr * self.dimension)),
                                                           arity=self.arity_for_discrete_mutation)
            elif mutation == "discreteBSO":
                assert self.budget is not None, "DiscreteBSO needs a budget."
                intensity = int(self.dimension - self._num_ask * self.dimension / self.budget)
                if intensity < 1:
                    intensity = 1
                data = mutator.portfolio_discrete_mutation(pessimistic_data, intensity=intensity, arity=self.arity_for_discrete_mutation)
            elif mutation == "lengler":
                alpha = 1.54468
                intensity = int(max(1, self.dimension * (alpha * np.log(self.num_ask) / self.num_ask)))
                data = mutator.portfolio_discrete_mutation(pessimistic_data, intensity=intensity, arity=self.arity_for_discrete_mutation)
            elif mutation == "doerr":
                # Selection, either random, or greedy, or a mutation rate.
                assert self._doerr_index == -1, "We should have used this index in tell."
                if self._rng.uniform() < self._doerr_epsilon:
                    index = self._rng.choice(range(len(self._doerr_mutation_rates)))
                    self._doerr_index = index
                else:
                    index = self._doerr_mutation_rewards.index(max(self._doerr_mutation_rewards))
                    self._doerr_index = -1
                intensity = self._doerr_mutation_rates[index]
                data = mutator.portfolio_discrete_mutation(pessimistic_data, intensity=intensity, arity=self.arity_for_discrete_mutation)
            else:
                func: tp.Any = {  # type: ignore
                    "discrete": mutator.discrete_mutation,
                    "fastga": mutator.doerr_discrete_mutation,
                    "doublefastga": mutator.doubledoerr_discrete_mutation,
                    "portfolio": mutator.portfolio_discrete_mutation,
                }[mutation]
                data = func(pessimistic_data, arity=self.arity_for_discrete_mutation)
            return pessimistic.set_standardized_data(data, reference=ref)

    def _internal_tell(self, x: tp.ArrayLike, loss: tp.FloatLoss) -> None:
        # only used for cauchy and gaussian
        if self.mutation == "doerr" and self._doerr_current_best < float("inf") and self._doerr_index >= 0:
            improvement = max(0., self._doerr_current_best - loss)
            # Decay.
            index = self._doerr_index
            counter = self._doerr_counters[index]
            self._doerr_mutation_rewards[index] = (self._doerr_gamma * counter * self._doerr_mutation_rewards[index]
                                                   + improvement) / (self._doerr_gamma * counter + 1)
            self._doerr_counters = [self._doerr_gamma * x for x in self._doerr_counters]
            self._doerr_counters[index] += 1
            self._doerr_index = -1
        if self.mutation == "doerr":
            self._doerr_current_best = min(self._doerr_current_best, loss)
        self._sigma *= 2.0 if loss <= self.current_bests["pessimistic"].mean else 0.84
        if self.mutation == "adaptive":
            factor = 1.2 if loss <= self.current_bests["pessimistic"].mean else 0.731  # 0.731 = 1.2**(-np.exp(1)-1)
            self._adaptive_mr = min(1., factor * self._adaptive_mr)


class ParametrizedOnePlusOne(base.ConfiguredOptimizer):
    """Simple but sometimes powerfull class of optimization algorithm.
    This use asynchronous updates, so that (1+1) can actually be parallel and even
    performs quite well in such a context - this is naturally close to (1+lambda).


    Parameters
    ----------
    noise_handling: str or Tuple[str, float]
        Method for handling the noise. The name can be:

        - `"random"`: a random point is reevaluated regularly, this uses the one-fifth adaptation rule,
          going back to Schumer and Steiglitz (1968). It was independently rediscovered by Devroye (1972) and Rechenberg (1973).
        - `"optimistic"`: the best optimistic point is reevaluated regularly, optimism in front of uncertainty
        - a coefficient can to tune the regularity of these reevaluations (default .05)
    mutation: str
        One of the available mutations from:

        - `"gaussian"`: standard mutation by adding a Gaussian random variable (with progressive
          widening) to the best pessimistic point
        - `"cauchy"`: same as Gaussian but with a Cauchy distribution.
        - `"discrete"`: when a variable is mutated (which happens with probability 1/d in dimension d), it's just
             randomly drawn. This means that on average, only one variable is mutated.
        - `"discreteBSO"`: as in brainstorm optimization, we slowly decrease the mutation rate from 1 to 1/d.
        - `"fastga"`: FastGA mutations from the current best
        - `"doublefastga"`: double-FastGA mutations from the current best (Doerr et al, Fast Genetic Algorithms, 2017)
        - `"portfolio"`: Random number of mutated bits (called niform mixing in
          Dang & Lehre "Self-adaptation of Mutation Rates in Non-elitist Population", 2016)
        - `"lengler"`: specific mutation rate chosen as a function of the dimension and iteration index.
    crossover: bool
        whether to add a genetic crossover step every other iteration.

    Notes
    -----
    After many papers advocared the mutation rate 1/d in the discrete (1+1) for the discrete case,
    `it was proposed <https://arxiv.org/abs/1606.05551>`_ to use of a randomly
    drawn mutation rate. `Fast genetic algorithms <https://arxiv.org/abs/1703.03334>`_ are based on a similar idea
    These two simple methods perform quite well on a wide range of problems.

    """

    # pylint: disable=unused-argument
    def __init__(
        self,
        *,
        noise_handling: tp.Optional[tp.Union[str, tp.Tuple[str, float]]] = None,
        mutation: str = "gaussian",
        crossover: bool = False
    ) -> None:
        super().__init__(_OnePlusOne, locals())


OnePlusOne = ParametrizedOnePlusOne().set_name("OnePlusOne", register=True)
NoisyOnePlusOne = ParametrizedOnePlusOne(noise_handling="random").set_name("NoisyOnePlusOne", register=True)
DiscreteOnePlusOne = ParametrizedOnePlusOne(mutation="discrete").set_name("DiscreteOnePlusOne", register=True)
DiscreteLenglerOnePlusOne = ParametrizedOnePlusOne(mutation="lengler").set_name("DiscreteLenglerOnePlusOne", register=True)

AdaptiveDiscreteOnePlusOne = ParametrizedOnePlusOne(mutation="adaptive").set_name("AdaptiveDiscreteOnePlusOne", register=True)
DiscreteBSOOnePlusOne = ParametrizedOnePlusOne(mutation="discreteBSO").set_name("DiscreteBSOOnePlusOne", register=True)
DiscreteDoerrOnePlusOne = ParametrizedOnePlusOne(mutation="doerr").set_name(
    "DiscreteDoerrOnePlusOne", register=True).no_parallelization = True
CauchyOnePlusOne = ParametrizedOnePlusOne(mutation="cauchy").set_name("CauchyOnePlusOne", register=True)
OptimisticNoisyOnePlusOne = ParametrizedOnePlusOne(
    noise_handling="optimistic").set_name("OptimisticNoisyOnePlusOne", register=True)
OptimisticDiscreteOnePlusOne = ParametrizedOnePlusOne(noise_handling="optimistic", mutation="discrete").set_name(
    "OptimisticDiscreteOnePlusOne", register=True
)
NoisyDiscreteOnePlusOne = ParametrizedOnePlusOne(noise_handling=("random", 1.0), mutation="discrete").set_name(
    "NoisyDiscreteOnePlusOne", register=True
)
DoubleFastGADiscreteOnePlusOne = ParametrizedOnePlusOne(
    mutation="doublefastga").set_name("DoubleFastGADiscreteOnePlusOne", register=True)
RecombiningPortfolioOptimisticNoisyDiscreteOnePlusOne = ParametrizedOnePlusOne(
    crossover=True, mutation="portfolio", noise_handling="optimistic"
).set_name("RecombiningPortfolioOptimisticNoisyDiscreteOnePlusOne", register=True)


# pylint: too-many-arguments,too-many-instance-attributes
class _CMA(base.Optimizer):

    def __init__(
            self,
            parametrization: IntOrParameter,
            budget: tp.Optional[int] = None,
            num_workers: int = 1,
            scale: float = 1.0,
            popsize: tp.Optional[int] = None,
            diagonal: bool = False,
            fcmaes: bool = False,
            random_init: bool = False,
    ) -> None:
        super().__init__(parametrization, budget=budget, num_workers=num_workers)
        self._scale = scale
        self._popsize = max(self.num_workers, 4 + int(3 * np.log(self.dimension))) if popsize is None else popsize
        self._diagonal = diagonal
        self._fcmaes = fcmaes
        self._random_init = random_init
        # internal attributes
        self._to_be_asked: tp.Deque[np.ndarray] = deque()
        self._to_be_told: tp.List[p.Parameter] = []
        self._num_spawners = self._popsize // 2  # experimental, for visualization
        self._parents = [self.parametrization]
        # delay initialization to ease implementation of variants
        self._es: tp.Any = None

    @property
    def es(self) -> tp.Any:  # typing not possible since cmaes not imported :(
        if self._es is None:
            if not self._fcmaes:
                inopts = dict(popsize=self._popsize, randn=self._rng.randn, CMA_diagonal=self._diagonal, verbose=0, seed=np.nan)
                self._es = cma.CMAEvolutionStrategy(x0=self._rng.normal(size=self.dimension) if self._random_init else np.zeros(
                    self.dimension, dtype=np.float), sigma0=self._scale, inopts=inopts)
            else:
                try:
                    from fcmaes import cmaes  # pylint: disable=import-outside-toplevel
                except ImportError as e:
                    raise ImportError("Please install fcmaes (pip install fcmaes) to use FCMA optimizers") from e
                self._es = cmaes.Cmaes(x0=np.zeros(self.dimension, dtype=np.float),
                                       input_sigma=self._scale,
                                       popsize=self._popsize, randn=self._rng.randn)
        return self._es

    def _internal_ask_candidate(self) -> p.Parameter:
        if not self._to_be_asked:
            self._to_be_asked.extend(self.es.ask())
        data = self._to_be_asked.popleft()
        parent = self._parents[self.num_ask % len(self._parents)]
        candidate = parent.spawn_child().set_standardized_data(data, reference=self.parametrization)
        return candidate

    def _internal_tell_candidate(self, candidate: p.Parameter, loss: tp.FloatLoss) -> None:
        self._to_be_told.append(candidate)
        if len(self._to_be_told) >= self.es.popsize:
            listx = [c.get_standardized_data(reference=self.parametrization) for c in self._to_be_told]
            listy = [c.loss for c in self._to_be_told]
            args = (listy, listx) if self._fcmaes else (listx, listy)
            try:
                self.es.tell(*args)
            except RuntimeError:
                pass
            else:
                self._parents = sorted(self._to_be_told, key=base._loss)[: self._num_spawners]
                self._to_be_told = []

    def _internal_provide_recommendation(self) -> np.ndarray:
        pessimistic = self.current_bests["pessimistic"].parameter.get_standardized_data(reference=self.parametrization)
        if self._es is None:
            return pessimistic
        cma_best: tp.Optional[np.ndarray] = self.es.best_x if self._fcmaes else self.es.result.xbest
        if cma_best is None:
            return pessimistic
        return cma_best


class ParametrizedCMA(base.ConfiguredOptimizer):
    """CMA-ES optimizer,
    This evolution strategy uses a Gaussian sampling, iteratively modified
    for searching in the best directions.
    This optimizer wraps an external implementation: https://github.com/CMA-ES/pycma

    Parameters
    ----------
    scale: float
        scale of the search
    popsize: Optional[int] = None
        population size, should be n * self.num_workers for int n >= 1.
        default is max(self.num_workers, 4 + int(3 * np.log(self.dimension)))

    diagonal: bool
        use the diagonal version of CMA (advised in big dimension)
    fcmaes: bool = False
        use fast implementation, doesn't support diagonal=True.
        produces equivalent results, preferable for high dimensions or
        if objective function evaluation is fast.
    """

    # pylint: disable=unused-argument
    def __init__(
        self,
        *,
        scale: float = 1.0,
        popsize: tp.Optional[int] = None,
        diagonal: bool = False,
        fcmaes: bool = False,
        random_init: bool = False,
    ) -> None:
        super().__init__(_CMA, locals())
        if fcmaes:
            if diagonal:
                raise RuntimeError("fcmaes doesn't support diagonal=True, use fcmaes=False")


CMA = ParametrizedCMA().set_name("CMA", register=True)
DiagonalCMA = ParametrizedCMA(diagonal=True).set_name("DiagonalCMA", register=True)
FCMA = ParametrizedCMA(fcmaes=True).set_name("FCMA", register=True)


class _PopulationSizeController:
    """Population control scheme for TBPSA and EDA
    """

    def __init__(self, llambda: int, mu: int, dimension: int, num_workers: int = 1) -> None:
        self.llambda = max(llambda, num_workers)
        self.min_mu = min(mu, dimension)
        self.mu = mu
        self.dimension = dimension
        self.num_workers = num_workers
        self._loss_record: tp.List[float] = []

    def add_value(self, loss: tp.FloatLoss) -> None:
        self._loss_record += [loss]
        if len(self._loss_record) >= 5 * self.llambda:
            first_fifth = self._loss_record[: self.llambda]
            last_fifth = self._loss_record[-int(self.llambda):]  # casting to int to avoid pylint bug
            means = [sum(fitnesses) / float(self.llambda) for fitnesses in [first_fifth, last_fifth]]
            stds = [np.std(fitnesses) / np.sqrt(self.llambda - 1) for fitnesses in [first_fifth, last_fifth]]
            z = (means[0] - means[1]) / (np.sqrt(stds[0] ** 2 + stds[1] ** 2))
            if z < 2.0:
                self.mu *= 2
            else:
                self.mu = max(self.min_mu, int(self.mu * 0.84))
            self.llambda = 4 * self.mu
            if self.num_workers > 1:
                self.llambda = max(self.llambda, self.num_workers)
                self.mu = self.llambda // 4
            self._loss_record = []


# pylint: disable=too-many-instance-attributes
@registry.register
class EDA(base.Optimizer):
    """Test-based population-size adaptation.

    Population-size equal to lambda = 4 x dimension.
    Test by comparing the first fifth and the last fifth of the 5lambda evaluations.

    Caution
    -------
    This optimizer is probably wrong.
    """

    _POPSIZE_ADAPTATION = False
    _COVARIANCE_MEMORY = False

    def __init__(self, parametrization: IntOrParameter, budget: tp.Optional[int] = None, num_workers: int = 1) -> None:
        super().__init__(parametrization, budget=budget, num_workers=num_workers)
        self.sigma = 1
        self.covariance = np.identity(self.dimension)
        dim = self.dimension
        self.popsize = _PopulationSizeController(llambda=4 * dim, mu=dim, dimension=dim, num_workers=num_workers)
        self.current_center: np.ndarray = np.zeros(self.dimension)
        # Population
        self.children: tp.List[p.Parameter] = []
        self.parents: tp.List[p.Parameter] = [self.parametrization]  # for transfering heritage (checkpoints in PBT)

    def _internal_provide_recommendation(self) -> tp.ArrayLike:  # This is NOT the naive version. We deal with noise.
        return self.current_center

    def _internal_ask_candidate(self) -> p.Parameter:
        mutated_sigma = self.sigma * np.exp(self._rng.normal(0, 1) / np.sqrt(self.dimension))
        # TODO: is a sigma necessary here as well? given the covariance is estimated
        assert len(self.current_center) == len(self.covariance), [self.dimension, self.current_center, self.covariance]
        data = self._rng.multivariate_normal(self.current_center, mutated_sigma * self.covariance)
        parent = self.parents[self.num_ask % len(self.parents)]
        candidate = parent.spawn_child().set_standardized_data(data, reference=self.parametrization)
        if parent is self.parametrization:
            candidate.heritage["lineage"] = candidate.uid  # for tracking
        candidate._meta["sigma"] = mutated_sigma
        return candidate

    def _internal_tell_candidate(self, candidate: p.Parameter, loss: tp.FloatLoss) -> None:
        self.children.append(candidate)
        if self._POPSIZE_ADAPTATION:
            self.popsize.add_value(loss)
        if len(self.children) >= self.popsize.llambda:
            self.children = sorted(self.children, key=base._loss)
            population_data = [c.get_standardized_data(reference=self.parametrization) for c in self.children]
            mu = self.popsize.mu
            arrays = population_data[:mu]
            # covariance
            # TODO: check actual covariance that should be used
            centered_arrays = np.array([x - self.current_center for x in arrays])
            cov = centered_arrays.T.dot(centered_arrays)
            # cov = np.cov(np.array(population_data).T)
            mem_factor = 0.9 if self._COVARIANCE_MEMORY else 0
            self.covariance *= mem_factor
            self.covariance += (1 - mem_factor) * cov
            # Computing the new parent
            self.current_center = sum(arrays) / mu  # type: ignore
            self.sigma = np.exp(sum([np.log(c._meta["sigma"]) for c in self.children[:mu]]) / mu)
            self.parents = self.children[:mu]
            self.children = []

    def _internal_tell_not_asked(self, candidate: p.Parameter, loss: tp.FloatLoss) -> None:
        raise base.TellNotAskedNotSupportedError


@registry.register
class PCEDA(EDA):
    _POPSIZE_ADAPTATION = True
    _COVARIANCE_MEMORY = False


@registry.register
class MPCEDA(EDA):
    _POPSIZE_ADAPTATION = True
    _COVARIANCE_MEMORY = True


@registry.register
class MEDA(EDA):
    _POPSIZE_ADAPTATION = False
    _COVARIANCE_MEMORY = True


class _TBPSA(base.Optimizer):
    """Test-based population-size adaptation.

    Population-size equal to lambda = 4 x dimension.
    Test by comparing the first fifth and the last fifth of the 5lambda evaluations.
    """

    # pylint: disable=too-many-instance-attributes

    def __init__(self,
                 parametrization: IntOrParameter,
                 budget: tp.Optional[int] = None,
                 num_workers: int = 1,
                 naive: bool = True,
                 initial_popsize: tp.Optional[int] = None,
                 ) -> None:
        super().__init__(parametrization, budget=budget, num_workers=num_workers)
        self.sigma = 1
        self.naive = naive
        if initial_popsize is None:
            initial_popsize = self.dimension
        self.popsize = _PopulationSizeController(
            llambda=4 * initial_popsize,
            mu=initial_popsize,
            dimension=self.dimension,
            num_workers=num_workers
        )
        self.current_center: np.ndarray = np.zeros(self.dimension)
        # population
        self.parents: tp.List[p.Parameter] = [self.parametrization]  # for transfering heritage (checkpoints in PBT)
        self.children: tp.List[p.Parameter] = []

    def recommend(self) -> p.Parameter:
        if self.naive:
            return self.current_bests["optimistic"].parameter
        else:
            # This is NOT the naive version. We deal with noise.
            return self.parametrization.spawn_child().set_standardized_data(self.current_center, deterministic=True)

    def _internal_ask_candidate(self) -> p.Parameter:
        mutated_sigma = self.sigma * np.exp(self._rng.normal(0, 1) / np.sqrt(self.dimension))
        individual = self.current_center + mutated_sigma * self._rng.normal(0, 1, self.dimension)
        parent = self.parents[self.num_ask % len(self.parents)]
        candidate = parent.spawn_child().set_standardized_data(individual, reference=self.parametrization)
        if parent is self.parametrization:
            candidate.heritage["lineage"] = candidate.uid  # for tracking
        candidate._meta["sigma"] = mutated_sigma
        return candidate

    def _internal_tell_candidate(self, candidate: p.Parameter, loss: tp.FloatLoss) -> None:
        self.popsize.add_value(loss)
        self.children.append(candidate)
        if len(self.children) >= self.popsize.llambda:
            # Sorting the population.
            self.children.sort(key=base._loss)
            # Computing the new parent.

            self.parents = self.children[: self.popsize.mu]
            self.children = []
            self.current_center = sum(c.get_standardized_data(reference=self.parametrization)  # type: ignore
                                      for c in self.parents) / self.popsize.mu
            self.sigma = np.exp(np.sum(np.log([c._meta["sigma"] for c in self.parents])) / self.popsize.mu)

    def _internal_tell_not_asked(self, candidate: p.Parameter, loss: tp.FloatLoss) -> None:
        data = candidate.get_standardized_data(reference=self.parametrization)
        sigma = np.linalg.norm(data - self.current_center) / np.sqrt(self.dimension)  # educated guess
        candidate._meta["sigma"] = sigma
        self._internal_tell_candidate(candidate, loss)  # go through standard pipeline


class ParametrizedTBPSA(base.ConfiguredOptimizer):
    """`Test-based population-size adaptation <https://homepages.fhv.at/hgb/New-Papers/PPSN16_HB16.pdf>`_
    This method, based on adapting the population size, performs the best in
    many noisy optimization problems, even in large dimension

    Parameters
    ----------
    naive: bool
        set to False for noisy problem, so that the best points will be an
        average of the final population.
    initial_popsize: Optional[int]
        initial (and minimal) population size (default: 4 x dimension)

    Note
    ----
    Derived from:
    Hellwig, Michael & Beyer, Hans-Georg. (2016).
    Evolution under Strong Noise: A Self-Adaptive Evolution Strategy
    Reaches the Lower Performance Bound -- the pcCMSA-ES.
    https://homepages.fhv.at/hgb/New-Papers/PPSN16_HB16.pdf
    """

    # pylint: disable=unused-argument
    def __init__(
        self,
        *,
        naive: bool = True,
        initial_popsize: tp.Optional[int] = None,
    ) -> None:
        super().__init__(_TBPSA, locals())


TBPSA = ParametrizedTBPSA(naive=False).set_name("TBPSA", register=True)
NaiveTBPSA = ParametrizedTBPSA().set_name("NaiveTBPSA", register=True)


@registry.register
class NoisyBandit(base.Optimizer):
    """UCB.
    This is upper confidence bound (adapted to minimization),
    with very poor parametrization; in particular, the logarithmic term is set to zero.
    Infinite arms: we add one arm when `20 * #ask >= #arms ** 3`.
    """

    def _internal_ask(self) -> tp.ArrayLike:
        if 20 * self._num_ask >= len(self.archive) ** 3:
            return self._rng.normal(0, 1, self.dimension)  # type: ignore
        if self._rng.choice([True, False]):
            # numpy does not accept choice on list of tuples, must choose index instead
            idx = self._rng.choice(len(self.archive))
            return np.frombuffer(list(self.archive.bytesdict.keys())[idx])  # type: ignore
        return self.current_bests["optimistic"].x


@registry.register
class PSO(base.Optimizer):

    # pylint: disable=too-many-instance-attributes
    def __init__(
        self,
        parametrization: IntOrParameter,
        budget: tp.Optional[int] = None,
        num_workers: int = 1,
        transform: str = "arctan",
        wide: bool = False,  # legacy, to be removed if not needed anymore
        popsize: tp.Optional[int] = None,
    ) -> None:
        super().__init__(parametrization, budget=budget, num_workers=num_workers)
        if budget is not None and budget < 60:
            warnings.warn("PSO is inefficient with budget < 60", base.InefficientSettingsWarning)
        cases: tp.Dict[str, tp.Tuple[tp.Optional[float], transforms.Transform]] = dict(
            arctan=(0, transforms.ArctanBound(0, 1)),
            identity=(None, transforms.Affine(1, 0)),
            gaussian=(1e-10, transforms.CumulativeDensity()),
        )
        # eps is used for clipping to make sure it is admissible
        self._eps, self._transform = cases[transform]
        self._wide = wide
        self.llambda = max(40, num_workers)
        if popsize is not None:
            self.llambda = popsize
        self._uid_queue = base.utils.UidQueue()
        self.population: tp.Dict[str, p.Parameter] = {}
        self._best = self.parametrization.spawn_child()
        self._omega = 0.5 / np.log(2.0)
        self._phip = 0.5 + np.log(2.0)
        self._phig = 0.5 + np.log(2.0)

    def _internal_ask_candidate(self) -> p.Parameter:
        # population is increased only if queue is empty (otherwise tell_not_asked does not work well at the beginning)
        if len(self.population) < self.llambda:
            param = self.parametrization
            if self._wide:
                # old initialization below seeds in the while R space, while other algorithms use normal distrib
                data = self._transform.backward(self._rng.uniform(0, 1, self.dimension))
                candidate = param.spawn_child().set_standardized_data(data, reference=param)
                candidate.heritage["lineage"] = candidate.uid
            else:
                candidate = param.sample()
            self.population[candidate.uid] = candidate
            dim = self.parametrization.dimension
            candidate.heritage["speed"] = self._rng.normal(size=dim) if self._eps is None else self._rng.uniform(-1, 1, dim)
            self._uid_queue.asked.add(candidate.uid)
            return candidate
        uid = self._uid_queue.ask()
        candidate = self._spawn_mutated_particle(self.population[uid])
        return candidate

    def _get_boxed_data(self, particle: p.Parameter) -> np.ndarray:
        if particle._frozen and "boxed_data" in particle._meta:
            return particle._meta["boxed_data"]  # type: ignore
        boxed_data = self._transform.forward(particle.get_standardized_data(reference=self.parametrization))
        if particle._frozen:  # only save is frozen
            particle._meta["boxed_data"] = boxed_data
        return boxed_data

    def _spawn_mutated_particle(self, particle: p.Parameter) -> p.Parameter:
        x = self._get_boxed_data(particle)
        speed: np.ndarray = particle.heritage["speed"]
        global_best_x = self._get_boxed_data(self._best)
        parent_best_x = self._get_boxed_data(particle.heritage.get("best_parent", particle))
        rp = self._rng.uniform(0.0, 1.0, size=self.dimension)
        rg = self._rng.uniform(0.0, 1.0, size=self.dimension)
        speed = self._omega * speed + self._phip * rp * (parent_best_x - x) + self._phig * rg * (global_best_x - x)
        data = speed + x
        if self._eps is not None:
            data = np.clip(data, self._eps, 1 - self._eps)
        data = self._transform.backward(data)
        new_part = particle.spawn_child().set_standardized_data(data, reference=self.parametrization)
        new_part.heritage["speed"] = speed
        return new_part

    def _internal_tell_candidate(self, candidate: p.Parameter, loss: tp.FloatLoss) -> None:
        uid = candidate.heritage["lineage"]
        if uid not in self.population:
            self._internal_tell_not_asked(candidate, loss)
            return
        self._uid_queue.tell(uid)
        self.population[uid] = candidate
        if self._best.loss is None or loss < self._best.loss:
            self._best = candidate
        if loss <= candidate.heritage.get("best_parent", candidate).loss:
            candidate.heritage["best_parent"] = candidate

    def _internal_tell_not_asked(self, candidate: p.Parameter, loss: tp.FloatLoss) -> None:
        # nearly same as DE
        candidate._meta["value"] = loss
        worst: tp.Optional[p.Parameter] = None
        if not len(self.population) < self.llambda:
            worst = max(self.population.values(), key=lambda p: p._meta.get("value", float("inf")))
            if worst._meta.get("value", float("inf")) < loss:
                return  # no need to update
            else:
                uid = worst.heritage["lineage"]
                del self.population[uid]
                self._uid_queue.discard(uid)
        candidate.heritage["lineage"] = candidate.uid  # new lineage
        if "speed" not in candidate.heritage:
            candidate.heritage["speed"] = self._rng.uniform(-1.0, 1.0, self.parametrization.dimension)
        self.population[candidate.uid] = candidate
        self._uid_queue.tell(candidate.uid)
        if loss < self._best._meta.get("loss", float("inf")):
            self._best = candidate


class ConfiguredPSO(base.ConfiguredOptimizer):
    """`Particle Swarm Optimization <https://en.wikipedia.org/wiki/Particle_swarm_optimization>`_
    is based on a set of particles with their inertia.
    Wikipedia provides a beautiful illustration ;) (see link)


    Parameters
    ----------
    transform: str
        name of the transform to use to map from PSO optimization space to R-space.
    wide: bool
        if True: legacy initialization in [-1,1] box mapped to R
    popsize: int
        population size of the particle swarm. Defaults to max(40, num_workers)

    Note
    ----
    - Using non-default "transform" and "wide" parameters can lead to extreme values
    - Implementation partially following SPSO2011. However, no randomization of the population order.
    - Reference:
      M. Zambrano-Bigiarini, M. Clerc and R. Rojas,
      Standard Particle Swarm Optimisation 2011 at CEC-2013: A baseline for future PSO improvements,
      2013 IEEE Congress on Evolutionary Computation, Cancun, 2013, pp. 2337-2344.
      https://ieeexplore.ieee.org/document/6557848
    """

    # pylint: disable=unused-argument
    def __init__(
        self,
        transform: str = "identity",
        wide: bool = False,
        popsize: tp.Optional[int] = None,
    ) -> None:
        assert transform in ["arctan", "gaussian", "identity"]
        super().__init__(PSO, locals())


RealSpacePSO = ConfiguredPSO().set_name("RealSpacePSO", register=True)


@registry.register
class SPSA(base.Optimizer):
    # pylint: disable=too-many-instance-attributes
    """ The First order SPSA algorithm as shown in [1,2,3], with implementation details
    from [4,5].

    1) https://en.wikipedia.org/wiki/Simultaneous_perturbation_stochastic_approximation
    2) https://www.chessprogramming.org/SPSA
    3) Spall, James C. "Multivariate stochastic approximation using a simultaneous perturbation gradient approximation."
       IEEE transactions on automatic control 37.3 (1992): 332-341.
    4) Section 7.5.2 in "Introduction to Stochastic Search and Optimization: Estimation, Simulation and Control" by James C. Spall.
    5) Pushpendre Rastogi, Jingyi Zhu, James C. Spall CISS (2016).
       Efficient implementation of Enhanced Adaptive Simultaneous Perturbation Algorithms.
    """
    no_parallelization = True

    def __init__(self, parametrization: IntOrParameter, budget: tp.Optional[int] = None, num_workers: int = 1) -> None:
        super().__init__(parametrization, budget=budget, num_workers=num_workers)
        self.init = True
        self.idx = 0
        self.delta = float("nan")
        self.ym: tp.Optional[np.ndarray] = None
        self.yp: tp.Optional[np.ndarray] = None
        self.t: np.ndarray = np.zeros(self.dimension)
        self.avg: np.ndarray = np.zeros(self.dimension)
        # Set A, a, c according to the practical implementation
        # guidelines in the ISSO book.
        self.A = 10 if budget is None else max(10, budget // 20)
        # TODO: We should spend first 10-20 iterations
        # to estimate the noise standard deviation and
        # then set c = standard deviation. 1e-1 is arbitrary.
        self.c = 1e-1
        # TODO: We should chose a to be inversely proportional to
        # the magnitude of gradient and propotional to (1+A)^0.602
        # we should spend some burn-in iterations to estimate the
        # magnitude of the gradient. 1e-5 is arbitrary.
        self.a = 1e-5

    def _ck(self, k: int) -> float:
        "c_k determines the pertubation."
        return self.c / (k // 2 + 1) ** 0.101

    def _ak(self, k: int) -> float:
        "a_k is the learning rate."
        return self.a / (k // 2 + 1 + self.A) ** 0.602

    def _internal_ask(self) -> tp.ArrayLike:
        k = self.idx
        if k % 2 == 0:
            if not self.init:
                assert self.yp is not None and self.ym is not None
                self.t -= (self._ak(k) * (self.yp - self.ym) / 2 / self._ck(k)) * self.delta
                self.avg += (self.t - self.avg) / (k // 2 + 1)
            self.delta = 2 * self._rng.randint(2, size=self.dimension) - 1
            return self.t - self._ck(k) * self.delta  # type:ignore
        return self.t + self._ck(k) * self.delta  # type: ignore

    def _internal_tell(self, x: tp.ArrayLike, loss: tp.FloatLoss) -> None:
        setattr(self, ("ym" if self.idx % 2 == 0 else "yp"), np.array(loss, copy=True))
        self.idx += 1
        if self.init and self.yp is not None and self.ym is not None:
            self.init = False

    def _internal_provide_recommendation(self) -> tp.ArrayLike:
        return self.avg


class _Rescaled(base.Optimizer):
    """Proposes a version of a base optimizer which works at a different scale."""
    def __init__(
            self,
            parametrization: IntOrParameter,
            budget: tp.Optional[int] = None,
            num_workers: int = 1,
            base_optimizer: base.OptCls = CMA,
            scale: tp.Optional[float] = None,
    ) -> None:
        super().__init__(parametrization, budget=budget, num_workers=num_workers)
        self._optimizer = base_optimizer(self.parametrization, budget=budget, num_workers=num_workers)
        self._subcandidates: tp.Dict[str, p.Parameter] = {}
        if scale is None:
            assert budget is not None, "Either scale or budget must be known in _Rescaled."
            scale = np.sqrt(np.log(self.budget) / self.dimension)
        self.scale = scale
        assert self.scale != 0., "scale should be non-zero in Rescaler."

    def rescale_candidate(self, candidate: p.Parameter, inverse: bool=False) -> p.Parameter:
        data = candidate.get_standardized_data(reference=self.parametrization)
        scale = self.scale if not inverse else 1. / self.scale
        return self.parametrization.spawn_child().set_standardized_data(scale * data)

    def _internal_ask_candidate(self) -> p.Parameter:
        candidate = self._optimizer.ask()
        sent_candidate = self.rescale_candidate(candidate)
        # We store the version corresponding to the underlying optimizer.
        self._subcandidates[sent_candidate.uid] = candidate  
        return sent_candidate

    def _internal_tell_candidate(self, candidate: p.Parameter, loss: tp.FloatLoss) -> None:
        self._optimizer.tell(self._subcandidates.pop(candidate.uid), loss)

    def _internal_tell_not_asked(self, candidate: p.Parameter, loss: tp.FloatLoss) -> None:
        candidate = self.rescale_candidate(candidate, inverse=True)
        self._optimizer.tell(candidate, loss)


class SplitOptimizer(base.Optimizer):
    """Combines optimizers, each of them working on their own variables.

    Parameters
    ---------
    num_optims: int or None
        number of optimizers
    num_vars: int or None
        number of variable per optimizer.
    progressive: bool
        True if we want to progressively add optimizers during the optimization run.
        If progressive = True, the optimizer is forced at OptimisticNoisyOnePlusOne.

    Example
    -------
    for 5 optimizers, each of them working on 2 variables, one can use:

    opt = SplitOptimizer(parametrization=10, num_workers=3, num_optims=5, num_vars=[2, 2, 2, 2, 2])
    or equivalently:
    opt = SplitOptimizer(parametrization=10, num_workers=3, num_vars=[2, 2, 2, 2, 2])
    Given that all optimizers have the same number of variables, one can also run:
    opt = SplitOptimizer(parametrization=10, num_workers=3, num_optims=5)

    Note
    ----
    By default, it uses CMA for multivariate groups and RandomSearch for monovariate groups.

    Caution
    -------
    The variables refer to the deep representation used by optimizers.
    For example, a categorical variable with 5 possible values becomes 5 continuous variables.
    """

    def __init__(
            self,
            parametrization: IntOrParameter,
            budget: tp.Optional[int] = None,
            num_workers: int = 1,
            num_optims: tp.Optional[int] = None,
            num_vars: tp.Optional[tp.List[int]] = None,
            multivariate_optimizer: base.OptCls = CMA,
            monovariate_optimizer: base.OptCls = OnePlusOne,
            progressive: bool = False,
            non_deterministic_descriptor: bool = True,
    ) -> None:
        super().__init__(parametrization, budget=budget, num_workers=num_workers)
        self._subcandidates: tp.Dict[str, tp.List[p.Parameter]] = {}
        self._progressive = progressive
        subparams: tp.List[p.Parameter] = []
        if num_vars is not None:  # The user has specified how are the splits (s)he wants.
            assert sum(num_vars) == self.dimension, f"sum(num_vars)={sum(num_vars)} should be equal to the dimension {self.dimension}."
            if num_optims is None:  # we deduce the number of splits.
                num_optims = len(num_vars)
            assert num_optims == len(num_vars), f"The number {num_optims} of optimizers should match len(num_vars)={len(num_vars)}."
        elif num_optims is None:
            # if no num_vars and no num_optims, try to guess how to split. Otherwise, just assume 2.
            if isinstance(parametrization, p.Parameter):
                subparams = [x[1] for x in paramhelpers.split_as_data_parameters(parametrization)]
                if len(subparams) == 1:
                    subparams.clear()
                num_optims = len(subparams)
            if not subparams:  # Desperate situation: just split in 2.
                num_optims = 2
        if not subparams:
            # if num_vars not given: we will distribute variables equally.
            assert num_optims is not None
            num_optims = min(num_optims, self.dimension)
            num_vars = num_vars if num_vars else []
            for i in range(num_optims):
                if len(num_vars) < i + 1:
                    num_vars += [(self.dimension // num_optims) + (self.dimension % num_optims > i)]
                assert num_vars[i] >= 1, "At least one variable per optimizer."
                subparams += [p.Array(shape=(num_vars[i],))]
        if non_deterministic_descriptor:
            for param in subparams:
                param.descriptors.deterministic_function = False
        # synchronize random state and create optimizers
        self.optims: tp.List[base.Optimizer] = []
        mono, multi = monovariate_optimizer, multivariate_optimizer
        for param in subparams:
            param.random_state = self.parametrization.random_state
            self.optims.append((multi if param.dimension > 1 else mono)(param, budget, num_workers))
        # final check for dimension
        assert sum(opt.dimension for opt in self.optims) == self.dimension, (
            "sum of sub-dimensions should be equal to the total dimension."
        )

    def _internal_ask_candidate(self) -> p.Parameter:
        candidates: tp.List[p.Parameter] = []
        for i, opt in enumerate(self.optims):
            if self._progressive:
                assert self.budget is not None
                if i > 0 and i / len(self.optims) > np.sqrt(2.0 * self.num_ask / self.budget):
                    candidates.append(opt.parametrization.spawn_child())  # unchanged
                    continue
            candidates.append(opt.ask())
        data = np.concatenate([c.get_standardized_data(reference=opt.parametrization)
                               for c, opt in zip(candidates, self.optims)], axis=0)
        cand = self.parametrization.spawn_child().set_standardized_data(data)
        self._subcandidates[cand.uid] = candidates
        return cand

    def _internal_tell_candidate(self, candidate: p.Parameter, loss: tp.FloatLoss) -> None:
        candidates = self._subcandidates.pop(candidate.uid)
        for cand, opt in zip(candidates, self.optims):
            opt.tell(cand, loss)

    def _internal_tell_not_asked(self, candidate: p.Parameter, loss: tp.FloatLoss) -> None:
        data = candidate.get_standardized_data(reference=self.parametrization)
        start = 0
        for opt in self.optims:
            local_data = data[start:start + opt.dimension]
            start += opt.dimension
            local_candidate = opt.parametrization.spawn_child().set_standardized_data(local_data)
            opt.tell(local_candidate, loss)


class Rescaled(base.ConfiguredOptimizer):
    """Configured optimizer for creating rescaled optimization algorithms.

    Parameters
    ----------
    base_optimizer: base.OptCls
        optimization algorithm to be rescaled.
    scale: how much do we rescale. E.g. 0.001 if we want to focus on the center
        with std 0.001 (assuming the std of the domain is set to 1).
    """
    # pylint: disable=unused-argument
    def __init__(
        self,
        *,
        base_optimizer: base.OptCls = CMA,
        scale: tp.Optional[float] = None,
    ) -> None:
        super().__init__(_Rescaled, locals())


RescaledCMA = Rescaled().set_name("RescaledCMA", register=True)

class ConfSplitOptimizer(base.ConfiguredOptimizer):
    """"Combines optimizers, each of them working on their own variables.

    Parameters
    ----------
    num_optims: int
        number of optimizers
    num_vars: optional list of int
        number of variable per optimizer.
    progressive: optional bool
        whether we progressively add optimizers.
    non_deterministic_descriptor: bool
        subparts parametrization descriptor is set to noisy function.
        This can have an impact for optimizer selection for competence maps.
    """

    # pylint: disable=unused-argument
    def __init__(
        self,
        *,
        num_optims: tp.Optional[int] = None,
        num_vars: tp.Optional[tp.List[int]] = None,
        multivariate_optimizer: base.OptCls = CMA,
        monovariate_optimizer: base.OptCls = RandomSearch,
        progressive: bool = False,
        non_deterministic_descriptor: bool = True,
    ) -> None:
        super().__init__(SplitOptimizer, locals())


@registry.register
class Portfolio(base.Optimizer):
    """Passive portfolio of CMA, 2-pt DE and Scr-Hammersley."""

    def __init__(self, parametrization: IntOrParameter, budget: tp.Optional[int] = None, num_workers: int = 1) -> None:
        super().__init__(parametrization, budget=budget, num_workers=num_workers)
        assert budget is not None
        self.optims = [
            CMA(self.parametrization, budget // 3 + (budget % 3 > 0), num_workers),  # share parametrization and its rng
            TwoPointsDE(self.parametrization, budget // 3 + (budget % 3 > 1), num_workers),  # noqa: F405
            ScrHammersleySearch(self.parametrization, budget // 3, num_workers),
        ]  # noqa: F405
        if budget < 12 * num_workers:
            self.optims = [ScrHammersleySearch(self.parametrization, budget, num_workers)]  # noqa: F405

    def _internal_ask_candidate(self) -> p.Parameter:
        optim_index = self._num_ask % len(self.optims)
        candidate = self.optims[optim_index].ask()
        candidate._meta["optim_index"] = optim_index
        return candidate

    def _internal_tell_candidate(self, candidate: p.Parameter, loss: tp.FloatLoss) -> None:
        for opt in self.optims:
            try:
                opt.tell(candidate, loss)
            except base.TellNotAskedNotSupportedError:
                pass
        # Presumably better than self.optims[optim_index].tell(candidate, value)

    def _internal_tell_not_asked(self, candidate: p.Parameter, loss: tp.FloatLoss) -> None:
        at_least_one_ok = False
        for opt in self.optims:
            try:
                opt.tell(candidate, loss)
                at_least_one_ok = True
            except base.TellNotAskedNotSupportedError:
                pass
        if not at_least_one_ok:
            raise base.TellNotAskedNotSupportedError


class InfiniteMetaModelOptimum(ValueError):
    """Sometimes the optimum of the metamodel is at infinity."""


def learn_on_k_best(archive: utils.Archive[utils.MultiValue], k: int) -> tp.ArrayLike:
    """Approximate optimum learnt from the k best.

    Parameters
    ----------
    archive: utils.Archive[utils.Value]
    """
    items = list(archive.items_as_arrays())
    dimension = len(items[0][0])

    # Select the k best.
    first_k_individuals = [x for x in sorted(items, key=lambda indiv: archive[indiv[0]].get_estimation("pessimistic"))[:k]]
    assert len(first_k_individuals) == k

    # Recenter the best.
    middle = np.array(sum(p[0] for p in first_k_individuals) / k)
    normalization = 1e-15 + np.sqrt(np.sum((first_k_individuals[-1][0] - first_k_individuals[0][0])**2))
    y = [archive[c[0]].get_estimation("pessimistic") for c in first_k_individuals]
    X = np.asarray([(c[0] - middle) / normalization for c in first_k_individuals])

    # We need SKLearn.
    from sklearn.linear_model import LinearRegression
    from sklearn.preprocessing import PolynomialFeatures
    polynomial_features = PolynomialFeatures(degree=2)
    X2 = polynomial_features.fit_transform(X)

    # Fit a linear model.
    model = LinearRegression()
    model.fit(X2, y)

    optimizer = Powell(parametrization=dimension, budget=45*dimension+30)
    try:
        minimum = optimizer.minimize(
            lambda x: float(model.predict(polynomial_features.fit_transform(x[None, :])))).value
    except ValueError:
        raise InfiniteMetaModelOptimum("Infinite meta-model optimum in learn_on_k_best.")

    if np.sum(minimum**2) > 1.:
        raise InfiniteMetaModelOptimum("huge meta-model optimum in learn_on_k_best.")
    return middle + normalization * minimum


@registry.register
class MetaModel(base.Optimizer):
    """Adding a metamodel into CMA."""

    def __init__(self, parametrization: IntOrParameter, budget: tp.Optional[int] = None, num_workers: int = 1,
                 multivariate_optimizer: tp.Optional[base.OptCls] = None) -> None:
        super().__init__(parametrization, budget=budget, num_workers=num_workers)
        if multivariate_optimizer is None:
            multivariate_optimizer = CMA if self.dimension > 1 else OnePlusOne
        self._optim = multivariate_optimizer(self.parametrization, budget,
                                             num_workers)  # share parametrization and its rng

    def _internal_ask_candidate(self) -> p.Parameter:
        # We request a bit more points than what is really necessary for our dimensionality (+dimension).
        sample_size = int((self.dimension * (self.dimension - 1)) / 2 + 2 * self.dimension + 1)
        if (self._num_ask % max(13, self.num_workers, self.dimension) == 0 and
                len(self.archive) >= sample_size):
            try:
                data = learn_on_k_best(self.archive,
                                       sample_size)
                candidate = self.parametrization.spawn_child().set_standardized_data(data)
            except InfiniteMetaModelOptimum:  # The optimum is at infinity. Shit happens.
                candidate = self._optim.ask()
        else:
            candidate = self._optim.ask()
        return candidate

    def _internal_tell_candidate(self, candidate: p.Parameter, loss: tp.FloatLoss) -> None:
        self._optim.tell(candidate, loss)


@registry.register
class ParaPortfolio(Portfolio):
    """Passive portfolio of CMA, 2-pt DE, PSO, SQP and Scr-Hammersley."""

    def __init__(self, parametrization: IntOrParameter, budget: tp.Optional[int] = None, num_workers: int = 1) -> None:
        super().__init__(parametrization, budget=budget, num_workers=num_workers)
        assert budget is not None

        def intshare(n: int, m: int) -> tp.Tuple[int, ...]:
            x = [n // m] * m
            i = 0
            while sum(x) < n:
                x[i] += 1
                i += 1
            return tuple(x)

        nw1, nw2, nw3, nw4 = intshare(num_workers - 1, 4)
        self.which_optim = [0] * nw1 + [1] * nw2 + [2] * nw3 + [3] + [4] * nw4
        assert len(self.which_optim) == num_workers
        # b1, b2, b3, b4, b5 = intshare(budget, 5)
        self.optims: tp.List[base.Optimizer] = [
            CMA(self.parametrization, num_workers=nw1),  # share parametrization and its rng
            TwoPointsDE(self.parametrization, num_workers=nw2),  # noqa: F405
            PSO(self.parametrization, num_workers=nw3),
            SQP(self.parametrization, num_workers=1),  # noqa: F405
            ScrHammersleySearch(self.parametrization, budget=(budget // len(self.which_optim)) * nw4),  # noqa: F405
        ]

    def _internal_ask_candidate(self) -> p.Parameter:
        optim_index = self.which_optim[self._num_ask % len(self.which_optim)]
        candidate = self.optims[optim_index].ask()
        candidate._meta["optim_index"] = optim_index
        return candidate


@registry.register
class SQPCMA(ParaPortfolio):
    """Passive portfolio of CMA and many SQP."""

    def __init__(self, parametrization: IntOrParameter, budget: tp.Optional[int] = None, num_workers: int = 1) -> None:
        super().__init__(parametrization, budget=budget, num_workers=num_workers)
        assert budget is not None
        nw = num_workers // 2
        self.which_optim = [0] * nw
        for i in range(num_workers - nw):
            self.which_optim += [i + 1]
        assert len(self.which_optim) == num_workers
        # b1, b2, b3, b4, b5 = intshare(budget, 5)
        self.optims = [CMA(self.parametrization, num_workers=nw)]  # share parametrization and its rng
        for i in range(num_workers - nw):
            self.optims += [SQP(self.parametrization, num_workers=1)]  # noqa: F405
            if i > 0:
                self.optims[-1].initial_guess = self._rng.normal(0, 1, self.dimension)  # type: ignore


@registry.register
class ASCMADEthird(Portfolio):
    """Algorithm selection, with CMA and Lhs-DE. Active selection at 1/3."""

    def __init__(self, parametrization: IntOrParameter, budget: tp.Optional[int] = None, num_workers: int = 1) -> None:
        super().__init__(parametrization, budget=budget, num_workers=num_workers)
        assert budget is not None
        self.optims = [
            CMA(self.parametrization, budget=None, num_workers=num_workers),  # share parametrization and its rng
            LhsDE(self.parametrization, budget=None, num_workers=num_workers),
        ]  # noqa: F405
        self.budget_before_choosing = budget // 3
        self.best_optim = -1

    def _internal_ask_candidate(self) -> p.Parameter:
        if self.budget_before_choosing > 0:
            self.budget_before_choosing -= 1
            optim_index = self._num_ask % len(self.optims)
        else:
            if self.best_optim is None:
                best_loss = float("inf")
                optim_index = -1
                for i, optim in enumerate(self.optims):
                    val = optim.current_bests["pessimistic"].get_estimation("pessimistic")
                    if not val > best_loss:
                        optim_index = i
                        best_loss = val
                self.best_optim = optim_index
            optim_index = self.best_optim
        candidate = self.optims[optim_index].ask()
        candidate._meta["optim_index"] = optim_index
        return candidate


@registry.register
class ASCMADEQRthird(ASCMADEthird):
    """Algorithm selection, with CMA, ScrHalton and Lhs-DE. Active selection at 1/3."""

    def __init__(self, parametrization: IntOrParameter, budget: tp.Optional[int] = None, num_workers: int = 1) -> None:
        super().__init__(parametrization, budget=budget, num_workers=num_workers)
        self.optims = [
            CMA(self.parametrization, budget=None, num_workers=num_workers),
            LhsDE(self.parametrization, budget=None, num_workers=num_workers),  # noqa: F405
            ScrHaltonSearch(self.parametrization, budget=None, num_workers=num_workers),
        ]  # noqa: F405


@registry.register
class ASCMA2PDEthird(ASCMADEQRthird):
    """Algorithm selection, with CMA and 2pt-DE. Active selection at 1/3."""

    def __init__(self, parametrization: IntOrParameter, budget: tp.Optional[int] = None, num_workers: int = 1) -> None:
        super().__init__(parametrization, budget=budget, num_workers=num_workers)
        self.optims = [
            CMA(self.parametrization, budget=None, num_workers=num_workers),
            TwoPointsDE(self.parametrization, budget=None, num_workers=num_workers),
        ]  # noqa: F405


@registry.register
class CMandAS2(ASCMADEthird):
    """Competence map, with algorithm selection in one of the cases (3 CMAs)."""

    def __init__(self, parametrization: IntOrParameter, budget: tp.Optional[int] = None, num_workers: int = 1) -> None:
        super().__init__(parametrization, budget=budget, num_workers=num_workers)
        self.optims = [TwoPointsDE(self.parametrization, budget=None, num_workers=num_workers)]  # noqa: F405
        assert budget is not None
        self.budget_before_choosing = 2 * budget
        if budget < 201:
            self.optims = [OnePlusOne(self.parametrization, budget=None, num_workers=num_workers)]
        if budget > 50 * self.dimension or num_workers < 30:
            self.optims = [
                MetaModel(self.parametrization, budget=None, num_workers=num_workers)
                for _ in range(3)
            ]
            self.budget_before_choosing = budget // 10


@registry.register
class CMandAS3(ASCMADEthird):
    """Competence map, with algorithm selection in one of the cases (3 CMAs)."""

    def __init__(self, parametrization: IntOrParameter, budget: tp.Optional[int] = None, num_workers: int = 1) -> None:
        super().__init__(parametrization, budget=budget, num_workers=num_workers)
        self.optims = [TwoPointsDE(self.parametrization, budget=None, num_workers=num_workers)]  # noqa: F405
        assert budget is not None
        self.budget_before_choosing = 2 * budget
        if budget < 201:
            self.optims = [OnePlusOne(self.parametrization, budget=None, num_workers=num_workers)]
        if budget > 50 * self.dimension or num_workers < 30:
            if num_workers == 1:
                self.optims = [
                    chainCMAPowell(self.parametrization, budget=None, num_workers=num_workers),  # share parametrization and its rng
                    chainCMAPowell(self.parametrization, budget=None, num_workers=num_workers),
                    chainCMAPowell(self.parametrization, budget=None, num_workers=num_workers),
                ]
            else:
                self.optims = [
                    CMA(self.parametrization, budget=None, num_workers=num_workers),  # share parametrization and its rng
                    CMA(self.parametrization, budget=None, num_workers=num_workers),
                    CMA(self.parametrization, budget=None, num_workers=num_workers),
                ]
            self.budget_before_choosing = budget // 10


@registry.register
class CMandAS(CMandAS2):
    """Competence map, with algorithm selection in one of the cases (2 CMAs)."""

    def __init__(self, parametrization: IntOrParameter, budget: tp.Optional[int] = None, num_workers: int = 1) -> None:
        super().__init__(parametrization, budget=budget, num_workers=num_workers)
        self.optims = [TwoPointsDE(self.parametrization, budget=None, num_workers=num_workers)]  # noqa: F405
        assert budget is not None
        self.budget_before_choosing = 2 * budget
        if budget < 201:
            # share parametrization and its rng
            self.optims = [OnePlusOne(self.parametrization, budget=None, num_workers=num_workers)]
            self.budget_before_choosing = 2 * budget
        if budget > 50 * self.dimension or num_workers < 30:
            self.optims = [
                CMA(self.parametrization, budget=None, num_workers=num_workers),
                CMA(self.parametrization, budget=None, num_workers=num_workers),
            ]
            self.budget_before_choosing = budget // 3


@registry.register
class CM(CMandAS2):
    """Competence map, simplest."""

    def __init__(self, parametrization: IntOrParameter, budget: tp.Optional[int] = None, num_workers: int = 1) -> None:
        super().__init__(parametrization, budget=budget, num_workers=num_workers)
        assert budget is not None
        # share parametrization and its random number generator between all underlying optimizers
        self.optims = [TwoPointsDE(self.parametrization, budget=None, num_workers=num_workers)]  # noqa: F405
        self.budget_before_choosing = 2 * budget
        if budget < 201:
            self.optims = [OnePlusOne(self.parametrization, budget=None, num_workers=num_workers)]
        if budget > 50 * self.dimension:
            self.optims = [CMA(self.parametrization, budget=None, num_workers=num_workers)]


@registry.register
class MultiCMA(CM):
    """Combining 3 CMAs. Exactly identical. Active selection at 1/10 of the budget."""

    def __init__(self, parametrization: IntOrParameter, budget: tp.Optional[int] = None, num_workers: int = 1) -> None:
        super().__init__(parametrization, budget=budget, num_workers=num_workers)
        assert budget is not None
        self.optims = [
            CMA(self.parametrization, budget=None, num_workers=num_workers),  # share parametrization and its rng
            CMA(self.parametrization, budget=None, num_workers=num_workers),
            CMA(self.parametrization, budget=None, num_workers=num_workers),
        ]
        self.budget_before_choosing = budget // 10


@registry.register
class MultiDiscrete(CM):
    """Combining 3 Discrete(1+1). Exactly identical. Active selection at 1/10 of the budget."""

    def __init__(self, parametrization: IntOrParameter, budget: tp.Optional[int] = None, num_workers: int = 1) -> None:
        super().__init__(parametrization, budget=budget, num_workers=num_workers)
        assert budget is not None
        self.optims = [
            DiscreteOnePlusOne(self.parametrization, budget=budget // 12, num_workers=num_workers),  # share parametrization and its rng
            DiscreteBSOOnePlusOne(self.parametrization, budget=budget // 12, num_workers=num_workers),
            DoubleFastGADiscreteOnePlusOne(self.parametrization, budget=(budget // 4) - 2 * (budget // 12), num_workers=num_workers),
        ]
        self.budget_before_choosing = budget // 4


@registry.register
class TripleCMA(CM):
    """Combining 3 CMAs. Exactly identical. Active selection at 1/3 of the budget."""

    def __init__(self, parametrization: IntOrParameter, budget: tp.Optional[int] = None, num_workers: int = 1) -> None:
        super().__init__(parametrization, budget=budget, num_workers=num_workers)
        assert budget is not None
        self.optims = [
            ParametrizedCMA(random_init=True)(self.parametrization, budget=None,
                                              num_workers=num_workers),  # share parametrization and its rng
            ParametrizedCMA(random_init=True)(self.parametrization, budget=None, num_workers=num_workers),
            ParametrizedCMA(random_init=True)(self.parametrization, budget=None, num_workers=num_workers),
        ]
        self.budget_before_choosing = budget // 3


@registry.register
class ManyCMA(CM):
    """Combining 3 CMAs. Exactly identical. Active selection at 1/3 of the budget."""

    def __init__(self, parametrization: IntOrParameter, budget: tp.Optional[int] = None, num_workers: int = 1) -> None:
        super().__init__(parametrization, budget=budget, num_workers=num_workers)
        assert budget is not None
        self.optims = [ParametrizedCMA(random_init=True)(self.parametrization, budget=None, num_workers=num_workers)
                       for _ in range(int(np.sqrt(budget)))]

        self.budget_before_choosing = budget // 3


@registry.register
class PolyCMA(CM):
    """Combining 20 CMAs. Exactly identical. Active selection at 1/3 of the budget."""

    def __init__(self, parametrization: IntOrParameter, budget: tp.Optional[int] = None, num_workers: int = 1) -> None:
        super().__init__(parametrization, budget=budget, num_workers=num_workers)
        assert budget is not None
        self.optims = [ParametrizedCMA(random_init=True)(self.parametrization, budget=None, num_workers=num_workers) for _ in range(20)]

        self.budget_before_choosing = budget // 3


@registry.register
class ManySmallCMA(CM):
    """Combining 3 CMAs. Exactly identical. Active selection at 1/3 of the budget."""

    def __init__(self, parametrization: IntOrParameter, budget: tp.Optional[int] = None, num_workers: int = 1) -> None:
        super().__init__(parametrization, budget=budget, num_workers=num_workers)
        assert budget is not None
        self.optims = [ParametrizedCMA(scale=1e-6, random_init=i > 0)(self.parametrization, budget=None, num_workers=num_workers)
                       for i in range(int(np.sqrt(budget)))]
        self.budget_before_choosing = budget // 3


@registry.register
class MultiScaleCMA(CM):
    """Combining 3 CMAs with different init scale. Active selection at 1/3 of the budget."""

    def __init__(self, parametrization: IntOrParameter, budget: tp.Optional[int] = None, num_workers: int = 1) -> None:
        super().__init__(parametrization, budget=budget, num_workers=num_workers)
        self.optims = [
            CMA(self.parametrization, budget=None, num_workers=num_workers),  # share parametrization and its rng
            ParametrizedCMA(scale=1e-3, random_init=True)(self.parametrization, budget=None, num_workers=num_workers),
            ParametrizedCMA(scale=1e-6, random_init=True)(self.parametrization, budget=None, num_workers=num_workers),
        ]
        assert budget is not None
        self.budget_before_choosing = budget // 3


class _FakeFunction:
    """Simple function that returns the loss which was registered just before.
    This is a hack for BO.
    """

    def __init__(self, num_digits: int) -> None:
        self.num_digits = num_digits
        self._registered: tp.List[tp.Tuple[np.ndarray, float]] = []

    def key(self, num: int) -> str:
        """Key corresponding to the array sample
        (uses zero-filling to keep order)
        """
        return "x" + str(num).zfill(self.num_digits)

    def register(self, x: np.ndarray, loss: tp.FloatLoss) -> None:
        if self._registered:
            raise RuntimeError("Only one call can be registered at a time")
        self._registered.append((x, loss))

    def __call__(self, **kwargs: float) -> float:
        if not self._registered:
            raise RuntimeError("Call must be registered first")
        x = [kwargs[self.key(i)] for i in range(len(kwargs))]
        xr, loss = self._registered[0]
        np.testing.assert_array_almost_equal(x, xr, err_msg="Call does not match registered")
        self._registered.clear()
        return loss


class _BO(base.Optimizer):

    def __init__(
        self,
        parametrization: IntOrParameter,
        budget: tp.Optional[int] = None,
        num_workers: int = 1,
        *,
        initialization: tp.Optional[str] = None,
        init_budget: tp.Optional[int] = None,
        middle_point: bool = False,
        utility_kind: str = "ucb",  # bayes_opt default
        utility_kappa: float = 2.576,
        utility_xi: float = 0.0,
        gp_parameters: tp.Optional[tp.Dict[str, tp.Any]] = None,
    ) -> None:
        super().__init__(parametrization, budget=budget, num_workers=num_workers)
        self._transform = transforms.ArctanBound(0, 1)
        self._bo: tp.Optional[BayesianOptimization] = None
        self._fake_function = _FakeFunction(num_digits=len(str(self.dimension)))
        # configuration
        assert initialization is None or initialization in ["random", "Hammersley", "LHS"], f"Unknown init {initialization}"
        self.initialization = initialization
        self.init_budget = init_budget
        self.middle_point = middle_point
        self.utility_kind = utility_kind
        self.utility_kappa = utility_kappa
        self.utility_xi = utility_xi
        self.gp_parameters = {} if gp_parameters is None else gp_parameters
        if isinstance(parametrization, p.Parameter) and self.gp_parameters.get("alpha", 0) == 0:
            noisy = not parametrization.descriptors.deterministic
            cont = parametrization.descriptors.continuous
            if noisy or not cont:
                warnings.warn(
                    "Dis-continuous and noisy parametrization require gp_parameters['alpha'] > 0 "
                    "(for your parametrization, continuity={cont} and noisy={noisy}).\n"
                    "Find more information on BayesianOptimization's github.\n"
                    "You should then create a new instance of optimizerlib.ParametrizedBO with appropriate parametrization.",
                    InefficientSettingsWarning,
                )

    @property
    def bo(self) -> BayesianOptimization:
        if self._bo is None:
            bounds = {self._fake_function.key(i): (0.0, 1.0) for i in range(self.dimension)}
            self._bo = BayesianOptimization(self._fake_function, bounds, random_state=self._rng)
            init_budget = max(2, int(np.sqrt(self.budget) if self.init_budget is None else self.init_budget))
            if self.gp_parameters is not None:
                self._bo.set_gp_params(**self.gp_parameters)
            # init
            init = self.initialization
            if self.middle_point:
                self._bo.probe([0.5] * self.dimension, lazy=True)
                init_budget -= 1
            if init is not None and init_budget > 0:
                sampler = {"Hammersley": sequences.HammersleySampler, "LHS": sequences.LHSSampler, "random": sequences.RandomSampler}[
                    init
                ](self.dimension, budget=init_budget, scrambling=(init == "Hammersley"), random_state=self._rng)
                for k, point in enumerate(sampler):
                    if not k and self.middle_point and np.linalg.norm(point - 0.5) < 1e-6:
                        # resampling middle point, this is useless, let's redraw randomly
                        point = self._bo._space.random_sample()
                    self._bo.probe(point, lazy=True)
            else:  # default
                for _ in range(init_budget):
                    self._bo.probe(self._bo._space.random_sample(), lazy=True)
        return self._bo

    def _internal_ask_candidate(self) -> p.Parameter:
        util = UtilityFunction(kind=self.utility_kind, kappa=self.utility_kappa, xi=self.utility_xi)
        if self.bo._queue:
            x_probe = next(self.bo._queue)
        else:
            x_probe = self.bo.suggest(util)  # this is time consuming
            x_probe = [x_probe[self._fake_function.key(i)] for i in range(len(x_probe))]
        data = self._transform.backward(np.array(x_probe, copy=False))
        candidate = self.parametrization.spawn_child().set_standardized_data(data)
        candidate._meta["x_probe"] = x_probe
        return candidate

    def _internal_tell_candidate(self, candidate: p.Parameter, loss: tp.FloatLoss) -> None:
        if "x_probe" in candidate._meta:
            y = candidate._meta["x_probe"]
        else:
            data = candidate.get_standardized_data(reference=self.parametrization)
            y = self._transform.forward(data)  # tell not asked
        self._fake_function.register(y, -loss)  # minimizing
        self.bo.probe(y, lazy=False)
        # for some unknown reasons, BO wants to evaluate twice the same point,
        # but since it keeps a cache of the values, the registered value is not used
        # so we should clean the "fake" function
        self._fake_function._registered.clear()

    def _internal_provide_recommendation(self) -> tp.Optional[tp.ArrayLike]:
        if not self.archive:
            return None
        return self._transform.backward(
            np.array([self.bo.max["params"][self._fake_function.key(i)] for i in range(self.dimension)])
        )


class ParametrizedBO(base.ConfiguredOptimizer):
    """Bayesian optimization.
    Hyperparameter tuning method, based on statistical modeling of the objective function.
    This class is a wrapper over the `bayes_opt <https://github.com/fmfn/BayesianOptimization>`_ package.

    Parameters
    ----------
    initialization: str
        Initialization algorithms (None, "Hammersley", "random" or "LHS")
    init_budget: int or None
        Number of initialization algorithm steps
    middle_point: bool
        whether to sample the 0 point first
    utility_kind: str
        Type of utility function to use among "ucb", "ei" and "poi"
    utility_kappa: float
        Kappa parameter for the utility function
    utility_xi: float
        Xi parameter for the utility function
    gp_parameters: dict
        dictionnary of parameters for the gaussian process
    """

    no_parallelization = True

    # pylint: disable=unused-argument
    def __init__(
        self,
        *,
        initialization: tp.Optional[str] = None,
        init_budget: tp.Optional[int] = None,
        middle_point: bool = False,
        utility_kind: str = "ucb",  # bayes_opt default
        utility_kappa: float = 2.576,
        utility_xi: float = 0.0,
        gp_parameters: tp.Optional[tp.Dict[str, tp.Any]] = None,
    ) -> None:
        super().__init__(_BO, locals())


BO = ParametrizedBO().set_name("BO", register=True)


class _Chain(base.Optimizer):

    def __init__(
        self,
        parametrization: IntOrParameter,
        budget: tp.Optional[int] = None,
        num_workers: int = 1,
        *,
        optimizers: tp.Sequence[tp.Union[base.ConfiguredOptimizer, tp.Type[base.Optimizer]]] = [LHSSearch, DE],
        budgets: tp.Sequence[tp.Union[str, int]] = (10,),
    ) -> None:
        super().__init__(parametrization, budget=budget, num_workers=num_workers)
        # delayed initialization
        # Either we have the budget for each algorithm, or the last algorithm uses the rest of the budget, so:
        self.optimizers: tp.List[base.Optimizer] = []
        converter = {"num_workers": self.num_workers, "dimension": self.dimension,
                     "half": self.budget // 2 if self.budget else self.num_workers,
                     "third": self.budget // 3 if self.budget else self.num_workers,
                     "sqrt": int(np.sqrt(self.budget)) if self.budget else self.num_workers}
        self.budgets = [max(1, converter[b]) if isinstance(b, str) else b for b in budgets]
        last_budget = None if self.budget is None else max(4, self.budget - sum(self.budgets))
        assert len(optimizers) == len(self.budgets) + 1
        assert all(x in ("third", "half", "dimension", "num_workers", "sqrt") or x > 0 for x in self.budgets), str(self.budgets)
        for opt, optbudget in zip(optimizers, self.budgets + [last_budget]):  # type: ignore
            self.optimizers.append(opt(self.parametrization, budget=optbudget, num_workers=self.num_workers))

    def _internal_ask_candidate(self) -> p.Parameter:
        # Which algorithm are we playing with ?
        sum_budget = 0.0
        opt = self.optimizers[0]
        for opt in self.optimizers:
            sum_budget += float("inf") if opt.budget is None else opt.budget
            if self.num_ask < sum_budget:
                break
        # if we are over budget, then use the last one...
        return opt.ask()

    def _internal_tell_candidate(self, candidate: p.Parameter, loss: tp.FloatLoss) -> None:
        # Let us inform all concerned algorithms
        sum_budget = 0.0
        for opt in self.optimizers:
            sum_budget += float("inf") if opt.budget is None else opt.budget
            if self.num_tell < sum_budget:
                opt.tell(candidate, loss)


class Chaining(base.ConfiguredOptimizer):
    """
    A chaining consists in running algorithm 1 during T1, then algorithm 2 during T2, then algorithm 3 during T3, etc.
    Each algorithm is fed with what happened before it.

    Parameters
    ----------
    optimizers: list of Optimizer classes
        the sequence of optimizers to use
    budgets: list of int
        the corresponding budgets for each optimizer but the last one

    """

    # pylint: disable=unused-argument
    def __init__(
        self,
        optimizers: tp.Sequence[tp.Union[base.ConfiguredOptimizer, tp.Type[base.Optimizer]]],
        budgets: tp.Sequence[tp.Union[str, int]]
    ) -> None:
        super().__init__(_Chain, locals())


chainCMAPowell = Chaining([CMA, Powell], ["half"]).set_name("chainCMAPowell", register=True)
chainCMAPowell.no_parallelization = True
chainMetaModelSQP = Chaining([MetaModel, SQP], ["half"]).set_name("chainMetaModelSQP", register=True)
chainMetaModelSQP.no_parallelization = True
chainMetaModelPowell = Chaining([MetaModel, Powell], ["half"]).set_name("chainMetaModelPowell", register=True)
chainMetaModelPowell.no_parallelization = True
chainDiagonalCMAPowell = Chaining([DiagonalCMA, Powell], ["half"]).set_name("chainDiagonalCMAPowell", register=True)
chainDiagonalCMAPowell.no_parallelization = True
chainNaiveTBPSAPowell = Chaining([NaiveTBPSA, Powell], ["half"]).set_name("chainNaiveTBPSAPowell", register=True)
chainNaiveTBPSAPowell.no_parallelization = True
chainNaiveTBPSACMAPowell = Chaining([NaiveTBPSA, CMA, Powell], ["third", "third"]).set_name("chainNaiveTBPSACMAPowell", register=True)
chainNaiveTBPSACMAPowell.no_parallelization = True


@registry.register
class cGA(base.Optimizer):
    """`Compact Genetic Algorithm <https://ieeexplore.ieee.org/document/797971>`_.
    A discrete optimization algorithm, introduced in and often used as a first baseline.
    """

    # pylint: disable=too-many-instance-attributes

    def __init__(
        self,
        parametrization: IntOrParameter,
        budget: tp.Optional[int] = None,
        num_workers: int = 1,
        arity: tp.Optional[int] = None
    ) -> None:
        super().__init__(parametrization, budget=budget, num_workers=num_workers)
        if arity is None:
            all_params = paramhelpers.flatten_parameter(self.parametrization)
            arity = max(len(param.choices) if isinstance(param, p.TransitionChoice) else 500 for param in all_params.values())
        self._arity = arity
        self._penalize_cheap_violations = False  # Not sure this is the optimal decision.
        # self.p[i][j] is the probability that the ith variable has value 0<=j< arity.
        self.p: np.ndarray = np.ones((self.dimension, arity)) / arity
        # Probability increments are of order 1./self.llambda
        # and lower bounded by something of order 1./self.llambda.
        self.llambda = max(num_workers, 40)  # FIXME: no good heuristic ?
        # CGA generates a candidate, then a second candidate;
        # then updates depending on the comparison with the first one. We therefore have to store the previous candidate.
        self._previous_value_candidate: tp.Optional[tp.Tuple[float, np.ndarray]] = None

    def _internal_ask_candidate(self) -> p.Parameter:
        # Multinomial.
        values: tp.List[int] = [sum(self._rng.uniform() > cum_proba) for cum_proba in np.cumsum(self.p, axis=1)]
        data = discretization.noisy_inverse_threshold_discretization(values, arity=self._arity, gen=self._rng)
        return self.parametrization.spawn_child().set_standardized_data(data)

    def _internal_tell_candidate(self, candidate: p.Parameter, loss: tp.FloatLoss) -> None:
        data = candidate.get_standardized_data(reference=self.parametrization)
        if self._previous_value_candidate is None:
            self._previous_value_candidate = (loss, data)
        else:
            winner, loser = self._previous_value_candidate[1], data
            if self._previous_value_candidate[0] > loss:
                winner, loser = loser, winner
            winner_data = discretization.threshold_discretization(np.asarray(winner.data), arity=self._arity)
            loser_data = discretization.threshold_discretization(np.asarray(loser.data), arity=self._arity)
            for i, _ in enumerate(winner_data):
                if winner_data[i] != loser_data[i]:
                    self.p[i][winner_data[i]] += 1. / self.llambda
                    self.p[i][loser_data[i]] -= 1. / self.llambda
                    for j in range(len(self.p[i])):
                        self.p[i][j] = max(self.p[i][j], 1. / self.llambda)
                    self.p[i] /= sum(self.p[i])
            self._previous_value_candidate = None


class _EMNA(base.Optimizer):
    """Simple Estimation of Multivariate Normal Algorithm (EMNA).
    """

    # pylint: disable=too-many-instance-attributes

    def __init__(
            self,
            parametrization: IntOrParameter,
            budget: tp.Optional[int] = None,
            num_workers: int = 1,
            isotropic: bool = True,
            naive: bool = True,
            population_size_adaptation: bool = False,
            initial_popsize: tp.Optional[int] = None,
    ) -> None:
        super().__init__(parametrization, budget=budget, num_workers=num_workers)
        self.isotropic: bool = isotropic
        self.naive: bool = naive
        self.population_size_adaptation = population_size_adaptation
        self.min_coef_parallel_context: int = 8
        # Sigma initialization
        self.sigma: tp.Union[float, np.ndarray]
        if initial_popsize is None:
            initial_popsize = self.dimension
        if self.isotropic:
            self.sigma = 1.0
        else:
            self.sigma = np.ones(self.dimension)
        # population size and parent size initializations
        self.popsize = _PopulationSizeController(
            llambda=4 * initial_popsize,
            mu=initial_popsize,
            dimension=self.dimension,
            num_workers=num_workers
        )
        if not self.population_size_adaptation:
            self.popsize.mu = max(16, self.dimension)
            self.popsize.llambda = 4 * self.popsize.mu
            self.popsize.llambda = max(self.popsize.llambda, num_workers)
            if budget is not None and self.popsize.llambda > budget:
                self.popsize.llambda = budget
                self.popsize.mu = self.popsize.llambda // 4
                warnings.warn("Budget may be too small in front of the dimension for EMNA", base.InefficientSettingsWarning)
        self.current_center: np.ndarray = np.zeros(self.dimension)
        # population
        self.parents: tp.List[p.Parameter] = [self.parametrization]
        self.children: tp.List[p.Parameter] = []

    def recommend(self) -> p.Parameter:
        if self.naive:
            return self.current_bests["optimistic"].parameter
        else:
            # This is NOT the naive version. We deal with noise.
            return self.parametrization.spawn_child().set_standardized_data(self.current_center, deterministic=True)

    def _internal_ask_candidate(self) -> p.Parameter:
        sigma_tmp = self.sigma
        if self.population_size_adaptation and self.popsize.llambda < self.min_coef_parallel_context * self.dimension:
            sigma_tmp = self.sigma * np.exp(self._rng.normal(0, 1) / np.sqrt(self.dimension))
        individual = self.current_center + sigma_tmp * self._rng.normal(0, 1, self.dimension)
        parent = self.parents[self.num_ask % len(self.parents)]
        candidate = parent.spawn_child().set_standardized_data(individual, reference=self.parametrization)
        if parent is self.parametrization:
            candidate.heritage["lineage"] = candidate.uid
        candidate._meta["sigma"] = sigma_tmp
        return candidate

    def _internal_tell_candidate(self, candidate: p.Parameter, loss: tp.FloatLoss) -> None:
        candidate._meta["loss"] = loss
        if self.population_size_adaptation:
            self.popsize.add_value(loss)
        self.children.append(candidate)
        if len(self.children) >= self.popsize.llambda:
            # Sorting the population.
            self.children.sort(key=lambda c: c._meta["loss"])
            # Computing the new parent.
            self.parents = self.children[: self.popsize.mu]
            self.children = []
            self.current_center = sum(c.get_standardized_data(reference=self.parametrization)  # type: ignore
                                      for c in self.parents) / self.popsize.mu
            if self.population_size_adaptation:
                if self.popsize.llambda < self.min_coef_parallel_context * self.dimension:  # Population size not large enough for emna
                    self.sigma = np.exp(np.sum(np.log([c._meta["sigma"] for c in self.parents]),
                                               axis=0 if self.isotropic else None) / self.popsize.mu)
                else:
                    stdd = [(self.parents[i].get_standardized_data(reference=self.parametrization) -
                             self.current_center)**2 for i in range(self.popsize.mu)]
                    self.sigma = np.sqrt(np.sum(stdd) / (self.popsize.mu * (self.dimension if self.isotropic else 1)))
            else:
                # EMNA update
                stdd = [(self.parents[i].get_standardized_data(reference=self.parametrization) -
                         self.current_center)**2 for i in range(self.popsize.mu)]
                self.sigma = np.sqrt(np.sum(stdd, axis=0 if self.isotropic else None) /
                                     (self.popsize.mu * (self.dimension if self.isotropic else 1)))

            if self.num_workers / self.dimension > 32:  # faster decrease of sigma if large parallel context
                imp = max(1, (np.log(self.popsize.llambda) / 2)**(1 / self.dimension))
                self.sigma /= imp

    def _internal_tell_not_asked(self, candidate: p.Parameter, loss: tp.FloatLoss) -> None:
        raise base.TellNotAskedNotSupportedError


class EMNA(base.ConfiguredOptimizer):
    """ Estimation of Multivariate Normal Algorithm
    This algorithm is quite efficient in a parallel context, i.e. when
    the population size is large.

    Parameters
    ----------
    isotropic: bool
        isotropic version on EMNA if True, i.e. we have an
        identity matrix for the Gaussian, else  we here consider the separable
        version, meaning we have a diagonal matrix for the Gaussian (anisotropic)
    naive: bool
        set to False for noisy problem, so that the best points will be an
        average of the final population.
    population_size_adaptation: bool
        population size automatically adapts to the landscape
    initial_popsize: Optional[int]
        initial (and minimal) population size (default: 4 x dimension)
    """

    # pylint: disable=unused-argument
    def __init__(
        self,
        *,
        isotropic: bool = True,
        naive: bool = True,
        population_size_adaptation: bool = False,
        initial_popsize: tp.Optional[int] = None,
    ) -> None:
        super().__init__(_EMNA, locals())


NaiveIsoEMNA = EMNA().set_name("NaiveIsoEMNA", register=True)


# Discussions with Jialin Liu and Fabien Teytaud helped the following development.
# This includes discussion at Dagstuhl's 2019 seminars on randomized search heuristics and computational intelligence in games.
@registry.register
class NGOptBase(base.Optimizer):
    """Nevergrad optimizer by competence map."""

    # pylint: disable=too-many-branches
    def __init__(self, parametrization: IntOrParameter, budget: tp.Optional[int] = None, num_workers: int = 1) -> None:
        super().__init__(parametrization, budget=budget, num_workers=num_workers)
        descr = self.parametrization.descriptors
        self.has_noise = not (descr.deterministic and descr.deterministic_function)
        self.noise_from_instrumentation = self.has_noise and descr.deterministic_function  # The noise coming from discrete variables goes to 0.
        self.fully_continuous = descr.continuous
        all_params = paramhelpers.flatten_parameter(self.parametrization)
        choicetags = [p.BaseChoice.ChoiceTag.as_tag(x) for x in all_params.values()]
        self.has_discrete_not_softmax = any(issubclass(ct.cls, p.TransitionChoice) for ct in choicetags)
        self._has_discrete = any(issubclass(ct.cls, p.BaseChoice) for ct in choicetags)
        self._arity = max(ct.arity for ct in choicetags)
        if self.fully_continuous:
            self._arity = -1
        self._optim: tp.Optional[base.Optimizer] = None
        self._constraints_manager.update(
            max_trials=1000, penalty_factor=1.0, penalty_exponent=1.01,
        )

    @property
    def optim(self) -> base.Optimizer:
        if self._optim is None:
            self._optim = self._select_optimizer_cls()(self.parametrization, self.budget, self.num_workers)
            optim = self._optim if not isinstance(self._optim, NGOptBase) else self._optim.optim
            logger.debug("%s selected %s optimizer.", *(x.name for x in (self, optim)))
        return self._optim

    def _select_optimizer_cls(self) -> base.OptCls:
        # pylint: disable=too-many-nested-blocks
        assert self.budget is not None
        if self.has_noise and self.has_discrete_not_softmax:
            # noise and discrete: let us merge evolution and bandits.
            cls: base.OptCls = DoubleFastGADiscreteOnePlusOne if self.dimension < 60 else CMA
        else:
            if self.has_noise and self.fully_continuous:
                # This is the real of population control. FIXME: should we pair with a bandit ?
                cls = TBPSA
            else:
                if self.has_discrete_not_softmax or not self.parametrization.descriptors.metrizable or not self.fully_continuous:
                    cls = DoubleFastGADiscreteOnePlusOne
                else:
                    if self.num_workers > self.budget / 5:
                        if self.num_workers > self.budget / 2. or self.budget < self.dimension:
                            cls = MetaRecentering
                        else:
                            cls = NaiveTBPSA
                    else:
                        # Possibly a good idea to go memetic for large budget, but something goes wrong for the moment.
                        if self.num_workers == 1 and self.budget > 6000 and self.dimension > 7:  # Let us go memetic.
                            cls = chainCMAPowell
                        else:
                            if self.num_workers == 1 and self.budget < self.dimension * 30:
                                # One plus one so good in large ratio "dimension / budget".
                                cls = OnePlusOne if self.dimension > 30 else Cobyla
                            else:
                                # DE is great in such a case (?).
                                cls = DE if self.dimension > 2000 else CMA if self.dimension > 1 else OnePlusOne
        return cls

    def _internal_ask_candidate(self) -> p.Parameter:
        return self.optim.ask()

    def _internal_tell_candidate(self, candidate: p.Parameter, loss: tp.FloatLoss) -> None:
        self.optim.tell(candidate, loss)

    def recommend(self) -> p.Parameter:
        return self.optim.recommend()

    def _internal_tell_not_asked(self, candidate: p.Parameter, loss: tp.FloatLoss) -> None:
        self.optim.tell(candidate, loss)


@registry.register
class Shiwa(NGOptBase):
    """Nevergrad optimizer by competence map. You might modify this one for designing youe own competence map."""

    def _select_optimizer_cls(self) -> base.OptCls:
        optCls: base.OptCls = NGOptBase
        if self.has_noise and (self.has_discrete_not_softmax or not self.parametrization.descriptors.metrizable):
            optCls = RecombiningPortfolioOptimisticNoisyDiscreteOnePlusOne
        elif self.dimension >= 60 and not self.parametrization.descriptors.metrizable:
            optCls = CMA
        return optCls


@registry.register
class NGO(NGOptBase):  # compatibility
    pass


@registry.register
<<<<<<< HEAD
class NGOpt2(base.Optimizer):
=======
class NGOpt2(NGOptBase):
>>>>>>> da100258
    """Nevergrad optimizer by competence map. You might modify this one for designing youe own competence map."""

    def _select_optimizer_cls(self) -> base.OptCls:
        budget, num_workers = self.budget, self.num_workers
        assert budget is not None
        optimClass: base.OptCls
        if self.has_noise and (self.has_discrete_not_softmax or not self.parametrization.descriptors.metrizable):
            optimClass = RecombiningPortfolioOptimisticNoisyDiscreteOnePlusOne
        elif self._arity > 0:
            optimClass = DiscreteBSOOnePlusOne if self._arity > 5 else CMandAS2
        else:
            # pylint: disable=too-many-nested-blocks
            if self.has_noise and self.has_discrete_not_softmax:
                # noise and discrete: let us merge evolution and bandits.
                optimClass = RecombiningPortfolioOptimisticNoisyDiscreteOnePlusOne
            else:
                if self.has_noise and self.fully_continuous:
                    # This is the real of population control. FIXME: should we pair with a bandit ?
                    optimClass = TBPSA
                else:
                    if self.has_discrete_not_softmax or not self.parametrization.descriptors.metrizable or not self.fully_continuous:
                        optimClass = DoubleFastGADiscreteOnePlusOne
                    else:
                        if num_workers > budget / 5:
                            if num_workers > budget / 2. or budget < self.dimension:
                                optimClass = MetaTuneRecentering
                            elif self.dimension < 5 and budget < 100:
                                optimClass = DiagonalCMA
                            elif self.dimension < 5 and budget < 500:
                                optimClass = Chaining([DiagonalCMA, MetaModel], [100])
                            else:
                                optimClass = NaiveTBPSA
                        else:
                            # Possibly a good idea to go memetic for large budget, but something goes wrong for the moment.
                            if num_workers == 1 and budget > 6000 and self.dimension > 7:  # Let us go memetic.
                                optimClass = chainNaiveTBPSACMAPowell  # type: ignore
                            else:
                                if num_workers == 1 and budget < self.dimension * 30:
                                    if self.dimension > 30:  # One plus one so good in large ratio "dimension / budget".
                                        optimClass = OnePlusOne
                                    elif self.dimension < 5:
                                        optimClass = MetaModel
                                    else:
                                        optimClass = Cobyla
                                else:
                                    if self.dimension > 2000:  # DE is great in such a case (?).
                                        optimClass = DE
                                    else:
                                        if self.dimension < 10 and budget < 500:
                                            optimClass = MetaModel
                                        else:
                                            if self.dimension > 40 and num_workers > self.dimension and budget < 7 * self.dimension ** 2:
                                                optimClass = DiagonalCMA
                                            elif 3 * num_workers > self.dimension ** 2 and budget > self.dimension ** 2:
                                                optimClass = MetaModel
                                            else:
                                                optimClass = CMA
        return optimClass


@registry.register
class NGOpt4(NGOptBase):
    """Nevergrad optimizer by competence map. You might modify this one for designing youe own competence map."""

    def _select_optimizer_cls(self) -> base.OptCls:
        self.fully_continuous = self.fully_continuous and not self.has_discrete_not_softmax and self._arity < 0
        budget, num_workers = self.budget, self.num_workers
        assert budget is not None
        optimClass: base.OptCls
        if self.has_noise and (self.has_discrete_not_softmax or not self.parametrization.descriptors.metrizable):
            mutation = "portfolio" if budget > 1000 else "discrete"
            optimClass = ParametrizedOnePlusOne(crossover=True, mutation=mutation, noise_handling="optimistic")
        elif self._arity > 0:
            if self._arity == 2:
                optimClass = DiscreteOnePlusOne
            else:
                optimClass = AdaptiveDiscreteOnePlusOne if self._arity < 5 else CMandAS2
        else:
            # pylint: disable=too-many-nested-blocks
            if self.has_noise and self.fully_continuous and self.dimension > 100:
                # Waow, this is actually a discrete algorithm.
                optimClass = ConfSplitOptimizer(num_optims=13, progressive=True,
                                                multivariate_optimizer=OptimisticDiscreteOnePlusOne)
            else:
                if self.has_noise and self.fully_continuous:
                    if budget > 100:
                        optimClass = OnePlusOne if self.noise_from_instrumentation else SQP
                    else:
                        optimClass = OnePlusOne
                else:
                    if self.has_discrete_not_softmax or not self.parametrization.descriptors.metrizable or not self.fully_continuous:
                        optimClass = DoubleFastGADiscreteOnePlusOne
                    else:
                        if num_workers > budget / 5:
                            if num_workers > budget / 2. or budget < self.dimension:
                                optimClass = MetaTuneRecentering
                            elif self.dimension < 5 and budget < 100:
                                optimClass = DiagonalCMA
                            elif self.dimension < 5 and budget < 500:
                                optimClass = Chaining([DiagonalCMA, MetaModel], [100])
                            else:
                                optimClass = NaiveTBPSA
                        else:
                            # Possibly a good idea to go memetic for large budget, but something goes wrong for the moment.
                            if num_workers == 1 and budget > 6000 and self.dimension > 7:  # Let us go memetic.
                                optimClass = chainNaiveTBPSACMAPowell
                            else:
                                if num_workers == 1 and budget < self.dimension * 30:
                                    if self.dimension > 30:  # One plus one so good in large ratio "dimension / budget".
                                        optimClass = OnePlusOne
                                    elif self.dimension < 5:
                                        optimClass = MetaModel
                                    else:
                                        optimClass = Cobyla
                                else:
                                    if self.dimension > 2000:  # DE is great in such a case (?).
                                        optimClass = DE
                                    else:
                                        if self.dimension < 10 and budget < 500:
                                            optimClass = MetaModel
                                        else:
                                            if self.dimension > 40 and num_workers > self.dimension and budget < 7 * self.dimension ** 2:
                                                optimClass = DiagonalCMA
                                            elif 3 * num_workers > self.dimension ** 2 and budget > self.dimension ** 2:
                                                optimClass = MetaModel
                                            else:
                                                optimClass = CMA
        return optimClass


@registry.register
class NGOpt8(NGOpt4):
    """Nevergrad optimizer by competence map. You might modify this one for designing youe own competence map."""

    def _select_optimizer_cls(self) -> base.OptCls:
        # Extracting info as far as possible.
        assert self.budget is not None
        optimClass: base.OptCls
        if self.has_noise and (self.has_discrete_not_softmax or not self.parametrization.descriptors.metrizable):
            if self.budget > 10000:
                optimClass = RecombiningPortfolioOptimisticNoisyDiscreteOnePlusOne
            else:
                optimClass = ParametrizedOnePlusOne(crossover=True, mutation="discrete",
                                                    noise_handling="optimistic")
        elif self._arity > 0:
            if self.budget < 1000 and self.num_workers == 1:
                optimClass = DiscreteBSOOnePlusOne
            elif self.num_workers > 2:
                optimClass = CMandAS2  # type: ignore
            else:
                optimClass = super()._select_optimizer_cls()
        else:
            if not (self.has_noise and self.fully_continuous and self.dimension > 100) and not (
                    self.has_noise and self.fully_continuous) and not (self.num_workers > self.budget / 5) and (
                    self.num_workers == 1 and self.budget > 6000 and self.dimension > 7):
                optimClass = chainMetaModelPowell
            else:
                optimClass = super()._select_optimizer_cls()

        return optimClass


@registry.register
class NGOpt(NGOpt8):
    pass<|MERGE_RESOLUTION|>--- conflicted
+++ resolved
@@ -2030,11 +2030,7 @@
 
 
 @registry.register
-<<<<<<< HEAD
-class NGOpt2(base.Optimizer):
-=======
 class NGOpt2(NGOptBase):
->>>>>>> da100258
     """Nevergrad optimizer by competence map. You might modify this one for designing youe own competence map."""
 
     def _select_optimizer_cls(self) -> base.OptCls:
