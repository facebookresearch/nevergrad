# Copyright (c) Facebook, Inc. and its affiliates. All Rights Reserved.
#
# This source code is licensed under the MIT license found in the
# LICENSE file in the root directory of this source tree.

from typing import Optional, List, Dict, Tuple, Deque, Union, Callable
from collections import defaultdict, deque
import cma
import numpy as np
from scipy import stats
from bayes_opt import UtilityFunction
from bayes_opt import BayesianOptimization
from ..instrumentation.transforms import CumulativeDensity
from ..instrumentation import Instrumentation
from . import utils
from . import base
from . import mutations
from .base import registry
from . import sequences
# families of optimizers
# pylint: disable=unused-wildcard-import,wildcard-import, too-many-lines
from .differentialevolution import *
from .oneshot import *
from .recastlib import *


# # # # # optimizers # # # # #


class _OnePlusOne(base.Optimizer):
    """Simple but sometimes powerful optimization algorithm.

    We use the one-fifth adaptation rule, going back to Schumer and Steiglitz (1968).
    It was independently rediscovered by Devroye (1972) and Rechenberg (1973).
    We use asynchronous updates, so that the 1+1 can actually be parallel and even
    performs quite well in such a context - this is naturally close to 1+lambda.
    """

    def __init__(self, instrumentation: Union[int, Instrumentation], budget: Optional[int] = None, num_workers: int = 1) -> None:
        super().__init__(instrumentation, budget=budget, num_workers=num_workers)
        self._parameters = ParametrizedOnePlusOne()
        self._mutations: Dict[str, Callable[[base.ArrayLike], base.ArrayLike]] = {
            "discrete": mutations.discrete_mutation,
            "fastga": mutations.doerr_discrete_mutation,
            "doublefastga": mutations.doubledoerr_discrete_mutation,
            "portfolio": mutations.portfolio_discrete_mutation}
        self._sigma: float = 1

    def _internal_ask(self) -> base.ArrayLike:
        # pylint: disable=too-many-return-statements, too-many-branches
        noise_handling = self._parameters.noise_handling
        if not self._num_ask:
            return np.zeros(self.dimension)  # type: ignore
        # for noisy version
        if noise_handling is not None:
            limit = (.05 if isinstance(noise_handling, str) else noise_handling[1]) * len(self.archive) ** 3
            strategy = noise_handling if isinstance(noise_handling, str) else noise_handling[0]
            if self._num_ask <= limit:
                if strategy in ["cubic", "random"]:
                    idx = np.random.choice(len(self.archive))
                    return np.frombuffer(list(self.archive.bytesdict.keys())[idx])  # type: ignore
                elif strategy == "optimistic":
                    return self.current_bests["optimistic"].x
        # crossover
        if self._parameters.crossover and self._num_ask % 2 == 1 and len(self.archive) > 2:
            return mutations.crossover(self.current_bests["pessimistic"].x,
                                       mutations.get_roulette(self.archive, num=2))
        # mutating
        mutation = self._parameters.mutation
        if mutation == "gaussian":  # standard case
            return self.current_bests["pessimistic"].x + self._sigma * np.random.normal(0, 1, self.dimension)  # type: ignore
        elif mutation == "cauchy":
            return self.current_bests["pessimistic"].x + self._sigma * np.random.standard_cauchy(self.dimension)  # type: ignore
        elif mutation == "crossover":
            if self._num_ask % 2 == 0 or len(self.archive) < 3:
                return mutations.portfolio_discrete_mutation(self.current_bests["pessimistic"].x)
            else:
                return mutations.crossover(self.current_bests["pessimistic"].x,
                                           mutations.get_roulette(self.archive, num=2))
        else:
            return self._mutations[mutation](self.current_bests["pessimistic"].x)

    def _internal_tell(self, x: base.ArrayLike, value: float) -> None:
        # only used for cauchy and gaussian
        self._sigma *= 2. if value <= self.current_bests["pessimistic"].mean else .84


class ParametrizedOnePlusOne(base.ParametrizedFamily):
    """Simple but sometimes powerfull class of optimization algorithm.
    We use asynchronous updates, so that the 1+1 can actually be parallel and even
    performs quite well in such a context - this is naturally close to 1+lambda.

    Parameters
    ----------
    noise_handling: str or Tuple[str, float]
        method for handling the noise. The name can be either "random" (a random point
        is reevaluated regularly) or "optimistic" (the best optimistic point is reevaluated
        regularly, optimism in front of uncertainty). A coefficient can also be provided
        to tune the regularity of these reevaluations (default .05)
    mutation: str
        One of the available mutations from:
        - "gaussian": standard mutation by adding a Gaussian random variable (with progressive
        widening) to the best pessimistic point
        - "cauchy": same as Gaussian but with a Cauchy distribution.
        - "discrete": TODO
        - "fastga": FastGA mutations from the current best
        - "doublefastga": double-FastGA mutations from the current best (Doerr et al, Fast Genetic Algorithms, 2017)
        - "portfolio": Random number of mutated bits (called niform mixing in
           Dang & Lehre "Self-adaptation of Mutation Rates in Non-elitist Population", 2016)
    crossover: bool
        whether to add a genetic crossover step every other iteration.

    Notes
    -----
    For the noisy case, we use the one-fifth adaptation rule,
    going back to Schumer and Steiglitz (1968).
    It was independently rediscovered by Devroye (1972) and Rechenberg (1973).
    """

    _optimizer_class = _OnePlusOne

    def __init__(self, *, noise_handling: Optional[Union[str, Tuple[str, float]]] = None,
                 mutation: str = "gaussian", crossover: bool = False) -> None:
        if noise_handling is not None:
            if isinstance(noise_handling, str):
                assert noise_handling in ["random", "optimistic"], f"Unkwnown noise handling: '{noise_handling}'"
            else:
                assert isinstance(noise_handling, tuple), "noise_handling must be a string or  a tuple of type (strategy, factor)"
                assert noise_handling[1] > 0., "the factor must be a float greater than 0"
                assert noise_handling[0] in ["random", "optimistic"], f"Unkwnown noise handling: '{noise_handling}'"
        assert mutation in ["gaussian", "cauchy", "discrete", "fastga", "doublefastga", "portfolio"], f"Unkwnown mutation: '{mutation}'"
        self.noise_handling = noise_handling
        self.mutation = mutation
        self.crossover = crossover
        super().__init__()


OnePlusOne = ParametrizedOnePlusOne().with_name("OnePlusOne", register=True)
NoisyOnePlusOne = ParametrizedOnePlusOne(noise_handling="random").with_name("NoisyOnePlusOne", register=True)
OptimisticNoisyOnePlusOne = ParametrizedOnePlusOne(noise_handling="optimistic").with_name("OptimisticNoisyOnePlusOne", register=True)
DiscreteOnePlusOne = ParametrizedOnePlusOne(mutation="discrete").with_name("DiscreteOnePlusOne", register=True)
OptimisticDiscreteOnePlusOne = ParametrizedOnePlusOne(
    noise_handling="optimistic", mutation="discrete").with_name("OptimisticDiscreteOnePlusOne", register=True)
NoisyDiscreteOnePlusOne = ParametrizedOnePlusOne(
    noise_handling=("random", 1.), mutation="discrete").with_name("NoisyDiscreteOnePlusOne", register=True)
DoubleFastGADiscreteOnePlusOne = ParametrizedOnePlusOne(mutation="doublefastga").with_name("DoubleFastGADiscreteOnePlusOne", register=True)
FastGADiscreteOnePlusOne = ParametrizedOnePlusOne(
    mutation="fastga").with_name("FastGADiscreteOnePlusOne", register=True)
DoubleFastGAOptimisticNoisyDiscreteOnePlusOne = ParametrizedOnePlusOne(
    noise_handling="optimistic", mutation="doublefastga").with_name("DoubleFastGAOptimisticNoisyDiscreteOnePlusOne", register=True)
FastGAOptimisticNoisyDiscreteOnePlusOne = ParametrizedOnePlusOne(
    noise_handling="optimistic", mutation="fastga").with_name("FastGAOptimisticNoisyDiscreteOnePlusOne", register=True)
FastGANoisyDiscreteOnePlusOne = ParametrizedOnePlusOne(
    noise_handling="random", mutation="fastga").with_name("FastGANoisyDiscreteOnePlusOne", register=True)
PortfolioDiscreteOnePlusOne = ParametrizedOnePlusOne(mutation="portfolio").with_name("PortfolioDiscreteOnePlusOne", register=True)
PortfolioOptimisticNoisyDiscreteOnePlusOne = ParametrizedOnePlusOne(
    noise_handling="optimistic", mutation="portfolio").with_name("PortfolioOptimisticNoisyDiscreteOnePlusOne", register=True)
PortfolioNoisyDiscreteOnePlusOne = ParametrizedOnePlusOne(
    noise_handling="random", mutation="portfolio").with_name("PortfolioNoisyDiscreteOnePlusOne", register=True)
CauchyOnePlusOne = ParametrizedOnePlusOne(mutation="cauchy").with_name("CauchyOnePlusOne", register=True)
RecombiningOptimisticNoisyDiscreteOnePlusOne = ParametrizedOnePlusOne(
    crossover=True, mutation="discrete", noise_handling="optimistic").with_name(
        "RecombiningOptimisticNoisyDiscreteOnePlusOne", register=True)
RecombiningPortfolioOptimisticNoisyDiscreteOnePlusOne = ParametrizedOnePlusOne(
    crossover=True, mutation="portfolio", noise_handling="optimistic").with_name(
        "RecombiningPortfolioOptimisticNoisyDiscreteOnePlusOne", register=True)


class _CMA(base.Optimizer):
    def __init__(self, instrumentation: Union[int, Instrumentation], budget: Optional[int] = None, num_workers: int = 1) -> None:
        super().__init__(instrumentation, budget=budget, num_workers=num_workers)
        self._parameters = ParametrizedCMA()
        self._es: Optional[cma.CMAEvolutionStrategy] = None
        # delay initialization to ease implementation of variants
        self.listx: List[base.ArrayLike] = []
        self.listy: List[float] = []
        self.to_be_asked: Deque[np.ndarray] = deque()

    @property
    def es(self) -> cma.CMAEvolutionStrategy:
        if self._es is None:
            popsize = max(self.num_workers, 4 + int(3 * np.log(self.dimension)))
            diag = self._parameters.diagonal
            self._es = cma.CMAEvolutionStrategy(x0=np.zeros(self.dimension, dtype=np.float),
                                                sigma0=self._parameters.scale,
                                                inopts={"popsize": popsize, "seed": np.nan, "CMA_diagonal": diag})
        return self._es

    def _internal_ask(self) -> base.ArrayLike:
        if not self.to_be_asked:
            self.to_be_asked.extend(self.es.ask())
        return self.to_be_asked.popleft()

    def _internal_tell(self, x: base.ArrayLike, value: float) -> None:
        self.listx += [x]
        self.listy += [value]
        if len(self.listx) >= self.es.popsize:
            try:
                self.es.tell(self.listx, self.listy)
            except RuntimeError:
                pass
            else:
                self.listx = []
                self.listy = []

    def _internal_provide_recommendation(self) -> base.ArrayLike:
        if self._es is None:
            raise RuntimeError("Either ask or tell method should have been called before")
        if self.es.result.xbest is None:
            return self.current_bests["pessimistic"].x
        return self.es.result.xbest  # type: ignore


class ParametrizedCMA(base.ParametrizedFamily):
    """TODO

    Parameters
    ----------
    scale: float
        scale of the search
    diagonal: bool
        use the diagonal version of CMA (advised in big dimension)
    """

    _optimizer_class = _CMA

    def __init__(self, *, scale: float = 1., diagonal: bool = False) -> None:
        self.scale = scale
        self.diagonal = diagonal
        super().__init__()


CMA = ParametrizedCMA().with_name("CMA", register=True)
DiagonalCMA = ParametrizedCMA(diagonal=True).with_name("DiagonalCMA", register=True)
MilliCMA = ParametrizedCMA(scale=1e-3).with_name("MilliCMA", register=True)
MicroCMA = ParametrizedCMA(scale=1e-6).with_name("MicroCMA", register=True)


@registry.register
class EDA(base.Optimizer):
    """Test-based population-size adaptation.

    Population-size equal to lambda = 4 x dimension.
    Test by comparing the first fifth and the last fifth of the 5lambda evaluations.
    """
    # pylint: disable=too-many-instance-attributes

    def __init__(self, instrumentation: Union[int, Instrumentation], budget: Optional[int] = None, num_workers: int = 1) -> None:
        super().__init__(instrumentation, budget=budget, num_workers=num_workers)
        self.sigma = 1
        self.covariance = np.identity(self.dimension)
        self.mu = self.dimension
        self.llambda = 4 * self.dimension
        if num_workers is not None:
            self.llambda = max(self.llambda, num_workers)
        self.current_center: np.ndarray = np.zeros(self.dimension)
        # Evaluated population
        self.evaluated_population: List[base.ArrayLike] = []
        self.evaluated_population_sigma: List[float] = []
        self.evaluated_population_fitness: List[float] = []
        # Unevaluated population
        self.unevaluated_population: List[base.ArrayLike] = []
        self.unevaluated_population_sigma: List[float] = []
        # Archive
        self.archive_fitness: List[float] = []

    def _internal_provide_recommendation(self) -> base.ArrayLike:  # This is NOT the naive version. We deal with noise.
        return self.current_center

    def _internal_ask(self) -> base.ArrayLike:
        mutated_sigma = self.sigma * np.exp(np.random.normal(0, 1) / np.sqrt(self.dimension))
        assert len(self.current_center) == len(self.covariance), [self.dimension, self.current_center, self.covariance]
        individual = tuple(mutated_sigma * np.random.multivariate_normal(self.current_center, self.covariance))
        self.unevaluated_population_sigma += [mutated_sigma]
        self.unevaluated_population += [tuple(individual)]
        return individual

    def _internal_tell(self, x: base.ArrayLike, value: float) -> None:
        idx = self.unevaluated_population.index(tuple(x))
        self.evaluated_population += [x]
        self.evaluated_population_fitness += [value]
        self.evaluated_population_sigma += [self.unevaluated_population_sigma[idx]]
        del self.unevaluated_population[idx]
        del self.unevaluated_population_sigma[idx]
        if len(self.evaluated_population) >= self.llambda:
            # Sorting the population.
            sorted_pop_with_sigma_and_fitness = [(i, s, f) for f, i, s in sorted(
                zip(self.evaluated_population_fitness, self.evaluated_population, self.evaluated_population_sigma))]
            self.evaluated_population = [p[0] for p in sorted_pop_with_sigma_and_fitness]
            self.covariance = .1 * np.cov(np.array(self.evaluated_population).T)
            self.evaluated_population_sigma = [p[1] for p in sorted_pop_with_sigma_and_fitness]
            self.evaluated_population_fitness = [p[2] for p in sorted_pop_with_sigma_and_fitness]
            # Computing the new parent.
            self.current_center = sum([np.asarray(self.evaluated_population[i]) for i in range(self.mu)]) / self.mu  # type: ignore
            self.sigma = np.exp(sum([np.log(self.evaluated_population_sigma[i]) for i in range(self.mu)]) / self.mu)
            self.evaluated_population = []
            self.evaluated_population_sigma = []
            self.evaluated_population_fitness = []

    def _internal_tell_not_asked(self, candidate: base.Candidate, value: float) -> None:
        raise base.TellNotAskedNotSupportedError


@registry.register
class PCEDA(EDA):
    """Test-based population-size adaptation.

    Population-size equal to lambda = 4 x dimension.
    Test by comparing the first fifth and the last fifth of the 5lambda evaluations.
    """
    # pylint: disable=too-many-instance-attributes

    def _internal_tell(self, x: base.ArrayLike, value: float) -> None:
        self.archive_fitness += [value]
        if len(self.archive_fitness) >= 5 * self.llambda:
            first_fifth = [self.archive_fitness[i] for i in range(self.llambda)]
            last_fifth = [self.archive_fitness[i] for i in range(4*self.llambda, 5*self.llambda)]
            mean1 = sum(first_fifth) / float(self.llambda)
            std1 = np.std(first_fifth) / np.sqrt(self.llambda - 1)
            mean2 = sum(last_fifth) / float(self.llambda)
            std2 = np.std(last_fifth) / np.sqrt(self.llambda - 1)
            z = (mean1 - mean2) / (np.sqrt(std1**2 + std2**2))
            if z < 2.:
                self.mu *= 2
            else:
                self.mu = int(self.mu * 0.84)
                if self.mu < self.dimension:
                    self.mu = self.dimension
            self.llambda = 4 * self.mu
            if self.num_workers > 1:
                self.llambda = max(self.llambda, self.num_workers)
                self.mu = self.llambda // 4
            self.archive_fitness = []
        idx = self.unevaluated_population.index(tuple(x))
        self.evaluated_population += [x]
        self.evaluated_population_fitness += [value]
        self.evaluated_population_sigma += [self.unevaluated_population_sigma[idx]]
        del self.unevaluated_population[idx]
        del self.unevaluated_population_sigma[idx]
        if len(self.evaluated_population) >= self.llambda:
            # Sorting the population.
            sorted_pop_with_sigma_and_fitness = [(i, s, f) for f, i, s in sorted(
                zip(self.evaluated_population_fitness, self.evaluated_population, self.evaluated_population_sigma))]
            self.evaluated_population = [p[0] for p in sorted_pop_with_sigma_and_fitness]
            self.covariance = np.cov(np.array(self.evaluated_population).T)
            self.evaluated_population_sigma = [p[1] for p in sorted_pop_with_sigma_and_fitness]
            self.evaluated_population_fitness = [p[2] for p in sorted_pop_with_sigma_and_fitness]
            # Computing the new parent.
            self.current_center = sum([np.asarray(self.evaluated_population[i]) for i in range(self.mu)]) / self.mu  # type: ignore
            self.sigma = np.exp(sum([np.log(self.evaluated_population_sigma[i]) for i in range(self.mu)]) / self.mu)
            self.evaluated_population = []
            self.evaluated_population_sigma = []
            self.evaluated_population_fitness = []


@registry.register
class MPCEDA(EDA):
    """Test-based population-size adaptation.

    Population-size equal to lambda = 4 x dimension.
    Test by comparing the first fifth and the last fifth of the 5lambda evaluations.
    """
    # pylint: disable=too-many-instance-attributes

    def _internal_tell(self, x: base.ArrayLike, value: float) -> None:
        self.archive_fitness += [value]
        if len(self.archive_fitness) >= 5 * self.llambda:
            first_fifth = [self.archive_fitness[i] for i in range(self.llambda)]
            last_fifth = [self.archive_fitness[i] for i in range(4*self.llambda, 5*self.llambda)]
            mean1 = sum(first_fifth) / float(self.llambda)
            std1 = np.std(first_fifth) / np.sqrt(self.llambda - 1)
            mean2 = sum(last_fifth) / float(self.llambda)
            std2 = np.std(last_fifth) / np.sqrt(self.llambda - 1)
            z = (mean1 - mean2) / (np.sqrt(std1**2 + std2**2))
            if z < 2.:
                self.mu *= 2
            else:
                self.mu = int(self.mu * 0.84)
                if self.mu < self.dimension:
                    self.mu = self.dimension
            self.llambda = 4 * self.mu
            if self.num_workers > 1:
                self.llambda = max(self.llambda, self.num_workers)
                self.mu = self.llambda // 4
            self.archive_fitness = []
        idx = self.unevaluated_population.index(tuple(x))
        self.evaluated_population += [x]
        self.evaluated_population_fitness += [value]
        self.evaluated_population_sigma += [self.unevaluated_population_sigma[idx]]
        del self.unevaluated_population[idx]
        del self.unevaluated_population_sigma[idx]
        if len(self.evaluated_population) >= self.llambda:
            # Sorting the population.
            sorted_pop_with_sigma_and_fitness = [(i, s, f) for f, i, s in sorted(
                zip(self.evaluated_population_fitness, self.evaluated_population, self.evaluated_population_sigma))]
            self.evaluated_population = [p[0] for p in sorted_pop_with_sigma_and_fitness]
            self.covariance *= .9
            self.covariance += .1 * np.cov(np.array(self.evaluated_population).T)
            self.evaluated_population_sigma = [p[1] for p in sorted_pop_with_sigma_and_fitness]
            self.evaluated_population_fitness = [p[2] for p in sorted_pop_with_sigma_and_fitness]
            # Computing the new parent.
            self.current_center = sum([np.asarray(self.evaluated_population[i]) for i in range(self.mu)]) / self.mu  # type: ignore
            self.sigma = np.exp(sum([np.log(self.evaluated_population_sigma[i]) for i in range(self.mu)]) / self.mu)
            self.evaluated_population = []
            self.evaluated_population_sigma = []
            self.evaluated_population_fitness = []


@registry.register
class MEDA(EDA):
    """Test-based population-size adaptation.

    Population-size equal to lambda = 4 x dimension.
    Test by comparing the first fifth and the last fifth of the 5lambda evaluations.
    """
    # pylint: disable=too-many-instance-attributes

    def _internal_tell(self, x: base.ArrayLike, value: float) -> None:
        idx = self.unevaluated_population.index(tuple(x))
        self.evaluated_population += [x]
        self.evaluated_population_fitness += [value]
        self.evaluated_population_sigma += [self.unevaluated_population_sigma[idx]]
        del self.unevaluated_population[idx]
        del self.unevaluated_population_sigma[idx]
        if len(self.evaluated_population) >= self.llambda:
            # Sorting the population.
            sorted_pop_with_sigma_and_fitness = [(i, s, f) for f, i, s in sorted(
                zip(self.evaluated_population_fitness, self.evaluated_population, self.evaluated_population_sigma))]
            self.evaluated_population = [p[0] for p in sorted_pop_with_sigma_and_fitness]
            self.covariance *= .9
            self.covariance += .1 * np.cov(np.array(self.evaluated_population).T)
            self.evaluated_population_sigma = [p[1] for p in sorted_pop_with_sigma_and_fitness]
            self.evaluated_population_fitness = [p[2] for p in sorted_pop_with_sigma_and_fitness]
            # Computing the new parent.
            self.current_center = sum([np.asarray(self.evaluated_population[i]) for i in range(self.mu)]) / self.mu  # type: ignore
            self.sigma = np.exp(sum([np.log(self.evaluated_population_sigma[i]) for i in range(self.mu)]) / self.mu)
            self.evaluated_population = []
            self.evaluated_population_sigma = []
            self.evaluated_population_fitness = []


class ParticleTBPSA:

    def __init__(self, position: np.ndarray, sigma: float, loss: Optional[float] = None) -> None:
        self.position = np.array(position, copy=False)
        self.sigma = sigma
        self.loss = loss


@registry.register
class TBPSA(base.Optimizer):
    """Test-based population-size adaptation.

    Population-size equal to lambda = 4 x dimension.
    Test by comparing the first fifth and the last fifth of the 5lambda evaluations.
    """
    # pylint: disable=too-many-instance-attributes

    def __init__(self, instrumentation: Union[int, Instrumentation], budget: Optional[int] = None, num_workers: int = 1) -> None:
        super().__init__(instrumentation, budget=budget, num_workers=num_workers)
        self.sigma = 1
        self.mu = self.dimension
        self.llambda = 4 * self.dimension
        if num_workers is not None:
            self.llambda = max(self.llambda, num_workers)
        self.current_center: np.ndarray = np.zeros(self.dimension)
        self._loss_record: List[float] = []
        # population
        self._evaluated_population: List[ParticleTBPSA] = []
        self._unevaluated_population: Dict[bytes, ParticleTBPSA] = {}

    def _internal_provide_recommendation(self) -> base.ArrayLike:  # This is NOT the naive version. We deal with noise.
        return self.current_center

    def _internal_ask(self) -> base.ArrayLike:
        mutated_sigma = self.sigma * np.exp(np.random.normal(0, 1) / np.sqrt(self.dimension))
        individual = self.current_center + mutated_sigma * np.random.normal(0, 1, self.dimension)
        self._unevaluated_population[individual.tobytes()] = ParticleTBPSA(individual, sigma=mutated_sigma)
        return individual  # type: ignore

    def _internal_tell(self, x: base.ArrayLike, value: float) -> None:
        self._loss_record += [value]
        if len(self._loss_record) >= 5 * self.llambda:
            first_fifth = self._loss_record[: self.llambda]
            last_fifth = self._loss_record[-self.llambda:]
            means = [sum(fitnesses) / float(self.llambda) for fitnesses in [first_fifth, last_fifth]]
            stds = [np.std(fitnesses) / np.sqrt(self.llambda - 1) for fitnesses in [first_fifth, last_fifth]]
            z = (means[0] - means[1]) / (np.sqrt(stds[0]**2 + stds[1]**2))
            if z < 2.:
                self.mu *= 2
            else:
                self.mu = int(self.mu * 0.84)
                if self.mu < self.dimension:
                    self.mu = self.dimension
            self.llambda = 4 * self.mu
            if self.num_workers > 1:
                self.llambda = max(self.llambda, self.num_workers)
                self.mu = self.llambda // 4
            self._loss_record = []
        x = np.array(x, copy=False)
        x_bytes = x.tobytes()
        particle = self._unevaluated_population[x_bytes]
        particle.loss = value
        self._evaluated_population.append(particle)
        if len(self._evaluated_population) >= self.llambda:
            # Sorting the population.
            self._evaluated_population.sort(key=lambda p: p.loss)
            # Computing the new parent.
            self.current_center = sum(p.position for p in self._evaluated_population[:self.mu]) / self.mu  # type: ignore
            self.sigma = np.exp(np.sum(np.log([p.sigma for p in self._evaluated_population[:self.mu]])) / self.mu)
            self._evaluated_population = []
        del self._unevaluated_population[x_bytes]

    def _internal_tell_not_asked(self, candidate: base.Candidate, value: float) -> None:
        x = candidate.data
        sigma = np.linalg.norm(x - self.current_center) / np.sqrt(self.dimension)  # educated guess
<<<<<<< HEAD
        self._unevaluated_population[x.tobytes()] = ParticuleTBPSA(x, sigma=sigma)
        self._internal_tell_candidate(candidate, value)  # go through standard pipeline
=======
        self._unevaluated_population[x.tobytes()] = ParticleTBPSA(x, sigma=sigma)
        # go through standard pipeline so as to update the archive
        self.tell(y, value)
>>>>>>> 34ec470a


@registry.register
class NaiveTBPSA(TBPSA):

    def _internal_provide_recommendation(self) -> base.ArrayLike:
        return self.current_bests["optimistic"].x


@registry.register
class NoisyBandit(base.Optimizer):
    """UCB.

    This is upper confidence bound (adapted to minimization),
      with very poor parametrization; in particular, the logarithmic term is set to zero.
    Infinite arms: we add one arm when #trials >= #arms ** 3."""

    def _internal_ask(self) -> base.ArrayLike:
        if 20 * self._num_ask >= len(self.archive) ** 3:
            return np.random.normal(0, 1, self.dimension)  # type: ignore
        if np.random.choice([True, False]):
            # numpy does not accept choice on list of tuples, must choose index instead
            idx = np.random.choice(len(self.archive))
            return np.frombuffer(list(self.archive.bytesdict.keys())[idx])  # type: ignore
        return self.current_bests["optimistic"].x


class PSOParticle(utils.Particle):
    """Particle for the PSO algorithm, holding relevant information
    """

    # pylint: disable=too-many-arguments
    def __init__(self, position: np.ndarray, fitness: Optional[float], speed: np.ndarray,
                 best_position: np.ndarray, best_fitness: float) -> None:
        super().__init__()
        self.position = position
        self.speed = speed
        self.fitness = fitness
        self.best_position = best_position
        self.best_fitness = best_fitness
        self.active = True

    @classmethod
    def random_initialization(cls, dimension: int) -> 'PSOParticle':
        position = np.random.uniform(0., 1., dimension)
        speed = np.random.uniform(-1., 1., dimension)
        return cls(position, None, speed, position, float("inf"))

    def __repr__(self) -> str:
        return f"PSOParticle<position: {self.get_transformed_position()}, fitness: {self.fitness}, best: {self.best_fitness}>"

    def mutate(self, best_position: np.ndarray, omega: float, phip: float, phig: float) -> None:
        dim = len(best_position)
        rp = np.random.uniform(0., 1., size=dim)
        rg = np.random.uniform(0., 1., size=dim)
        self.speed = (omega * self.speed
                      + phip * rp * (self.best_position - self.position)
                      + phig * rg * (best_position - self.position))
        eps = 1e-10
        self.position = np.clip(self.speed + self.position, eps, 1 - eps)

    def get_transformed_position(self) -> np.ndarray:
        return self.transform(self.position)

    @staticmethod
    def transform(x: base.ArrayLike, inverse: bool = False) -> np.ndarray:
        return (stats.norm.cdf if inverse else stats.norm.ppf)(x)  # type: ignore


@registry.register
class PSO(base.Optimizer):
    """Partially following SPSO2011. However, no randomization of the population order.
    """
    # pylint: disable=too-many-instance-attributes

    def __init__(self, instrumentation: Union[int, Instrumentation], budget: Optional[int] = None, num_workers: int = 1) -> None:
        super().__init__(instrumentation, budget=budget, num_workers=num_workers)
        self.llambda = max(40, num_workers)
<<<<<<< HEAD
        self.population = utils.Population[PSOParticule]([])
=======
        self.population = utils.Population[PSOParticle]([])
        self._replaced: Set[bytes] = set()
>>>>>>> 34ec470a
        self.best_position = np.zeros(self.dimension, dtype=float)  # TODO: use current best instead?
        self.best_fitness = float("inf")
        self.omega = 0.5 / np.log(2.)
        self.phip = 0.5 + np.log(2.)
        self.phig = 0.5 + np.log(2.)

    def _internal_ask_candidate(self) -> base.Candidate:
        # population is increased only if queue is empty (otherwise tell_not_asked does not work well at the beginning)
        if self.population.is_queue_empty() and len(self.population) < self.llambda:
            additional = [PSOParticle.random_initialization(self.dimension) for _ in range(self.llambda - len(self.population))]
            self.population.extend(additional)
<<<<<<< HEAD
        particule = self.population.get_queued(remove=False)
        if particule.fitness is not None:  # particule was already initialized
            particule.mutate(best_position=self.best_position, omega=self.omega, phip=self.phip, phig=self.phig)
        candidate = self.create_candidate.from_data(particule.get_transformed_position())
        candidate._meta["particule"] = particule
=======
        particle = self.population.get_queued(remove=False)
        if particle.fitness is not None:  # particle was already initialized
            particle.mutate(best_position=self.best_position, omega=self.omega, phip=self.phip, phig=self.phig)
        guy = particle.get_transformed_position()
        self.population.set_linked(guy.tobytes(), particle)
>>>>>>> 34ec470a
        self.population.get_queued(remove=True)
        # only remove at the last minute (safer for checkpointing)
        return candidate

    def _internal_provide_recommendation(self) -> base.ArrayLike:
        return PSOParticle.transform(self.best_position)

    def _internal_tell_candidate(self, candidate: base.Candidate, value: float) -> None:
        particule: PSOParticule = candidate._meta["particule"]
        if not particule.active:
            self._internal_tell_not_asked(candidate, value)
            return
<<<<<<< HEAD
        x = candidate.data
        point = particule.get_transformed_position()
=======
        particle = self.population.get_linked(x_bytes)
        point = particle.get_transformed_position()
>>>>>>> 34ec470a
        assert np.array_equal(x, point), f"{x} vs {point} - from population: {self.population}"
        particle.fitness = value
        if value < self.best_fitness:
            self.best_position = np.array(particle.position, copy=True)
            self.best_fitness = value
<<<<<<< HEAD
        if value < particule.best_fitness:
            particule.best_position = np.array(particule.position, copy=False)
            particule.best_fitness = value
        self.population.set_queued(particule)  # update when everything is well done (safer for checkpointing)
=======
        if value < particle.best_fitness:
            particle.best_position = np.array(particle.position, copy=False)
            particle.best_fitness = value
        self.population.del_link(x_bytes, particle)
        self.population.set_queued(particle)  # update when everything is well done (safer for checkpointing)
>>>>>>> 34ec470a

    def _internal_tell_not_asked(self, candidate: base.Candidate, value: float) -> None:
        x = candidate.data
        if len(self.population) < self.llambda:
            particle = PSOParticle.random_initialization(self.dimension)
            particle.position = PSOParticle.transform(x, inverse=True)
            self.population.extend([particle])
        else:
            worst_part = max(iter(self.population), key=lambda p: p.best_fitness)  # or fitness?
            if worst_part.best_fitness < value:
                return  # no need to update
<<<<<<< HEAD
            particule = PSOParticule.random_initialization(self.dimension)
            particule.position = PSOParticule.transform(x, inverse=True)
            worst_part.active = False
            self.population.replace(worst_part, particule)
=======
            particle = PSOParticle.random_initialization(self.dimension)
            particle.position = PSOParticle.transform(x, inverse=True)
            replaced = self.population.replace(worst_part, particle)
            if replaced is not None:
                assert isinstance(replaced, bytes)
                self._replaced.add(replaced)
>>>>>>> 34ec470a
        # go through standard pipeline
        c2 = self._internal_ask_candidate()
        self._internal_tell_candidate(c2, value)


@registry.register
class SPSA(base.Optimizer):
    # pylint: disable=too-many-instance-attributes
    ''' The First order SPSA algorithm as shown in [1,2,3], with implementation details
    from [4,5].

    [1] https://en.wikipedia.org/wiki/Simultaneous_perturbation_stochastic_approximation
    [2] https://www.chessprogramming.org/SPSA
    [3] Spall, James C. "Multivariate stochastic approximation using a simultaneous perturbation gradient approximation."
        IEEE transactions on automatic control 37.3 (1992): 332-341.
    [4] Section 7.5.2 in "Introduction to Stochastic Search and Optimization: Estimation, Simulation and Control" by James C. Spall.
    [5] Pushpendre Rastogi, Jingyi Zhu, James C. Spall CISS (2016).
        Efficient implementation of Enhanced Adaptive Simultaneous Perturbation Algorithms.
    '''
    no_parallelization = True

    def __init__(self, instrumentation: Union[int, Instrumentation], budget: Optional[int] = None, num_workers: int = 1) -> None:
        super().__init__(instrumentation, budget=budget, num_workers=num_workers)
        self._rng = np.random.RandomState(np.random.randint(2**32, dtype=np.uint32))
        self.init = True
        self.idx = 0
        self.delta = float('nan')
        self.ym: Optional[np.ndarray] = None
        self.yp: Optional[np.ndarray] = None
        self.t: np.ndarray = np.zeros(self.dimension)
        self.avg: np.ndarray = np.zeros(self.dimension)
        # Set A, a, c according to the practical implementation
        # guidelines in the ISSO book.
        self.A = (10 if budget is None else max(10, budget // 20))
        # TODO: We should spend first 10-20 iterations
        # to estimate the noise standard deviation and
        # then set c = standard deviation. 1e-1 is arbitrary.
        self.c = 1e-1
        # TODO: We should chose a to be inversely proportional to
        # the magnitude of gradient and propotional to (1+A)^0.602
        # we should spend some burn-in iterations to estimate the
        # magnitude of the gradient. 1e-5 is arbitrary.
        self.a = 1e-5

    def ck(self, k: int) -> float:
        'c_k determines the pertubation.'
        return self.c / (k//2 + 1)**0.101

    def ak(self, k: int) -> float:
        'a_k is the learning rate.'
        return self.a / (k//2 + 1 + self.A)**0.602

    def _internal_ask(self) -> base.ArrayLike:
        k = self.idx
        if k % 2 == 0:
            if not self.init:
                assert self.yp is not None and self.ym is not None
                self.t -= (self.ak(k) * (self.yp - self.ym) / 2 / self.ck(k)) * self.delta
                self.avg += (self.t - self.avg) / (k // 2 + 1)
            self.delta = 2 * self._rng.randint(2, size=self.dimension) - 1
            return self.t - self.ck(k) * self.delta  # type:ignore
        return self.t + self.ck(k) * self.delta  # type: ignore

    def _internal_tell(self, x: base.ArrayLike, value: float) -> None:
        setattr(self, ('ym' if self.idx % 2 == 0 else 'yp'), np.array(value, copy=True))
        self.idx += 1
        if self.init and self.yp is not None and self.ym is not None:
            self.init = False

    def _internal_provide_recommendation(self) -> base.ArrayLike:
        return self.avg


@registry.register
class Portfolio(base.Optimizer):
    """Passive portfolio of CMA, 2-pt DE and Scr-Hammersley."""

    def __init__(self, instrumentation: Union[int, Instrumentation], budget: Optional[int] = None, num_workers: int = 1) -> None:
        super().__init__(instrumentation, budget=budget, num_workers=num_workers)
        assert budget is not None
        self.optims = [CMA(instrumentation, budget // 3 + (budget % 3 > 0), num_workers),
                       TwoPointsDE(instrumentation, budget // 3 + (budget % 3 > 1), num_workers),
                       ScrHammersleySearch(instrumentation, budget // 3, num_workers)]
        if budget < 12 * num_workers:
            self.optims = [ScrHammersleySearch(instrumentation, budget, num_workers)]
        self.who_asked: Dict[Tuple[float, ...], List[int]] = defaultdict(list)

    def _internal_ask_candidate(self) -> base.Candidate:
        optim_index = self._num_ask % len(self.optims)
        individual = self.optims[optim_index].ask()
        self.who_asked[tuple(individual.data)] += [optim_index]
        return individual

    def _internal_tell_candidate(self, candidate: base.Candidate, value: float) -> None:
        tx = tuple(candidate.data)
        optim_index = self.who_asked[tx][0]
        del self.who_asked[tx][0]
        self.optims[optim_index].tell(candidate, value)

    def _internal_provide_recommendation(self) -> base.ArrayLike:
        return self.current_bests["pessimistic"].x

    def _internal_tell_not_asked(self, candidate: base.Candidate, value: float) -> None:
        raise base.TellNotAskedNotSupportedError


@registry.register
class ParaPortfolio(Portfolio):
    """Passive portfolio of CMA, 2-pt DE, PSO, SQP and Scr-Hammersley."""

    def __init__(self, instrumentation: Union[int, Instrumentation], budget: Optional[int] = None, num_workers: int = 1) -> None:
        super().__init__(instrumentation, budget=budget, num_workers=num_workers)
        assert budget is not None

        def intshare(n: int, m: int) -> Tuple[int, ...]:
            x = [n // m] * m
            i = 0
            while sum(x) < n:
                x[i] += 1
                i += 1
            return tuple(x)
        nw1, nw2, nw3, nw4 = intshare(num_workers - 1, 4)
        self.which_optim = [0] * nw1 + [1] * nw2 + [2] * nw3 + [3] + [4] * nw4
        assert len(self.which_optim) == num_workers
        # b1, b2, b3, b4, b5 = intshare(budget, 5)
        self.optims = [CMA(instrumentation, num_workers=nw1),
                       TwoPointsDE(instrumentation, num_workers=nw2),
                       PSO(instrumentation, num_workers=nw3),
                       SQP(instrumentation, 1),
                       ScrHammersleySearch(instrumentation, budget=(budget // len(self.which_optim)) * nw4)
                       ]
        self.who_asked: Dict[Tuple[float, ...], List[int]] = defaultdict(list)

    def _internal_ask_candidate(self) -> base.Candidate:
        optim_index = self.which_optim[self._num_ask % len(self.which_optim)]
        individual = self.optims[optim_index].ask()
        self.who_asked[tuple(individual.data)] += [optim_index]
        return individual


@registry.register
class ParaSQPCMA(ParaPortfolio):
    """Passive portfolio of CMA and many SQP."""

    def __init__(self, instrumentation: Union[int, Instrumentation], budget: Optional[int] = None, num_workers: int = 1) -> None:
        super().__init__(instrumentation, budget=budget, num_workers=num_workers)
        assert budget is not None
        nw = num_workers // 2
        self.which_optim = [0] * nw
        for i in range(num_workers - nw):
            self.which_optim += [i+1]
        assert len(self.which_optim) == num_workers
        #b1, b2, b3, b4, b5 = intshare(budget, 5)
        self.optims = [CMA(instrumentation, num_workers=nw)]
        for i in range(num_workers - nw):
            self.optims += [SQP(instrumentation, 1)]
            if i > 0:
                self.optims[-1].initial_guess = np.random.normal(0, 1, self.dimension)  # type: ignore
        self.who_asked: Dict[Tuple[float, ...], List[int]] = defaultdict(list)


@registry.register
class ASCMADEthird(Portfolio):
    """Algorithm selection, with CMA and Lhs-DE. Active selection at 1/3."""

    def __init__(self, instrumentation: Union[int, Instrumentation], budget: Optional[int] = None, num_workers: int = 1) -> None:
        super().__init__(instrumentation, budget=budget, num_workers=num_workers)
        assert budget is not None
        self.optims = [CMA(instrumentation, budget=None, num_workers=num_workers),
                       LhsDE(instrumentation, budget=None, num_workers=num_workers)]
        self.who_asked: Dict[Tuple[float, ...], List[int]] = defaultdict(list)
        self.budget_before_choosing = budget // 3
        self.best_optim = -1

    def _internal_ask_candidate(self) -> base.Candidate:
        if self.budget_before_choosing > 0:
            self.budget_before_choosing -= 1
            optim_index = self._num_ask % len(self.optims)
        else:
            if self.best_optim is None:
                best_value = float("inf")
                optim_index = -1
                for i, optim in enumerate(self.optims):
                    val = optim.current_bests["pessimistic"].get_estimation("pessimistic")
                    if not val > best_value:
                        optim_index = i
                        best_value = val
                self.best_optim = optim_index
            optim_index = self.best_optim
        individual = self.optims[optim_index].ask()
        self.who_asked[tuple(individual.data)] += [optim_index]
        return individual


@registry.register
class ASCMADEQRthird(ASCMADEthird):
    """Algorithm selection, with CMA, ScrHalton and Lhs-DE. Active selection at 1/3."""

    def __init__(self, instrumentation: Union[int, Instrumentation], budget: Optional[int] = None, num_workers: int = 1) -> None:
        super().__init__(instrumentation, budget=budget, num_workers=num_workers)
        self.optims = [CMA(instrumentation, budget=None, num_workers=num_workers),
                       LhsDE(instrumentation, budget=None, num_workers=num_workers),
                       ScrHaltonSearch(instrumentation, budget=None, num_workers=num_workers)]


@registry.register
class ASCMA2PDEthird(ASCMADEQRthird):
    """Algorithm selection, with CMA and 2pt-DE. Active selection at 1/3."""

    def __init__(self, instrumentation: Union[int, Instrumentation], budget: Optional[int] = None, num_workers: int = 1) -> None:
        super().__init__(instrumentation, budget=budget, num_workers=num_workers)
        self.optims = [CMA(instrumentation, budget=None, num_workers=num_workers),
                       TwoPointsDE(instrumentation, budget=None, num_workers=num_workers)]


@registry.register
class CMandAS2(ASCMADEthird):
    """Competence map, with algorithm selection in one of the cases (3 CMAs)."""

    def __init__(self, instrumentation: Union[int, Instrumentation], budget: Optional[int] = None, num_workers: int = 1) -> None:
        super().__init__(instrumentation, budget=budget, num_workers=num_workers)
        self.optims = [TwoPointsDE(instrumentation, budget=None, num_workers=num_workers)]
        assert budget is not None
        self.budget_before_choosing = 2 * budget
        if budget < 201:
            self.optims = [OnePlusOne(instrumentation, budget=None, num_workers=num_workers)]
        if budget > 50 * self.dimension or num_workers < 30:
            self.optims = [CMA(instrumentation, budget=None, num_workers=num_workers),
                           CMA(instrumentation, budget=None, num_workers=num_workers),
                           CMA(instrumentation, budget=None, num_workers=num_workers)]
            self.budget_before_choosing = budget // 10


@registry.register
class CMandAS(CMandAS2):
    """Competence map, with algorithm selection in one of the cases (2 CMAs)."""

    def __init__(self, instrumentation: Union[int, Instrumentation], budget: Optional[int] = None, num_workers: int = 1) -> None:
        super().__init__(instrumentation, budget=budget, num_workers=num_workers)
        self.optims = [TwoPointsDE(instrumentation, budget=None, num_workers=num_workers)]
        assert budget is not None
        self.budget_before_choosing = 2 * budget
        if budget < 201:
            self.optims = [OnePlusOne(instrumentation, budget=None, num_workers=num_workers)]
            self.budget_before_choosing = 2 * budget
        if budget > 50 * self.dimension or num_workers < 30:
            self.optims = [CMA(instrumentation, budget=None, num_workers=num_workers),
                           CMA(instrumentation, budget=None, num_workers=num_workers)]
            self.budget_before_choosing = budget // 3


@registry.register
class CM(CMandAS2):
    """Competence map, simplest."""

    def __init__(self, instrumentation: Union[int, Instrumentation], budget: Optional[int] = None, num_workers: int = 1) -> None:
        super().__init__(instrumentation, budget=budget, num_workers=num_workers)
        assert budget is not None
        self.optims = [TwoPointsDE(instrumentation, budget=None, num_workers=num_workers)]
        self.budget_before_choosing = 2 * budget
        if budget < 201:
            self.optims = [OnePlusOne(instrumentation, budget=None, num_workers=num_workers)]
        if budget > 50 * self.dimension:
            self.optims = [CMA(instrumentation, budget=None, num_workers=num_workers)]


@registry.register
class MultiCMA(CM):
    """Combining 3 CMAs. Exactly identical. Active selection at 1/10 of the budget."""

    def __init__(self, instrumentation: Union[int, Instrumentation], budget: Optional[int] = None, num_workers: int = 1) -> None:
        super().__init__(instrumentation, budget=budget, num_workers=num_workers)
        assert budget is not None
        self.optims = [CMA(instrumentation, budget=None, num_workers=num_workers),
                       CMA(instrumentation, budget=None, num_workers=num_workers),
                       CMA(instrumentation, budget=None, num_workers=num_workers)]
        self.budget_before_choosing = budget // 10


@registry.register
class TripleCMA(CM):
    """Combining 3 CMAs. Exactly identical. Active selection at 1/3 of the budget."""

    def __init__(self, instrumentation: Union[int, Instrumentation], budget: Optional[int] = None, num_workers: int = 1) -> None:
        super().__init__(instrumentation, budget=budget, num_workers=num_workers)
        assert budget is not None
        self.optims = [CMA(instrumentation, budget=None, num_workers=num_workers),
                       CMA(instrumentation, budget=None, num_workers=num_workers),
                       CMA(instrumentation, budget=None, num_workers=num_workers)]
        self.budget_before_choosing = budget // 3


@registry.register
class MultiScaleCMA(CM):
    """Combining 3 CMAs with different init scale. Active selection at 1/3 of the budget."""

    def __init__(self, instrumentation: Union[int, Instrumentation], budget: Optional[int] = None, num_workers: int = 1) -> None:
        super().__init__(instrumentation, budget=budget, num_workers=num_workers)
        self.optims = [CMA(instrumentation, budget=None, num_workers=num_workers),
                       MilliCMA(instrumentation, budget=None, num_workers=num_workers),
                       MicroCMA(instrumentation, budget=None, num_workers=num_workers)]
        assert budget is not None
        self.budget_before_choosing = budget // 3


class _FakeFunction:
    """Simple function that returns the value which was registerd just before.
    This is a hack for BO.
    """

    def __init__(self) -> None:
        self._registered: List[Tuple[np.ndarray, float]] = []

    def register(self, x: np.ndarray, value: float) -> None:
        if self._registered:
            raise RuntimeError("Only one call can be registered at a time")
        self._registered.append((x, value))

    def __call__(self, **kwargs: float) -> float:
        if not self._registered:
            raise RuntimeError("Call must be registered first")
        x = [kwargs[f'x{i}'] for i in range(len(kwargs))]
        xr, value = self._registered[0]
        if not np.array_equal(x, xr):
            raise ValueError("Call does not match registered")
        self._registered.clear()
        return value


class _BO(base.Optimizer):

    def __init__(self, instrumentation: Union[int, Instrumentation], budget: Optional[int] = None, num_workers: int = 1) -> None:
        super().__init__(instrumentation, budget=budget, num_workers=num_workers)
        self._parameters = ParametrizedBO()
        self._transform = CumulativeDensity()
        self._bo: Optional[BayesianOptimization] = None
        self._fake_function = _FakeFunction()

    @property
    def bo(self) -> BayesianOptimization:
        if self._bo is None:
            bounds = {f'x{i}': (0., 1.) for i in range(self.dimension)}
            seed = np.random.randint(2**32, dtype=np.uint32)
            self._bo = BayesianOptimization(self._fake_function, bounds, random_state=np.random.RandomState(seed))
            # init
            midpoint = self._parameters.middle_point
            init = self._parameters.initialization
            if midpoint:
                self._bo.probe([.5] * self.dimension, lazy=True)
            elif init is None:
                self._bo._queue.add(self._bo._space.random_sample())
            if init is not None:
                init_budget = int(np.sqrt(self.budget)) - midpoint
                if init_budget > 0:
                    sampler = {"Hammersley": sequences.HammersleySampler,
                               "LHS": sequences.LHSSampler,
                               "random": sequences.RandomSampler}[init](self.dimension, budget=init_budget,
                                                                        scrambling=(init == "Hammersley"))
                    for point in sampler:
                        self._bo.probe(point, lazy=True)
        return self._bo

    def _internal_ask(self) -> base.ArrayLike:
        util = UtilityFunction(kind='ucb', kappa=2.576, xi=0.0)  # bayes_opt default
        try:
            x_probe = next(self.bo._queue)
        except StopIteration:
            x_probe = self.bo.suggest(util)  # this is time consuming
            x_probe = [x_probe[f'x{i}'] for i in range(len(x_probe))]
        return np.clip(self._transform.backward(np.array(x_probe, copy=False)), -100, 100)  # type: ignore

    def _internal_tell(self, x: base.ArrayLike, value: float) -> None:
        y = self._transform.forward(np.array(x, copy=False))
        self._fake_function.register(y, -value)  # minimizing
        self.bo.probe(y, lazy=False)

    def provide_recommendation(self) -> base.Candidate:
        v = self._transform.backward(np.array([self.bo.max['params'][f'x{i}'] for i in range(self.dimension)]))
        return np.clip(v, -100, 100)  # type: ignore


class ParametrizedBO(base.ParametrizedFamily):
    """Bayesian optimization

    initialization: str
        Initialization algorithms (None, "Hammersley", "random" or "LHS")
    middle_point: bool
        whether to sample the 0 point first
    """

    no_parallelization = True
    _optimizer_class = _BO

    def __init__(self, *, initialization: Optional[str] = None, middle_point: bool = False) -> None:
        assert initialization is None or initialization in ["random", "Hammersley", "LHS"], f'Unknown init {initialization}'
        self.initialization = initialization
        self.middle_point = middle_point
        super().__init__()


BO = ParametrizedBO().with_name("BO", register=True)
RBO = ParametrizedBO(initialization="random").with_name("RBO", register=True)
QRBO = ParametrizedBO(initialization="Hammersley").with_name("QRBO", register=True)
MidQRBO = ParametrizedBO(initialization="Hammersley", middle_point=True).with_name("MidQRBO", register=True)
LBO = ParametrizedBO(initialization="LHS").with_name("LBO", register=True)<|MERGE_RESOLUTION|>--- conflicted
+++ resolved
@@ -514,14 +514,8 @@
     def _internal_tell_not_asked(self, candidate: base.Candidate, value: float) -> None:
         x = candidate.data
         sigma = np.linalg.norm(x - self.current_center) / np.sqrt(self.dimension)  # educated guess
-<<<<<<< HEAD
-        self._unevaluated_population[x.tobytes()] = ParticuleTBPSA(x, sigma=sigma)
+        self._unevaluated_population[x.tobytes()] = ParticleTBPSA(x, sigma=sigma)
         self._internal_tell_candidate(candidate, value)  # go through standard pipeline
-=======
-        self._unevaluated_population[x.tobytes()] = ParticleTBPSA(x, sigma=sigma)
-        # go through standard pipeline so as to update the archive
-        self.tell(y, value)
->>>>>>> 34ec470a
 
 
 @registry.register
@@ -600,12 +594,7 @@
     def __init__(self, instrumentation: Union[int, Instrumentation], budget: Optional[int] = None, num_workers: int = 1) -> None:
         super().__init__(instrumentation, budget=budget, num_workers=num_workers)
         self.llambda = max(40, num_workers)
-<<<<<<< HEAD
-        self.population = utils.Population[PSOParticule]([])
-=======
         self.population = utils.Population[PSOParticle]([])
-        self._replaced: Set[bytes] = set()
->>>>>>> 34ec470a
         self.best_position = np.zeros(self.dimension, dtype=float)  # TODO: use current best instead?
         self.best_fitness = float("inf")
         self.omega = 0.5 / np.log(2.)
@@ -617,19 +606,11 @@
         if self.population.is_queue_empty() and len(self.population) < self.llambda:
             additional = [PSOParticle.random_initialization(self.dimension) for _ in range(self.llambda - len(self.population))]
             self.population.extend(additional)
-<<<<<<< HEAD
-        particule = self.population.get_queued(remove=False)
-        if particule.fitness is not None:  # particule was already initialized
-            particule.mutate(best_position=self.best_position, omega=self.omega, phip=self.phip, phig=self.phig)
-        candidate = self.create_candidate.from_data(particule.get_transformed_position())
-        candidate._meta["particule"] = particule
-=======
         particle = self.population.get_queued(remove=False)
         if particle.fitness is not None:  # particle was already initialized
             particle.mutate(best_position=self.best_position, omega=self.omega, phip=self.phip, phig=self.phig)
-        guy = particle.get_transformed_position()
-        self.population.set_linked(guy.tobytes(), particle)
->>>>>>> 34ec470a
+        candidate = self.create_candidate.from_data(particle.get_transformed_position())
+        candidate._meta["particle"] = particle
         self.population.get_queued(remove=True)
         # only remove at the last minute (safer for checkpointing)
         return candidate
@@ -638,34 +619,21 @@
         return PSOParticle.transform(self.best_position)
 
     def _internal_tell_candidate(self, candidate: base.Candidate, value: float) -> None:
-        particule: PSOParticule = candidate._meta["particule"]
-        if not particule.active:
+        particle: PSOParticle = candidate._meta["particle"]
+        if not particle.active:
             self._internal_tell_not_asked(candidate, value)
             return
-<<<<<<< HEAD
         x = candidate.data
-        point = particule.get_transformed_position()
-=======
-        particle = self.population.get_linked(x_bytes)
         point = particle.get_transformed_position()
->>>>>>> 34ec470a
         assert np.array_equal(x, point), f"{x} vs {point} - from population: {self.population}"
         particle.fitness = value
         if value < self.best_fitness:
             self.best_position = np.array(particle.position, copy=True)
             self.best_fitness = value
-<<<<<<< HEAD
-        if value < particule.best_fitness:
-            particule.best_position = np.array(particule.position, copy=False)
-            particule.best_fitness = value
-        self.population.set_queued(particule)  # update when everything is well done (safer for checkpointing)
-=======
         if value < particle.best_fitness:
             particle.best_position = np.array(particle.position, copy=False)
             particle.best_fitness = value
-        self.population.del_link(x_bytes, particle)
         self.population.set_queued(particle)  # update when everything is well done (safer for checkpointing)
->>>>>>> 34ec470a
 
     def _internal_tell_not_asked(self, candidate: base.Candidate, value: float) -> None:
         x = candidate.data
@@ -677,19 +645,10 @@
             worst_part = max(iter(self.population), key=lambda p: p.best_fitness)  # or fitness?
             if worst_part.best_fitness < value:
                 return  # no need to update
-<<<<<<< HEAD
-            particule = PSOParticule.random_initialization(self.dimension)
-            particule.position = PSOParticule.transform(x, inverse=True)
-            worst_part.active = False
-            self.population.replace(worst_part, particule)
-=======
             particle = PSOParticle.random_initialization(self.dimension)
             particle.position = PSOParticle.transform(x, inverse=True)
-            replaced = self.population.replace(worst_part, particle)
-            if replaced is not None:
-                assert isinstance(replaced, bytes)
-                self._replaced.add(replaced)
->>>>>>> 34ec470a
+            worst_part.active = False
+            self.population.replace(worst_part, particle)
         # go through standard pipeline
         c2 = self._internal_ask_candidate()
         self._internal_tell_candidate(c2, value)
