# Copyright (c) Facebook, Inc. and its affiliates. All Rights Reserved.
#
# This source code is licensed under the MIT license found in the
# LICENSE file in the root directory of this source tree.
import typing as tp  # from now on, favor using tp.Dict etc instead of Dict
from typing import Optional, List, Dict, Tuple, Callable, Any
from collections import defaultdict, deque
import warnings
import cma
import numpy as np
from bayes_opt import UtilityFunction
from bayes_opt import BayesianOptimization
from nevergrad.parametrization import parameter as p
from nevergrad.parametrization import transforms
from nevergrad.parametrization import discretization
from nevergrad.parametrization import helpers as paramhelpers
from nevergrad.common.typetools import ArrayLike
from nevergrad.functions import MultiobjectiveFunction
from nevergrad import instrumentation as inst
from . import utils
from . import base
from . import mutations
from .base import registry as registry
from .base import addCompare
from .base import InefficientSettingsWarning as InefficientSettingsWarning
from .base import IntOrParameter
from . import sequences


# families of optimizers
# pylint: disable=unused-wildcard-import,wildcard-import, too-many-lines
from .differentialevolution import *  # noqa: F403
from .oneshot import *  # noqa: F403
from .rescaledoneshot import *  # noqa: F403
from .recastlib import *  # noqa: F403


# # # # # optimizers # # # # #


class _OnePlusOne(base.Optimizer):
    """Simple but sometimes powerful optimization algorithm.

    We use the one-fifth adaptation rule, going back to Schumer and Steiglitz (1968).
    It was independently rediscovered by Devroye (1972) and Rechenberg (1973).
    We use asynchronous updates, so that the 1+1 can actually be parallel and even
    performs quite well in such a context - this is naturally close to 1+lambda.
    """

    def __init__(self, instrumentation: IntOrParameter, budget: Optional[int] = None, num_workers: int = 1) -> None:
        super().__init__(instrumentation, budget=budget, num_workers=num_workers)
        self._parameters = ParametrizedOnePlusOne()
        self._sigma: float = 1

    def _internal_ask(self) -> ArrayLike:
        # pylint: disable=too-many-return-statements, too-many-branches
        noise_handling = self._parameters.noise_handling
        if not self._num_ask:
            return np.zeros(self.dimension)  # type: ignore
        # for noisy version
        if noise_handling is not None:
            limit = (0.05 if isinstance(noise_handling, str) else noise_handling[1]) * len(self.archive) ** 3
            strategy = noise_handling if isinstance(noise_handling, str) else noise_handling[0]
            if self._num_ask <= limit:
                if strategy in ["cubic", "random"]:
                    idx = self._rng.choice(len(self.archive))
                    return np.frombuffer(list(self.archive.bytesdict.keys())[idx])  # type: ignore
                elif strategy == "optimistic":
                    return self.current_bests["optimistic"].x
        # crossover
        mutator = mutations.Mutator(self._rng)
        if self._parameters.crossover and self._num_ask % 2 == 1 and len(self.archive) > 2:
            return mutator.crossover(self.current_bests["pessimistic"].x, mutator.get_roulette(self.archive, num=2))
        # mutating
        mutation = self._parameters.mutation
        pessimistic = self.current_bests["pessimistic"].x
        if mutation == "gaussian":  # standard case
            return pessimistic + self._sigma * self._rng.normal(0, 1, self.dimension)  # type: ignore
        elif mutation == "cauchy":
            return pessimistic + self._sigma * self._rng.standard_cauchy(self.dimension)  # type: ignore
        elif mutation == "crossover":
            if self._num_ask % 2 == 0 or len(self.archive) < 3:
                return mutator.portfolio_discrete_mutation(pessimistic)
            else:
                return mutator.crossover(pessimistic, mutator.get_roulette(self.archive, num=2))
        else:
            func: Callable[[ArrayLike], ArrayLike] = {  # type: ignore
                "discrete": mutator.discrete_mutation,
                "fastga": mutator.doerr_discrete_mutation,
                "doublefastga": mutator.doubledoerr_discrete_mutation,
                "portfolio": mutator.portfolio_discrete_mutation,
            }[mutation]
            return func(self.current_bests["pessimistic"].x)

    def _internal_tell(self, x: ArrayLike, value: float) -> None:
        # only used for cauchy and gaussian
        self._sigma *= 2.0 if value <= self.current_bests["pessimistic"].mean else 0.84


class ParametrizedOnePlusOne(base.ParametrizedFamily):
    """Simple but sometimes powerfull class of optimization algorithm.
    We use asynchronous updates, so that the 1+1 can actually be parallel and even
    performs quite well in such a context - this is naturally close to 1+lambda.

    Parameters
    ----------
    noise_handling: str or Tuple[str, float]
        Method for handling the noise. The name can be:

        - `"random"`: a random point is reevaluated regularly
        - `"optimistic"`: the best optimistic point is reevaluated regularly, optimism in front of uncertainty
        - a coefficient can to tune the regularity of these reevaluations (default .05)
    mutation: str
        One of the available mutations from:

        - `"gaussian"`: standard mutation by adding a Gaussian random variable (with progressive
          widening) to the best pessimistic point
        - `"cauchy"`: same as Gaussian but with a Cauchy distribution.
        - `"discrete"`: TODO
        - `"fastga"`: FastGA mutations from the current best
        - `"doublefastga"`: double-FastGA mutations from the current best (Doerr et al, Fast Genetic Algorithms, 2017)
        - `"portfolio"`: Random number of mutated bits (called niform mixing in
          Dang & Lehre "Self-adaptation of Mutation Rates in Non-elitist Population", 2016)

    crossover: bool
        whether to add a genetic crossover step every other iteration.

    Notes
    -----
    For the noisy case, we use the one-fifth adaptation rule,
    going back to Schumer and Steiglitz (1968).
    It was independently rediscovered by Devroye (1972) and Rechenberg (1973).
    """

    _optimizer_class = _OnePlusOne

    def __init__(
        self, *, noise_handling: tp.Optional[tp.Union[str, tp.Tuple[str, float]]] = None, mutation: str = "gaussian", crossover: bool = False
    ) -> None:
        if noise_handling is not None:
            if isinstance(noise_handling, str):
                assert noise_handling in ["random", "optimistic"], f"Unkwnown noise handling: '{noise_handling}'"
            else:
                assert isinstance(noise_handling, tuple), "noise_handling must be a string or  a tuple of type (strategy, factor)"
                assert noise_handling[1] > 0.0, "the factor must be a float greater than 0"
                assert noise_handling[0] in ["random", "optimistic"], f"Unkwnown noise handling: '{noise_handling}'"
        assert mutation in ["gaussian", "cauchy", "discrete", "fastga", "doublefastga", "portfolio"], f"Unkwnown mutation: '{mutation}'"
        self.noise_handling = noise_handling
        self.mutation = mutation
        self.crossover = crossover
        super().__init__()


OnePlusOne = ParametrizedOnePlusOne().with_name("OnePlusOne", register=True)
NoisyOnePlusOne = ParametrizedOnePlusOne(noise_handling="random").with_name("NoisyOnePlusOne", register=True)
OptimisticNoisyOnePlusOne = ParametrizedOnePlusOne(
    noise_handling="optimistic").with_name("OptimisticNoisyOnePlusOne", register=True)
DiscreteOnePlusOne = ParametrizedOnePlusOne(mutation="discrete").with_name("DiscreteOnePlusOne", register=True)
OptimisticDiscreteOnePlusOne = ParametrizedOnePlusOne(noise_handling="optimistic", mutation="discrete").with_name(
    "OptimisticDiscreteOnePlusOne", register=True
)
NoisyDiscreteOnePlusOne = ParametrizedOnePlusOne(noise_handling=("random", 1.0), mutation="discrete").with_name(
    "NoisyDiscreteOnePlusOne", register=True
)
DoubleFastGADiscreteOnePlusOne = ParametrizedOnePlusOne(
    mutation="doublefastga").with_name("DoubleFastGADiscreteOnePlusOne", register=True)
FastGADiscreteOnePlusOne = ParametrizedOnePlusOne(
    mutation="fastga").with_name("FastGADiscreteOnePlusOne", register=True)
DoubleFastGAOptimisticNoisyDiscreteOnePlusOne = ParametrizedOnePlusOne(noise_handling="optimistic", mutation="doublefastga").with_name(
    "DoubleFastGAOptimisticNoisyDiscreteOnePlusOne", register=True
)
FastGAOptimisticNoisyDiscreteOnePlusOne = ParametrizedOnePlusOne(noise_handling="optimistic", mutation="fastga").with_name(
    "FastGAOptimisticNoisyDiscreteOnePlusOne", register=True
)
FastGANoisyDiscreteOnePlusOne = ParametrizedOnePlusOne(noise_handling="random", mutation="fastga").with_name(
    "FastGANoisyDiscreteOnePlusOne", register=True
)
PortfolioDiscreteOnePlusOne = ParametrizedOnePlusOne(
    mutation="portfolio").with_name("PortfolioDiscreteOnePlusOne", register=True)
PortfolioOptimisticNoisyDiscreteOnePlusOne = ParametrizedOnePlusOne(noise_handling="optimistic", mutation="portfolio").with_name(
    "PortfolioOptimisticNoisyDiscreteOnePlusOne", register=True
)
PortfolioNoisyDiscreteOnePlusOne = ParametrizedOnePlusOne(noise_handling="random", mutation="portfolio").with_name(
    "PortfolioNoisyDiscreteOnePlusOne", register=True
)
CauchyOnePlusOne = ParametrizedOnePlusOne(mutation="cauchy").with_name("CauchyOnePlusOne", register=True)
RecombiningOptimisticNoisyDiscreteOnePlusOne = ParametrizedOnePlusOne(
    crossover=True, mutation="discrete", noise_handling="optimistic"
).with_name("RecombiningOptimisticNoisyDiscreteOnePlusOne", register=True)
RecombiningPortfolioOptimisticNoisyDiscreteOnePlusOne = ParametrizedOnePlusOne(
    crossover=True, mutation="portfolio", noise_handling="optimistic"
).with_name("RecombiningPortfolioOptimisticNoisyDiscreteOnePlusOne", register=True)


class _CMA(base.Optimizer):

    def __init__(self, instrumentation: IntOrParameter, budget: Optional[int] = None, num_workers: int = 1) -> None:
        super().__init__(instrumentation, budget=budget, num_workers=num_workers)
        self._parameters = ParametrizedCMA()
        self._es: Optional[cma.CMAEvolutionStrategy] = None
        # delay initialization to ease implementation of variants
        self.listx: tp.List[ArrayLike] = []
        self.listy: tp.List[float] = []
        self.to_be_asked: tp.Deque[np.ndarray] = deque()

    @property
    def es(self) -> cma.CMAEvolutionStrategy:
        if self._es is None:
            popsize = max(self.num_workers, 4 + int(3 * np.log(self.dimension)))
            diag = self._parameters.diagonal
            inopts = {"popsize": popsize, "randn": self._rng.randn, "CMA_diagonal": diag, "verbose": 0}
            self._es = cma.CMAEvolutionStrategy(x0=np.zeros(self.dimension, dtype=np.float), sigma0=self._parameters.scale, inopts=inopts)
        return self._es

    def _internal_ask(self) -> ArrayLike:
        if not self.to_be_asked:
            self.to_be_asked.extend(self.es.ask())
        return self.to_be_asked.popleft()

    def _internal_tell(self, x: ArrayLike, value: float) -> None:
        self.listx += [x]
        self.listy += [value]
        if len(self.listx) >= self.es.popsize:
            try:
                self.es.tell(self.listx, self.listy)
            except RuntimeError:
                pass
            else:
                self.listx = []
                self.listy = []

    def _internal_provide_recommendation(self) -> ArrayLike:
        if self._es is None:
            raise RuntimeError("Either ask or tell method should have been called before")
        if self.es.result.xbest is None:
            return self.current_bests["pessimistic"].x
        return self.es.result.xbest  # type: ignore


class ParametrizedCMA(base.ParametrizedFamily):
    """TODO

    Parameters
    ----------
    scale: float
        scale of the search
    diagonal: bool
        use the diagonal version of CMA (advised in big dimension)
    """

    _optimizer_class = _CMA

    def __init__(self, *, scale: float = 1.0, diagonal: bool = False) -> None:
        self.scale = scale
        self.diagonal = diagonal
        super().__init__()


CMA = ParametrizedCMA().with_name("CMA", register=True)
DiagonalCMA = ParametrizedCMA(diagonal=True).with_name("DiagonalCMA", register=True)
MilliCMA = ParametrizedCMA(scale=1e-3).with_name("MilliCMA", register=True)
MicroCMA = ParametrizedCMA(scale=1e-6).with_name("MicroCMA", register=True)


@registry.register
class EDA(base.Optimizer):
    """Test-based population-size adaptation.

    Population-size equal to lambda = 4 x dimension.
    Test by comparing the first fifth and the last fifth of the 5lambda evaluations.
    """

    # pylint: disable=too-many-instance-attributes

    def __init__(self, instrumentation: IntOrParameter, budget: Optional[int] = None, num_workers: int = 1) -> None:
        super().__init__(instrumentation, budget=budget, num_workers=num_workers)
        self.sigma = 1
        self.covariance = np.identity(self.dimension)
        self.mu = self.dimension
        self.llambda = 4 * self.dimension
        if num_workers is not None:
            self.llambda = max(self.llambda, num_workers)
        self.current_center: np.ndarray = np.zeros(self.dimension)
        # Evaluated population
        self.evaluated_population: List[ArrayLike] = []
        self.evaluated_population_sigma: List[float] = []
        self.evaluated_population_fitness: List[float] = []
        # Archive
        self.archive_fitness: List[float] = []

    def _internal_provide_recommendation(self) -> ArrayLike:  # This is NOT the naive version. We deal with noise.
        return self.current_center

    def _internal_ask_candidate(self) -> p.Parameter:
        mutated_sigma = self.sigma * np.exp(self._rng.normal(0, 1) / np.sqrt(self.dimension))
        assert len(self.current_center) == len(self.covariance), [self.dimension, self.current_center, self.covariance]
        data = mutated_sigma * self._rng.multivariate_normal(self.current_center, self.covariance)
        candidate = self.instrumentation.spawn_child().set_standardized_data(data)
        candidate._meta["sigma"] = mutated_sigma
        return candidate

    def _internal_tell_candidate(self, candidate: p.Parameter, value: float) -> None:
        data = candidate.get_standardized_data(reference=self.instrumentation)
        self.evaluated_population += [data]
        self.evaluated_population_fitness += [value]
        self.evaluated_population_sigma += [candidate._meta["sigma"]]
        if len(self.evaluated_population) >= self.llambda:
            # Sorting the population.
            sorted_pop_with_sigma_and_fitness = [
                (i, s, f)
                for f, i, s in sorted(zip(self.evaluated_population_fitness, self.evaluated_population, self.evaluated_population_sigma), key=lambda t: t[0])
            ]
            self.evaluated_population = [p[0] for p in sorted_pop_with_sigma_and_fitness]
            self.covariance = 0.1 * np.cov(np.array(self.evaluated_population).T)
            self.evaluated_population_sigma = [p[1] for p in sorted_pop_with_sigma_and_fitness]
            self.evaluated_population_fitness = [p[2] for p in sorted_pop_with_sigma_and_fitness]
            # Computing the new parent.
            arrays = [np.asarray(self.evaluated_population[i]) for i in range(self.mu)]
            self.current_center = sum(arrays) / self.mu  # type: ignore
            self.sigma = np.exp(sum([np.log(self.evaluated_population_sigma[i]) for i in range(self.mu)]) / self.mu)
            self.evaluated_population = []
            self.evaluated_population_sigma = []
            self.evaluated_population_fitness = []

    def _internal_tell_not_asked(self, candidate: p.Parameter, value: float) -> None:
        raise base.TellNotAskedNotSupportedError


@registry.register
class PCEDA(EDA):
    """Test-based population-size adaptation.

    Population-size equal to lambda = 4 x dimension.
    Test by comparing the first fifth and the last fifth of the 5lambda evaluations.
    """

    # pylint: disable=too-many-instance-attributes

    def _internal_tell_candidate(self, candidate: p.Parameter, value: float) -> None:
        self.archive_fitness += [value]
        if len(self.archive_fitness) >= 5 * self.llambda:
            first_fifth = [self.archive_fitness[i] for i in range(self.llambda)]
            last_fifth = [self.archive_fitness[i] for i in range(4 * self.llambda, 5 * self.llambda)]
            mean1 = sum(first_fifth) / float(self.llambda)
            std1 = np.std(first_fifth) / np.sqrt(self.llambda - 1)
            mean2 = sum(last_fifth) / float(self.llambda)
            std2 = np.std(last_fifth) / np.sqrt(self.llambda - 1)
            z = (mean1 - mean2) / (np.sqrt(std1 ** 2 + std2 ** 2))
            if z < 2.0:
                self.mu *= 2
            else:
                self.mu = int(self.mu * 0.84)
                if self.mu < self.dimension:
                    self.mu = self.dimension
            self.llambda = 4 * self.mu
            if self.num_workers > 1:
                self.llambda = max(self.llambda, self.num_workers)
                self.mu = self.llambda // 4
            self.archive_fitness = []
        data = candidate.get_standardized_data(reference=self.instrumentation)
        self.evaluated_population += [data]
        self.evaluated_population_fitness += [value]
        self.evaluated_population_sigma += [candidate._meta["sigma"]]
        if len(self.evaluated_population) >= self.llambda:
            # Sorting the population.
            sorted_pop_with_sigma_and_fitness = [
                (i, s, f)
                for f, i, s in sorted(zip(self.evaluated_population_fitness, self.evaluated_population, self.evaluated_population_sigma), key=lambda t: t[0])
            ]
            self.evaluated_population = [p[0] for p in sorted_pop_with_sigma_and_fitness]
            self.covariance = np.cov(np.array(self.evaluated_population).T)
            self.evaluated_population_sigma = [p[1] for p in sorted_pop_with_sigma_and_fitness]
            self.evaluated_population_fitness = [p[2] for p in sorted_pop_with_sigma_and_fitness]
            # Computing the new parent.
            arrays = [np.asarray(self.evaluated_population[i]) for i in range(self.mu)]
            self.current_center = sum(arrays) / self.mu  # type: ignore
            self.sigma = np.exp(sum([np.log(self.evaluated_population_sigma[i]) for i in range(self.mu)]) / self.mu)
            self.evaluated_population = []
            self.evaluated_population_sigma = []
            self.evaluated_population_fitness = []


@registry.register
class MPCEDA(EDA):
    """Test-based population-size adaptation.

    Population-size equal to lambda = 4 x dimension.
    Test by comparing the first fifth and the last fifth of the 5lambda evaluations.
    """

    # pylint: disable=too-many-instance-attributes

    def _internal_tell_candidate(self, candidate: p.Parameter, value: float) -> None:
        self.archive_fitness += [value]
        if len(self.archive_fitness) >= 5 * self.llambda:
            first_fifth = [self.archive_fitness[i] for i in range(self.llambda)]
            last_fifth = [self.archive_fitness[i] for i in range(4 * self.llambda, 5 * self.llambda)]
            mean1 = sum(first_fifth) / float(self.llambda)
            std1 = np.std(first_fifth) / np.sqrt(self.llambda - 1)
            mean2 = sum(last_fifth) / float(self.llambda)
            std2 = np.std(last_fifth) / np.sqrt(self.llambda - 1)
            z = (mean1 - mean2) / (np.sqrt(std1 ** 2 + std2 ** 2))
            if z < 2.0:
                self.mu *= 2
            else:
                self.mu = int(self.mu * 0.84)
                if self.mu < self.dimension:
                    self.mu = self.dimension
            self.llambda = 4 * self.mu
            if self.num_workers > 1:
                self.llambda = max(self.llambda, self.num_workers)
                self.mu = self.llambda // 4
            self.archive_fitness = []
        data = candidate.get_standardized_data(reference=self.instrumentation)
        self.evaluated_population += [data]
        self.evaluated_population_fitness += [value]
        self.evaluated_population_sigma += [candidate._meta["sigma"]]
        if len(self.evaluated_population) >= self.llambda:
            # Sorting the population.
            sorted_pop_with_sigma_and_fitness = [
                (i, s, f)
                for f, i, s in sorted(zip(self.evaluated_population_fitness, self.evaluated_population, self.evaluated_population_sigma), key=lambda t: t[0])
            ]
            self.evaluated_population = [p[0] for p in sorted_pop_with_sigma_and_fitness]
            self.covariance *= 0.9
            self.covariance += 0.1 * np.cov(np.array(self.evaluated_population).T)
            self.evaluated_population_sigma = [p[1] for p in sorted_pop_with_sigma_and_fitness]
            self.evaluated_population_fitness = [p[2] for p in sorted_pop_with_sigma_and_fitness]
            # Computing the new parent.
            arrays = [np.asarray(self.evaluated_population[i]) for i in range(self.mu)]
            self.current_center = sum(arrays) / self.mu  # type: ignore
            self.sigma = np.exp(sum([np.log(self.evaluated_population_sigma[i]) for i in range(self.mu)]) / self.mu)
            self.evaluated_population = []
            self.evaluated_population_sigma = []
            self.evaluated_population_fitness = []


@registry.register
class MEDA(EDA):
    """Test-based population-size adaptation.

    Population-size equal to lambda = 4 x dimension.
    Test by comparing the first fifth and the last fifth of the 5lambda evaluations.
    """

    # pylint: disable=too-many-instance-attributes

    def _internal_tell_candidate(self, candidate: p.Parameter, value: float) -> None:
        data = candidate.get_standardized_data(reference=self.instrumentation)
        self.evaluated_population += [data]
        self.evaluated_population_fitness += [value]
        self.evaluated_population_sigma += [candidate._meta["sigma"]]
        if len(self.evaluated_population) >= self.llambda:
            # Sorting the population.
            sorted_pop_with_sigma_and_fitness = [
                (i, s, f)
                for f, i, s in sorted(zip(self.evaluated_population_fitness, self.evaluated_population, self.evaluated_population_sigma), key=lambda t: t[0])
            ]
            self.evaluated_population = [p[0] for p in sorted_pop_with_sigma_and_fitness]
            self.covariance *= 0.9
            self.covariance += 0.1 * np.cov(np.array(self.evaluated_population).T)
            self.evaluated_population_sigma = [p[1] for p in sorted_pop_with_sigma_and_fitness]
            self.evaluated_population_fitness = [p[2] for p in sorted_pop_with_sigma_and_fitness]
            # Computing the new parent.
            arrays = [np.asarray(self.evaluated_population[i]) for i in range(self.mu)]
            self.current_center = sum(arrays) / self.mu  # type: ignore
            self.sigma = np.exp(sum([np.log(self.evaluated_population_sigma[i]) for i in range(self.mu)]) / self.mu)
            self.evaluated_population = []
            self.evaluated_population_sigma = []
            self.evaluated_population_fitness = []


@registry.register
class TBPSA(base.Optimizer):
    """Test-based population-size adaptation.

    Population-size equal to lambda = 4 x dimension.
    Test by comparing the first fifth and the last fifth of the 5lambda evaluations.
    """

    # pylint: disable=too-many-instance-attributes

    def __init__(self, instrumentation: IntOrParameter, budget: Optional[int] = None, num_workers: int = 1) -> None:
        super().__init__(instrumentation, budget=budget, num_workers=num_workers)
        self.sigma = 1
        self.mu = self.dimension
        self.llambda = 4 * self.dimension
        if num_workers is not None:
            self.llambda = max(self.llambda, num_workers)
        self.current_center: np.ndarray = np.zeros(self.dimension)
        self._loss_record: List[float] = []
        # population
        self._evaluated_population: List[base.utils.Individual] = []

    def _internal_provide_recommendation(self) -> ArrayLike:  # This is NOT the naive version. We deal with noise.
        return self.current_center

    def _internal_ask_candidate(self) -> p.Parameter:
        mutated_sigma = self.sigma * np.exp(self._rng.normal(0, 1) / np.sqrt(self.dimension))
        individual = self.current_center + mutated_sigma * self._rng.normal(0, 1, self.dimension)
        candidate = self.instrumentation.spawn_child().set_standardized_data(individual)
        candidate._meta["sigma"] = mutated_sigma
        return candidate

    def _internal_tell_candidate(self, candidate: p.Parameter, value: float) -> None:
        self._loss_record += [value]
        if len(self._loss_record) >= 5 * self.llambda:
            first_fifth = self._loss_record[: self.llambda]
            last_fifth = self._loss_record[-self.llambda:]
            means = [sum(fitnesses) / float(self.llambda) for fitnesses in [first_fifth, last_fifth]]
            stds = [np.std(fitnesses) / np.sqrt(self.llambda - 1) for fitnesses in [first_fifth, last_fifth]]
            z = (means[0] - means[1]) / (np.sqrt(stds[0] ** 2 + stds[1] ** 2))
            if z < 2.0:
                self.mu *= 2
            else:
                self.mu = int(self.mu * 0.84)
                if self.mu < self.dimension:
                    self.mu = self.dimension
            self.llambda = 4 * self.mu
            if self.num_workers > 1:
                self.llambda = max(self.llambda, self.num_workers)
                self.mu = self.llambda // 4
            self._loss_record = []
        data = candidate.get_standardized_data(reference=self.instrumentation)
        particle = base.utils.Individual(data)
        particle._parameters = np.array([candidate._meta["sigma"]])
        particle.value = value
        self._evaluated_population.append(particle)
        if len(self._evaluated_population) >= self.llambda:
            # Sorting the population.
            self._evaluated_population.sort(key=lambda p: p.value)
            # Computing the new parent.
            self.current_center = sum(p.x for p in self._evaluated_population[: self.mu]) / self.mu  # type: ignore
            self.sigma = np.exp(np.sum(np.log([p._parameters[0]
                                               for p in self._evaluated_population[: self.mu]])) / self.mu)
            self._evaluated_population = []

    def _internal_tell_not_asked(self, candidate: p.Parameter, value: float) -> None:
        data = candidate.get_standardized_data(reference=self.instrumentation)
        sigma = np.linalg.norm(data - self.current_center) / np.sqrt(self.dimension)  # educated guess
        candidate._meta["sigma"] = sigma
        self._internal_tell_candidate(candidate, value)  # go through standard pipeline


@registry.register
class NaiveTBPSA(TBPSA):
    def _internal_provide_recommendation(self) -> ArrayLike:
        return self.current_bests["optimistic"].x


@registry.register
class NoisyBandit(base.Optimizer):
    """UCB.
    This is upper confidence bound (adapted to minimization),
    with very poor parametrization; in particular, the logarithmic term is set to zero.
    Infinite arms: we add one arm when `20 * #ask >= #arms ** 3`.
    """

    def _internal_ask(self) -> ArrayLike:
        if 20 * self._num_ask >= len(self.archive) ** 3:
            return self._rng.normal(0, 1, self.dimension)  # type: ignore
        if self._rng.choice([True, False]):
            # numpy does not accept choice on list of tuples, must choose index instead
            idx = self._rng.choice(len(self.archive))
            return np.frombuffer(list(self.archive.bytesdict.keys())[idx])  # type: ignore
        return self.current_bests["optimistic"].x


class PSOParticle(utils.Individual):
    """Particle for the PSO algorithm, holding relevant information (in [0,1] box)
    """

    transform = transforms.ArctanBound(0, 1).reverted()
    _eps = 0.0  # to clip to [eps, 1 - eps] for transform not defined on borders

    # pylint: disable=too-many-arguments
    def __init__(
        self,
        x: np.ndarray,
        value: Optional[float],
        speed: np.ndarray,
        best_x: np.ndarray,
        best_value: float,
        random_state: np.random.RandomState,
    ) -> None:
        super().__init__(x)
        self.speed = speed
        self.value = value
        self.best_x = best_x
        self.best_value = best_value
        self.random_state = random_state

    @classmethod
    def from_data(cls, data: np.ndarray, random_state: np.random.RandomState) -> "PSOParticle":
        position = cls.transform.backward(data)
        speed = random_state.uniform(-1.0, 1.0, data.size)
        return cls(position, None, speed, position, float("inf"), random_state=random_state)

    def __repr__(self) -> str:
        # return f"{self.__class__.__name__}<position: {self.get_transformed_position()}, fitness: {self.value}, best: {self.best_value}>"
        return f"{self.__class__.__name__}<position: {self.x}, {self.get_transformed_position()}>"

    def mutate(self, best_x: np.ndarray, omega: float, phip: float, phig: float) -> None:
        dim = len(best_x)
        rp = self.random_state.uniform(0.0, 1.0, size=dim)
        rg = self.random_state.uniform(0.0, 1.0, size=dim)
        self.speed = omega * self.speed + phip * rp * (self.best_x - self.x) + phig * rg * (best_x - self.x)
        self.x = np.clip(self.speed + self.x, self._eps, 1 - self._eps)

    def get_transformed_position(self) -> np.ndarray:
        return self.transform.forward(self.x)


@registry.register
class PSO(base.Optimizer):
    """Partially following SPSO2011. However, no randomization of the population order.
    See: M. Zambrano-Bigiarini, M. Clerc and R. Rojas,
         Standard Particle Swarm Optimisation 2011 at CEC-2013: A baseline for future PSO improvements,
         2013 IEEE Congress on Evolutionary Computation, Cancun, 2013, pp. 2337-2344.
         https://ieeexplore.ieee.org/document/6557848
    """

    # pylint: disable=too-many-instance-attributes

    _PARTICULE = PSOParticle

    def __init__(self, instrumentation: IntOrParameter, budget: Optional[int] = None, num_workers: int = 1) -> None:
        super().__init__(instrumentation, budget=budget, num_workers=num_workers)
        self._wide = False
        if budget is not None and budget < 60:
            warnings.warn("PSO is inefficient with budget < 60", base.InefficientSettingsWarning)
        self.llambda = max(40, num_workers)
        self.population: utils.Population[PSOParticle] = utils.Population([])
        self.best_x = np.zeros(self.dimension, dtype=float)  # TODO: use current best instead?
        self.best_value = float("inf")
        self.omega = 0.5 / np.log(2.0)
        self.phip = 0.5 + np.log(2.0)
        self.phig = 0.5 + np.log(2.0)

    def _internal_ask_candidate(self) -> p.Parameter:
        # population is increased only if queue is empty (otherwise tell_not_asked does not work well at the beginning)
        if self.population.is_queue_empty() and len(self.population) < self.llambda:
            param = self.instrumentation
            for _ in range(self.llambda - len(self.population)):
                if self._wide:
                    # old initialization below seeds in the while R space, while other algorithms use normal distrib
                    data = self._PARTICULE.transform.forward(self._rng.uniform(0, 1, self.dimension))
                else:
                    data = param.sample().get_standardized_data(reference=param)
                self.population.extend([self._PARTICULE.from_data(data, random_state=self._rng)])
        particle = self.population.get_queued(remove=False)
        if particle.value is not None:  # particle was already initialized
            particle.mutate(best_x=self.best_x, omega=self.omega, phip=self.phip, phig=self.phig)
        candidate = self.instrumentation.spawn_child().set_standardized_data(particle.get_transformed_position())
        candidate._meta["particle"] = particle
        self.population.get_queued(remove=True)
        # only remove at the last minute (safer for checkpointing)
        return candidate

    def _internal_provide_recommendation(self) -> ArrayLike:
        return self._PARTICULE.transform.forward(self.best_x)

    def _internal_tell_candidate(self, candidate: p.Parameter, value: float) -> None:
        particle: PSOParticle = candidate._meta["particle"]
        if not particle._active:
            self._internal_tell_not_asked(candidate, value)
            return
        x = candidate.get_standardized_data(reference=self.instrumentation)
        point = particle.get_transformed_position()
        assert np.array_equal(x, point), f"{x} vs {point} - from population: {self.population}"
        particle.value = value
        if value < self.best_value:
            self.best_x = np.array(particle.x, copy=True)
            self.best_value = value
        if value < particle.best_value:
            particle.best_x = np.array(particle.x, copy=False)
            particle.best_value = value
        self.population.set_queued(particle)  # update when everything is well done (safer for checkpointing)

    def _internal_tell_not_asked(self, candidate: p.Parameter, value: float) -> None:
        x = candidate.get_standardized_data(reference=self.instrumentation)
        if len(self.population) < self.llambda:
            particle = self._PARTICULE.from_data(x, random_state=self._rng)
            self.population.extend([particle])
        else:
            worst_part = max(iter(self.population), key=lambda p: p.best_value)  # or fitness?
            if worst_part.best_value < value:
                return  # no need to update
            particle = self._PARTICULE.from_data(x, random_state=self._rng)
            worst_part._active = False
            self.population.replace(worst_part, particle)
        # go through standard pipeline
        c2 = self._internal_ask_candidate()
        self._internal_tell_candidate(c2, value)


@registry.register
class WidePSO(PSO):
    """Partially following SPSO2011. However, no randomization of the population order.
    This version uses a non-standard initialization with high standard deviation.
    """

    def __init__(self, instrumentation: IntOrParameter, budget: Optional[int] = None, num_workers: int = 1) -> None:
        super().__init__(instrumentation, budget=budget, num_workers=num_workers)
        self._wide = True


@registry.register
class SPSA(base.Optimizer):
    # pylint: disable=too-many-instance-attributes
    """ The First order SPSA algorithm as shown in [1,2,3], with implementation details
    from [4,5].

    1) https://en.wikipedia.org/wiki/Simultaneous_perturbation_stochastic_approximation
    2) https://www.chessprogramming.org/SPSA
    3) Spall, James C. "Multivariate stochastic approximation using a simultaneous perturbation gradient approximation."
       IEEE transactions on automatic control 37.3 (1992): 332-341.
    4) Section 7.5.2 in "Introduction to Stochastic Search and Optimization: Estimation, Simulation and Control" by James C. Spall.
    5) Pushpendre Rastogi, Jingyi Zhu, James C. Spall CISS (2016).
       Efficient implementation of Enhanced Adaptive Simultaneous Perturbation Algorithms.
    """
    no_parallelization = True

    def __init__(self, instrumentation: IntOrParameter, budget: Optional[int] = None, num_workers: int = 1) -> None:
        super().__init__(instrumentation, budget=budget, num_workers=num_workers)
        self.init = True
        self.idx = 0
        self.delta = float("nan")
        self.ym: Optional[np.ndarray] = None
        self.yp: Optional[np.ndarray] = None
        self.t: np.ndarray = np.zeros(self.dimension)
        self.avg: np.ndarray = np.zeros(self.dimension)
        # Set A, a, c according to the practical implementation
        # guidelines in the ISSO book.
        self.A = 10 if budget is None else max(10, budget // 20)
        # TODO: We should spend first 10-20 iterations
        # to estimate the noise standard deviation and
        # then set c = standard deviation. 1e-1 is arbitrary.
        self.c = 1e-1
        # TODO: We should chose a to be inversely proportional to
        # the magnitude of gradient and propotional to (1+A)^0.602
        # we should spend some burn-in iterations to estimate the
        # magnitude of the gradient. 1e-5 is arbitrary.
        self.a = 1e-5

    def _ck(self, k: int) -> float:
        "c_k determines the pertubation."
        return self.c / (k // 2 + 1) ** 0.101

    def _ak(self, k: int) -> float:
        "a_k is the learning rate."
        return self.a / (k // 2 + 1 + self.A) ** 0.602

    def _internal_ask(self) -> ArrayLike:
        k = self.idx
        if k % 2 == 0:
            if not self.init:
                assert self.yp is not None and self.ym is not None
                self.t -= (self._ak(k) * (self.yp - self.ym) / 2 / self._ck(k)) * self.delta
                self.avg += (self.t - self.avg) / (k // 2 + 1)
            self.delta = 2 * self._rng.randint(2, size=self.dimension) - 1
            return self.t - self._ck(k) * self.delta  # type:ignore
        return self.t + self._ck(k) * self.delta  # type: ignore

    def _internal_tell(self, x: ArrayLike, value: float) -> None:
        setattr(self, ("ym" if self.idx % 2 == 0 else "yp"), np.array(value, copy=True))
        self.idx += 1
        if self.init and self.yp is not None and self.ym is not None:
            self.init = False

    def _internal_provide_recommendation(self) -> ArrayLike:
        return self.avg


@registry.register
class SplitOptimizer(base.Optimizer):
    """Combines optimizers, each of them working on their own variables.

    num_optims: number of optimizers
    num_vars: number of variable per optimizer.

    E.g. for 5 optimizers, each of them working on 2 variables, we can use:
    opt = SplitOptimizer(instrumentation=10, num_workers=3, num_optims=5, num_vars=[2, 2, 2, 2, 2])
    or equivalently:
    opt = SplitOptimizer(instrumentation=10, num_workers=3, num_vars=[2, 2, 2, 2, 2])
    Given that all optimizers have the same number of variables, we can also do:
    opt = SplitOptimizer(instrumentation=10, num_workers=3, num_optims=5)

    This is 5 parallel (by num_workers = 5).

    Be careful! The variables refer to the deep representation used by optimizers.
    For example, a categorical variable with 5 possible values becomes 5 continuous variables.
    """

    def __init__(self, instrumentation: IntOrParameter, budget: Optional[int] = None, num_workers: int = 1, num_optims: Optional[int] = None, num_vars: Optional[List[Any]] = None, multivariate_optimizer: base.OptimizerFamily = CMA, monovariate_optimizer: base.OptimizerFamily = RandomSearch) -> None:
        super().__init__(instrumentation, budget=budget, num_workers=num_workers)
        if num_vars:
            if num_optims:
                assert num_optims == len(num_vars), f"The number {num_optims} of optimizers should match len(num_vars)={len(num_vars)}."
            else:
                num_optims = len(num_vars)
            assert sum(num_vars) == self.dimension, f"sum(num_vars)={sum(num_vars)} should be equal to the dimension {self.dimension}."
        else:
            if not num_optims:  # if no num_vars and no num_optims, just assume 2.
                num_optims = 2
            # num_vars not given: we will distribute variables equally.
        if num_optims > self.dimension:
            num_optims = self.dimension
        self.num_optims = num_optims
        self.optims: List[Any] = []
        self.num_vars: List[Any] = num_vars if num_vars else []
        self.instrumentations: List[Any] = []
        for i in range(self.num_optims):
            if not self.num_vars or len(self.num_vars) < i + 1:
                self.num_vars += [(self.dimension // self.num_optims) + (self.dimension % self.num_optims > i)]

            assert self.num_vars[i] >= 1, "At least one variable per optimizer."
            self.instrumentations += [p.Array(shape=(self.num_vars[i],))]
            assert len(self.optims) == i
            if self.num_vars[i] > 1:
                self.optims += [multivariate_optimizer(self.instrumentations[i], budget, num_workers)]  # noqa: F405
            else:
                self.optims += [monovariate_optimizer(self.instrumentations[i], budget, num_workers)]  # noqa: F405

        assert sum(
            self.num_vars) == self.dimension, f"sum(num_vars)={sum(self.num_vars)} should be equal to the dimension {self.dimension}."

    def _internal_ask_candidate(self) -> p.Parameter:
        data: List[Any] = []
        for i in range(self.num_optims):
            opt = self.optims[i]
            data += list(opt.ask().get_standardized_data(reference=opt.instrumentation))
        assert len(data) == self.dimension
        return self.instrumentation.spawn_child().set_standardized_data(data)

    def _internal_tell_candidate(self, candidate: p.Parameter, value: float) -> None:
        data = candidate.get_standardized_data(reference=self.instrumentation)
        n = 0
        for i in range(self.num_optims):
            opt = self.optims[i]
            local_data = list(data)[n:n + self.num_vars[i]]
            n += self.num_vars[i]
            assert len(local_data) == self.num_vars[i]
            local_candidate = opt.instrumentation.spawn_child().set_standardized_data(local_data)
            opt.tell(local_candidate, value)

    def _internal_provide_recommendation(self) -> ArrayLike:
        return self.current_bests["pessimistic"].x

    def _internal_tell_not_asked(self, candidate: p.Parameter, value: float) -> None:
        raise base.TellNotAskedNotSupportedError


# Olivier: I think Jeremy will kill for doing this that way, protect me when he is back:
@registry.register
class SplitOptimizer3(SplitOptimizer):
    """Same as SplitOptimizer, but with default at 3 optimizers.
    """

    def __init__(self, instrumentation: IntOrParameter, budget: Optional[int] = None, num_workers: int = 1, num_optims: int = 3, num_vars: Optional[List[Any]] = None) -> None:
        super().__init__(instrumentation, budget=budget, num_workers=num_workers, num_optims=num_optims, num_vars=num_vars)


@registry.register
class SplitOptimizer5(SplitOptimizer):
    """Same as SplitOptimizer, but with default at 5 optimizers.
    """

    def __init__(self, instrumentation: IntOrParameter, budget: Optional[int] = None, num_workers: int = 1, num_optims: int = 5, num_vars: Optional[List[Any]] = None) -> None:
        super().__init__(instrumentation, budget=budget, num_workers=num_workers, num_optims=num_optims, num_vars=num_vars)


@registry.register
class SplitOptimizer9(SplitOptimizer):
    """Same as SplitOptimizer, but with default at 9 optimizers.
    """

    def __init__(self, instrumentation: IntOrParameter, budget: Optional[int] = None, num_workers: int = 1, num_optims: int = 9, num_vars: Optional[List[Any]] = None) -> None:
        super().__init__(instrumentation, budget=budget, num_workers=num_workers, num_optims=num_optims, num_vars=num_vars)


@registry.register
class SplitOptimizer13(SplitOptimizer):
    """Same as SplitOptimizer, but with default at 13 optimizers.
    """

    def __init__(self, instrumentation: IntOrParameter, budget: Optional[int] = None, num_workers: int = 1, num_optims: int = 13, num_vars: Optional[List[Any]] = None) -> None:
        super().__init__(instrumentation, budget=budget, num_workers=num_workers, num_optims=num_optims, num_vars=num_vars)


@registry.register
class Portfolio(base.Optimizer):
    """Passive portfolio of CMA, 2-pt DE and Scr-Hammersley."""

    def __init__(self, instrumentation: IntOrParameter, budget: Optional[int] = None, num_workers: int = 1) -> None:
        super().__init__(instrumentation, budget=budget, num_workers=num_workers)
        assert budget is not None
        self.optims = [
            CMA(self.instrumentation, budget // 3 + (budget % 3 > 0), num_workers),  # share instrumentation and its rng
            TwoPointsDE(self.instrumentation, budget // 3 + (budget % 3 > 1), num_workers),  # noqa: F405
            ScrHammersleySearch(self.instrumentation, budget // 3, num_workers),
        ]  # noqa: F405
        if budget < 12 * num_workers:
            self.optims = [ScrHammersleySearch(self.instrumentation, budget, num_workers)]  # noqa: F405
        self.who_asked: Dict[Tuple[float, ...], List[int]] = defaultdict(list)

    def _internal_ask_candidate(self) -> p.Parameter:
        optim_index = self._num_ask % len(self.optims)
        candidate = self.optims[optim_index].ask()
        data = candidate.get_standardized_data(reference=self.instrumentation)
        self.who_asked[tuple(data)] += [optim_index]
        return candidate

    def _internal_tell_candidate(self, candidate: p.Parameter, value: float) -> None:
        tx = tuple(candidate.get_standardized_data(reference=self.instrumentation))
        optim_index = self.who_asked[tx][0]
        del self.who_asked[tx][0]
        self.optims[optim_index].tell(candidate, value)

    def _internal_provide_recommendation(self) -> ArrayLike:
        return self.current_bests["pessimistic"].x

    def _internal_tell_not_asked(self, candidate: p.Parameter, value: float) -> None:
        raise base.TellNotAskedNotSupportedError


@registry.register
class ParaPortfolio(Portfolio):
    """Passive portfolio of CMA, 2-pt DE, PSO, SQP and Scr-Hammersley."""

    def __init__(self, instrumentation: IntOrParameter, budget: Optional[int] = None, num_workers: int = 1) -> None:
        super().__init__(instrumentation, budget=budget, num_workers=num_workers)
        assert budget is not None

        def intshare(n: int, m: int) -> Tuple[int, ...]:
            x = [n // m] * m
            i = 0
            while sum(x) < n:
                x[i] += 1
                i += 1
            return tuple(x)

        nw1, nw2, nw3, nw4 = intshare(num_workers - 1, 4)
        self.which_optim = [0] * nw1 + [1] * nw2 + [2] * nw3 + [3] + [4] * nw4
        assert len(self.which_optim) == num_workers
        # b1, b2, b3, b4, b5 = intshare(budget, 5)
        self.optims: List[base.Optimizer] = [
            CMA(self.instrumentation, num_workers=nw1),  # share instrumentation and its rng
            TwoPointsDE(self.instrumentation, num_workers=nw2),  # noqa: F405
            PSO(self.instrumentation, num_workers=nw3),
            SQP(self.instrumentation, 1),  # noqa: F405
            ScrHammersleySearch(self.instrumentation, budget=(budget // len(self.which_optim)) * nw4),  # noqa: F405
        ]
        self.who_asked: Dict[Tuple[float, ...], List[int]] = defaultdict(list)

    def _internal_ask_candidate(self) -> p.Parameter:
        optim_index = self.which_optim[self._num_ask % len(self.which_optim)]
        candidate = self.optims[optim_index].ask()
        tx = tuple(candidate.get_standardized_data(reference=self.instrumentation))
        self.who_asked[tx] += [optim_index]
        return candidate


@registry.register
class SQPCMA(ParaPortfolio):
    """Passive portfolio of CMA and many SQP."""

    def __init__(self, instrumentation: IntOrParameter, budget: Optional[int] = None, num_workers: int = 1) -> None:
        super().__init__(instrumentation, budget=budget, num_workers=num_workers)
        assert budget is not None
        nw = num_workers // 2
        self.which_optim = [0] * nw
        for i in range(num_workers - nw):
            self.which_optim += [i + 1]
        assert len(self.which_optim) == num_workers
        # b1, b2, b3, b4, b5 = intshare(budget, 5)
        self.optims = [CMA(self.instrumentation, num_workers=nw)]  # share instrumentation and its rng
        for i in range(num_workers - nw):
            self.optims += [SQP(self.instrumentation, 1)]  # noqa: F405
            if i > 0:
                self.optims[-1].initial_guess = self._rng.normal(0, 1, self.dimension)  # type: ignore
        self.who_asked: Dict[Tuple[float, ...], List[int]] = defaultdict(list)


@registry.register
class ASCMADEthird(Portfolio):
    """Algorithm selection, with CMA and Lhs-DE. Active selection at 1/3."""

    def __init__(self, instrumentation: IntOrParameter, budget: Optional[int] = None, num_workers: int = 1) -> None:
        super().__init__(instrumentation, budget=budget, num_workers=num_workers)
        assert budget is not None
        self.optims = [
            CMA(self.instrumentation, budget=None, num_workers=num_workers),  # share instrumentation and its rng
            LhsDE(self.instrumentation, budget=None, num_workers=num_workers),
        ]  # noqa: F405
        self.who_asked: Dict[Tuple[float, ...], List[int]] = defaultdict(list)
        self.budget_before_choosing = budget // 3
        self.best_optim = -1

    def _internal_ask_candidate(self) -> p.Parameter:
        if self.budget_before_choosing > 0:
            self.budget_before_choosing -= 1
            optim_index = self._num_ask % len(self.optims)
        else:
            if self.best_optim is None:
                best_value = float("inf")
                optim_index = -1
                for i, optim in enumerate(self.optims):
                    val = optim.current_bests["pessimistic"].get_estimation("pessimistic")
                    if not val > best_value:
                        optim_index = i
                        best_value = val
                self.best_optim = optim_index
            optim_index = self.best_optim
        candidate = self.optims[optim_index].ask()
        tx = tuple(candidate.get_standardized_data(reference=self.instrumentation))
        self.who_asked[tx] += [optim_index]
        return candidate


@registry.register
class ASCMADEQRthird(ASCMADEthird):
    """Algorithm selection, with CMA, ScrHalton and Lhs-DE. Active selection at 1/3."""

    def __init__(self, instrumentation: IntOrParameter, budget: Optional[int] = None, num_workers: int = 1) -> None:
        super().__init__(instrumentation, budget=budget, num_workers=num_workers)
        self.optims = [
            CMA(self.instrumentation, budget=None, num_workers=num_workers),
            LhsDE(self.instrumentation, budget=None, num_workers=num_workers),  # noqa: F405
            ScrHaltonSearch(self.instrumentation, budget=None, num_workers=num_workers),
        ]  # noqa: F405


@registry.register
class ASCMA2PDEthird(ASCMADEQRthird):
    """Algorithm selection, with CMA and 2pt-DE. Active selection at 1/3."""

    def __init__(self, instrumentation: IntOrParameter, budget: Optional[int] = None, num_workers: int = 1) -> None:
        super().__init__(instrumentation, budget=budget, num_workers=num_workers)
        self.optims = [
            CMA(self.instrumentation, budget=None, num_workers=num_workers),
            TwoPointsDE(self.instrumentation, budget=None, num_workers=num_workers),
        ]  # noqa: F405


@registry.register
class CMandAS2(ASCMADEthird):
    """Competence map, with algorithm selection in one of the cases (3 CMAs)."""

    def __init__(self, instrumentation: IntOrParameter, budget: Optional[int] = None, num_workers: int = 1) -> None:
        super().__init__(instrumentation, budget=budget, num_workers=num_workers)
        self.optims = [TwoPointsDE(self.instrumentation, budget=None, num_workers=num_workers)]  # noqa: F405
        assert budget is not None
        self.budget_before_choosing = 2 * budget
        if budget < 201:
            self.optims = [OnePlusOne(self.instrumentation, budget=None, num_workers=num_workers)]
        if budget > 50 * self.dimension or num_workers < 30:
            self.optims = [
                CMA(self.instrumentation, budget=None, num_workers=num_workers),  # share instrumentation and its rng
                CMA(self.instrumentation, budget=None, num_workers=num_workers),
                CMA(self.instrumentation, budget=None, num_workers=num_workers),
            ]
            self.budget_before_choosing = budget // 10


@registry.register
class CMandAS3(ASCMADEthird):
    """Competence map, with algorithm selection in one of the cases (3 CMAs)."""

    def __init__(self, instrumentation: IntOrParameter, budget: Optional[int] = None, num_workers: int = 1) -> None:
        super().__init__(instrumentation, budget=budget, num_workers=num_workers)
        self.optims = [TwoPointsDE(self.instrumentation, budget=None, num_workers=num_workers)]  # noqa: F405
        assert budget is not None
        self.budget_before_choosing = 2 * budget
        if budget < 201:
            self.optims = [OnePlusOne(self.instrumentation, budget=None, num_workers=num_workers)]
        if budget > 50 * self.dimension or num_workers < 30:
            if num_workers == 1:
                self.optims = [
                    chainCMAPowell(self.instrumentation, budget=None, num_workers=num_workers),  # share instrumentation and its rng
                    chainCMAPowell(self.instrumentation, budget=None, num_workers=num_workers),
                    chainCMAPowell(self.instrumentation, budget=None, num_workers=num_workers),
                ]
            else:
                self.optims = [
                    CMA(self.instrumentation, budget=None, num_workers=num_workers),  # share instrumentation and its rng
                    CMA(self.instrumentation, budget=None, num_workers=num_workers),
                    CMA(self.instrumentation, budget=None, num_workers=num_workers),
                ]
            self.budget_before_choosing = budget // 10


@registry.register
class CMandAS(CMandAS2):
    """Competence map, with algorithm selection in one of the cases (2 CMAs)."""

    def __init__(self, instrumentation: IntOrParameter, budget: Optional[int] = None, num_workers: int = 1) -> None:
        super().__init__(instrumentation, budget=budget, num_workers=num_workers)
        self.optims = [TwoPointsDE(self.instrumentation, budget=None, num_workers=num_workers)]  # noqa: F405
        assert budget is not None
        self.budget_before_choosing = 2 * budget
        if budget < 201:
            # share instrumentation and its rng
            self.optims = [OnePlusOne(self.instrumentation, budget=None, num_workers=num_workers)]
            self.budget_before_choosing = 2 * budget
        if budget > 50 * self.dimension or num_workers < 30:
            self.optims = [
                CMA(self.instrumentation, budget=None, num_workers=num_workers),
                CMA(self.instrumentation, budget=None, num_workers=num_workers),
            ]
            self.budget_before_choosing = budget // 3


@registry.register
class CM(CMandAS2):
    """Competence map, simplest."""

    def __init__(self, instrumentation: IntOrParameter, budget: Optional[int] = None, num_workers: int = 1) -> None:
        super().__init__(instrumentation, budget=budget, num_workers=num_workers)
        assert budget is not None
        # share instrumentation and its random number generator between all underlying optimizers
        self.optims = [TwoPointsDE(self.instrumentation, budget=None, num_workers=num_workers)]  # noqa: F405
        self.budget_before_choosing = 2 * budget
        if budget < 201:
            self.optims = [OnePlusOne(self.instrumentation, budget=None, num_workers=num_workers)]
        if budget > 50 * self.dimension:
            self.optims = [CMA(self.instrumentation, budget=None, num_workers=num_workers)]


@registry.register
class MultiCMA(CM):
    """Combining 3 CMAs. Exactly identical. Active selection at 1/10 of the budget."""

    def __init__(self, instrumentation: IntOrParameter, budget: Optional[int] = None, num_workers: int = 1) -> None:
        super().__init__(instrumentation, budget=budget, num_workers=num_workers)
        assert budget is not None
        self.optims = [
            CMA(self.instrumentation, budget=None, num_workers=num_workers),  # share instrumentation and its rng
            CMA(self.instrumentation, budget=None, num_workers=num_workers),
            CMA(self.instrumentation, budget=None, num_workers=num_workers),
        ]
        self.budget_before_choosing = budget // 10


@registry.register
class TripleCMA(CM):
    """Combining 3 CMAs. Exactly identical. Active selection at 1/3 of the budget."""

    def __init__(self, instrumentation: IntOrParameter, budget: Optional[int] = None, num_workers: int = 1) -> None:
        super().__init__(instrumentation, budget=budget, num_workers=num_workers)
        assert budget is not None
        self.optims = [
            CMA(self.instrumentation, budget=None, num_workers=num_workers),  # share instrumentation and its rng
            CMA(self.instrumentation, budget=None, num_workers=num_workers),
            CMA(self.instrumentation, budget=None, num_workers=num_workers),
        ]
        self.budget_before_choosing = budget // 3


@registry.register
class MultiScaleCMA(CM):
    """Combining 3 CMAs with different init scale. Active selection at 1/3 of the budget."""

    def __init__(self, instrumentation: IntOrParameter, budget: Optional[int] = None, num_workers: int = 1) -> None:
        super().__init__(instrumentation, budget=budget, num_workers=num_workers)
        self.optims = [
            CMA(self.instrumentation, budget=None, num_workers=num_workers),  # share instrumentation and its rng
            MilliCMA(self.instrumentation, budget=None, num_workers=num_workers),
            MicroCMA(self.instrumentation, budget=None, num_workers=num_workers),
        ]
        assert budget is not None
        self.budget_before_choosing = budget // 3


class _FakeFunction:
    """Simple function that returns the value which was registerd just before.
    This is a hack for BO.
    """

    def __init__(self) -> None:
        self._registered: List[Tuple[np.ndarray, float]] = []

    def register(self, x: np.ndarray, value: float) -> None:
        if self._registered:
            raise RuntimeError("Only one call can be registered at a time")
        self._registered.append((x, value))

    def __call__(self, **kwargs: float) -> float:
        if not self._registered:
            raise RuntimeError("Call must be registered first")
        x = [kwargs[f"x{i}"] for i in range(len(kwargs))]
        xr, value = self._registered[0]
        if not np.array_equal(x, xr):
            raise ValueError("Call does not match registered")
        self._registered.clear()
        return value


class _BO(base.Optimizer):
    def __init__(self, instrumentation: IntOrParameter, budget: Optional[int] = None, num_workers: int = 1) -> None:
        super().__init__(instrumentation, budget=budget, num_workers=num_workers)
        self._parameters = ParametrizedBO()
        self._transform = transforms.ArctanBound(0, 1)
        self._bo: Optional[BayesianOptimization] = None
        self._fake_function = _FakeFunction()

    @property
    def bo(self) -> BayesianOptimization:
        if self._bo is None:
            params = self._parameters
            bounds = {f"x{i}": (0.0, 1.0) for i in range(self.dimension)}
            self._bo = BayesianOptimization(self._fake_function, bounds, random_state=self._rng)
            if self._parameters.gp_parameters is not None:
                self._bo.set_gp_params(**self._parameters.gp_parameters)
            # init
            init = params.initialization
            if params.middle_point:
                self._bo.probe([0.5] * self.dimension, lazy=True)
            elif init is None:
                self._bo._queue.add(self._bo._space.random_sample())
            if init is not None:
                init_budget = int(np.sqrt(self.budget) if params.init_budget is None else params.init_budget)
                init_budget -= params.middle_point
                if init_budget > 0:
                    sampler = {"Hammersley": sequences.HammersleySampler, "LHS": sequences.LHSSampler, "random": sequences.RandomSampler}[
                        init
                    ](self.dimension, budget=init_budget, scrambling=(init == "Hammersley"), random_state=self._rng)
                    for point in sampler:
                        self._bo.probe(point, lazy=True)
        return self._bo

    def _internal_ask_candidate(self) -> p.Parameter:
        params = self._parameters
        util = UtilityFunction(kind=params.utility_kind, kappa=params.utility_kappa, xi=params.utility_xi)
        try:
            x_probe = next(self.bo._queue)
        except StopIteration:
            x_probe = self.bo.suggest(util)  # this is time consuming
            x_probe = [x_probe[f"x{i}"] for i in range(len(x_probe))]
        data = self._transform.backward(np.array(x_probe, copy=False))
        candidate = self.instrumentation.spawn_child().set_standardized_data(data)
        candidate._meta["x_probe"] = x_probe
        return candidate

    def _internal_tell_candidate(self, candidate: p.Parameter, value: float) -> None:
        if "x_probe" in candidate._meta:
            y = candidate._meta["x_probe"]
        else:
            data = candidate.get_standardized_data(reference=self.instrumentation)
            y = self._transform.forward(data)  # tell not asked
        self._fake_function.register(y, -value)  # minimizing
        self.bo.probe(y, lazy=False)
        # for some unknown reasons, BO wants to evaluate twice the same point,
        # but since it keeps a cache of the values, the registered value is not used
        # so we should clean the "fake" function
        self._fake_function._registered.clear()

    def _internal_provide_recommendation(self) -> ArrayLike:
        return self._transform.backward(np.array([self.bo.max["params"][f"x{i}"] for i in range(self.dimension)]))


class ParametrizedBO(base.ParametrizedFamily):
    """Bayesian optimization

    Parameters
    ----------
    initialization: str
        Initialization algorithms (None, "Hammersley", "random" or "LHS")
    init_budget: int or None
        Number of initialization algorithm steps
    middle_point: bool
        whether to sample the 0 point first
    utility_kind: str
        Type of utility function to use among "ucb", "ei" and "poi"
    utility_kappa: float
        Kappa parameter for the utility function
    utility_xi: float
        Xi parameter for the utility function
    gp_parameters: dict
        dictionnary of parameters for the gaussian process
    """

    no_parallelization = True
    _optimizer_class = _BO

    def __init__(
        self,
        *,
        initialization: Optional[str] = None,
        init_budget: Optional[int] = None,
        middle_point: bool = False,
        utility_kind: str = "ucb",  # bayes_opt default
        utility_kappa: float = 2.576,
        utility_xi: float = 0.0,
        gp_parameters: Optional[Dict[str, Any]] = None,
    ) -> None:
        assert initialization is None or initialization in ["random", "Hammersley", "LHS"], f"Unknown init {initialization}"
        self.initialization = initialization
        self.init_budget = init_budget
        self.middle_point = middle_point
        self.utility_kind = utility_kind
        self.utility_kappa = utility_kappa
        self.utility_xi = utility_xi
        self.gp_parameters = gp_parameters
        super().__init__()

    def __call__(self, instrumentation: IntOrParameter, budget: Optional[int] = None, num_workers: int = 1) -> base.Optimizer:
        gp_params = {} if self.gp_parameters is None else self.gp_parameters
        if isinstance(instrumentation, p.Parameter) and gp_params.get("alpha", 0) == 0:
            noisy = not instrumentation.descriptors.deterministic
            cont = instrumentation.descriptors.continuous
            if noisy or not cont:
                warnings.warn(
                    "Dis-continuous and noisy instrumentation require gp_parameters['alpha'] > 0 "
                    "(for your instrumentation, continuity={cont} and noisy={noisy}).\n"
                    "Find more information on BayesianOptimization's github.\n"
                    "You should then create a new instance of optimizerlib.ParametrizedBO with appropriate parametrization.",
                    InefficientSettingsWarning,
                )
        return super().__call__(instrumentation, budget, num_workers)


BO = ParametrizedBO().with_name("BO", register=True)
RBO = ParametrizedBO(initialization="random").with_name("RBO", register=True)
QRBO = ParametrizedBO(initialization="Hammersley").with_name("QRBO", register=True)
MidQRBO = ParametrizedBO(initialization="Hammersley", middle_point=True).with_name("MidQRBO", register=True)
LBO = ParametrizedBO(initialization="LHS").with_name("LBO", register=True)


@registry.register
class PBIL(base.Optimizer):
    """
    Implementation of the discrete algorithm PBIL

    https://www.ri.cmu.edu/pub_files/pub1/baluja_shumeet_1994_2/baluja_shumeet_1994_2.pdf
    """

    # pylint: disable=too-many-instance-attributes

    def __init__(self, instrumentation: IntOrParameter, budget: Optional[int] = None, num_workers: int = 1) -> None:
        super().__init__(instrumentation, budget=budget, num_workers=num_workers)

        self._penalize_cheap_violations = False  # Not sure this is the optimal decision.
        num_categories = 2
        self.p: np.ndarray = np.ones((1, self.dimension)) / num_categories
        self.alpha = 0.3
        self.llambda = max(100, num_workers)  # size of the population
        self.mu = self.llambda // 2  # number of selected candidates
        self._population: List[Tuple[float, np.ndarray]] = []

    def _internal_ask_candidate(self) -> p.Parameter:
        unif = self._rng.uniform(size=self.dimension)
        data = (unif > 1 - self.p[0]).astype(float)
        return self.instrumentation.spawn_child().set_standardized_data(data)

    def _internal_tell_candidate(self, candidate: p.Parameter, value: float) -> None:
        data = candidate.get_standardized_data(reference=self.instrumentation)
        self._population.append((value, data))
        if len(self._population) >= self.llambda:
            self._population.sort(key=lambda tup: tup[0])
            mean_pop: np.ndarray = np.mean([x[1] for x in self._population[: self.mu]])
            self.p[0] = (1 - self.alpha) * self.p[0] + self.alpha * mean_pop
            self._population = []


class _Chain(base.Optimizer):

    def __init__(self, instrumentation: IntOrParameter, budget: Optional[int] = None, num_workers: int = 1) -> None:
        super().__init__(instrumentation, budget=budget, num_workers=num_workers)
        self._parameters = Chaining([LHSSearch, DE], [10])  # needs a default
        # delayed initialization
        self._optimizers_: List[base.Optimizer] = []

    @property
    def _optimizers(self) -> List[base.Optimizer]:
        if not self._optimizers_:
            self._optimizers_ = []
            converter = {"num_workers": self.num_workers, "dimension": self.dimension,
                         "half": self.budget // 2 if self.budget else self.num_workers,
                         "sqrt": int(np.sqrt(self.budget)) if self.budget else self.num_workers}
            budgets = [converter[b] if isinstance(b, str) else b for b in self._parameters.budgets]
            last_budget = None if self.budget is None else self.budget - sum(budgets)
            for opt, budget in zip(self._parameters.optimizers, budgets + [last_budget]):  # type: ignore
                self._optimizers_.append(opt(self.instrumentation, budget=budget, num_workers=self.num_workers))
        return self._optimizers_

    def _internal_ask_candidate(self) -> p.Parameter:
        # Which algorithm are we playing with ?
        sum_budget = 0.0
        opt = self._optimizers[0]
        for opt in self._optimizers:
            sum_budget += float("inf") if opt.budget is None else opt.budget
            if self.num_ask < sum_budget:
                break
        # if we are over budget, then use the last one...
        return opt.ask()

    def _internal_tell_candidate(self, candidate: p.Parameter, value: float) -> None:
        # Let us inform all concerned algorithms
        sum_budget = 0.0
        for opt in self._optimizers:
            sum_budget += float("inf") if opt.budget is None else opt.budget
            if self.num_tell < sum_budget:
                opt.tell(candidate, value)


class Chaining(base.ParametrizedFamily):
    """
    A chaining consists in running algorithm 1 during T1, then algorithm 2 during T2, then algorithm 3 during T3, etc.
    Each algorithm is fed with what happened before it.

    Parameters
    ----------
    optimizers: list of Optimizer classes
        the sequence of optimizers to use
    budgets: list of int
        the corresponding budgets for each optimizer but the last one

    """
    _optimizer_class = _Chain

    def __init__(self, optimizers: tp.Sequence[tp.Union[base.OptimizerFamily, tp.Type[base.Optimizer]]],
                 budgets: tp.Sequence[tp.Union[str, int]]) -> None:
        # Either we have the budget for each algorithm, or the last algorithm uses the rest of the budget, so:
        self.budgets = tuple(budgets)
        self.optimizers = tuple(optimizers)
        assert len(self.optimizers) == len(self.budgets) + 1
        assert all(x in ("half", "dimension", "num_workers", "sqrt") or x > 0 for x in self.budgets)  # type: ignore
        super().__init__()


chainCMASQP = Chaining([CMA, SQP], ["half"]).with_name("chainCMASQP", register=True)
chainCMASQP.no_parallelization = True
chainCMAPowell = Chaining([CMA, Powell], ["half"]).with_name("chainCMAPowell", register=True)
chainCMAPowell.no_parallelization = True

chainDEwithR = Chaining([RandomSearch, DE], ["num_workers"]).with_name("chainDEwithR", register=True)
chainDEwithRsqrt = Chaining([RandomSearch, DE], ["sqrt"]).with_name("chainDEwithRsqrt", register=True)
chainDEwithRdim = Chaining([RandomSearch, DE], ["dimension"]).with_name("chainDEwithRdim", register=True)
chainDEwithR30 = Chaining([RandomSearch, DE], [30]).with_name("chainDEwithR30", register=True)
chainDEwithLHS = Chaining([LHSSearch, DE], ["num_workers"]).with_name("chainDEwithLHS", register=True)
chainDEwithLHSsqrt = Chaining([LHSSearch, DE], ["sqrt"]).with_name("chainDEwithLHSsqrt", register=True)
chainDEwithLHSdim = Chaining([LHSSearch, DE], ["dimension"]).with_name("chainDEwithLHSdim", register=True)
chainDEwithLHS30 = Chaining([LHSSearch, DE], [30]).with_name("chainDEwithLHS30", register=True)
chainDEwithMetaRecentering = Chaining([MetaRecentering, DE], ["num_workers"]).with_name("chainDEwithMetaRecentering", register=True)
chainDEwithMetaRecenteringsqrt = Chaining([MetaRecentering, DE], ["sqrt"]).with_name("chainDEwithMetaRecenteringsqrt", register=True)
chainDEwithMetaRecenteringdim = Chaining([MetaRecentering, DE], ["dimension"]).with_name("chainDEwithMetaRecenteringdim", register=True)
chainDEwithMetaRecentering30 = Chaining([MetaRecentering, DE], [30]).with_name("chainDEwithMetaRecentering30", register=True)

chainBOwithR = Chaining([RandomSearch, BO], ["num_workers"]).with_name("chainBOwithR", register=True)
chainBOwithRsqrt = Chaining([RandomSearch, BO], ["sqrt"]).with_name("chainBOwithRsqrt", register=True)
chainBOwithRdim = Chaining([RandomSearch, BO], ["dimension"]).with_name("chainBOwithRdim", register=True)
chainBOwithR30 = Chaining([RandomSearch, BO], [30]).with_name("chainBOwithR30", register=True)
chainBOwithLHS30 = Chaining([LHSSearch, BO], [30]).with_name("chainBOwithLHS30", register=True)
chainBOwithLHSsqrt = Chaining([LHSSearch, BO], ["sqrt"]).with_name("chainBOwithLHSsqrt", register=True)
chainBOwithLHSdim = Chaining([LHSSearch, BO], ["dimension"]).with_name("chainBOwithLHSdim", register=True)
chainBOwithLHS = Chaining([LHSSearch, BO], ["num_workers"]).with_name("chainBOwithLHS", register=True)
chainBOwithMetaRecentering30 = Chaining([MetaRecentering, BO], [30]).with_name("chainBOwithMetaRecentering30", register=True)
chainBOwithMetaRecenteringsqrt = Chaining([MetaRecentering, BO], ["sqrt"]).with_name("chainBOwithMetaRecenteringsqrt", register=True)
chainBOwithMetaRecenteringdim = Chaining([MetaRecentering, BO], ["dimension"]).with_name("chainBOwithMetaRecenteringdim", register=True)
chainBOwithMetaRecentering = Chaining([MetaRecentering, BO], ["num_workers"]).with_name("chainBOwithMetaRecentering", register=True)

chainPSOwithR = Chaining([RandomSearch, PSO], ["num_workers"]).with_name("chainPSOwithR", register=True)
chainPSOwithRsqrt = Chaining([RandomSearch, PSO], ["sqrt"]).with_name("chainPSOwithRsqrt", register=True)
chainPSOwithRdim = Chaining([RandomSearch, PSO], ["dimension"]).with_name("chainPSOwithRdim", register=True)
chainPSOwithR30 = Chaining([RandomSearch, PSO], [30]).with_name("chainPSOwithR30", register=True)
chainPSOwithLHS30 = Chaining([LHSSearch, PSO], [30]).with_name("chainPSOwithLHS30", register=True)
chainPSOwithLHSsqrt = Chaining([LHSSearch, PSO], ["sqrt"]).with_name("chainPSOwithLHSsqrt", register=True)
chainPSOwithLHSdim = Chaining([LHSSearch, PSO], ["dimension"]).with_name("chainPSOwithLHSdim", register=True)
chainPSOwithLHS = Chaining([LHSSearch, PSO], ["num_workers"]).with_name("chainPSOwithLHS", register=True)
chainPSOwithMetaRecentering30 = Chaining([MetaRecentering, PSO], [30]).with_name("chainPSOwithMetaRecentering30", register=True)
chainPSOwithMetaRecenteringsqrt = Chaining([MetaRecentering, PSO], ["sqrt"]).with_name("chainPSOwithMetaRecenteringsqrt", register=True)
chainPSOwithMetaRecenteringdim = Chaining([MetaRecentering, PSO], ["dimension"]).with_name("chainPSOwithMetaRecenteringdim", register=True)
chainPSOwithMetaRecentering = Chaining([MetaRecentering, PSO], ["num_workers"]).with_name("chainPSOwithMetaRecentering", register=True)

chainCMAwithR = Chaining([RandomSearch, CMA], ["num_workers"]).with_name("chainCMAwithR", register=True)
chainCMAwithRsqrt = Chaining([RandomSearch, CMA], ["sqrt"]).with_name("chainCMAwithRsqrt", register=True)
chainCMAwithRdim = Chaining([RandomSearch, CMA], ["dimension"]).with_name("chainCMAwithRdim", register=True)
chainCMAwithR30 = Chaining([RandomSearch, CMA], [30]).with_name("chainCMAwithR30", register=True)
chainCMAwithLHS30 = Chaining([LHSSearch, CMA], [30]).with_name("chainCMAwithLHS30", register=True)
chainCMAwithLHSsqrt = Chaining([LHSSearch, CMA], ["sqrt"]).with_name("chainCMAwithLHSsqrt", register=True)
chainCMAwithLHSdim = Chaining([LHSSearch, CMA], ["dimension"]).with_name("chainCMAwithLHSdim", register=True)
chainCMAwithLHS = Chaining([LHSSearch, CMA], ["num_workers"]).with_name("chainCMAwithLHS", register=True)
chainCMAwithMetaRecentering30 = Chaining([MetaRecentering, CMA], [30]).with_name("chainCMAwithMetaRecentering30", register=True)
chainCMAwithMetaRecenteringsqrt = Chaining([MetaRecentering, CMA], ["sqrt"]).with_name("chainCMAwithMetaRecenteringsqrt", register=True)
chainCMAwithMetaRecenteringdim = Chaining([MetaRecentering, CMA], ["dimension"]).with_name("chainCMAwithMetaRecenteringdim", register=True)
chainCMAwithMetaRecentering = Chaining([MetaRecentering, CMA], ["num_workers"]).with_name("chainCMAwithMetaRecentering", register=True)


@registry.register
class cGA(base.Optimizer):
    """
    Implementation of the discrete cGA algorithm

    https://pdfs.semanticscholar.org/4b0b/5733894ffc0b2968ddaab15d61751b87847a.pdf
    """

    # pylint: disable=too-many-instance-attributes

    def __init__(self, instrumentation: IntOrParameter, budget: Optional[int] = None, num_workers: int = 1, arity: Optional[int] = None) -> None:
        super().__init__(instrumentation, budget=budget, num_workers=num_workers)
        if arity is None:
            arity = len(instrumentation.possibilities) if hasattr(instrumentation, "possibilities") else 2  # type: ignore
        self._arity = arity
        self._penalize_cheap_violations = False  # Not sure this is the optimal decision.
        # self.p[i][j] is the probability that the ith variable has value 0<=j< arity.
        self.p: np.ndarray = np.ones((self.dimension, arity)) / arity
        # Probability increments are of order 1./self.llambda
        # and lower bounded by something of order 1./self.llambda.
        self.llambda = max(num_workers, 40)  # FIXME: no good heuristic ?
        # CGA generates a candidate, then a second candidate;
        # then updates depending on the comparison with the first one. We therefore have to store the previous candidate.
        self._previous_value_candidate: Optional[Tuple[float, np.ndarray]] = None

    def _internal_ask_candidate(self) -> p.Parameter:
        # Multinomial.
        values: List[int] = [sum(self._rng.uniform() > cum_proba) for cum_proba in np.cumsum(self.p, axis=1)]
        data = discretization.noisy_inverse_threshold_discretization(values, arity=self._arity, gen=self._rng)
        return self.instrumentation.spawn_child().set_standardized_data(data)

    def _internal_tell_candidate(self, candidate: p.Parameter, value: float) -> None:
        data = candidate.get_standardized_data(reference=self.instrumentation)
        if self._previous_value_candidate is None:
            self._previous_value_candidate = (value, data)
        else:
            winner, loser = self._previous_value_candidate[1], data
            if self._previous_value_candidate[0] > value:
                winner, loser = loser, winner
            winner_data = discretization.threshold_discretization(np.asarray(winner.data), arity=self._arity)
            loser_data = discretization.threshold_discretization(np.asarray(loser.data), arity=self._arity)
            for i, _ in enumerate(winner_data):
                if winner_data[i] != loser_data[i]:
                    self.p[i][winner_data[i]] += 1. / self.llambda
                    self.p[i][loser_data[i]] -= 1. / self.llambda
                    for j in range(len(self.p[i])):
                        self.p[i][j] = max(self.p[i][j], 1. / self.llambda)
                    self.p[i] /= sum(self.p[i])
            self._previous_value_candidate = None


# Discussions with Jialin Liu and Fabien Teytaud helped the following development.
# This includes discussion at Dagstuhl's 2019 seminars on randomized search heuristics and computational intelligence in games.
@registry.register
class NGO(base.Optimizer):
    """Nevergrad optimizer by competence map."""
    one_shot = True

    # pylint: disable=too-many-branches
    def __init__(self, instrumentation: IntOrParameter, budget: Optional[int] = None, num_workers: int = 1) -> None:
        super().__init__(instrumentation, budget=budget, num_workers=num_workers)
        assert budget is not None
        self.who_asked: Dict[Tuple[float, ...], List[int]] = defaultdict(list)
        descr = self.instrumentation.descriptors
        self.has_noise = not (descr.deterministic and descr.deterministic_function)
        self.fully_continuous = descr.continuous
        all_params = paramhelpers.list_parameter_instances(self.instrumentation)
        self.has_discrete_not_softmax = any(isinstance(x, p.TransitionChoice) for x in all_params)
        # pylint: disable=too-many-nested-blocks
        if self.has_noise and self.has_discrete_not_softmax:
            # noise and discrete: let us merge evolution and bandits.
            if self.dimension < 60:
                self.optims = [DoubleFastGADiscreteOnePlusOne(self.instrumentation, budget, num_workers)]
            else:
                self.optims = [CMA(self.instrumentation, budget, num_workers)]
        else:
            if self.has_noise and self.fully_continuous:
                # This is the real of population control. FIXME: should we pair with a bandit ?
                self.optims = [TBPSA(self.instrumentation, budget, num_workers)]
            else:
                if self.has_discrete_not_softmax or not self.instrumentation.descriptors.metrizable or not self.fully_continuous:
                    self.optims = [DoubleFastGADiscreteOnePlusOne(self.instrumentation, budget, num_workers)]
                else:
                    if num_workers > budget / 5:
                        if num_workers > budget / 2. or budget < self.dimension:
                            self.optims = [MetaRecentering(self.instrumentation, budget, num_workers)]  # noqa: F405
                        else:
                            self.optims = [NaiveTBPSA(self.instrumentation, budget, num_workers)]  # noqa: F405
                    else:
                        # Possibly a good idea to go memetic for large budget, but something goes wrong for the moment.
                        if num_workers == 1 and budget > 6000 and self.dimension > 7:  # Let us go memetic.
                            self.optims = [chainCMAPowell(self.instrumentation, budget, num_workers)]  # noqa: F405
                        else:
                            if num_workers == 1 and budget < self.dimension * 30:
                                if self.dimension > 30:  # One plus one so good in large ratio "dimension / budget".
                                    self.optims = [OnePlusOne(self.instrumentation, budget, num_workers)]  # noqa: F405
                                else:
                                    self.optims = [Cobyla(self.instrumentation, budget, num_workers)]  # noqa: F405
                            else:
                                if self.dimension > 2000:  # DE is great in such a case (?).
                                    self.optims = [DE(self.instrumentation, budget, num_workers)]  # noqa: F405
                                else:
                                    self.optims = [CMA(self.instrumentation, budget, num_workers)]  # noqa: F405

    def _internal_ask_candidate(self) -> p.Parameter:
        optim_index = 0
        candidate = self.optims[optim_index].ask()
        data = candidate.get_standardized_data(reference=self.instrumentation)
        self.who_asked[tuple(data)] += [optim_index]
        return candidate

    def _internal_tell_candidate(self, candidate: p.Parameter, value: float) -> None:
        data = candidate.get_standardized_data(reference=self.instrumentation)
        tx = tuple(data)
        optim_index = self.who_asked[tx][0]
        del self.who_asked[tx][0]
        self.optims[optim_index].tell(candidate, value)

    def _internal_provide_recommendation(self) -> ArrayLike:
        params = self.optims[0].provide_recommendation()
        return params.get_standardized_data(reference=self.instrumentation)

    def _internal_tell_not_asked(self, candidate: p.Parameter, value: float) -> None:
        raise base.TellNotAskedNotSupportedError


class EMNA_TBPSA(TBPSA):
    """Test-based population-size adaptation with EMNA.
    """

    # pylint: disable=too-many-instance-attributes

    def __init__(self, instrumentation: IntOrParameter, budget: Optional[int] = None, num_workers: int = 1) -> None:
        super().__init__(instrumentation, budget=budget, num_workers=num_workers)
        self.sigma = 1
        self.mu = self.dimension
        self.llambda = 4 * self.dimension
        if num_workers is not None:
            self.llambda = max(self.llambda, num_workers)
        self.current_center: np.ndarray = np.zeros(self.dimension)
        self._loss_record: List[float] = []
        # population
        self._evaluated_population: List[base.utils.Individual] = []

    def _internal_provide_recommendation(self) -> ArrayLike:
        return self.current_bests["optimistic"].x # Naive version for now

    def _internal_tell_candidate(self, candidate: base.Candidate, value: float) -> None:
        self._loss_record += [value]
        if len(self._loss_record) >= 5 * self.llambda:
            first_fifth = self._loss_record[: self.llambda]
            last_fifth = self._loss_record[-self.llambda:]
            means = [sum(fitnesses) / float(self.llambda) for fitnesses in [first_fifth, last_fifth]]
            stds = [np.std(fitnesses) / np.sqrt(self.llambda - 1) for fitnesses in [first_fifth, last_fifth]]
            z = (means[0] - means[1]) / (np.sqrt(stds[0] ** 2 + stds[1] ** 2))
            if z < 2.0:
                self.mu *= 2
            else:
                self.mu = int(self.mu * 0.84)
                if self.mu < self.dimension:
                    self.mu = self.dimension
            self.llambda = 4 * self.mu
            if self.num_workers > 1:
                self.llambda = max(self.llambda, self.num_workers)
                self.mu = self.llambda // 4
            self._loss_record = []
        particle = base.utils.Individual(candidate.data)
        particle._parameters = np.array([candidate._meta["sigma"]])
        particle.value = value
        self._evaluated_population.append(particle)
        if len(self._evaluated_population) >= self.llambda:
            # Sorting the population.
            self._evaluated_population.sort(key=lambda p: p.value)
            # Computing the new parent.
            self.current_center = sum(p.x for p in self._evaluated_population[: self.mu]) / self.mu  # type: ignore
            # EMNA update
            t1 = [(self._evaluated_population[i].x-self.current_center)**2 for i in range(self.mu)]
            self.sigma = np.sqrt(sum(t1)/(self.mu))
            imp = max(1, (np.log(self.llambda)/2)**(1/self.dimension))
            if self.num_workers/self.dimension > 16:
                self.sigma /= imp
            self._evaluated_population = []


@registry.register
class Shiva(NGO):
    """Nevergrad optimizer by competence map. You might modify this one for designing youe own competence map."""

    def __init__(self, instrumentation: IntOrParameter, budget: Optional[int] = None, num_workers: int = 1) -> None:
        super().__init__(instrumentation, budget=budget, num_workers=num_workers)
        assert budget is not None
        if self.has_noise and (self.has_discrete_not_softmax or self.instrumentation.is_nonmetrizable):
            self.optims = [RecombiningPortfolioOptimisticNoisyDiscreteOnePlusOne(self.instrumentation, budget, num_workers)]
        else:
            if self.instrumentation.is_nonmetrizable:
                if self.dimension < 60:
                    self.optims = [NGO(self.instrumentation, budget, num_workers)]
                else:
<<<<<<< HEAD
                    if num_workers > budget / 5:
                        self.optims = [TwoPointsDE(self.instrumentation, budget, num_workers)]  # noqa: F405
                    else:
                        if num_workers == 1 and budget > 3000:
                            self.optims = [Powell(self.instrumentation, budget, num_workers)]  # noqa: F405
                        else:
                            self.optims = [chainCMAwithLHSsqrt(self.instrumentation, budget, num_workers)]  # noqa: F405
=======
                    self.optims = [CMA(self.instrumentation, budget, num_workers)]
            else:
                self.optims = [NGO(self.instrumentation, budget, num_workers)]


__all__ = list(registry.keys())
>>>>>>> 9be4667b
<|MERGE_RESOLUTION|>--- conflicted
+++ resolved
@@ -1685,19 +1685,6 @@
                 if self.dimension < 60:
                     self.optims = [NGO(self.instrumentation, budget, num_workers)]
                 else:
-<<<<<<< HEAD
-                    if num_workers > budget / 5:
-                        self.optims = [TwoPointsDE(self.instrumentation, budget, num_workers)]  # noqa: F405
-                    else:
-                        if num_workers == 1 and budget > 3000:
-                            self.optims = [Powell(self.instrumentation, budget, num_workers)]  # noqa: F405
-                        else:
-                            self.optims = [chainCMAwithLHSsqrt(self.instrumentation, budget, num_workers)]  # noqa: F405
-=======
                     self.optims = [CMA(self.instrumentation, budget, num_workers)]
             else:
-                self.optims = [NGO(self.instrumentation, budget, num_workers)]
-
-
-__all__ = list(registry.keys())
->>>>>>> 9be4667b
+                self.optims = [NGO(self.instrumentation, budget, num_workers)]