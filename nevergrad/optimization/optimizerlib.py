# Copyright (c) Facebook, Inc. and its affiliates. All Rights Reserved.
#
# This source code is licensed under the MIT license found in the
# LICENSE file in the root directory of this source tree.

from typing import Optional, List, Dict, Tuple, Deque, Union, Callable, Set
from collections import defaultdict, deque
import cma
import numpy as np
from scipy import stats
from . import utils
from . import base
from . import mutations
from .base import registry
# families of optimizers
# pylint: disable=unused-wildcard-import,wildcard-import, too-many-lines
from .differentialevolution import *
from .oneshot import *
from .recastlib import *


# # # # # optimizers # # # # #


class _OnePlusOne(base.Optimizer):
    """Simple but sometimes powerful optimization algorithm.

    We use the one-fifth adaptation rule, going back to Schumer and Steiglitz (1968).
    It was independently rediscovered by Devroye (1972) and Rechenberg (1973).
    We use asynchronous updates, so that the 1+1 can actually be parallel and even
    performs quite well in such a context - this is naturally close to 1+lambda.
    """

    def __init__(self, dimension: int, budget: Optional[int] = None, num_workers: int = 1) -> None:
        super().__init__(dimension, budget=budget, num_workers=num_workers)
        self._parameters = ParametrizedOnePlusOne()
        self._mutations: Dict[str, Callable[[base.ArrayLike], base.ArrayLike]] = {
            "discrete": mutations.discrete_mutation,
            "fastga": mutations.doerr_discrete_mutation,
            "doublefastga": mutations.doubledoerr_discrete_mutation,
            "portfolio": mutations.portfolio_discrete_mutation}
        self._sigma: float = 1

    def _internal_ask(self) -> base.ArrayLike:
        # pylint: disable=too-many-return-statements, too-many-branches
        noise_handling = self._parameters.noise_handling
        if not self._num_ask:
            return np.zeros(self.dimension)  # type: ignore
        # for noisy version
        if noise_handling is not None:
            limit = (.05 if isinstance(noise_handling, str) else noise_handling[1]) * len(self.archive) ** 3
            strategy = noise_handling if isinstance(noise_handling, str) else noise_handling[0]
            if self._num_ask <= limit:
                if strategy in ["cubic", "random"]:
                    idx = np.random.choice(len(self.archive))
                    return np.frombuffer(list(self.archive.bytesdict.keys())[idx])  # type: ignore
                elif strategy == "optimistic":
                    return self.current_bests["optimistic"].x
        # crossover
        if self._parameters.crossover and self._num_ask % 2 == 1 and len(self.archive) > 2:
            return mutations.crossover(self.current_bests["pessimistic"].x,
                                       mutations.get_roulette(self.archive, num=2))
        # mutating
        mutation = self._parameters.mutation
        if mutation == "gaussian":  # standard case
            return self.current_bests["pessimistic"].x + self._sigma * np.random.normal(0, 1, self.dimension)  # type: ignore
        elif mutation == "cauchy":
            return self.current_bests["pessimistic"].x + self._sigma * np.random.standard_cauchy(self.dimension)  # type: ignore
        elif mutation == "crossover":
            if self._num_ask % 2 == 0 or len(self.archive) < 3:
                return mutations.portfolio_discrete_mutation(self.current_bests["pessimistic"].x)
            else:
                return mutations.crossover(self.current_bests["pessimistic"].x,
                                           mutations.get_roulette(self.archive, num=2))
        else:
            return self._mutations[mutation](self.current_bests["pessimistic"].x)

    def _internal_tell(self, x: base.ArrayLike, value: float) -> None:
        # only used for cauchy and gaussian
        self._sigma *= 2. if value <= self.current_bests["pessimistic"].mean else .84


class ParametrizedOnePlusOne(base.ParametrizedFamily):
    """Simple but sometimes powerfull class of optimization algorithm.
    We use asynchronous updates, so that the 1+1 can actually be parallel and even
    performs quite well in such a context - this is naturally close to 1+lambda.

    Parameters
    ----------
    noise_handling: str or Tuple[str, float]
        method for handling the noise. The name can be either "random" (a random point
        is reevaluated regularly) or "optimistic" (the best optimistic point is reevaluated
        regularly, optimism in front of uncertainty). A coefficient can also be provided
        to tune the regularity of these reevaluations (default .05)
    mutation: str
        One of the available mutations from:
        - "gaussian": standard mutation by adding a Gaussian random variable (with progressive
        widening) to the best pessimistic point
        - "cauchy": same as Gaussian but with a Cauchy distribution.
        - "discrete": TODO
        - "fastga": FastGA mutations from the current best
        - "doublefastga": double-FastGA mutations from the current best (Doerr et al, Fast Genetic Algorithms, 2017)
        - "portfolio": Random number of mutated bits (called niform mixing in
           Dang & Lehre "Self-adaptation of Mutation Rates in Non-elitist Population", 2016)
    crossover: bool
        whether to add a genetic crossover step every other iteration.

    Notes
    -----
    For the noisy case, we use the one-fifth adaptation rule,
    going back to Schumer and Steiglitz (1968).
    It was independently rediscovered by Devroye (1972) and Rechenberg (1973).
    """

    _optimizer_class = _OnePlusOne

    def __init__(self, *, noise_handling: Optional[Union[str, Tuple[str, float]]] = None,
                 mutation: str = "gaussian", crossover: bool = False) -> None:
        if noise_handling is not None:
            if isinstance(noise_handling, str):
                assert noise_handling in ["random", "optimistic"], f"Unkwnown noise handling: '{noise_handling}'"
            else:
                assert isinstance(noise_handling, tuple), "noise_handling must be a string or  a tuple of type (strategy, factor)"
                assert noise_handling[1] > 0., "the factor must be a float greater than 0"
                assert noise_handling[0] in ["random", "optimistic"], f"Unkwnown noise handling: '{noise_handling}'"
        assert mutation in ["gaussian", "cauchy", "discrete", "fastga", "doublefastga", "portfolio"], f"Unkwnown mutation: '{mutation}'"
        self.noise_handling = noise_handling
        self.mutation = mutation
        self.crossover = crossover
        super().__init__()


OnePlusOne = ParametrizedOnePlusOne().with_name("OnePlusOne", register=True)
NoisyOnePlusOne = ParametrizedOnePlusOne(noise_handling="random").with_name("NoisyOnePlusOne", register=True)
OptimisticNoisyOnePlusOne = ParametrizedOnePlusOne(noise_handling="optimistic").with_name("OptimisticNoisyOnePlusOne", register=True)
DiscreteOnePlusOne = ParametrizedOnePlusOne(mutation="discrete").with_name("DiscreteOnePlusOne", register=True)
OptimisticDiscreteOnePlusOne = ParametrizedOnePlusOne(
    noise_handling="optimistic", mutation="discrete").with_name("OptimisticDiscreteOnePlusOne", register=True)
NoisyDiscreteOnePlusOne = ParametrizedOnePlusOne(
    noise_handling=("random", 1.), mutation="discrete").with_name("NoisyDiscreteOnePlusOne", register=True)
DoubleFastGADiscreteOnePlusOne = ParametrizedOnePlusOne(mutation="doublefastga").with_name("DoubleFastGADiscreteOnePlusOne", register=True)
FastGADiscreteOnePlusOne = ParametrizedOnePlusOne(
    mutation="fastga").with_name("FastGADiscreteOnePlusOne", register=True)
DoubleFastGAOptimisticNoisyDiscreteOnePlusOne = ParametrizedOnePlusOne(
    noise_handling="optimistic", mutation="doublefastga").with_name("DoubleFastGAOptimisticNoisyDiscreteOnePlusOne", register=True)
FastGAOptimisticNoisyDiscreteOnePlusOne = ParametrizedOnePlusOne(
    noise_handling="optimistic", mutation="fastga").with_name("FastGAOptimisticNoisyDiscreteOnePlusOne", register=True)
FastGANoisyDiscreteOnePlusOne = ParametrizedOnePlusOne(
    noise_handling="random", mutation="fastga").with_name("FastGANoisyDiscreteOnePlusOne", register=True)
PortfolioDiscreteOnePlusOne = ParametrizedOnePlusOne(mutation="portfolio").with_name("PortfolioDiscreteOnePlusOne", register=True)
PortfolioOptimisticNoisyDiscreteOnePlusOne = ParametrizedOnePlusOne(
    noise_handling="optimistic", mutation="portfolio").with_name("PortfolioOptimisticNoisyDiscreteOnePlusOne", register=True)
PortfolioNoisyDiscreteOnePlusOne = ParametrizedOnePlusOne(
    noise_handling="random", mutation="portfolio").with_name("PortfolioNoisyDiscreteOnePlusOne", register=True)
CauchyOnePlusOne = ParametrizedOnePlusOne(mutation="cauchy").with_name("CauchyOnePlusOne", register=True)
RecombiningOptimisticNoisyDiscreteOnePlusOne = ParametrizedOnePlusOne(
    crossover=True, mutation="discrete", noise_handling="optimistic").with_name(
        "RecombiningOptimisticNoisyDiscreteOnePlusOne", register=True)
RecombiningPortfolioOptimisticNoisyDiscreteOnePlusOne = ParametrizedOnePlusOne(
    crossover=True, mutation="portfolio", noise_handling="optimistic").with_name(
        "RecombiningPortfolioOptimisticNoisyDiscreteOnePlusOne", register=True)


class _CMA(base.Optimizer):
    def __init__(self, dimension: int, budget: Optional[int] = None, num_workers: int = 1) -> None:
        super().__init__(dimension, budget=budget, num_workers=num_workers)
        self._parameters = ParametrizedCMA()
        self._es: Optional[cma.CMAEvolutionStrategy] = None
        # delay initialization to ease implementation of variants
        self.listx: List[base.ArrayLike] = []
        self.listy: List[float] = []
        self.to_be_asked: Deque[np.ndarray] = deque()

    @property
    def es(self) -> cma.CMAEvolutionStrategy:
        if self._es is None:
            popsize = max(self.num_workers, 4 + int(3 * np.log(self.dimension)))
            diag = self._parameters.diagonal
            self._es = cma.CMAEvolutionStrategy(x0=np.zeros(self.dimension, dtype=np.float),
                                                sigma0=self._parameters.scale,
                                                inopts={"popsize": popsize, "seed": np.nan, "CMA_diagonal": diag})
        return self._es

    def _internal_ask(self) -> base.ArrayLike:
        if not self.to_be_asked:
            self.to_be_asked.extend(self.es.ask())
        return self.to_be_asked.popleft()

    def _internal_tell(self, x: base.ArrayLike, value: float) -> None:
        self.listx += [x]
        self.listy += [value]
        if len(self.listx) >= self.es.popsize:
            try:
                self.es.tell(self.listx, self.listy)
            except RuntimeError:
                pass
            else:
                self.listx = []
                self.listy = []

    def _internal_provide_recommendation(self) -> base.ArrayLike:
        if self._es is None:
            raise RuntimeError("Either ask or tell method should have been called before")
        if self.es.result.xbest is None:
            return self.current_bests["pessimistic"].x
        return self.es.result.xbest  # type: ignore


class ParametrizedCMA(base.ParametrizedFamily):
    """TODO

    Parameters
    ----------
    scale: float
        scale of the search
    diagonal: bool
        use the diagonal version of CMA (advised in big dimension)
    """

    _optimizer_class = _CMA

    def __init__(self, *, scale: float = 1., diagonal: bool = False) -> None:
        self.scale = scale
        self.diagonal = diagonal
        super().__init__()


CMA = ParametrizedCMA().with_name("CMA", register=True)
DiagonalCMA = ParametrizedCMA(diagonal=True).with_name("DiagonalCMA", register=True)
MilliCMA = ParametrizedCMA(scale=1e-3).with_name("MilliCMA", register=True)
MicroCMA = ParametrizedCMA(scale=1e-6).with_name("MicroCMA", register=True)


@registry.register
class EDA(base.Optimizer):
    """Test-based population-size adaptation.

    Population-size equal to lambda = 4 x dimension.
    Test by comparing the first fifth and the last fifth of the 5lambda evaluations.
    """
    # pylint: disable=too-many-instance-attributes

    def __init__(self, dimension: int, budget: Optional[int] = None, num_workers: int = 1) -> None:
        super().__init__(dimension, budget=budget, num_workers=num_workers)
        self.sigma = 1
        self.covariance = np.identity(dimension)
        self.mu = dimension
        self.llambda = 4 * dimension
        if num_workers is not None:
            self.llambda = max(self.llambda, num_workers)
        self.current_center: np.ndarray = np.zeros(dimension)
        # Evaluated population
        self.evaluated_population: List[base.ArrayLike] = []
        self.evaluated_population_sigma: List[float] = []
        self.evaluated_population_fitness: List[float] = []
        # Unevaluated population
        self.unevaluated_population: List[base.ArrayLike] = []
        self.unevaluated_population_sigma: List[float] = []
        # Archive
        self.archive_fitness: List[float] = []

    def _internal_provide_recommendation(self) -> base.ArrayLike:  # This is NOT the naive version. We deal with noise.
        return self.current_center

    def _internal_ask(self) -> base.ArrayLike:
        mutated_sigma = self.sigma * np.exp(np.random.normal(0, 1) / np.sqrt(self.dimension))
        assert len(self.current_center) == len(self.covariance), [self.dimension, self.current_center, self.covariance]
        individual = tuple(mutated_sigma * np.random.multivariate_normal(self.current_center, self.covariance))
        self.unevaluated_population_sigma += [mutated_sigma]
        self.unevaluated_population += [tuple(individual)]
        return individual

    def _internal_tell(self, x: base.ArrayLike, value: float) -> None:
        idx = self.unevaluated_population.index(tuple(x))
        self.evaluated_population += [x]
        self.evaluated_population_fitness += [value]
        self.evaluated_population_sigma += [self.unevaluated_population_sigma[idx]]
        del self.unevaluated_population[idx]
        del self.unevaluated_population_sigma[idx]
        if len(self.evaluated_population) >= self.llambda:
            # Sorting the population.
            sorted_pop_with_sigma_and_fitness = [(i, s, f) for f, i, s in sorted(
                zip(self.evaluated_population_fitness, self.evaluated_population, self.evaluated_population_sigma))]
            self.evaluated_population = [p[0] for p in sorted_pop_with_sigma_and_fitness]
            self.covariance = .1 * np.cov(np.array(self.evaluated_population).T)
            self.evaluated_population_sigma = [p[1] for p in sorted_pop_with_sigma_and_fitness]
            self.evaluated_population_fitness = [p[2] for p in sorted_pop_with_sigma_and_fitness]
            # Computing the new parent.
            self.current_center = sum([np.asarray(self.evaluated_population[i]) for i in range(self.mu)]) / self.mu  # type: ignore
            self.sigma = np.exp(sum([np.log(self.evaluated_population_sigma[i]) for i in range(self.mu)]) / self.mu)
            self.evaluated_population = []
            self.evaluated_population_sigma = []
            self.evaluated_population_fitness = []

    def tell_not_asked(self, x: base.ArrayLike, value: float) -> None:
        raise base.TellNotAskedNotSupportedError


@registry.register
class PCEDA(EDA):
    """Test-based population-size adaptation.

    Population-size equal to lambda = 4 x dimension.
    Test by comparing the first fifth and the last fifth of the 5lambda evaluations.
    """
    # pylint: disable=too-many-instance-attributes

    def _internal_tell(self, x: base.ArrayLike, value: float) -> None:
        self.archive_fitness += [value]
        if len(self.archive_fitness) >= 5 * self.llambda:
            first_fifth = [self.archive_fitness[i] for i in range(self.llambda)]
            last_fifth = [self.archive_fitness[i] for i in range(4*self.llambda, 5*self.llambda)]
            mean1 = sum(first_fifth) / float(self.llambda)
            std1 = np.std(first_fifth) / np.sqrt(self.llambda - 1)
            mean2 = sum(last_fifth) / float(self.llambda)
            std2 = np.std(last_fifth) / np.sqrt(self.llambda - 1)
            z = (mean1 - mean2) / (np.sqrt(std1**2 + std2**2))
            if z < 2.:
                self.mu *= 2
            else:
                self.mu = int(self.mu * 0.84)
                if self.mu < self.dimension:
                    self.mu = self.dimension
            self.llambda = 4 * self.mu
            if self.num_workers > 1:
                self.llambda = max(self.llambda, self.num_workers)
                self.mu = self.llambda // 4
            self.archive_fitness = []
        idx = self.unevaluated_population.index(tuple(x))
        self.evaluated_population += [x]
        self.evaluated_population_fitness += [value]
        self.evaluated_population_sigma += [self.unevaluated_population_sigma[idx]]
        del self.unevaluated_population[idx]
        del self.unevaluated_population_sigma[idx]
        if len(self.evaluated_population) >= self.llambda:
            # Sorting the population.
            sorted_pop_with_sigma_and_fitness = [(i, s, f) for f, i, s in sorted(
                zip(self.evaluated_population_fitness, self.evaluated_population, self.evaluated_population_sigma))]
            self.evaluated_population = [p[0] for p in sorted_pop_with_sigma_and_fitness]
            self.covariance = np.cov(np.array(self.evaluated_population).T)
            self.evaluated_population_sigma = [p[1] for p in sorted_pop_with_sigma_and_fitness]
            self.evaluated_population_fitness = [p[2] for p in sorted_pop_with_sigma_and_fitness]
            # Computing the new parent.
            self.current_center = sum([np.asarray(self.evaluated_population[i]) for i in range(self.mu)]) / self.mu  # type: ignore
            self.sigma = np.exp(sum([np.log(self.evaluated_population_sigma[i]) for i in range(self.mu)]) / self.mu)
            self.evaluated_population = []
            self.evaluated_population_sigma = []
            self.evaluated_population_fitness = []


@registry.register
class MPCEDA(EDA):
    """Test-based population-size adaptation.

    Population-size equal to lambda = 4 x dimension.
    Test by comparing the first fifth and the last fifth of the 5lambda evaluations.
    """
    # pylint: disable=too-many-instance-attributes

    def _internal_tell(self, x: base.ArrayLike, value: float) -> None:
        self.archive_fitness += [value]
        if len(self.archive_fitness) >= 5 * self.llambda:
            first_fifth = [self.archive_fitness[i] for i in range(self.llambda)]
            last_fifth = [self.archive_fitness[i] for i in range(4*self.llambda, 5*self.llambda)]
            mean1 = sum(first_fifth) / float(self.llambda)
            std1 = np.std(first_fifth) / np.sqrt(self.llambda - 1)
            mean2 = sum(last_fifth) / float(self.llambda)
            std2 = np.std(last_fifth) / np.sqrt(self.llambda - 1)
            z = (mean1 - mean2) / (np.sqrt(std1**2 + std2**2))
            if z < 2.:
                self.mu *= 2
            else:
                self.mu = int(self.mu * 0.84)
                if self.mu < self.dimension:
                    self.mu = self.dimension
            self.llambda = 4 * self.mu
            if self.num_workers > 1:
                self.llambda = max(self.llambda, self.num_workers)
                self.mu = self.llambda // 4
            self.archive_fitness = []
        idx = self.unevaluated_population.index(tuple(x))
        self.evaluated_population += [x]
        self.evaluated_population_fitness += [value]
        self.evaluated_population_sigma += [self.unevaluated_population_sigma[idx]]
        del self.unevaluated_population[idx]
        del self.unevaluated_population_sigma[idx]
        if len(self.evaluated_population) >= self.llambda:
            # Sorting the population.
            sorted_pop_with_sigma_and_fitness = [(i, s, f) for f, i, s in sorted(
                zip(self.evaluated_population_fitness, self.evaluated_population, self.evaluated_population_sigma))]
            self.evaluated_population = [p[0] for p in sorted_pop_with_sigma_and_fitness]
            self.covariance *= .9
            self.covariance += .1 * np.cov(np.array(self.evaluated_population).T)
            self.evaluated_population_sigma = [p[1] for p in sorted_pop_with_sigma_and_fitness]
            self.evaluated_population_fitness = [p[2] for p in sorted_pop_with_sigma_and_fitness]
            # Computing the new parent.
            self.current_center = sum([np.asarray(self.evaluated_population[i]) for i in range(self.mu)]) / self.mu  # type: ignore
            self.sigma = np.exp(sum([np.log(self.evaluated_population_sigma[i]) for i in range(self.mu)]) / self.mu)
            self.evaluated_population = []
            self.evaluated_population_sigma = []
            self.evaluated_population_fitness = []


@registry.register
class MEDA(EDA):
    """Test-based population-size adaptation.

    Population-size equal to lambda = 4 x dimension.
    Test by comparing the first fifth and the last fifth of the 5lambda evaluations.
    """
    # pylint: disable=too-many-instance-attributes

    def _internal_tell(self, x: base.ArrayLike, value: float) -> None:
        idx = self.unevaluated_population.index(tuple(x))
        self.evaluated_population += [x]
        self.evaluated_population_fitness += [value]
        self.evaluated_population_sigma += [self.unevaluated_population_sigma[idx]]
        del self.unevaluated_population[idx]
        del self.unevaluated_population_sigma[idx]
        if len(self.evaluated_population) >= self.llambda:
            # Sorting the population.
            sorted_pop_with_sigma_and_fitness = [(i, s, f) for f, i, s in sorted(
                zip(self.evaluated_population_fitness, self.evaluated_population, self.evaluated_population_sigma))]
            self.evaluated_population = [p[0] for p in sorted_pop_with_sigma_and_fitness]
            self.covariance *= .9
            self.covariance += .1 * np.cov(np.array(self.evaluated_population).T)
            self.evaluated_population_sigma = [p[1] for p in sorted_pop_with_sigma_and_fitness]
            self.evaluated_population_fitness = [p[2] for p in sorted_pop_with_sigma_and_fitness]
            # Computing the new parent.
            self.current_center = sum([np.asarray(self.evaluated_population[i]) for i in range(self.mu)]) / self.mu  # type: ignore
            self.sigma = np.exp(sum([np.log(self.evaluated_population_sigma[i]) for i in range(self.mu)]) / self.mu)
            self.evaluated_population = []
            self.evaluated_population_sigma = []
            self.evaluated_population_fitness = []


class ParticuleTBPSA:

    def __init__(self, position: np.array, sigma: float, loss: Optional[float] = None) -> None:
        self.position = np.array(position, copy=False)
        self.sigma = sigma
        self.loss = loss


@registry.register
class TBPSA(base.Optimizer):
    """Test-based population-size adaptation.

    Population-size equal to lambda = 4 x dimension.
    Test by comparing the first fifth and the last fifth of the 5lambda evaluations.
    """
    # pylint: disable=too-many-instance-attributes

    def __init__(self, dimension: int, budget: Optional[int] = None, num_workers: int = 1) -> None:
        super().__init__(dimension, budget=budget, num_workers=num_workers)
        self.sigma = 1
        self.mu = dimension
        self.llambda = 4 * dimension
        if num_workers is not None:
            self.llambda = max(self.llambda, num_workers)
<<<<<<< HEAD
        self.current_center = np.zeros(dimension)
        self._loss_record: List[float] = []
        # population
        self._evaluated_population: List[ParticuleTBPSA] = []
        self._unevaluated_population: Dict[bytes, ParticuleTBPSA] = {}
=======
        self.current_center: np.ndarray = np.zeros(dimension)
        # Evaluated population
        self.evaluated_population: List[base.ArrayLike] = []
        self.evaluated_population_sigma: List[float] = []
        self.evaluated_population_fitness: List[float] = []
        # Unevaluated population
        self.unevaluated_population: List[base.ArrayLike] = []
        self.unevaluated_population_sigma: List[float] = []
        # Archive
        self.archive_fitness: List[float] = []
>>>>>>> aab303dd

    def _internal_provide_recommendation(self) -> base.ArrayLike:  # This is NOT the naive version. We deal with noise.
        return self.current_center

    def _internal_ask(self) -> base.ArrayLike:
        mutated_sigma = self.sigma * np.exp(np.random.normal(0, 1) / np.sqrt(self.dimension))
        individual = self.current_center + mutated_sigma * np.random.normal(0, 1, self.dimension)
        self._unevaluated_population[individual.tobytes()] = ParticuleTBPSA(individual, sigma=mutated_sigma)
        return individual

    def _internal_tell(self, x: base.ArrayLike, value: float) -> None:
        self._loss_record += [value]
        if len(self._loss_record) >= 5 * self.llambda:
            first_fifth = self._loss_record[: self.llambda]
            last_fifth = self._loss_record[-self.llambda:]
            means = [sum(fitnesses) / float(self.llambda) for fitnesses in [first_fifth, last_fifth]]
            stds = [np.std(fitnesses) / np.sqrt(self.llambda - 1) for fitnesses in [first_fifth, last_fifth]]
            z = (means[0] - means[1]) / (np.sqrt(stds[0]**2 + stds[1]**2))
            if z < 2.:
                self.mu *= 2
            else:
                self.mu = int(self.mu * 0.84)
                if self.mu < self.dimension:
                    self.mu = self.dimension
            self.llambda = 4 * self.mu
            if self.num_workers > 1:
                self.llambda = max(self.llambda, self.num_workers)
                self.mu = self.llambda // 4
            self._loss_record = []
        x = np.array(x, copy=False)
        x_bytes = x.tobytes()
        particule = self._unevaluated_population[x_bytes]
        particule.loss = value
        self._evaluated_population.append(particule)
        if len(self._evaluated_population) >= self.llambda:
            # Sorting the population.
            self._evaluated_population.sort(key=lambda p: p.loss)
            # Computing the new parent.
<<<<<<< HEAD
            self.current_center = sum(p.position for p in self._evaluated_population[:self.mu]) / self.mu
            self.sigma = np.exp(np.sum(np.log([p.sigma for p in self._evaluated_population[:self.mu]])) / self.mu)
            self._evaluated_population = []
        del self._unevaluated_population[x_bytes]
=======
            self.current_center = sum([np.asarray(self.evaluated_population[i]) for i in range(self.mu)]) / self.mu  # type: ignore
            self.sigma = np.exp(sum([np.log(self.evaluated_population_sigma[i]) for i in range(self.mu)]) / self.mu)
            self.evaluated_population = []
            self.evaluated_population_sigma = []
            self.evaluated_population_fitness = []
>>>>>>> aab303dd

    def tell_not_asked(self, x: base.ArrayLike, value: float) -> None:
        x = np.array(x, copy=False)
        self._unevaluated_population[x.tobytes()] = ParticuleTBPSA(x, sigma=self.sigma)
        # go through standard pipeline so as to update the archive
        self.tell(x, value)


@registry.register
class NaiveTBPSA(TBPSA):

    def _internal_provide_recommendation(self) -> base.ArrayLike:
        return self.current_bests["optimistic"].x


@registry.register
class NoisyBandit(base.Optimizer):
    """UCB.

    This is upper confidence bound (adapted to minimization),
      with very poor parametrization; in particular, the logarithmic term is set to zero.
    Infinite arms: we add one arm when #trials >= #arms ** 3."""

    def _internal_ask(self) -> base.ArrayLike:
        if 20 * self._num_ask >= len(self.archive) ** 3:
            return np.random.normal(0, 1, self.dimension)  # type: ignore
        if np.random.choice([True, False]):
            # numpy does not accept choice on list of tuples, must choose index instead
            idx = np.random.choice(len(self.archive))
            return np.frombuffer(list(self.archive.bytesdict.keys())[idx])  # type: ignore
        return self.current_bests["optimistic"].x


class PSOParticule(utils.Particule):
    """Particule for the PSO algorithm, holding relevant information
    """

    # pylint: disable=too-many-arguments
    def __init__(self, position: np.ndarray, fitness: Optional[float], speed: np.ndarray,
                 best_position: np.ndarray, best_fitness: float) -> None:
        super().__init__()
        self.position = position
        self.speed = speed
        self.fitness = fitness
        self.best_position = best_position
        self.best_fitness = best_fitness

    @classmethod
    def random_initialization(cls, dimension: int) -> 'PSOParticule':
        position = np.random.uniform(0., 1., dimension)
        speed = np.random.uniform(-1., 1., dimension)
        return cls(position, None, speed, position, float("inf"))

    def __repr__(self) -> str:
        return f"PSOParticule<position: {self.get_transformed_position()}, fitness: {self.fitness}, best: {self.best_fitness}>"

    def mutate(self, best_position: np.ndarray, omega: float, phip: float, phig: float) -> None:
        dim = len(best_position)
        rp = np.random.uniform(0., 1., size=dim)
        rg = np.random.uniform(0., 1., size=dim)
        self.speed = (omega * self.speed
                      + phip * rp * (self.best_position - self.position)
                      + phig * rg * (best_position - self.position))
        eps = 1e-10
        self.position = np.clip(self.speed + self.position, eps, 1 - eps)

    def get_transformed_position(self) -> np.ndarray:
        return self.transform(self.position)

    @staticmethod
    def transform(x: base.ArrayLike, inverse: bool = False) -> np.ndarray:
        return (stats.norm.cdf if inverse else stats.norm.ppf)(x)  # type: ignore


@registry.register
class PSO(base.Optimizer):
    """Partially following SPSO2011. However, no randomization of the population order.
    """
    # pylint: disable=too-many-instance-attributes

    def __init__(self, dimension: int, budget: Optional[int] = None, num_workers: int = 1) -> None:
        super().__init__(dimension, budget=budget, num_workers=num_workers)
        self.llambda = max(40, num_workers)
        self.population = utils.Population[PSOParticule]([])
        self._replaced: Set[bytes] = set()
        self.best_position = np.zeros(self.dimension, dtype=float)  # TODO: use current best instead?
        self.best_fitness = float("inf")
        self.omega = 0.5 / np.log(2.)
        self.phip = 0.5 + np.log(2.)
        self.phig = 0.5 + np.log(2.)

    def _internal_ask(self) -> base.ArrayLike:
        # population is increased only if queue is empty (otherwise tell_not_asked does not work well at the beginning)
        if self.population.is_queue_empty() and len(self.population) < self.llambda:
            additional = [PSOParticule.random_initialization(self.dimension) for _ in range(self.llambda - len(self.population))]
            self.population.extend(additional)
        particule = self.population.get_queued(remove=False)
        if particule.fitness is not None:  # particule was already initialized
            particule.mutate(best_position=self.best_position, omega=self.omega, phip=self.phip, phig=self.phig)
        guy = particule.get_transformed_position()
        self.population.set_linked(guy.tobytes(), particule)
        self.population.get_queued(remove=True)
        # only remove at the last minute (safer for checkpointing)
        return guy

    def _internal_provide_recommendation(self) -> base.ArrayLike:
        return PSOParticule.transform(self.best_position)

    def _internal_tell(self, x: base.ArrayLike, value: float) -> None:
        x = np.array(x, copy=False)
        x_bytes = x.tobytes()
        if x_bytes in self._replaced:
            self.tell_not_asked(x, value)
            return
        particule = self.population.get_linked(x_bytes)
        point = particule.get_transformed_position()
        assert np.array_equal(x, point), f"{x} vs {point} - from population: {self.population}"
        particule.fitness = value
        if value < self.best_fitness:
            self.best_position = np.array(particule.position, copy=True)
            self.best_fitness = value
        if value < particule.best_fitness:
            particule.best_position = np.array(particule.position, copy=False)
            particule.best_fitness = value
        self.population.del_link(x_bytes, particule)
        self.population.set_queued(particule)  # update when everything is well done (safer for checkpointing)

    def tell_not_asked(self, x: base.ArrayLike, value: float) -> None:
        x = np.array(x, copy=False)
        x_bytes = x.tobytes()
        if x_bytes in self._replaced:
            self._replaced.remove(x_bytes)
        else:
            self._update_archive_and_bests(x, value)
            self._num_tell += 1
        if len(self.population) < self.llambda:
            particule = PSOParticule.random_initialization(self.dimension)
            particule.position = PSOParticule.transform(x, inverse=True)
            self.population.extend([particule])
        else:
            worst_part = max(iter(self.population), key=lambda p: p.best_fitness)  # or fitness?
            if worst_part.best_fitness < value:
                return  # no need to update
            particule = PSOParticule.random_initialization(self.dimension)
            particule.position = PSOParticule.transform(x, inverse=True)
            replaced = self.population.replace(worst_part, particule)
            if replaced is not None:
                assert isinstance(replaced, bytes)
                self._replaced.add(replaced)
        # go through standard pipeline
        x2 = self._internal_ask()
        self._internal_tell(x2, value)


@registry.register
class SPSA(base.Optimizer):
    # pylint: disable=too-many-instance-attributes
    ''' The First order SPSA algorithm as shown in [1,2,3], with implementation details
    from [4,5].

    [1] https://en.wikipedia.org/wiki/Simultaneous_perturbation_stochastic_approximation
    [2] https://www.chessprogramming.org/SPSA
    [3] Spall, James C. "Multivariate stochastic approximation using a simultaneous perturbation gradient approximation."
        IEEE transactions on automatic control 37.3 (1992): 332-341.
    [4] Section 7.5.2 in "Introduction to Stochastic Search and Optimization: Estimation, Simulation and Control" by James C. Spall.
    [5] Pushpendre Rastogi, Jingyi Zhu, James C. Spall CISS (2016).
        Efficient implementation of Enhanced Adaptive Simultaneous Perturbation Algorithms.
    '''
    no_parallelization = True

    def __init__(self, dimension: int, budget: Optional[int] = None, num_workers: int = 1) -> None:
        super().__init__(dimension, budget=budget, num_workers=num_workers)
        self._rng = np.random.RandomState(np.random.randint(2**32, dtype=np.uint32))
        self.init = True
        self.idx = 0
        self.delta = float('nan')
        self.ym: Optional[np.ndarray] = None
        self.yp: Optional[np.ndarray] = None
        self.t: np.ndarray = np.zeros(self.dimension)
        self.avg: np.ndarray = np.zeros(self.dimension)
        # Set A, a, c according to the practical implementation
        # guidelines in the ISSO book.
        self.A = (10 if budget is None else max(10, budget // 20))
        # TODO: We should spend first 10-20 iterations
        # to estimate the noise standard deviation and
        # then set c = standard deviation. 1e-1 is arbitrary.
        self.c = 1e-1
        # TODO: We should chose a to be inversely proportional to
        # the magnitude of gradient and propotional to (1+A)^0.602
        # we should spend some burn-in iterations to estimate the
        # magnitude of the gradient. 1e-5 is arbitrary.
        self.a = 1e-5

    def ck(self, k: int) -> float:
        'c_k determines the pertubation.'
        return self.c / (k//2 + 1)**0.101

    def ak(self, k: int) -> float:
        'a_k is the learning rate.'
        return self.a / (k//2 + 1 + self.A)**0.602

    def _internal_ask(self) -> base.ArrayLike:
        k = self.idx
        if k % 2 == 0:
            if not self.init:
                assert self.yp is not None and self.ym is not None
                self.t -= (self.ak(k) * (self.yp - self.ym) / 2 / self.ck(k)) * self.delta
                self.avg += (self.t - self.avg) / (k // 2 + 1)
            self.delta = 2 * self._rng.randint(2, size=self.dimension) - 1
            return self.t - self.ck(k) * self.delta  # type:ignore
        return self.t + self.ck(k) * self.delta  # type: ignore

    def _internal_tell(self, x: base.ArrayLike, value: float) -> None:
        setattr(self, ('ym' if self.idx % 2 == 0 else 'yp'), np.array(value, copy=True))
        self.idx += 1
        if self.init and self.yp is not None and self.ym is not None:
            self.init = False

    def _internal_provide_recommendation(self) -> base.ArrayLike:
        return self.avg


@registry.register
class Portfolio(base.Optimizer):
    """Passive portfolio of CMA, 2-pt DE and Scr-Hammersley."""

    def __init__(self, dimension: int, budget: Optional[int] = None, num_workers: int = 1) -> None:
        super().__init__(dimension, budget=budget, num_workers=num_workers)
        assert budget is not None
        self.optims = [CMA(dimension, budget // 3 + (budget % 3 > 0), num_workers),
                       TwoPointsDE(dimension, budget // 3 + (budget % 3 > 1), num_workers),
                       ScrHammersleySearch(dimension, budget // 3, num_workers)]
        if budget < 12 * num_workers:
            self.optims = [ScrHammersleySearch(dimension, budget, num_workers)]
        self.who_asked: Dict[Tuple[float, ...], List[int]] = defaultdict(list)

    def _internal_ask(self) -> base.ArrayLike:
        optim_index = self._num_ask % len(self.optims)
        individual = self.optims[optim_index].ask()
        self.who_asked[tuple(individual)] += [optim_index]
        return individual

    def _internal_tell(self, x: base.ArrayLike, value: float) -> None:
        tx = tuple(x)
        optim_index = self.who_asked[tx][0]
        del self.who_asked[tx][0]
        self.optims[optim_index].tell(x, value)

    def _internal_provide_recommendation(self) -> base.ArrayLike:
        return self.current_bests["pessimistic"].x

    def tell_not_asked(self, x: base.ArrayLike, value: float) -> None:
        raise base.TellNotAskedNotSupportedError


@registry.register
class ParaPortfolio(Portfolio):
    """Passive portfolio of CMA, 2-pt DE, PSO, SQP and Scr-Hammersley."""

    def __init__(self, dimension: int, budget: Optional[int] = None, num_workers: int = 1) -> None:
        super().__init__(dimension, budget=budget, num_workers=num_workers)
        assert budget is not None

        def intshare(n: int, m: int) -> Tuple[int, ...]:
            x = [n // m] * m
            i = 0
            while sum(x) < n:
                x[i] += 1
                i += 1
            return tuple(x)
        nw1, nw2, nw3, nw4 = intshare(num_workers - 1, 4)
        self.which_optim = [0] * nw1 + [1] * nw2 + [2] * nw3 + [3] + [4] * nw4
        assert len(self.which_optim) == num_workers
        # b1, b2, b3, b4, b5 = intshare(budget, 5)
        self.optims = [CMA(dimension, num_workers=nw1),
                       TwoPointsDE(dimension, num_workers=nw2),
                       PSO(dimension, num_workers=nw3),
                       SQP(dimension, 1),
                       ScrHammersleySearch(dimension, budget=(budget // len(self.which_optim)) * nw4)
                       ]
        self.who_asked: Dict[Tuple[float, ...], List[int]] = defaultdict(list)

    def _internal_ask(self) -> base.ArrayLike:
        optim_index = self.which_optim[self._num_ask % len(self.which_optim)]
        individual = self.optims[optim_index].ask()
        self.who_asked[tuple(individual)] += [optim_index]
        return individual


@registry.register
class ParaSQPCMA(ParaPortfolio):
    """Passive portfolio of CMA and many SQP."""

    def __init__(self, dimension: int, budget: Optional[int] = None, num_workers: int = 1) -> None:
        super().__init__(dimension, budget=budget, num_workers=num_workers)
        assert budget is not None
        nw = num_workers // 2
        self.which_optim = [0] * nw
        for i in range(num_workers - nw):
            self.which_optim += [i+1]
        assert len(self.which_optim) == num_workers
        #b1, b2, b3, b4, b5 = intshare(budget, 5)
        self.optims = [CMA(dimension, num_workers=nw)]
        for i in range(num_workers - nw):
            self.optims += [SQP(dimension, 1)]
            if i > 0:
                self.optims[-1].initial_guess = np.random.normal(0, 1, self.dimension)  # type: ignore
        self.who_asked: Dict[Tuple[float, ...], List[int]] = defaultdict(list)


@registry.register
class ASCMADEthird(Portfolio):
    """Algorithm selection, with CMA and Lhs-DE. Active selection at 1/3."""

    def __init__(self, dimension: int, budget: Optional[int] = None, num_workers: int = 1) -> None:
        super().__init__(dimension, budget=budget, num_workers=num_workers)
        assert budget is not None
        self.optims = [CMA(dimension, budget=None, num_workers=num_workers),
                       LhsDE(dimension, budget=None, num_workers=num_workers)]
        self.who_asked: Dict[Tuple[float, ...], List[int]] = defaultdict(list)
        self.budget_before_choosing = budget // 3
        self.best_optim = -1

    def _internal_ask(self) -> base.ArrayLike:
        if self.budget_before_choosing > 0:
            self.budget_before_choosing -= 1
            optim_index = self._num_ask % len(self.optims)
        else:
            if self.best_optim is None:
                best_value = float("inf")
                optim_index = -1
                for i, optim in enumerate(self.optims):
                    val = optim.current_bests["pessimistic"].get_estimation("pessimistic")
                    if not val > best_value:
                        optim_index = i
                        best_value = val
                self.best_optim = optim_index
            optim_index = self.best_optim
        individual = self.optims[optim_index].ask()
        self.who_asked[tuple(individual)] += [optim_index]
        return individual


@registry.register
class ASCMADEQRthird(ASCMADEthird):
    """Algorithm selection, with CMA, ScrHalton and Lhs-DE. Active selection at 1/3."""

    def __init__(self, dimension: int, budget: Optional[int] = None, num_workers: int = 1) -> None:
        super().__init__(dimension, budget=budget, num_workers=num_workers)
        self.optims = [CMA(dimension, budget=None, num_workers=num_workers),
                       LhsDE(dimension, budget=None, num_workers=num_workers),
                       ScrHaltonSearch(dimension, budget=None, num_workers=num_workers)]


@registry.register
class ASCMA2PDEthird(ASCMADEQRthird):
    """Algorithm selection, with CMA and 2pt-DE. Active selection at 1/3."""

    def __init__(self, dimension: int, budget: Optional[int] = None, num_workers: int = 1) -> None:
        super().__init__(dimension, budget=budget, num_workers=num_workers)
        self.optims = [CMA(dimension, budget=None, num_workers=num_workers),
                       TwoPointsDE(dimension, budget=None, num_workers=num_workers)]


@registry.register
class CMandAS2(ASCMADEthird):
    """Competence map, with algorithm selection in one of the cases (3 CMAs)."""

    def __init__(self, dimension: int, budget: Optional[int] = None, num_workers: int = 1) -> None:
        super().__init__(dimension, budget=budget, num_workers=num_workers)
        self.optims = [TwoPointsDE(dimension, budget=None, num_workers=num_workers)]
        assert budget is not None
        self.budget_before_choosing = 2 * budget
        if budget < 201:
            self.optims = [OnePlusOne(dimension, budget=None, num_workers=num_workers)]
        if budget > 50 * dimension or num_workers < 30:
            self.optims = [CMA(dimension, budget=None, num_workers=num_workers),
                           CMA(dimension, budget=None, num_workers=num_workers),
                           CMA(dimension, budget=None, num_workers=num_workers)]
            self.budget_before_choosing = budget // 10


@registry.register
class CMandAS(CMandAS2):
    """Competence map, with algorithm selection in one of the cases (2 CMAs)."""

    def __init__(self, dimension: int, budget: Optional[int] = None, num_workers: int = 1) -> None:
        super().__init__(dimension, budget=budget, num_workers=num_workers)
        self.optims = [TwoPointsDE(dimension, budget=None, num_workers=num_workers)]
        assert budget is not None
        self.budget_before_choosing = 2 * budget
        if budget < 201:
            self.optims = [OnePlusOne(dimension, budget=None, num_workers=num_workers)]
            self.budget_before_choosing = 2 * budget
        if budget > 50 * dimension or num_workers < 30:
            self.optims = [CMA(dimension, budget=None, num_workers=num_workers),
                           CMA(dimension, budget=None, num_workers=num_workers)]
            self.budget_before_choosing = budget // 3


@registry.register
class CM(CMandAS2):
    """Competence map, simplest."""

    def __init__(self, dimension: int, budget: Optional[int] = None, num_workers: int = 1) -> None:
        super().__init__(dimension, budget=budget, num_workers=num_workers)
        assert budget is not None
        self.optims = [TwoPointsDE(dimension, budget=None, num_workers=num_workers)]
        self.budget_before_choosing = 2 * budget
        if budget < 201:
            self.optims = [OnePlusOne(dimension, budget=None, num_workers=num_workers)]
        if budget > 50 * dimension:
            self.optims = [CMA(dimension, budget=None, num_workers=num_workers)]


@registry.register
class MultiCMA(CM):
    """Combining 3 CMAs. Exactly identical. Active selection at 1/10 of the budget."""

    def __init__(self, dimension: int, budget: Optional[int] = None, num_workers: int = 1) -> None:
        super().__init__(dimension, budget=budget, num_workers=num_workers)
        assert budget is not None
        self.optims = [CMA(dimension, budget=None, num_workers=num_workers),
                       CMA(dimension, budget=None, num_workers=num_workers),
                       CMA(dimension, budget=None, num_workers=num_workers)]
        self.budget_before_choosing = budget // 10


@registry.register
class TripleCMA(CM):
    """Combining 3 CMAs. Exactly identical. Active selection at 1/3 of the budget."""

    def __init__(self, dimension: int, budget: Optional[int] = None, num_workers: int = 1) -> None:
        super().__init__(dimension, budget=budget, num_workers=num_workers)
        assert budget is not None
        self.optims = [CMA(dimension, budget=None, num_workers=num_workers),
                       CMA(dimension, budget=None, num_workers=num_workers),
                       CMA(dimension, budget=None, num_workers=num_workers)]
        self.budget_before_choosing = budget // 3


@registry.register
class MultiScaleCMA(CM):
    """Combining 3 CMAs with different init scale. Active selection at 1/3 of the budget."""

    def __init__(self, dimension: int, budget: Optional[int] = None, num_workers: int = 1) -> None:
        super().__init__(dimension, budget=budget, num_workers=num_workers)
        self.optims = [CMA(dimension, budget=None, num_workers=num_workers),
                       MilliCMA(dimension, budget=None, num_workers=num_workers),
                       MicroCMA(dimension, budget=None, num_workers=num_workers)]
        assert budget is not None
        self.budget_before_choosing = budget // 3<|MERGE_RESOLUTION|>--- conflicted
+++ resolved
@@ -436,7 +436,7 @@
 
 class ParticuleTBPSA:
 
-    def __init__(self, position: np.array, sigma: float, loss: Optional[float] = None) -> None:
+    def __init__(self, position: np.ndarray, sigma: float, loss: Optional[float] = None) -> None:
         self.position = np.array(position, copy=False)
         self.sigma = sigma
         self.loss = loss
@@ -458,24 +458,11 @@
         self.llambda = 4 * dimension
         if num_workers is not None:
             self.llambda = max(self.llambda, num_workers)
-<<<<<<< HEAD
-        self.current_center = np.zeros(dimension)
+        self.current_center: np.ndarray = np.zeros(dimension)
         self._loss_record: List[float] = []
         # population
         self._evaluated_population: List[ParticuleTBPSA] = []
         self._unevaluated_population: Dict[bytes, ParticuleTBPSA] = {}
-=======
-        self.current_center: np.ndarray = np.zeros(dimension)
-        # Evaluated population
-        self.evaluated_population: List[base.ArrayLike] = []
-        self.evaluated_population_sigma: List[float] = []
-        self.evaluated_population_fitness: List[float] = []
-        # Unevaluated population
-        self.unevaluated_population: List[base.ArrayLike] = []
-        self.unevaluated_population_sigma: List[float] = []
-        # Archive
-        self.archive_fitness: List[float] = []
->>>>>>> aab303dd
 
     def _internal_provide_recommendation(self) -> base.ArrayLike:  # This is NOT the naive version. We deal with noise.
         return self.current_center
@@ -484,7 +471,7 @@
         mutated_sigma = self.sigma * np.exp(np.random.normal(0, 1) / np.sqrt(self.dimension))
         individual = self.current_center + mutated_sigma * np.random.normal(0, 1, self.dimension)
         self._unevaluated_population[individual.tobytes()] = ParticuleTBPSA(individual, sigma=mutated_sigma)
-        return individual
+        return individual  # type: ignore
 
     def _internal_tell(self, x: base.ArrayLike, value: float) -> None:
         self._loss_record += [value]
@@ -514,18 +501,10 @@
             # Sorting the population.
             self._evaluated_population.sort(key=lambda p: p.loss)
             # Computing the new parent.
-<<<<<<< HEAD
-            self.current_center = sum(p.position for p in self._evaluated_population[:self.mu]) / self.mu
+            self.current_center = sum(p.position for p in self._evaluated_population[:self.mu]) / self.mu  # type: ignore
             self.sigma = np.exp(np.sum(np.log([p.sigma for p in self._evaluated_population[:self.mu]])) / self.mu)
             self._evaluated_population = []
         del self._unevaluated_population[x_bytes]
-=======
-            self.current_center = sum([np.asarray(self.evaluated_population[i]) for i in range(self.mu)]) / self.mu  # type: ignore
-            self.sigma = np.exp(sum([np.log(self.evaluated_population_sigma[i]) for i in range(self.mu)]) / self.mu)
-            self.evaluated_population = []
-            self.evaluated_population_sigma = []
-            self.evaluated_population_fitness = []
->>>>>>> aab303dd
 
     def tell_not_asked(self, x: base.ArrayLike, value: float) -> None:
         x = np.array(x, copy=False)
