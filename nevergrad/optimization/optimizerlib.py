# Copyright (c) Facebook, Inc. and its affiliates. All Rights Reserved.
#
# This source code is licensed under the MIT license found in the
# LICENSE file in the root directory of this source tree.
from typing import Optional, List, Dict, Tuple, Deque, Union, Callable, Any, Sequence, Type
from collections import defaultdict, deque
import warnings
import cma
import numpy as np
from bayes_opt import UtilityFunction
from bayes_opt import BayesianOptimization
from ..common.typetools import ArrayLike
from ..functions import MultiobjectiveFunction
from ..instrumentation import transforms
from .. import instrumentation as inst
from ..instrumentation import Instrumentation
from . import utils
from . import base
from . import mutations
from .base import registry as registry
from .base import addCompare
from .base import InefficientSettingsWarning
from . import sequences


# families of optimizers
# pylint: disable=unused-wildcard-import,wildcard-import, too-many-lines
from .differentialevolution import *  # noqa: F403
from .oneshot import *  # noqa: F403
from .rescaledoneshot import *  # noqa: F403
from .recastlib import *  # noqa: F403


# # # # # optimizers # # # # #


class _OnePlusOne(base.Optimizer):
    """Simple but sometimes powerful optimization algorithm.

    We use the one-fifth adaptation rule, going back to Schumer and Steiglitz (1968).
    It was independently rediscovered by Devroye (1972) and Rechenberg (1973).
    We use asynchronous updates, so that the 1+1 can actually be parallel and even
    performs quite well in such a context - this is naturally close to 1+lambda.
    """

    def __init__(self, instrumentation: Union[int, Instrumentation], budget: Optional[int] = None, num_workers: int = 1) -> None:
        super().__init__(instrumentation, budget=budget, num_workers=num_workers)
        self._parameters = ParametrizedOnePlusOne()
        self._sigma: float = 1

    def _internal_ask(self) -> ArrayLike:
        # pylint: disable=too-many-return-statements, too-many-branches
        noise_handling = self._parameters.noise_handling
        if not self._num_ask:
            return np.zeros(self.dimension)  # type: ignore
        # for noisy version
        if noise_handling is not None:
            limit = (0.05 if isinstance(noise_handling, str) else noise_handling[1]) * len(self.archive) ** 3
            strategy = noise_handling if isinstance(noise_handling, str) else noise_handling[0]
            if self._num_ask <= limit:
                if strategy in ["cubic", "random"]:
                    idx = self._rng.choice(len(self.archive))
                    return np.frombuffer(list(self.archive.bytesdict.keys())[idx])  # type: ignore
                elif strategy == "optimistic":
                    return self.current_bests["optimistic"].x
        # crossover
        mutator = mutations.Mutator(self._rng)
        if self._parameters.crossover and self._num_ask % 2 == 1 and len(self.archive) > 2:
            return mutator.crossover(self.current_bests["pessimistic"].x, mutator.get_roulette(self.archive, num=2))
        # mutating
        mutation = self._parameters.mutation
        pessimistic = self.current_bests["pessimistic"].x

        if mutation == "gaussian":  # standard case
            return pessimistic + self._sigma * self._rng.normal(0, 1, self.dimension)  # type: ignore
        elif mutation == "cauchy":
            return pessimistic + self._sigma * self._rng.standard_cauchy(self.dimension)  # type: ignore
        elif mutation == "crossover":
            if self._num_ask % 2 == 0 or len(self.archive) < 3:
                return mutator.portfolio_discrete_mutation(pessimistic)
            else:
                return mutator.crossover(pessimistic, mutator.get_roulette(self.archive, num=2))
        else:
            func: Callable[[ArrayLike], ArrayLike] = {  # type: ignore
                "discrete": mutator.discrete_mutation,
                "fastga": mutator.doerr_discrete_mutation,
                "doublefastga": mutator.doubledoerr_discrete_mutation,
                "portfolio": mutator.portfolio_discrete_mutation,
            }[mutation]
            return func(self.current_bests["pessimistic"].x)

    def _internal_tell(self, x: ArrayLike, value: float) -> None:
        # only used for cauchy and gaussian
        self._sigma *= 2.0 if value <= self.current_bests["pessimistic"].mean else 0.84


class ParametrizedOnePlusOne(base.ParametrizedFamily):
    """Simple but sometimes powerfull class of optimization algorithm.
    We use asynchronous updates, so that the 1+1 can actually be parallel and even
    performs quite well in such a context - this is naturally close to 1+lambda.

    Parameters
    ----------
    noise_handling: str or Tuple[str, float]
        Method for handling the noise. The name can be:

        - `"random"`: a random point is reevaluated regularly
        - `"optimistic"`: the best optimistic point is reevaluated regularly, optimism in front of uncertainty
        - a coefficient can to tune the regularity of these reevaluations (default .05)
    mutation: str
        One of the available mutations from:

        - `"gaussian"`: standard mutation by adding a Gaussian random variable (with progressive
          widening) to the best pessimistic point
        - `"cauchy"`: same as Gaussian but with a Cauchy distribution.
        - `"discrete"`: TODO
        - `"fastga"`: FastGA mutations from the current best
        - `"doublefastga"`: double-FastGA mutations from the current best (Doerr et al, Fast Genetic Algorithms, 2017)
        - `"portfolio"`: Random number of mutated bits (called niform mixing in
          Dang & Lehre "Self-adaptation of Mutation Rates in Non-elitist Population", 2016)

    crossover: bool
        whether to add a genetic crossover step every other iteration.

    Notes
    -----
    For the noisy case, we use the one-fifth adaptation rule,
    going back to Schumer and Steiglitz (1968).
    It was independently rediscovered by Devroye (1972) and Rechenberg (1973).
    """

    _optimizer_class = _OnePlusOne

    def __init__(
        self, *, noise_handling: Optional[Union[str, Tuple[str, float]]] = None, mutation: str = "gaussian", crossover: bool = False
    ) -> None:
        if noise_handling is not None:
            if isinstance(noise_handling, str):
                assert noise_handling in ["random", "optimistic"], f"Unkwnown noise handling: '{noise_handling}'"
            else:
                assert isinstance(noise_handling, tuple), "noise_handling must be a string or  a tuple of type (strategy, factor)"
                assert noise_handling[1] > 0.0, "the factor must be a float greater than 0"
                assert noise_handling[0] in ["random", "optimistic"], f"Unkwnown noise handling: '{noise_handling}'"
        assert mutation in ["gaussian", "cauchy", "discrete", "fastga", "doublefastga", "portfolio"], f"Unkwnown mutation: '{mutation}'"
        self.noise_handling = noise_handling
        self.mutation = mutation
        self.crossover = crossover
        super().__init__()


OnePlusOne = ParametrizedOnePlusOne().with_name("OnePlusOne", register=True)
NoisyOnePlusOne = ParametrizedOnePlusOne(noise_handling="random").with_name("NoisyOnePlusOne", register=True)
OptimisticNoisyOnePlusOne = ParametrizedOnePlusOne(
    noise_handling="optimistic").with_name("OptimisticNoisyOnePlusOne", register=True)
DiscreteOnePlusOne = ParametrizedOnePlusOne(mutation="discrete").with_name("DiscreteOnePlusOne", register=True)
OptimisticDiscreteOnePlusOne = ParametrizedOnePlusOne(noise_handling="optimistic", mutation="discrete").with_name(
    "OptimisticDiscreteOnePlusOne", register=True
)
NoisyDiscreteOnePlusOne = ParametrizedOnePlusOne(noise_handling=("random", 1.0), mutation="discrete").with_name(
    "NoisyDiscreteOnePlusOne", register=True
)
DoubleFastGADiscreteOnePlusOne = ParametrizedOnePlusOne(
    mutation="doublefastga").with_name("DoubleFastGADiscreteOnePlusOne", register=True)
FastGADiscreteOnePlusOne = ParametrizedOnePlusOne(
    mutation="fastga").with_name("FastGADiscreteOnePlusOne", register=True)
DoubleFastGAOptimisticNoisyDiscreteOnePlusOne = ParametrizedOnePlusOne(noise_handling="optimistic", mutation="doublefastga").with_name(
    "DoubleFastGAOptimisticNoisyDiscreteOnePlusOne", register=True
)
FastGAOptimisticNoisyDiscreteOnePlusOne = ParametrizedOnePlusOne(noise_handling="optimistic", mutation="fastga").with_name(
    "FastGAOptimisticNoisyDiscreteOnePlusOne", register=True
)
FastGANoisyDiscreteOnePlusOne = ParametrizedOnePlusOne(noise_handling="random", mutation="fastga").with_name(
    "FastGANoisyDiscreteOnePlusOne", register=True
)
PortfolioDiscreteOnePlusOne = ParametrizedOnePlusOne(
    mutation="portfolio").with_name("PortfolioDiscreteOnePlusOne", register=True)
PortfolioOptimisticNoisyDiscreteOnePlusOne = ParametrizedOnePlusOne(noise_handling="optimistic", mutation="portfolio").with_name(
    "PortfolioOptimisticNoisyDiscreteOnePlusOne", register=True
)
PortfolioNoisyDiscreteOnePlusOne = ParametrizedOnePlusOne(noise_handling="random", mutation="portfolio").with_name(
    "PortfolioNoisyDiscreteOnePlusOne", register=True
)
CauchyOnePlusOne = ParametrizedOnePlusOne(mutation="cauchy").with_name("CauchyOnePlusOne", register=True)
RecombiningOptimisticNoisyDiscreteOnePlusOne = ParametrizedOnePlusOne(
    crossover=True, mutation="discrete", noise_handling="optimistic"
).with_name("RecombiningOptimisticNoisyDiscreteOnePlusOne", register=True)
RecombiningPortfolioOptimisticNoisyDiscreteOnePlusOne = ParametrizedOnePlusOne(
    crossover=True, mutation="portfolio", noise_handling="optimistic"
).with_name("RecombiningPortfolioOptimisticNoisyDiscreteOnePlusOne", register=True)


class _CMA(base.Optimizer):
    one_shot = True
    def __init__(self, instrumentation: Union[int, Instrumentation], budget: Optional[int] = None, num_workers: int = 1) -> None:
        super().__init__(instrumentation, budget=budget, num_workers=num_workers)
        self._parameters = ParametrizedCMA()
        self._es: Optional[cma.CMAEvolutionStrategy] = None
        # delay initialization to ease implementation of variants
        self.listx: List[ArrayLike] = []
        self.listy: List[float] = []
        self.to_be_asked: Deque[np.ndarray] = deque()

    @property
    def es(self) -> cma.CMAEvolutionStrategy:
        if self._es is None:
            popsize = max(self.num_workers, 4 + int(3 * np.log(self.dimension)))
            diag = self._parameters.diagonal
            inopts = {"popsize": popsize, "randn": self._rng.randn, "CMA_diagonal": diag, "verbose": 0}
            self._es = cma.CMAEvolutionStrategy(x0=np.zeros(self.dimension, dtype=np.float), sigma0=self._parameters.scale, inopts=inopts)
        return self._es

    def _internal_ask(self) -> ArrayLike:
        if not self.to_be_asked:
            self.to_be_asked.extend(self.es.ask())
        return self.to_be_asked.popleft()

    def _internal_tell(self, x: ArrayLike, value: float) -> None:
        self.listx += [x]
        self.listy += [value]
        if len(self.listx) >= self.es.popsize:
            try:
                self.es.tell(self.listx, self.listy)
            except RuntimeError:
                pass
            else:
                self.listx = []
                self.listy = []

    def _internal_provide_recommendation(self) -> ArrayLike:
        if self._es is None:
            raise RuntimeError("Either ask or tell method should have been called before")
        if self.es.result.xbest is None:
            return self.current_bests["pessimistic"].x
        return self.es.result.xbest  # type: ignore


class ParametrizedCMA(base.ParametrizedFamily):
    """TODO

    Parameters
    ----------
    scale: float
        scale of the search
    diagonal: bool
        use the diagonal version of CMA (advised in big dimension)
    """

    _optimizer_class = _CMA

    def __init__(self, *, scale: float = 1.0, diagonal: bool = False) -> None:
        self.scale = scale
        self.diagonal = diagonal
        super().__init__()


CMA = ParametrizedCMA().with_name("CMA", register=True)
DiagonalCMA = ParametrizedCMA(diagonal=True).with_name("DiagonalCMA", register=True)
MilliCMA = ParametrizedCMA(scale=1e-3).with_name("MilliCMA", register=True)
MicroCMA = ParametrizedCMA(scale=1e-6).with_name("MicroCMA", register=True)


@registry.register
class EDA(base.Optimizer):
    """Test-based population-size adaptation.

    Population-size equal to lambda = 4 x dimension.
    Test by comparing the first fifth and the last fifth of the 5lambda evaluations.
    """

    # pylint: disable=too-many-instance-attributes

    def __init__(self, instrumentation: Union[int, Instrumentation], budget: Optional[int] = None, num_workers: int = 1) -> None:
        super().__init__(instrumentation, budget=budget, num_workers=num_workers)
        self.sigma = 1
        self.covariance = np.identity(self.dimension)
        self.mu = self.dimension
        self.llambda = 4 * self.dimension
        if num_workers is not None:
            self.llambda = max(self.llambda, num_workers)
        self.current_center: np.ndarray = np.zeros(self.dimension)
        # Evaluated population
        self.evaluated_population: List[ArrayLike] = []
        self.evaluated_population_sigma: List[float] = []
        self.evaluated_population_fitness: List[float] = []
        # Unevaluated population
        self.unevaluated_population: List[ArrayLike] = []
        self.unevaluated_population_sigma: List[float] = []
        # Archive
        self.archive_fitness: List[float] = []

    def _internal_provide_recommendation(self) -> ArrayLike:  # This is NOT the naive version. We deal with noise.
        return self.current_center

    def _internal_ask(self) -> ArrayLike:
        mutated_sigma = self.sigma * np.exp(self._rng.normal(0, 1) / np.sqrt(self.dimension))
        assert len(self.current_center) == len(self.covariance), [self.dimension, self.current_center, self.covariance]
        individual = tuple(mutated_sigma * self._rng.multivariate_normal(self.current_center, self.covariance))
        self.unevaluated_population_sigma += [mutated_sigma]
        self.unevaluated_population += [tuple(individual)]
        return individual

    def _internal_tell(self, x: ArrayLike, value: float) -> None:
        idx = self.unevaluated_population.index(tuple(x))
        self.evaluated_population += [x]
        self.evaluated_population_fitness += [value]
        self.evaluated_population_sigma += [self.unevaluated_population_sigma[idx]]
        del self.unevaluated_population[idx]
        del self.unevaluated_population_sigma[idx]
        if len(self.evaluated_population) >= self.llambda:
            # Sorting the population.
            sorted_pop_with_sigma_and_fitness = [
                (i, s, f)
                for f, i, s in sorted(zip(self.evaluated_population_fitness, self.evaluated_population, self.evaluated_population_sigma), key=lambda t: t[0])
            ]
            self.evaluated_population = [p[0] for p in sorted_pop_with_sigma_and_fitness]
            self.covariance = 0.1 * np.cov(np.array(self.evaluated_population).T)
            self.evaluated_population_sigma = [p[1] for p in sorted_pop_with_sigma_and_fitness]
            self.evaluated_population_fitness = [p[2] for p in sorted_pop_with_sigma_and_fitness]
            # Computing the new parent.
            arrays = [np.asarray(self.evaluated_population[i]) for i in range(self.mu)]
            self.current_center = sum(arrays) / self.mu  # type: ignore
            self.sigma = np.exp(sum([np.log(self.evaluated_population_sigma[i]) for i in range(self.mu)]) / self.mu)
            self.evaluated_population = []
            self.evaluated_population_sigma = []
            self.evaluated_population_fitness = []

    def _internal_tell_not_asked(self, candidate: base.Candidate, value: float) -> None:
        raise base.TellNotAskedNotSupportedError


@registry.register
class PCEDA(EDA):
    """Test-based population-size adaptation.

    Population-size equal to lambda = 4 x dimension.
    Test by comparing the first fifth and the last fifth of the 5lambda evaluations.
    """

    # pylint: disable=too-many-instance-attributes

    def _internal_tell(self, x: ArrayLike, value: float) -> None:
        self.archive_fitness += [value]
        if len(self.archive_fitness) >= 5 * self.llambda:
            first_fifth = [self.archive_fitness[i] for i in range(self.llambda)]
            last_fifth = [self.archive_fitness[i] for i in range(4 * self.llambda, 5 * self.llambda)]
            mean1 = sum(first_fifth) / float(self.llambda)
            std1 = np.std(first_fifth) / np.sqrt(self.llambda - 1)
            mean2 = sum(last_fifth) / float(self.llambda)
            std2 = np.std(last_fifth) / np.sqrt(self.llambda - 1)
            z = (mean1 - mean2) / (np.sqrt(std1 ** 2 + std2 ** 2))
            if z < 2.0:
                self.mu *= 2
            else:
                self.mu = int(self.mu * 0.84)
                if self.mu < self.dimension:
                    self.mu = self.dimension
            self.llambda = 4 * self.mu
            if self.num_workers > 1:
                self.llambda = max(self.llambda, self.num_workers)
                self.mu = self.llambda // 4
            self.archive_fitness = []
        idx = self.unevaluated_population.index(tuple(x))
        self.evaluated_population += [x]
        self.evaluated_population_fitness += [value]
        self.evaluated_population_sigma += [self.unevaluated_population_sigma[idx]]
        del self.unevaluated_population[idx]
        del self.unevaluated_population_sigma[idx]
        if len(self.evaluated_population) >= self.llambda:
            # Sorting the population.
            sorted_pop_with_sigma_and_fitness = [
                (i, s, f)
                for f, i, s in sorted(zip(self.evaluated_population_fitness, self.evaluated_population, self.evaluated_population_sigma), key=lambda t: t[0])
            ]
            self.evaluated_population = [p[0] for p in sorted_pop_with_sigma_and_fitness]
            self.covariance = np.cov(np.array(self.evaluated_population).T)
            self.evaluated_population_sigma = [p[1] for p in sorted_pop_with_sigma_and_fitness]
            self.evaluated_population_fitness = [p[2] for p in sorted_pop_with_sigma_and_fitness]
            # Computing the new parent.
            arrays = [np.asarray(self.evaluated_population[i]) for i in range(self.mu)]
            self.current_center = sum(arrays) / self.mu  # type: ignore
            self.sigma = np.exp(sum([np.log(self.evaluated_population_sigma[i]) for i in range(self.mu)]) / self.mu)
            self.evaluated_population = []
            self.evaluated_population_sigma = []
            self.evaluated_population_fitness = []


@registry.register
class MPCEDA(EDA):
    """Test-based population-size adaptation.

    Population-size equal to lambda = 4 x dimension.
    Test by comparing the first fifth and the last fifth of the 5lambda evaluations.
    """

    # pylint: disable=too-many-instance-attributes

    def _internal_tell(self, x: ArrayLike, value: float) -> None:
        self.archive_fitness += [value]
        if len(self.archive_fitness) >= 5 * self.llambda:
            first_fifth = [self.archive_fitness[i] for i in range(self.llambda)]
            last_fifth = [self.archive_fitness[i] for i in range(4 * self.llambda, 5 * self.llambda)]
            mean1 = sum(first_fifth) / float(self.llambda)
            std1 = np.std(first_fifth) / np.sqrt(self.llambda - 1)
            mean2 = sum(last_fifth) / float(self.llambda)
            std2 = np.std(last_fifth) / np.sqrt(self.llambda - 1)
            z = (mean1 - mean2) / (np.sqrt(std1 ** 2 + std2 ** 2))
            if z < 2.0:
                self.mu *= 2
            else:
                self.mu = int(self.mu * 0.84)
                if self.mu < self.dimension:
                    self.mu = self.dimension
            self.llambda = 4 * self.mu
            if self.num_workers > 1:
                self.llambda = max(self.llambda, self.num_workers)
                self.mu = self.llambda // 4
            self.archive_fitness = []
        idx = self.unevaluated_population.index(tuple(x))
        self.evaluated_population += [x]
        self.evaluated_population_fitness += [value]
        self.evaluated_population_sigma += [self.unevaluated_population_sigma[idx]]
        del self.unevaluated_population[idx]
        del self.unevaluated_population_sigma[idx]
        if len(self.evaluated_population) >= self.llambda:
            # Sorting the population.
            sorted_pop_with_sigma_and_fitness = [
                (i, s, f)
                for f, i, s in sorted(zip(self.evaluated_population_fitness, self.evaluated_population, self.evaluated_population_sigma), key=lambda t: t[0])
            ]
            self.evaluated_population = [p[0] for p in sorted_pop_with_sigma_and_fitness]
            self.covariance *= 0.9
            self.covariance += 0.1 * np.cov(np.array(self.evaluated_population).T)
            self.evaluated_population_sigma = [p[1] for p in sorted_pop_with_sigma_and_fitness]
            self.evaluated_population_fitness = [p[2] for p in sorted_pop_with_sigma_and_fitness]
            # Computing the new parent.
            arrays = [np.asarray(self.evaluated_population[i]) for i in range(self.mu)]
            self.current_center = sum(arrays) / self.mu  # type: ignore
            self.sigma = np.exp(sum([np.log(self.evaluated_population_sigma[i]) for i in range(self.mu)]) / self.mu)
            self.evaluated_population = []
            self.evaluated_population_sigma = []
            self.evaluated_population_fitness = []


@registry.register
class MEDA(EDA):
    """Test-based population-size adaptation.

    Population-size equal to lambda = 4 x dimension.
    Test by comparing the first fifth and the last fifth of the 5lambda evaluations.
    """

    # pylint: disable=too-many-instance-attributes

    def _internal_tell(self, x: ArrayLike, value: float) -> None:
        idx = self.unevaluated_population.index(tuple(x))
        self.evaluated_population += [x]
        self.evaluated_population_fitness += [value]
        self.evaluated_population_sigma += [self.unevaluated_population_sigma[idx]]
        del self.unevaluated_population[idx]
        del self.unevaluated_population_sigma[idx]
        if len(self.evaluated_population) >= self.llambda:
            # Sorting the population.
            sorted_pop_with_sigma_and_fitness = [
                (i, s, f)
                for f, i, s in sorted(zip(self.evaluated_population_fitness, self.evaluated_population, self.evaluated_population_sigma), key=lambda t: t[0])
            ]
            self.evaluated_population = [p[0] for p in sorted_pop_with_sigma_and_fitness]
            self.covariance *= 0.9
            self.covariance += 0.1 * np.cov(np.array(self.evaluated_population).T)
            self.evaluated_population_sigma = [p[1] for p in sorted_pop_with_sigma_and_fitness]
            self.evaluated_population_fitness = [p[2] for p in sorted_pop_with_sigma_and_fitness]
            # Computing the new parent.
            arrays = [np.asarray(self.evaluated_population[i]) for i in range(self.mu)]
            self.current_center = sum(arrays) / self.mu  # type: ignore
            self.sigma = np.exp(sum([np.log(self.evaluated_population_sigma[i]) for i in range(self.mu)]) / self.mu)
            self.evaluated_population = []
            self.evaluated_population_sigma = []
            self.evaluated_population_fitness = []


@registry.register
class TBPSA(base.Optimizer):
    """Test-based population-size adaptation.

    Population-size equal to lambda = 4 x dimension.
    Test by comparing the first fifth and the last fifth of the 5lambda evaluations.
    """

    # pylint: disable=too-many-instance-attributes

    def __init__(self, instrumentation: Union[int, Instrumentation], budget: Optional[int] = None, num_workers: int = 1) -> None:
        super().__init__(instrumentation, budget=budget, num_workers=num_workers)
        self.sigma = 1
        self.mu = self.dimension
        self.llambda = 4 * self.dimension
        if num_workers is not None:
            self.llambda = max(self.llambda, num_workers)
        self.current_center: np.ndarray = np.zeros(self.dimension)
        self._loss_record: List[float] = []
        # population
        self._evaluated_population: List[base.utils.Individual] = []
        self._unevaluated_population: Dict[bytes, base.utils.Individual] = {}

    def _internal_provide_recommendation(self) -> ArrayLike:  # This is NOT the naive version. We deal with noise.
        return self.current_center

    def _internal_ask(self) -> ArrayLike:
        mutated_sigma = self.sigma * np.exp(self._rng.normal(0, 1) / np.sqrt(self.dimension))
        individual = self.current_center + mutated_sigma * self._rng.normal(0, 1, self.dimension)
        part = base.utils.Individual(individual)
        part._parameters = np.array([mutated_sigma])
        self._unevaluated_population[individual.tobytes()] = part
        return individual  # type: ignore

    def _internal_tell(self, x: ArrayLike, value: float) -> None:
        self._loss_record += [value]
        if len(self._loss_record) >= 5 * self.llambda:
            first_fifth = self._loss_record[: self.llambda]
            last_fifth = self._loss_record[-self.llambda:]
            means = [sum(fitnesses) / float(self.llambda) for fitnesses in [first_fifth, last_fifth]]
            stds = [np.std(fitnesses) / np.sqrt(self.llambda - 1) for fitnesses in [first_fifth, last_fifth]]
            z = (means[0] - means[1]) / (np.sqrt(stds[0] ** 2 + stds[1] ** 2))
            if z < 2.0:
                self.mu *= 2
            else:
                self.mu = int(self.mu * 0.84)
                if self.mu < self.dimension:
                    self.mu = self.dimension
            self.llambda = 4 * self.mu
            if self.num_workers > 1:
                self.llambda = max(self.llambda, self.num_workers)
                self.mu = self.llambda // 4
            self._loss_record = []
        x = np.array(x, copy=False)
        x_bytes = x.tobytes()
        particle = self._unevaluated_population[x_bytes]
        particle.value = value
        self._evaluated_population.append(particle)
        if len(self._evaluated_population) >= self.llambda:
            # Sorting the population.
            self._evaluated_population.sort(key=lambda p: p.value)
            # Computing the new parent.
            self.current_center = sum(p.x for p in self._evaluated_population[: self.mu]) / self.mu  # type: ignore
            self.sigma = np.exp(np.sum(np.log([p._parameters[0]
                                               for p in self._evaluated_population[: self.mu]])) / self.mu)
            self._evaluated_population = []
        del self._unevaluated_population[x_bytes]

    def _internal_tell_not_asked(self, candidate: base.Candidate, value: float) -> None:
        x = candidate.data
        sigma = np.linalg.norm(x - self.current_center) / np.sqrt(self.dimension)  # educated guess
        part = base.utils.Individual(x)
        part._parameters = np.array([sigma])
        self._unevaluated_population[x.tobytes()] = part
        self._internal_tell_candidate(candidate, value)  # go through standard pipeline


@registry.register
class NaiveTBPSA(TBPSA):
    def _internal_provide_recommendation(self) -> ArrayLike:
        return self.current_bests["optimistic"].x


@registry.register
class NoisyBandit(base.Optimizer):
    """UCB.
    This is upper confidence bound (adapted to minimization),
    with very poor parametrization; in particular, the logarithmic term is set to zero.
    Infinite arms: we add one arm when `20 * #ask >= #arms ** 3`.
    """

    def _internal_ask(self) -> ArrayLike:
        if 20 * self._num_ask >= len(self.archive) ** 3:
            return self._rng.normal(0, 1, self.dimension)  # type: ignore
        if self._rng.choice([True, False]):
            # numpy does not accept choice on list of tuples, must choose index instead
            idx = self._rng.choice(len(self.archive))
            return np.frombuffer(list(self.archive.bytesdict.keys())[idx])  # type: ignore
        return self.current_bests["optimistic"].x


class PSOParticle(utils.Individual):
    """Particle for the PSO algorithm, holding relevant information
    """

    transform = transforms.ArctanBound(0, 1).reverted()
    _eps = 0.0  # to clip to [eps, 1 - eps] for transform not defined on borders

    # pylint: disable=too-many-arguments
    def __init__(
        self,
        x: np.ndarray,
        value: Optional[float],
        speed: np.ndarray,
        best_x: np.ndarray,
        best_value: float,
        random_state: np.random.RandomState,
    ) -> None:
        super().__init__(x)
        self.speed = speed
        self.value = value
        self.best_x = best_x
        self.best_value = best_value
        self.random_state = random_state

    @classmethod
    def random_initialization(cls, dimension: int, random_state: np.random.RandomState) -> "PSOParticle":
        position = random_state.uniform(0.0, 1.0, dimension)
        speed = random_state.uniform(-1.0, 1.0, dimension)
        return cls(position, None, speed, position, float("inf"), random_state=random_state)

    def __repr__(self) -> str:
        return f"{self.__class__.__name__}<position: {self.get_transformed_position()}, fitness: {self.value}, best: {self.best_value}>"

    def mutate(self, best_x: np.ndarray, omega: float, phip: float, phig: float) -> None:
        dim = len(best_x)
        rp = self.random_state.uniform(0.0, 1.0, size=dim)
        rg = self.random_state.uniform(0.0, 1.0, size=dim)
        self.speed = omega * self.speed + phip * rp * (self.best_x - self.x) + phig * rg * (best_x - self.x)
        self.x = np.clip(self.speed + self.x, self._eps, 1 - self._eps)

    def get_transformed_position(self) -> np.ndarray:
        return self.transform.forward(self.x)


@registry.register
class PSO(base.Optimizer):
    """Partially following SPSO2011. However, no randomization of the population order.
    """

    # pylint: disable=too-many-instance-attributes

    _PARTICULE = PSOParticle

    def __init__(self, instrumentation: Union[int, Instrumentation], budget: Optional[int] = None, num_workers: int = 1) -> None:
        super().__init__(instrumentation, budget=budget, num_workers=num_workers)
        if budget is not None and budget < 60:
            warnings.warn("PSO is inefficient with budget < 60", base.InefficientSettingsWarning)
        self.llambda = max(40, num_workers)
        self.population: utils.Population[PSOParticle] = utils.Population([])
        self.best_x = np.zeros(self.dimension, dtype=float)  # TODO: use current best instead?
        self.best_value = float("inf")
        self.omega = 0.5 / np.log(2.0)
        self.phip = 0.5 + np.log(2.0)
        self.phig = 0.5 + np.log(2.0)

    def _internal_ask_candidate(self) -> base.Candidate:
        # population is increased only if queue is empty (otherwise tell_not_asked does not work well at the beginning)
        if self.population.is_queue_empty() and len(self.population) < self.llambda:
            additional = [
                self._PARTICULE.random_initialization(self.dimension, random_state=self._rng)
                for _ in range(self.llambda - len(self.population))
            ]
            self.population.extend(additional)
        particle = self.population.get_queued(remove=False)
        if particle.value is not None:  # particle was already initialized
            particle.mutate(best_x=self.best_x, omega=self.omega, phip=self.phip, phig=self.phig)
        candidate = self.create_candidate.from_data(particle.get_transformed_position())
        candidate._meta["particle"] = particle
        self.population.get_queued(remove=True)
        # only remove at the last minute (safer for checkpointing)
        return candidate

    def _internal_provide_recommendation(self) -> ArrayLike:
        return self._PARTICULE.transform.forward(self.best_x)

    def _internal_tell_candidate(self, candidate: base.Candidate, value: float) -> None:
        particle: PSOParticle = candidate._meta["particle"]
        if not particle._active:
            self._internal_tell_not_asked(candidate, value)
            return
        x = candidate.data
        point = particle.get_transformed_position()
        assert np.array_equal(x, point), f"{x} vs {point} - from population: {self.population}"
        particle.value = value
        if value < self.best_value:
            self.best_x = np.array(particle.x, copy=True)
            self.best_value = value
        if value < particle.best_value:
            particle.best_x = np.array(particle.x, copy=False)
            particle.best_value = value
        self.population.set_queued(particle)  # update when everything is well done (safer for checkpointing)

    def _internal_tell_not_asked(self, candidate: base.Candidate, value: float) -> None:
        x = candidate.data
        if len(self.population) < self.llambda:
            particle = self._PARTICULE.random_initialization(self.dimension, random_state=self._rng)
            particle.x = self._PARTICULE.transform.backward(x)
            self.population.extend([particle])
        else:
            worst_part = max(iter(self.population), key=lambda p: p.best_value)  # or fitness?
            if worst_part.best_value < value:
                return  # no need to update
            particle = self._PARTICULE.random_initialization(self.dimension, random_state=self._rng)
            particle.x = self._PARTICULE.transform.backward(x)
            worst_part._active = False
            self.population.replace(worst_part, particle)
        # go through standard pipeline
        c2 = self._internal_ask_candidate()
        self._internal_tell_candidate(c2, value)


@registry.register
class SPSA(base.Optimizer):
    # pylint: disable=too-many-instance-attributes
    """ The First order SPSA algorithm as shown in [1,2,3], with implementation details
    from [4,5].

    1) https://en.wikipedia.org/wiki/Simultaneous_perturbation_stochastic_approximation
    2) https://www.chessprogramming.org/SPSA
    3) Spall, James C. "Multivariate stochastic approximation using a simultaneous perturbation gradient approximation."
       IEEE transactions on automatic control 37.3 (1992): 332-341.
    4) Section 7.5.2 in "Introduction to Stochastic Search and Optimization: Estimation, Simulation and Control" by James C. Spall.
    5) Pushpendre Rastogi, Jingyi Zhu, James C. Spall CISS (2016).
       Efficient implementation of Enhanced Adaptive Simultaneous Perturbation Algorithms.
    """
    no_parallelization = True

    def __init__(self, instrumentation: Union[int, Instrumentation], budget: Optional[int] = None, num_workers: int = 1) -> None:
        super().__init__(instrumentation, budget=budget, num_workers=num_workers)
        self.init = True
        self.idx = 0
        self.delta = float("nan")
        self.ym: Optional[np.ndarray] = None
        self.yp: Optional[np.ndarray] = None
        self.t: np.ndarray = np.zeros(self.dimension)
        self.avg: np.ndarray = np.zeros(self.dimension)
        # Set A, a, c according to the practical implementation
        # guidelines in the ISSO book.
        self.A = 10 if budget is None else max(10, budget // 20)
        # TODO: We should spend first 10-20 iterations
        # to estimate the noise standard deviation and
        # then set c = standard deviation. 1e-1 is arbitrary.
        self.c = 1e-1
        # TODO: We should chose a to be inversely proportional to
        # the magnitude of gradient and propotional to (1+A)^0.602
        # we should spend some burn-in iterations to estimate the
        # magnitude of the gradient. 1e-5 is arbitrary.
        self.a = 1e-5

    def _ck(self, k: int) -> float:
        "c_k determines the pertubation."
        return self.c / (k // 2 + 1) ** 0.101

    def _ak(self, k: int) -> float:
        "a_k is the learning rate."
        return self.a / (k // 2 + 1 + self.A) ** 0.602

    def _internal_ask(self) -> ArrayLike:
        k = self.idx
        if k % 2 == 0:
            if not self.init:
                assert self.yp is not None and self.ym is not None
                self.t -= (self._ak(k) * (self.yp - self.ym) / 2 / self._ck(k)) * self.delta
                self.avg += (self.t - self.avg) / (k // 2 + 1)
            self.delta = 2 * self._rng.randint(2, size=self.dimension) - 1
            return self.t - self._ck(k) * self.delta  # type:ignore
        return self.t + self._ck(k) * self.delta  # type: ignore

    def _internal_tell(self, x: ArrayLike, value: float) -> None:
        setattr(self, ("ym" if self.idx % 2 == 0 else "yp"), np.array(value, copy=True))
        self.idx += 1
        if self.init and self.yp is not None and self.ym is not None:
            self.init = False

    def _internal_provide_recommendation(self) -> ArrayLike:
        return self.avg


@registry.register
class SplitOptimizer(base.Optimizer):
    """Combines optimizers, each of them working on their own variables.

    num_optims: number of optimizers
    num_vars: number of variable per optimizer.

    E.g. for 5 optimizers, each of them working on 2 variables, we can use:
    opt = SplitOptimizer(instrumentation=10, num_workers=3, num_optims=5, num_vars=[2, 2, 2, 2, 2])
    or equivalently:
    opt = SplitOptimizer(instrumentation=10, num_workers=3, num_vars=[2, 2, 2, 2, 2])
    Given that all optimizers have the same number of variables, we can also do:
    opt = SplitOptimizer(instrumentation=10, num_workers=3, num_optims=5)

    This is 5 parallel (by num_workers = 5).

    Be careful! The variables refer to the deep representation used by optimizers.
    For example, a categorical variable with 5 possible values becomes 5 continuous variables.
    """

    def __init__(self, instrumentation: Union[int, Instrumentation], budget: Optional[int] = None, num_workers: int = 1, num_optims: Optional[int] = None, num_vars: Optional[List[Any]] = None, multivariate_optimizer: base.OptimizerFamily = CMA, monovariate_optimizer: base.OptimizerFamily = RandomSearch) -> None:
        super().__init__(instrumentation, budget=budget, num_workers=num_workers)
        if num_vars:
            if num_optims:
                assert num_optims == len(num_vars), f"The number {num_optims} of optimizers should match len(num_vars)={len(num_vars)}."
            else:
                num_optims = len(num_vars)
            assert sum(num_vars) == self.dimension, f"sum(num_vars)={sum(num_vars)} should be equal to the dimension {self.dimension}."
        else:
            if not num_optims:  # if no num_vars and no num_optims, just assume 2.
                num_optims = 2
            # num_vars not given: we will distribute variables equally.
        if num_optims > self.dimension:
            num_optims = self.dimension
        self.num_optims = num_optims
        self.optims: List[Any] = []
        self.num_vars: List[Any] = num_vars if num_vars else []
        self.instrumentations: List[Any] = []
        for i in range(self.num_optims):
            if not self.num_vars or len(self.num_vars) < i + 1:
                self.num_vars += [(self.dimension // self.num_optims) + (self.dimension % self.num_optims > i)]

            assert self.num_vars[i] >= 1, "At least one variable per optimizer."
            self.instrumentations += [Instrumentation(inst.variables.Array(self.num_vars[i]).affined(1, 0))]
            assert len(self.optims) == i
            if self.num_vars[i] > 1:
                self.optims += [multivariate_optimizer(self.instrumentations[i], budget, num_workers)]  # noqa: F405
            else:
                self.optims += [monovariate_optimizer(self.instrumentations[i], budget, num_workers)]  # noqa: F405

        assert sum(
            self.num_vars) == self.dimension, f"sum(num_vars)={sum(self.num_vars)} should be equal to the dimension {self.dimension}."

    def _internal_ask_candidate(self) -> base.Candidate:
        data: List[Any] = []
        for i in range(self.num_optims):
            opt = self.optims[i]
            data += list(opt.ask().data)
        assert len(data) == self.dimension
        return self.create_candidate.from_data(data)

    def _internal_tell_candidate(self, candidate: base.Candidate, value: float) -> None:
        data = candidate.data
        n = 0
        for i in range(self.num_optims):
            opt = self.optims[i]
            local_data = list(data)[n:n + self.num_vars[i]]
            n += self.num_vars[i]
            assert len(local_data) == self.num_vars[i]
            local_candidate = opt.create_candidate.from_data(local_data)
            opt.tell(local_candidate, value)

    def _internal_provide_recommendation(self) -> ArrayLike:
        return self.current_bests["pessimistic"].x

    def _internal_tell_not_asked(self, candidate: base.Candidate, value: float) -> None:
        raise base.TellNotAskedNotSupportedError


# Olivier: I think Jeremy will kill for doing this that way, protect me when he is back:
@registry.register
class SplitOptimizer3(SplitOptimizer):
    """Same as SplitOptimizer, but with default at 3 optimizers.
    """

    def __init__(self, instrumentation: Union[int, Instrumentation], budget: Optional[int] = None, num_workers: int = 1, num_optims: int = 3, num_vars: Optional[List[Any]] = None) -> None:
        super().__init__(instrumentation, budget=budget, num_workers=num_workers, num_optims=num_optims, num_vars=num_vars)


@registry.register
class SplitOptimizer5(SplitOptimizer):
    """Same as SplitOptimizer, but with default at 5 optimizers.
    """

    def __init__(self, instrumentation: Union[int, Instrumentation], budget: Optional[int] = None, num_workers: int = 1, num_optims: int = 5, num_vars: Optional[List[Any]] = None) -> None:
        super().__init__(instrumentation, budget=budget, num_workers=num_workers, num_optims=num_optims, num_vars=num_vars)


@registry.register
class SplitOptimizer9(SplitOptimizer):
    """Same as SplitOptimizer, but with default at 9 optimizers.
    """

    def __init__(self, instrumentation: Union[int, Instrumentation], budget: Optional[int] = None, num_workers: int = 1, num_optims: int = 9, num_vars: Optional[List[Any]] = None) -> None:
        super().__init__(instrumentation, budget=budget, num_workers=num_workers, num_optims=num_optims, num_vars=num_vars)


@registry.register
class SplitOptimizer13(SplitOptimizer):
    """Same as SplitOptimizer, but with default at 13 optimizers.
    """

    def __init__(self, instrumentation: Union[int, Instrumentation], budget: Optional[int] = None, num_workers: int = 1, num_optims: int = 13, num_vars: Optional[List[Any]] = None) -> None:
        super().__init__(instrumentation, budget=budget, num_workers=num_workers, num_optims=num_optims, num_vars=num_vars)


@registry.register
class Portfolio(base.Optimizer):
    """Passive portfolio of CMA, 2-pt DE and Scr-Hammersley."""

    def __init__(self, instrumentation: Union[int, Instrumentation], budget: Optional[int] = None, num_workers: int = 1) -> None:
        super().__init__(instrumentation, budget=budget, num_workers=num_workers)
        assert budget is not None
        self.optims = [
            CMA(self.instrumentation, budget // 3 + (budget % 3 > 0), num_workers),  # share instrumentation and its rng
            TwoPointsDE(self.instrumentation, budget // 3 + (budget % 3 > 1), num_workers),  # noqa: F405
            ScrHammersleySearch(self.instrumentation, budget // 3, num_workers),
        ]  # noqa: F405
        if budget < 12 * num_workers:
            self.optims = [ScrHammersleySearch(self.instrumentation, budget, num_workers)]  # noqa: F405
        self.who_asked: Dict[Tuple[float, ...], List[int]] = defaultdict(list)

    def _internal_ask_candidate(self) -> base.Candidate:
        optim_index = self._num_ask % len(self.optims)
        individual = self.optims[optim_index].ask()
        self.who_asked[tuple(individual.data)] += [optim_index]
        return individual

    def _internal_tell_candidate(self, candidate: base.Candidate, value: float) -> None:
        tx = tuple(candidate.data)
        optim_index = self.who_asked[tx][0]
        del self.who_asked[tx][0]
        self.optims[optim_index].tell(candidate, value)

    def _internal_provide_recommendation(self) -> ArrayLike:
        return self.current_bests["pessimistic"].x

    def _internal_tell_not_asked(self, candidate: base.Candidate, value: float) -> None:
        raise base.TellNotAskedNotSupportedError


@registry.register
class ParaPortfolio(Portfolio):
    """Passive portfolio of CMA, 2-pt DE, PSO, SQP and Scr-Hammersley."""

    def __init__(self, instrumentation: Union[int, Instrumentation], budget: Optional[int] = None, num_workers: int = 1) -> None:
        super().__init__(instrumentation, budget=budget, num_workers=num_workers)
        assert budget is not None

        def intshare(n: int, m: int) -> Tuple[int, ...]:
            x = [n // m] * m
            i = 0
            while sum(x) < n:
                x[i] += 1
                i += 1
            return tuple(x)

        nw1, nw2, nw3, nw4 = intshare(num_workers - 1, 4)
        self.which_optim = [0] * nw1 + [1] * nw2 + [2] * nw3 + [3] + [4] * nw4
        assert len(self.which_optim) == num_workers
        # b1, b2, b3, b4, b5 = intshare(budget, 5)
        self.optims: List[base.Optimizer] = [
            CMA(self.instrumentation, num_workers=nw1),  # share instrumentation and its rng
            TwoPointsDE(self.instrumentation, num_workers=nw2),  # noqa: F405
            PSO(self.instrumentation, num_workers=nw3),
            SQP(self.instrumentation, 1),  # noqa: F405
            ScrHammersleySearch(self.instrumentation, budget=(budget // len(self.which_optim)) * nw4),  # noqa: F405
        ]
        self.who_asked: Dict[Tuple[float, ...], List[int]] = defaultdict(list)

    def _internal_ask_candidate(self) -> base.Candidate:
        optim_index = self.which_optim[self._num_ask % len(self.which_optim)]
        individual = self.optims[optim_index].ask()
        self.who_asked[tuple(individual.data)] += [optim_index]
        return individual


@registry.register
class SQPCMA(ParaPortfolio):
    """Passive portfolio of CMA and many SQP."""

    def __init__(self, instrumentation: Union[int, Instrumentation], budget: Optional[int] = None, num_workers: int = 1) -> None:
        super().__init__(instrumentation, budget=budget, num_workers=num_workers)
        assert budget is not None
        nw = num_workers // 2
        self.which_optim = [0] * nw
        for i in range(num_workers - nw):
            self.which_optim += [i + 1]
        assert len(self.which_optim) == num_workers
        # b1, b2, b3, b4, b5 = intshare(budget, 5)
        self.optims = [CMA(self.instrumentation, num_workers=nw)]  # share instrumentation and its rng
        for i in range(num_workers - nw):
            self.optims += [SQP(self.instrumentation, 1)]  # noqa: F405
            if i > 0:
                self.optims[-1].initial_guess = self._rng.normal(0, 1, self.dimension)  # type: ignore
        self.who_asked: Dict[Tuple[float, ...], List[int]] = defaultdict(list)


@registry.register
class ASCMADEthird(Portfolio):
    """Algorithm selection, with CMA and Lhs-DE. Active selection at 1/3."""

    def __init__(self, instrumentation: Union[int, Instrumentation], budget: Optional[int] = None, num_workers: int = 1) -> None:
        super().__init__(instrumentation, budget=budget, num_workers=num_workers)
        assert budget is not None
        self.optims = [
            CMA(self.instrumentation, budget=None, num_workers=num_workers),  # share instrumentation and its rng
            LhsDE(self.instrumentation, budget=None, num_workers=num_workers),
        ]  # noqa: F405
        self.who_asked: Dict[Tuple[float, ...], List[int]] = defaultdict(list)
        self.budget_before_choosing = budget // 3
        self.best_optim = -1

    def _internal_ask_candidate(self) -> base.Candidate:
        if self.budget_before_choosing > 0:
            self.budget_before_choosing -= 1
            optim_index = self._num_ask % len(self.optims)
        else:
            if self.best_optim is None:
                best_value = float("inf")
                optim_index = -1
                for i, optim in enumerate(self.optims):
                    val = optim.current_bests["pessimistic"].get_estimation("pessimistic")
                    if not val > best_value:
                        optim_index = i
                        best_value = val
                self.best_optim = optim_index
            optim_index = self.best_optim
        individual = self.optims[optim_index].ask()
        self.who_asked[tuple(individual.data)] += [optim_index]
        return individual


@registry.register
class ASCMADEQRthird(ASCMADEthird):
    """Algorithm selection, with CMA, ScrHalton and Lhs-DE. Active selection at 1/3."""

    def __init__(self, instrumentation: Union[int, Instrumentation], budget: Optional[int] = None, num_workers: int = 1) -> None:
        super().__init__(instrumentation, budget=budget, num_workers=num_workers)
        self.optims = [
            CMA(self.instrumentation, budget=None, num_workers=num_workers),
            LhsDE(self.instrumentation, budget=None, num_workers=num_workers),  # noqa: F405
            ScrHaltonSearch(self.instrumentation, budget=None, num_workers=num_workers),
        ]  # noqa: F405


@registry.register
class ASCMA2PDEthird(ASCMADEQRthird):
    """Algorithm selection, with CMA and 2pt-DE. Active selection at 1/3."""

    def __init__(self, instrumentation: Union[int, Instrumentation], budget: Optional[int] = None, num_workers: int = 1) -> None:
        super().__init__(instrumentation, budget=budget, num_workers=num_workers)
        self.optims = [
            CMA(self.instrumentation, budget=None, num_workers=num_workers),
            TwoPointsDE(self.instrumentation, budget=None, num_workers=num_workers),
        ]  # noqa: F405


@registry.register
class CMandAS2(ASCMADEthird):
    """Competence map, with algorithm selection in one of the cases (3 CMAs)."""

    def __init__(self, instrumentation: Union[int, Instrumentation], budget: Optional[int] = None, num_workers: int = 1) -> None:
        super().__init__(instrumentation, budget=budget, num_workers=num_workers)
        self.optims = [TwoPointsDE(self.instrumentation, budget=None, num_workers=num_workers)]  # noqa: F405
        assert budget is not None
        self.budget_before_choosing = 2 * budget
        if budget < 201:
            self.optims = [OnePlusOne(self.instrumentation, budget=None, num_workers=num_workers)]
        if budget > 50 * self.dimension or num_workers < 30:
            self.optims = [
                CMA(self.instrumentation, budget=None, num_workers=num_workers),  # share instrumentation and its rng
                CMA(self.instrumentation, budget=None, num_workers=num_workers),
                CMA(self.instrumentation, budget=None, num_workers=num_workers),
            ]
            self.budget_before_choosing = budget // 10


@registry.register
class CMandAS(CMandAS2):
    """Competence map, with algorithm selection in one of the cases (2 CMAs)."""

    def __init__(self, instrumentation: Union[int, Instrumentation], budget: Optional[int] = None, num_workers: int = 1) -> None:
        super().__init__(instrumentation, budget=budget, num_workers=num_workers)
        self.optims = [TwoPointsDE(self.instrumentation, budget=None, num_workers=num_workers)]  # noqa: F405
        assert budget is not None
        self.budget_before_choosing = 2 * budget
        if budget < 201:
            # share instrumentation and its rng
            self.optims = [OnePlusOne(self.instrumentation, budget=None, num_workers=num_workers)]
            self.budget_before_choosing = 2 * budget
        if budget > 50 * self.dimension or num_workers < 30:
            self.optims = [
                CMA(self.instrumentation, budget=None, num_workers=num_workers),
                CMA(self.instrumentation, budget=None, num_workers=num_workers),
            ]
            self.budget_before_choosing = budget // 3


@registry.register
class CM(CMandAS2):
    """Competence map, simplest."""

    def __init__(self, instrumentation: Union[int, Instrumentation], budget: Optional[int] = None, num_workers: int = 1) -> None:
        super().__init__(instrumentation, budget=budget, num_workers=num_workers)
        assert budget is not None
        # share instrumentation and its random number generator between all underlying optimizers
        self.optims = [TwoPointsDE(self.instrumentation, budget=None, num_workers=num_workers)]  # noqa: F405
        self.budget_before_choosing = 2 * budget
        if budget < 201:
            self.optims = [OnePlusOne(self.instrumentation, budget=None, num_workers=num_workers)]
        if budget > 50 * self.dimension:
            self.optims = [CMA(self.instrumentation, budget=None, num_workers=num_workers)]


@registry.register
class MultiCMA(CM):
    """Combining 3 CMAs. Exactly identical. Active selection at 1/10 of the budget."""

    def __init__(self, instrumentation: Union[int, Instrumentation], budget: Optional[int] = None, num_workers: int = 1) -> None:
        super().__init__(instrumentation, budget=budget, num_workers=num_workers)
        assert budget is not None
        self.optims = [
            CMA(self.instrumentation, budget=None, num_workers=num_workers),  # share instrumentation and its rng
            CMA(self.instrumentation, budget=None, num_workers=num_workers),
            CMA(self.instrumentation, budget=None, num_workers=num_workers),
        ]
        self.budget_before_choosing = budget // 10


@registry.register
class TripleCMA(CM):
    """Combining 3 CMAs. Exactly identical. Active selection at 1/3 of the budget."""

    def __init__(self, instrumentation: Union[int, Instrumentation], budget: Optional[int] = None, num_workers: int = 1) -> None:
        super().__init__(instrumentation, budget=budget, num_workers=num_workers)
        assert budget is not None
        self.optims = [
            CMA(self.instrumentation, budget=None, num_workers=num_workers),  # share instrumentation and its rng
            CMA(self.instrumentation, budget=None, num_workers=num_workers),
            CMA(self.instrumentation, budget=None, num_workers=num_workers),
        ]
        self.budget_before_choosing = budget // 3


@registry.register
class MultiScaleCMA(CM):
    """Combining 3 CMAs with different init scale. Active selection at 1/3 of the budget."""

    def __init__(self, instrumentation: Union[int, Instrumentation], budget: Optional[int] = None, num_workers: int = 1) -> None:
        super().__init__(instrumentation, budget=budget, num_workers=num_workers)
        self.optims = [
            CMA(self.instrumentation, budget=None, num_workers=num_workers),  # share instrumentation and its rng
            MilliCMA(self.instrumentation, budget=None, num_workers=num_workers),
            MicroCMA(self.instrumentation, budget=None, num_workers=num_workers),
        ]
        assert budget is not None
        self.budget_before_choosing = budget // 3


class _FakeFunction:
    """Simple function that returns the value which was registerd just before.
    This is a hack for BO.
    """

    def __init__(self) -> None:
        self._registered: List[Tuple[np.ndarray, float]] = []

    def register(self, x: np.ndarray, value: float) -> None:
        if self._registered:
            raise RuntimeError("Only one call can be registered at a time")
        self._registered.append((x, value))

    def __call__(self, **kwargs: float) -> float:
        if not self._registered:
            raise RuntimeError("Call must be registered first")
        x = [kwargs[f"x{i}"] for i in range(len(kwargs))]
        xr, value = self._registered[0]
        if not np.array_equal(x, xr):
            raise ValueError("Call does not match registered")
        self._registered.clear()
        return value


class _BO(base.Optimizer):
    def __init__(self, instrumentation: Union[int, Instrumentation], budget: Optional[int] = None, num_workers: int = 1) -> None:
        super().__init__(instrumentation, budget=budget, num_workers=num_workers)
        self._parameters = ParametrizedBO()
        self._transform = transforms.ArctanBound(0, 1)
        self._bo: Optional[BayesianOptimization] = None
        self._fake_function = _FakeFunction()

    @property
    def bo(self) -> BayesianOptimization:
        if self._bo is None:
            params = self._parameters
            bounds = {f"x{i}": (0.0, 1.0) for i in range(self.dimension)}
            self._bo = BayesianOptimization(self._fake_function, bounds, random_state=self._rng)
            if self._parameters.gp_parameters is not None:
                self._bo.set_gp_params(**self._parameters.gp_parameters)
            # init
            init = params.initialization
            if params.middle_point:
                self._bo.probe([0.5] * self.dimension, lazy=True)
            elif init is None:
                self._bo._queue.add(self._bo._space.random_sample())
            if init is not None:
                init_budget = int(np.sqrt(self.budget) if params.init_budget is None else params.init_budget)
                init_budget -= params.middle_point
                if init_budget > 0:
                    sampler = {"Hammersley": sequences.HammersleySampler, "LHS": sequences.LHSSampler, "random": sequences.RandomSampler}[
                        init
                    ](self.dimension, budget=init_budget, scrambling=(init == "Hammersley"), random_state=self._rng)
                    for point in sampler:
                        self._bo.probe(point, lazy=True)
        return self._bo

    def _internal_ask_candidate(self) -> base.Candidate:
        p = self._parameters
        util = UtilityFunction(kind=p.utility_kind, kappa=p.utility_kappa, xi=p.utility_xi)
        try:
            x_probe = next(self.bo._queue)
        except StopIteration:
            x_probe = self.bo.suggest(util)  # this is time consuming
            x_probe = [x_probe[f"x{i}"] for i in range(len(x_probe))]
        data = self._transform.backward(np.array(x_probe, copy=False))
        candidate = self.create_candidate.from_data(data)
        candidate._meta["x_probe"] = x_probe
        return candidate

    def _internal_tell_candidate(self, candidate: base.Candidate, value: float) -> None:
        if "x_probe" in candidate._meta:
            y = candidate._meta["x_probe"]
        else:
            y = self._transform.forward(np.array(candidate.data, copy=False))  # tell not asked
        self._fake_function.register(y, -value)  # minimizing
        self.bo.probe(y, lazy=False)
        # for some unknown reasons, BO wants to evaluate twice the same point,
        # but since it keeps a cache of the values, the registered value is not used
        # so we should clean the "fake" function
        self._fake_function._registered.clear()

    def _internal_provide_recommendation(self) -> ArrayLike:
        return self._transform.backward(np.array([self.bo.max["params"][f"x{i}"] for i in range(self.dimension)]))


class ParametrizedBO(base.ParametrizedFamily):
    """Bayesian optimization

    Parameters
    ----------
    initialization: str
        Initialization algorithms (None, "Hammersley", "random" or "LHS")
    init_budget: int or None
        Number of initialization algorithm steps
    middle_point: bool
        whether to sample the 0 point first
    utility_kind: str
        Type of utility function to use among "ucb", "ei" and "poi"
    utility_kappa: float
        Kappa parameter for the utility function
    utility_xi: float
        Xi parameter for the utility function
    gp_parameters: dict
        dictionnary of parameters for the gaussian process
    """

    no_parallelization = True
    _optimizer_class = _BO

    def __init__(
        self,
        *,
        initialization: Optional[str] = None,
        init_budget: Optional[int] = None,
        middle_point: bool = False,
        utility_kind: str = "ucb",  # bayes_opt default
        utility_kappa: float = 2.576,
        utility_xi: float = 0.0,
        gp_parameters: Optional[Dict[str, Any]] = None,
    ) -> None:
        assert initialization is None or initialization in ["random", "Hammersley", "LHS"], f"Unknown init {initialization}"
        self.initialization = initialization
        self.init_budget = init_budget
        self.middle_point = middle_point
        self.utility_kind = utility_kind
        self.utility_kappa = utility_kappa
        self.utility_xi = utility_xi
        self.gp_parameters = gp_parameters
        super().__init__()

    def __call__(self, instrumentation: Union[int, Instrumentation], budget: Optional[int] = None, num_workers: int = 1) -> base.Optimizer:
        gp_params = {} if self.gp_parameters is None else self.gp_parameters
        if isinstance(instrumentation, Instrumentation) and gp_params.get("alpha", 0) == 0:
            noisy = instrumentation.noisy
            cont = instrumentation.continuous
            if noisy or not cont:
                warnings.warn(
                    "Dis-continuous and noisy instrumentation require gp_parameters['alpha'] > 0 "
                    "(for your instrumentation, continuity={cont} and noisy={noisy}).\n"
                    "Find more information on BayesianOptimization's github.\n"
                    "You should then create a new instance of optimizerlib.ParametrizedBO with appropriate parametrization.",
                    InefficientSettingsWarning,
                )
        return super().__call__(instrumentation, budget, num_workers)


BO = ParametrizedBO().with_name("BO", register=True)
RBO = ParametrizedBO(initialization="random").with_name("RBO", register=True)
QRBO = ParametrizedBO(initialization="Hammersley").with_name("QRBO", register=True)
MidQRBO = ParametrizedBO(initialization="Hammersley", middle_point=True).with_name("MidQRBO", register=True)
LBO = ParametrizedBO(initialization="LHS").with_name("LBO", register=True)


@registry.register
class PBIL(base.Optimizer):
    """
    Implementation of the discrete algorithm PBIL

    https://www.ri.cmu.edu/pub_files/pub1/baluja_shumeet_1994_2/baluja_shumeet_1994_2.pdf
    """

    # pylint: disable=too-many-instance-attributes

    def __init__(self, instrumentation: Union[int, Instrumentation], budget: Optional[int] = None, num_workers: int = 1) -> None:
        super().__init__(instrumentation, budget=budget, num_workers=num_workers)

        self._penalize_cheap_violations = False  # Not sure this is the optimal decision.
        num_categories = 2
        self.p: np.ndarray = np.ones((1, self.dimension)) / num_categories
        self.alpha = 0.3
        self.llambda = max(100, num_workers)  # size of the population
        self.mu = self.llambda // 2  # number of selected candidates
        self._population: List[Tuple[float, np.ndarray]] = []

    def _internal_ask_candidate(self) -> base.Candidate:
        unif = self._rng.uniform(size=self.dimension)
        data = (unif > 1 - self.p[0]).astype(float)
        return self.create_candidate.from_data(data)

    def _internal_tell_candidate(self, candidate: base.Candidate, value: float) -> None:
        self._population.append((value, candidate.data))
        if len(self._population) >= self.llambda:
            self._population.sort(key=lambda tup: tup[0])
            mean_pop: np.ndarray = np.mean([x[1] for x in self._population[: self.mu]])
            self.p[0] = (1 - self.alpha) * self.p[0] + self.alpha * mean_pop
            self._population = []


class _Chain(base.Optimizer):

    def __init__(self, instrumentation: Union[int, Instrumentation], budget: Optional[int] = None, num_workers: int = 1) -> None:
        super().__init__(instrumentation, budget=budget, num_workers=num_workers)
        self._parameters = Chaining([LHSSearch, DE], [10])  # needs a default
        # delayed initialization
        self._optimizers_: List[base.Optimizer] = []

    @property
    def _optimizers(self) -> List[base.Optimizer]:
        if not self._optimizers_:
            self._optimizers_ = []
            converter = {"num_workers": self.num_workers, "dimension": self.dimension,
                         "half": self.budget // 2 if self.budget else self.num_workers,
                         "sqrt": int(np.sqrt(self.budget)) if self.budget else self.num_workers}
            budgets = [converter[b] if isinstance(b, str) else b for b in self._parameters.budgets]
            last_budget = None if self.budget is None else self.budget - sum(budgets)
            for opt, budget in zip(self._parameters.optimizers, budgets + [last_budget]):  # type: ignore
                self._optimizers_.append(opt(self.instrumentation, budget=budget, num_workers=self.num_workers))
        return self._optimizers_

    def _internal_ask_candidate(self) -> base.Candidate:
        # Which algorithm are we playing with ?
        sum_budget = 0.0
        opt = self._optimizers[0]
        for opt in self._optimizers:
            sum_budget += float("inf") if opt.budget is None else opt.budget
            if self.num_ask < sum_budget:
                break
        # if we are over budget, then use the last one...
        return opt.ask()

    def _internal_tell_candidate(self, candidate: base.Candidate, value: float) -> None:
        # Let us inform all concerned algorithms
        sum_budget = 0.0
        for opt in self._optimizers:
            sum_budget += float("inf") if opt.budget is None else opt.budget
            if self.num_tell < sum_budget:
                opt.tell(candidate, value)


class Chaining(base.ParametrizedFamily):
    """
    A chaining consists in running algorithm 1 during T1, then algorithm 2 during T2, then algorithm 3 during T3, etc.
    Each algorithm is fed with what happened before it.

    Parameters
    ----------
    optimizers: list of Optimizer classes
        the sequence of optimizers to use
    budgets: list of int
        the corresponding budgets for each optimizer but the last one

    """
    _optimizer_class = _Chain

    def __init__(self, optimizers: Sequence[Union[base.OptimizerFamily, Type[base.Optimizer]]],
                 budgets: Sequence[Union[str, int]]) -> None:
        # Either we have the budget for each algorithm, or the last algorithm uses the rest of the budget, so:
        self.budgets = tuple(budgets)
        self.optimizers = tuple(optimizers)
        assert len(self.optimizers) == len(self.budgets) + 1
        assert all(x in ("half", "dimension", "num_workers", "sqrt") or x > 0 for x in self.budgets)  # type: ignore
        super().__init__()


chainCMASQP = Chaining([CMA, SQP], ["half"]).with_name("chainCMASQP", register=True)
chainCMASQP.no_parallelization = True

chainDEwithR = Chaining([RandomSearch, DE], ["num_workers"]).with_name("chainDEwithR", register=True)
chainDEwithRsqrt = Chaining([RandomSearch, DE], ["sqrt"]).with_name("chainDEwithRsqrt", register=True)
chainDEwithRdim = Chaining([RandomSearch, DE], ["dimension"]).with_name("chainDEwithRdim", register=True)
chainDEwithR30 = Chaining([RandomSearch, DE], [30]).with_name("chainDEwithR30", register=True)
chainDEwithLHS = Chaining([LHSSearch, DE], ["num_workers"]).with_name("chainDEwithLHS", register=True)
chainDEwithLHSsqrt = Chaining([LHSSearch, DE], ["sqrt"]).with_name("chainDEwithLHSsqrt", register=True)
chainDEwithLHSdim = Chaining([LHSSearch, DE], ["dimension"]).with_name("chainDEwithLHSdim", register=True)
chainDEwithLHS30 = Chaining([LHSSearch, DE], [30]).with_name("chainDEwithLHS30", register=True)
chainDEwithMetaRecentering = Chaining([MetaRecentering, DE], ["num_workers"]).with_name("chainDEwithMetaRecentering", register=True)
chainDEwithMetaRecenteringsqrt = Chaining([MetaRecentering, DE], ["sqrt"]).with_name("chainDEwithMetaRecenteringsqrt", register=True)
chainDEwithMetaRecenteringdim = Chaining([MetaRecentering, DE], ["dimension"]).with_name("chainDEwithMetaRecenteringdim", register=True)
chainDEwithMetaRecentering30 = Chaining([MetaRecentering, DE], [30]).with_name("chainDEwithMetaRecentering30", register=True)

chainBOwithR = Chaining([RandomSearch, BO], ["num_workers"]).with_name("chainBOwithR", register=True)
chainBOwithRsqrt = Chaining([RandomSearch, BO], ["sqrt"]).with_name("chainBOwithRsqrt", register=True)
chainBOwithRdim = Chaining([RandomSearch, BO], ["dimension"]).with_name("chainBOwithRdim", register=True)
chainBOwithR30 = Chaining([RandomSearch, BO], [30]).with_name("chainBOwithR30", register=True)
chainBOwithLHS30 = Chaining([LHSSearch, BO], [30]).with_name("chainBOwithLHS30", register=True)
chainBOwithLHSsqrt = Chaining([LHSSearch, BO], ["sqrt"]).with_name("chainBOwithLHSsqrt", register=True)
chainBOwithLHSdim = Chaining([LHSSearch, BO], ["dimension"]).with_name("chainBOwithLHSdim", register=True)
chainBOwithLHS = Chaining([LHSSearch, BO], ["num_workers"]).with_name("chainBOwithLHS", register=True)
chainBOwithMetaRecentering30 = Chaining([MetaRecentering, BO], [30]).with_name("chainBOwithMetaRecentering30", register=True)
chainBOwithMetaRecenteringsqrt = Chaining([MetaRecentering, BO], ["sqrt"]).with_name("chainBOwithMetaRecenteringsqrt", register=True)
chainBOwithMetaRecenteringdim = Chaining([MetaRecentering, BO], ["dimension"]).with_name("chainBOwithMetaRecenteringdim", register=True)
chainBOwithMetaRecentering = Chaining([MetaRecentering, BO], ["num_workers"]).with_name("chainBOwithMetaRecentering", register=True)

chainPSOwithR = Chaining([RandomSearch, PSO], ["num_workers"]).with_name("chainPSOwithR", register=True)
chainPSOwithRsqrt = Chaining([RandomSearch, PSO], ["sqrt"]).with_name("chainPSOwithRsqrt", register=True)
chainPSOwithRdim = Chaining([RandomSearch, PSO], ["dimension"]).with_name("chainPSOwithRdim", register=True)
chainPSOwithR30 = Chaining([RandomSearch, PSO], [30]).with_name("chainPSOwithR30", register=True)
chainPSOwithLHS30 = Chaining([LHSSearch, PSO], [30]).with_name("chainPSOwithLHS30", register=True)
chainPSOwithLHSsqrt = Chaining([LHSSearch, PSO], ["sqrt"]).with_name("chainPSOwithLHSsqrt", register=True)
chainPSOwithLHSdim = Chaining([LHSSearch, PSO], ["dimension"]).with_name("chainPSOwithLHSdim", register=True)
chainPSOwithLHS = Chaining([LHSSearch, PSO], ["num_workers"]).with_name("chainPSOwithLHS", register=True)
chainPSOwithMetaRecentering30 = Chaining([MetaRecentering, PSO], [30]).with_name("chainPSOwithMetaRecentering30", register=True)
chainPSOwithMetaRecenteringsqrt = Chaining([MetaRecentering, PSO], ["sqrt"]).with_name("chainPSOwithMetaRecenteringsqrt", register=True)
chainPSOwithMetaRecenteringdim = Chaining([MetaRecentering, PSO], ["dimension"]).with_name("chainPSOwithMetaRecenteringdim", register=True)
chainPSOwithMetaRecentering = Chaining([MetaRecentering, PSO], ["num_workers"]).with_name("chainPSOwithMetaRecentering", register=True)

chainCMAwithR = Chaining([RandomSearch, CMA], ["num_workers"]).with_name("chainCMAwithR", register=True)
chainCMAwithRsqrt = Chaining([RandomSearch, CMA], ["sqrt"]).with_name("chainCMAwithRsqrt", register=True)
chainCMAwithRdim = Chaining([RandomSearch, CMA], ["dimension"]).with_name("chainCMAwithRdim", register=True)
chainCMAwithR30 = Chaining([RandomSearch, CMA], [30]).with_name("chainCMAwithR30", register=True)
chainCMAwithLHS30 = Chaining([LHSSearch, CMA], [30]).with_name("chainCMAwithLHS30", register=True)
chainCMAwithLHSsqrt = Chaining([LHSSearch, CMA], ["sqrt"]).with_name("chainCMAwithLHSsqrt", register=True)
chainCMAwithLHSdim = Chaining([LHSSearch, CMA], ["dimension"]).with_name("chainCMAwithLHSdim", register=True)
chainCMAwithLHS = Chaining([LHSSearch, CMA], ["num_workers"]).with_name("chainCMAwithLHS", register=True)
chainCMAwithMetaRecentering30 = Chaining([MetaRecentering, CMA], [30]).with_name("chainCMAwithMetaRecentering30", register=True)
chainCMAwithMetaRecenteringsqrt = Chaining([MetaRecentering, CMA], ["sqrt"]).with_name("chainCMAwithMetaRecenteringsqrt", register=True)
chainCMAwithMetaRecenteringdim = Chaining([MetaRecentering, CMA], ["dimension"]).with_name("chainCMAwithMetaRecenteringdim", register=True)
chainCMAwithMetaRecentering = Chaining([MetaRecentering, CMA], ["num_workers"]).with_name("chainCMAwithMetaRecentering", register=True)


@registry.register
class cGA(base.Optimizer):
    """
    Implementation of the discrete cGA algorithm

    https://pdfs.semanticscholar.org/4b0b/5733894ffc0b2968ddaab15d61751b87847a.pdf
    """

    # pylint: disable=too-many-instance-attributes

    def __init__(self, instrumentation: Union[int, Instrumentation], budget: Optional[int] = None, num_workers: int = 1, arity: Optional[int] = None) -> None:
        super().__init__(instrumentation, budget=budget, num_workers=num_workers)
        if arity is None:
            arity = len(instrumentation.possibilities) if hasattr(instrumentation, "possibilities") else 2  # type: ignore
        self._arity = arity
        self._penalize_cheap_violations = False  # Not sure this is the optimal decision.
        # self.p[i][j] is the probability that the ith variable has value 0<=j< arity.
        self.p: np.ndarray = np.ones((self.dimension, arity)) / arity
        # Probability increments are of order 1./self.llambda
        # and lower bounded by something of order 1./self.llambda.
        self.llambda = max(num_workers, 40)  # FIXME: no good heuristic ?
        # CGA generates a candidate, then a second candidate;
        # then updates depending on the comparison with the first one. We therefore have to store the previous candidate.
        self._previous_value_candidate: Optional[Tuple[float, np.ndarray]] = None

    def _internal_ask_candidate(self) -> base.Candidate:
        # Multinomial.
        values: List[int] = [sum(self._rng.uniform() > cum_proba) for cum_proba in np.cumsum(self.p, axis=1)]
        data = inst.discretization.noisy_inverse_threshold_discretization(values, arity=self._arity, gen=self._rng)
        return self.create_candidate.from_data(data)

    def _internal_tell_candidate(self, candidate: base.Candidate, value: float) -> None:
        if self._previous_value_candidate is None:
            self._previous_value_candidate = (value, candidate.data)
        else:
            winner, loser = self._previous_value_candidate[1], candidate.data
            if self._previous_value_candidate[0] > value:
                winner, loser = loser, winner
            winner_data = inst.discretization.threshold_discretization(np.asarray(winner.data), arity=self._arity)
            loser_data = inst.discretization.threshold_discretization(np.asarray(loser.data), arity=self._arity)
            for i in range(len(winner_data)):
                if winner_data[i] != loser_data[i]:
                    self.p[i][winner_data[i]] += 1. / self.llambda
                    self.p[i][loser_data[i]] -= 1. / self.llambda
                    for j in range(len(self.p[i])):
                        self.p[i][j] = max(self.p[i][j], 1. / self.llambda)
                    self.p[i] /= sum(self.p[i])
            self._previous_value_candidate = None


# Discussions with Jialin Liu and Fabien Teytaud helped the following development.
# This includes discussion at Dagstuhl's 2019 seminars on randomized search heuristics and computational intelligence in games.
@registry.register
class NGO(base.Optimizer):
    """Nevergrad optimizer by competence map."""
    one_shot = True

    def __init__(self, instrumentation: Union[int, Instrumentation], budget: Optional[int] = None, num_workers: int = 1) -> None:
        super().__init__(instrumentation, budget=budget, num_workers=num_workers)
        assert budget is not None
        self.who_asked: Dict[Tuple[float, ...], List[int]] = defaultdict(list)
        self.has_noise = self.instrumentation.noisy
        if self.instrumentation.probably_noisy:
            self.has_noise = True
        self.fully_continuous = self.instrumentation.continuous
        self.has_discrete_not_softmax = "rderedDiscr" in str(self.instrumentation.variables)
        if self.has_noise and self.has_discrete_not_softmax:
            # noise and discrete: let us merge evolution and bandits.
            self.optims = [DoubleFastGAOptimisticNoisyDiscreteOnePlusOne(self.instrumentation, budget, num_workers)]
        else:
            if self.has_noise and self.fully_continuous:
                # This is the real of population control. FIXME: should we pair with a bandit ?
                self.optims = [TBPSA(self.instrumentation, budget, num_workers)]
            else:
                if self.has_discrete_not_softmax or self.instrumentation.is_nonmetrizable or not self.fully_continuous:
                    self.optims = [DoubleFastGADiscreteOnePlusOne(self.instrumentation, budget, num_workers)]
                else:
                    if num_workers > budget / 5:
                        if num_workers > budget / 2. or budget < self.dimension:
                            self.optims = [MetaRecentering(self.instrumentation, budget, num_workers)]  # noqa: F405
                        else:
                            self.optims = [NaiveTBPSA(self.instrumentation, budget, num_workers)]  # noqa: F405
                    else:
                        # Possibly a good idea to go memetic for large budget, but something goes wrong for the moment.
                        # if num_workers == 1 and budget > 6000:  # Let us go memetic.
                        #    self.optims = [chainCMASQP(self.instrumentation, budget, num_workers)]  # noqa: F405
                        # else
                        if num_workers == 1 and budget < self.dimension * 30:
                            if self.dimension > 30:  # One plus one so good in large ratio "dimension / budget".
                                self.optims = [OnePlusOne(self.instrumentation, budget, num_workers)]  # noqa: F405
                            else:
                                self.optims = [Cobyla(self.instrumentation, budget, num_workers)]  # noqa: F405
                        else:
                            if self.dimension > 2000:  # DE is great in such a case (?).
                                self.optims = [DE(self.instrumentation, budget, num_workers)]  # noqa: F405
                            else:
                                self.optims = [CMA(self.instrumentation, budget, num_workers)]  # noqa: F405

    def _internal_ask_candidate(self) -> base.Candidate:
        optim_index = 0
        individual = self.optims[optim_index].ask()
        self.who_asked[tuple(individual.data)] += [optim_index]
        return individual

    def _internal_tell_candidate(self, candidate: base.Candidate, value: float) -> None:
        tx = tuple(candidate.data)
        optim_index = self.who_asked[tx][0]
        del self.who_asked[tx][0]
        self.optims[optim_index].tell(candidate, value)

    def _internal_provide_recommendation(self) -> ArrayLike:
        return self.optims[0].provide_recommendation().data

    def _internal_tell_not_asked(self, candidate: base.Candidate, value: float) -> None:
        raise base.TellNotAskedNotSupportedError


@registry.register
class JNGO(NGO):
    """Nevergrad optimizer by competence map. You might modify this one for designing youe own competence map."""

    def __init__(self, instrumentation: Union[int, Instrumentation], budget: Optional[int] = None, num_workers: int = 1) -> None:
        super().__init__(instrumentation, budget=budget, num_workers=num_workers)
        assert budget is not None
        if self.has_noise and self.has_discrete_not_softmax:
            self.optims = [DoubleFastGAOptimisticNoisyDiscreteOnePlusOne(self.instrumentation, budget, num_workers)]
        else:
            if self.has_noise:
                self.optims = [TBPSA(self.instrumentation, budget, num_workers)]
            else:
                if self.has_discrete_not_softmax:
<<<<<<< HEAD
                    if budget < 10 * self.dimension:
                        self.optims = [PortfolioDiscreteOnePlusOne(self.instrumentation, budget, num_workers)]
                    else:
                        self.optims = [DoubleFastGADiscreteOnePlusOne(self.instrumentation, budget, num_workers)] 
                else:
                    if num_workers == 1:
                        if budget < self.dimension * 300:
                            self.optims = [MiniDE(self.instrumentation, budget, num_workers)]
                        else:
                            self.optims = [PSO(self.instrumentation, budget, num_workers)]
                    else:
                        if self.dimension > budget:
                            self.optims = [CMA(self.instrumentation, budget, num_workers)] 
=======
                    self.optims = [DoubleFastGADiscreteOnePlusOne(self.instrumentation, budget, num_workers)]
                else:
                    if num_workers > budget / 5:
                        self.optims = [TwoPointsDE(self.instrumentation, budget, num_workers)]  # noqa: F405
                    else:
                        if num_workers == 1 and budget > 3000:
                            self.optims = [Powell(self.instrumentation, budget, num_workers)]  # noqa: F405
>>>>>>> b12878c5
                        else:
                            self.optims = [NaiveTBPSA(self.instrumentation, budget, num_workers)]


__all__ = list(registry.keys())<|MERGE_RESOLUTION|>--- conflicted
+++ resolved
@@ -1579,7 +1579,6 @@
                 self.optims = [TBPSA(self.instrumentation, budget, num_workers)]
             else:
                 if self.has_discrete_not_softmax:
-<<<<<<< HEAD
                     if budget < 10 * self.dimension:
                         self.optims = [PortfolioDiscreteOnePlusOne(self.instrumentation, budget, num_workers)]
                     else:
@@ -1593,15 +1592,6 @@
                     else:
                         if self.dimension > budget:
                             self.optims = [CMA(self.instrumentation, budget, num_workers)] 
-=======
-                    self.optims = [DoubleFastGADiscreteOnePlusOne(self.instrumentation, budget, num_workers)]
-                else:
-                    if num_workers > budget / 5:
-                        self.optims = [TwoPointsDE(self.instrumentation, budget, num_workers)]  # noqa: F405
-                    else:
-                        if num_workers == 1 and budget > 3000:
-                            self.optims = [Powell(self.instrumentation, budget, num_workers)]  # noqa: F405
->>>>>>> b12878c5
                         else:
                             self.optims = [NaiveTBPSA(self.instrumentation, budget, num_workers)]
 
