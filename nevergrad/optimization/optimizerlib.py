# Copyright (c) Facebook, Inc. and its affiliates. All Rights Reserved.
#
# This source code is licensed under the MIT license found in the
# LICENSE file in the root directory of this source tree.
import os
import logging
from collections import deque
import warnings
import cma
import numpy as np
from bayes_opt import UtilityFunction
from bayes_opt import BayesianOptimization
import nevergrad.common.typing as tp
from nevergrad.parametrization import parameter as p
from nevergrad.parametrization import transforms
from nevergrad.parametrization import discretization
from nevergrad.parametrization import helpers as paramhelpers
from . import base
from . import mutations
from .base import registry as registry
from .base import addCompare  # pylint: disable=unused-import
from .base import InefficientSettingsWarning as InefficientSettingsWarning
from .base import IntOrParameter
from . import sequences


# families of optimizers
# pylint: disable=unused-wildcard-import,wildcard-import,too-many-lines,too-many-arguments
from .differentialevolution import *  # type: ignore  # noqa: F403
from .es import *  # type: ignore  # noqa: F403
from .oneshot import *  # noqa: F403
from .recastlib import *  # noqa: F403

# run with LOGLEVEL=DEBUG for more debug information
logging.basicConfig(level=os.environ.get("LOGLEVEL", "INFO"))
logger = logging.getLogger(__name__)

# # # # # optimizers # # # # #


class _OnePlusOne(base.Optimizer):
    """Simple but sometimes powerful optimization algorithm.

    We use the one-fifth adaptation rule, going back to Schumer and Steiglitz (1968).
    It was independently rediscovered by Devroye (1972) and Rechenberg (1973).
    We use asynchronous updates, so that the 1+1 can actually be parallel and even
    performs quite well in such a context - this is naturally close to 1+lambda.
    """

    def __init__(
        self,
        parametrization: IntOrParameter,
        budget: tp.Optional[int] = None,
        num_workers: int = 1,
        *,
        noise_handling: tp.Optional[tp.Union[str, tp.Tuple[str, float]]] = None,
        mutation: str = "gaussian",
        crossover: bool = False
    ) -> None:
        super().__init__(parametrization, budget=budget, num_workers=num_workers)
        self._sigma: float = 1
        # configuration
        if noise_handling is not None:
            if isinstance(noise_handling, str):
                assert noise_handling in ["random", "optimistic"], f"Unkwnown noise handling: '{noise_handling}'"
            else:
                assert isinstance(noise_handling, tuple), "noise_handling must be a string or  a tuple of type (strategy, factor)"
                assert noise_handling[1] > 0.0, "the factor must be a float greater than 0"
                assert noise_handling[0] in ["random", "optimistic"], f"Unkwnown noise handling: '{noise_handling}'"
        assert mutation in ["gaussian", "cauchy", "discrete", "fastga", "doublefastga", "adaptive",
                            "portfolio", "discreteBSO", "doerr"], f"Unkwnown mutation: '{mutation}'"
        if mutation == "adaptive":
            self._adaptive_mr = 0.5
        self.noise_handling = noise_handling
        self.mutation = mutation
        self.crossover = crossover
        if mutation == "doerr":
            assert num_workers == 1, "Doerr mutation is implemented only in the sequential case."
            self._doerr_mutation_rates = [1, 2]
            self._doerr_mutation_rewards = [0., 0.]
            self._doerr_counters = [0., 0.]
            self._doerr_epsilon = 0.25  # self.dimension ** (-0.01)
            self._doerr_gamma = 1 - 2 / self.dimension
            self._doerr_current_best = float("inf")
            i = 3
            j = 2
            self._doerr_index: int = -1  # Nothing has been mutated for now.
            while i < self.dimension:
                self._doerr_mutation_rates += [i]
                self._doerr_mutation_rewards += [0.]
                self._doerr_counters += [0.]
                i += j
                j += 2

    def _internal_ask_candidate(self) -> p.Parameter:
        # pylint: disable=too-many-return-statements, too-many-branches
        noise_handling = self.noise_handling
        if not self._num_ask:
            out = self.parametrization.spawn_child()
            out._meta["sigma"] = self._sigma
            return out
        # for noisy version
        if noise_handling is not None:
            limit = (0.05 if isinstance(noise_handling, str) else noise_handling[1]) * len(self.archive) ** 3
            strategy = noise_handling if isinstance(noise_handling, str) else noise_handling[0]
            if self._num_ask <= limit:
                if strategy in ["cubic", "random"]:
                    idx = self._rng.choice(len(self.archive))
                    return list(self.archive.values())[idx].parameter.spawn_child()  # type: ignore
                elif strategy == "optimistic":
                    return self.current_bests["optimistic"].parameter.spawn_child()
        # crossover
        mutator = mutations.Mutator(self._rng)
        pessimistic = self.current_bests["pessimistic"].parameter.spawn_child()
        ref = self.parametrization
        if self.crossover and self._num_ask % 2 == 1 and len(self.archive) > 2:
            data = mutator.crossover(pessimistic.get_standardized_data(reference=ref),
                                     mutator.get_roulette(self.archive, num=2))
            return pessimistic.set_standardized_data(data, reference=ref)
        # mutating
        mutation = self.mutation
        if mutation in ("gaussian", "cauchy"):  # standard case
            step = (self._rng.normal(0, 1, self.dimension) if mutation == "gaussian" else
                    self._rng.standard_cauchy(self.dimension))
            out = pessimistic.set_standardized_data(self._sigma * step)
            out._meta["sigma"] = self._sigma
            return out
        else:
            pessimistic_data = pessimistic.get_standardized_data(reference=ref)
            if mutation == "crossover":
                if self._num_ask % 2 == 0 or len(self.archive) < 3:
                    data = mutator.portfolio_discrete_mutation(pessimistic_data)
                else:
                    data = mutator.crossover(pessimistic_data, mutator.get_roulette(self.archive, num=2))
            elif mutation == "adaptive":
                data = mutator.portfolio_discrete_mutation(pessimistic_data, max(1, int(self._adaptive_mr * self.dimension)))
            elif mutation == "discreteBSO":
                assert self.budget is not None, "DiscreteBSO needs a budget."
                intensity: int = int(self.dimension - self._num_ask * self.dimension / self.budget)
                if intensity < 1:
                    intensity = 1
                data = mutator.portfolio_discrete_mutation(pessimistic_data, intensity)
            elif mutation == "doerr":
                # Selection, either random, or greedy, or a mutation rate.
                assert self._doerr_index == -1, "We should have used this index in tell."
                if self._rng.uniform() < self._doerr_epsilon:
                    index = self._rng.choice(range(len(self._doerr_mutation_rates)))
                    self._doerr_index = index
                else:
                    index = self._doerr_mutation_rewards.index(max(self._doerr_mutation_rewards))
                    self._doerr_index = -1
                intensity = self._doerr_mutation_rates[index]
                data = mutator.portfolio_discrete_mutation(pessimistic_data, intensity)
            else:
                func: tp.Callable[[tp.ArrayLike], tp.ArrayLike] = {  # type: ignore
                    "discrete": mutator.discrete_mutation,
                    "fastga": mutator.doerr_discrete_mutation,
                    "doublefastga": mutator.doubledoerr_discrete_mutation,
                    "portfolio": mutator.portfolio_discrete_mutation,
                }[mutation]
                data = func(pessimistic_data)
            return pessimistic.set_standardized_data(data, reference=ref)

    def _internal_tell(self, x: tp.ArrayLike, loss: tp.FloatLoss) -> None:
        # only used for cauchy and gaussian
        if self.mutation == "doerr" and self._doerr_current_best < float("inf") and self._doerr_index >= 0:
            improvement = max(0., self._doerr_current_best - loss)
            # Decay.
            index = self._doerr_index
            counter = self._doerr_counters[index]
            self._doerr_mutation_rewards[index] = (self._doerr_gamma * counter * self._doerr_mutation_rewards[index]
                                                   + improvement) / (self._doerr_gamma * counter + 1)
            self._doerr_counters = [self._doerr_gamma * x for x in self._doerr_counters]
            self._doerr_counters[index] += 1
            self._doerr_index = -1
        if self.mutation == "doerr":
            self._doerr_current_best = min(self._doerr_current_best, loss)
        self._sigma *= 2.0 if loss <= self.current_bests["pessimistic"].mean else 0.84
        if self.mutation == "adaptive":
            factor = 1.2 if loss <= self.current_bests["pessimistic"].mean else 0.731  # 0.731 = 1.2**(-np.exp(1)-1)
            self._adaptive_mr = min(1., factor * self._adaptive_mr)


class ParametrizedOnePlusOne(base.ConfiguredOptimizer):
    """Simple but sometimes powerfull class of optimization algorithm.
    This use asynchronous updates, so that (1+1) can actually be parallel and even
    performs quite well in such a context - this is naturally close to (1+lambda).


    Parameters
    ----------
    noise_handling: str or Tuple[str, float]
        Method for handling the noise. The name can be:

        - `"random"`: a random point is reevaluated regularly, this uses the one-fifth adaptation rule,
          going back to Schumer and Steiglitz (1968). It was independently rediscovered by Devroye (1972) and Rechenberg (1973).
        - `"optimistic"`: the best optimistic point is reevaluated regularly, optimism in front of uncertainty
        - a coefficient can to tune the regularity of these reevaluations (default .05)
    mutation: str
        One of the available mutations from:

        - `"gaussian"`: standard mutation by adding a Gaussian random variable (with progressive
          widening) to the best pessimistic point
        - `"cauchy"`: same as Gaussian but with a Cauchy distribution.
        - `"discrete"`: when a variable is mutated (which happens with probability 1/d in dimension d), it's just
             randomly drawn. This means that on average, only one variable is mutated.
        - `"discreteBSO"`: as in brainstorm optimization, we slowly decrease the mutation rate from 1 to 1/d.
        - `"fastga"`: FastGA mutations from the current best
        - `"doublefastga"`: double-FastGA mutations from the current best (Doerr et al, Fast Genetic Algorithms, 2017)
        - `"portfolio"`: Random number of mutated bits (called niform mixing in
          Dang & Lehre "Self-adaptation of Mutation Rates in Non-elitist Population", 2016)

    crossover: bool
        whether to add a genetic crossover step every other iteration.

    Notes
    -----
    After many papers advocared the mutation rate 1/d in the discrete (1+1) for the discrete case,
    `it was proposed <https://arxiv.org/abs/1606.05551>`_ to use of a randomly
    drawn mutation rate. `Fast genetic algorithms <https://arxiv.org/abs/1703.03334>`_ are based on a similar idea
    These two simple methods perform quite well on a wide range of problems.

    """

    # pylint: disable=unused-argument
    def __init__(
        self,
        *,
        noise_handling: tp.Optional[tp.Union[str, tp.Tuple[str, float]]] = None,
        mutation: str = "gaussian",
        crossover: bool = False
    ) -> None:
        super().__init__(_OnePlusOne, locals())


OnePlusOne = ParametrizedOnePlusOne().set_name("OnePlusOne", register=True)
NoisyOnePlusOne = ParametrizedOnePlusOne(noise_handling="random").set_name("NoisyOnePlusOne", register=True)
DiscreteOnePlusOne = ParametrizedOnePlusOne(mutation="discrete").set_name("DiscreteOnePlusOne", register=True)
AdaptiveDiscreteOnePlusOne = ParametrizedOnePlusOne(mutation="adaptive").set_name("AdaptiveDiscreteOnePlusOne", register=True)
DiscreteBSOOnePlusOne = ParametrizedOnePlusOne(mutation="discreteBSO").set_name("DiscreteBSOOnePlusOne", register=True)
DiscreteDoerrOnePlusOne = ParametrizedOnePlusOne(mutation="doerr").set_name(
    "DiscreteDoerrOnePlusOne", register=True).no_parallelization = True
CauchyOnePlusOne = ParametrizedOnePlusOne(mutation="cauchy").set_name("CauchyOnePlusOne", register=True)
OptimisticNoisyOnePlusOne = ParametrizedOnePlusOne(
    noise_handling="optimistic").set_name("OptimisticNoisyOnePlusOne", register=True)
OptimisticDiscreteOnePlusOne = ParametrizedOnePlusOne(noise_handling="optimistic", mutation="discrete").set_name(
    "OptimisticDiscreteOnePlusOne", register=True
)
NoisyDiscreteOnePlusOne = ParametrizedOnePlusOne(noise_handling=("random", 1.0), mutation="discrete").set_name(
    "NoisyDiscreteOnePlusOne", register=True
)
DoubleFastGADiscreteOnePlusOne = ParametrizedOnePlusOne(
    mutation="doublefastga").set_name("DoubleFastGADiscreteOnePlusOne", register=True)
RecombiningPortfolioOptimisticNoisyDiscreteOnePlusOne = ParametrizedOnePlusOne(
    crossover=True, mutation="portfolio", noise_handling="optimistic"
).set_name("RecombiningPortfolioOptimisticNoisyDiscreteOnePlusOne", register=True)


# pylint: too-many-arguments,too-many-instance-attributes
class _CMA(base.Optimizer):

    def __init__(
            self,
            parametrization: IntOrParameter,
            budget: tp.Optional[int] = None,
            num_workers: int = 1,
            scale: float = 1.0,
            popsize: tp.Optional[int] = None,
            diagonal: bool = False,
            fcmaes: bool = False,
            random_init: bool = False,
    ) -> None:
        super().__init__(parametrization, budget=budget, num_workers=num_workers)
        self._scale = scale
        self._popsize = max(self.num_workers, 4 + int(3 * np.log(self.dimension))) if popsize is None else popsize
        self._diagonal = diagonal
        self._fcmaes = fcmaes
        self._random_init = random_init
        # internal attributes
        self._to_be_asked: tp.Deque[np.ndarray] = deque()
        self._to_be_told: tp.List[p.Parameter] = []
        self._num_spawners = self._popsize // 2  # experimental, for visualization
        self._parents = [self.parametrization]
        # delay initialization to ease implementation of variants
        self._es: tp.Any = None

    @property
    def es(self) -> tp.Any:  # typing not possible since cmaes not imported :(
        if self._es is None:
            if not self._fcmaes:
                inopts = {"popsize": self._popsize, "randn": self._rng.randn, "CMA_diagonal": self._diagonal, "verbose": 0}
                self._es = cma.CMAEvolutionStrategy(x0=self._rng.normal(size=self.dimension) if self._random_init else np.zeros(
                    self.dimension, dtype=np.float), sigma0=self._scale, inopts=inopts)
            else:
                try:
                    from fcmaes import cmaes  # pylint: disable=import-outside-toplevel
                except ImportError as e:
                    raise ImportError("Please install fcmaes (pip install fcmaes) to use FCMA optimizers") from e
                self._es = cmaes.Cmaes(x0=np.zeros(self.dimension, dtype=np.float),
                                       input_sigma=self._scale,
                                       popsize=self._popsize, randn=self._rng.randn)
        return self._es

    def _internal_ask_candidate(self) -> p.Parameter:
        if not self._to_be_asked:
            self._to_be_asked.extend(self.es.ask())
        data = self._to_be_asked.popleft()
        parent = self._parents[self.num_ask % len(self._parents)]
        candidate = parent.spawn_child().set_standardized_data(data, reference=self.parametrization)
        return candidate

    def _internal_tell_candidate(self, candidate: p.Parameter, loss: tp.FloatLoss) -> None:
        self._to_be_told.append(candidate)
        if len(self._to_be_told) >= self.es.popsize:
            listx = [c.get_standardized_data(reference=self.parametrization) for c in self._to_be_told]
            listy = [c.loss for c in self._to_be_told]
            args = (listy, listx) if self._fcmaes else (listx, listy)
            try:
                self.es.tell(*args)
            except RuntimeError:
                pass
            else:
                self._parents = sorted(self._to_be_told, key=lambda c: c.loss)[: self._num_spawners]
                self._to_be_told = []

    def _internal_provide_recommendation(self) -> np.ndarray:
        pessimistic = self.current_bests["pessimistic"].parameter.get_standardized_data(reference=self.parametrization)
        if self._es is None:
            return pessimistic
        cma_best: tp.Optional[np.ndarray] = self.es.best_x if self._fcmaes else self.es.result.xbest
        if cma_best is None:
            return pessimistic
        return cma_best


class ParametrizedCMA(base.ConfiguredOptimizer):
    """CMA-ES optimizer,
    This evolution strategy uses a Gaussian sampling, iteratively modified
    for searching in the best directions.
    This optimizer wraps an external implementation: https://github.com/CMA-ES/pycma

    Parameters
    ----------
    scale: float
        scale of the search
    popsize: Optional[int] = None
        population size, should be n * self.num_workers for int n >= 1.
        default is max(self.num_workers, 4 + int(3 * np.log(self.dimension)))

    diagonal: bool
        use the diagonal version of CMA (advised in big dimension)
    fcmaes: bool = False
        use fast implementation, doesn't support diagonal=True.
        produces equivalent results, preferable for high dimensions or
        if objective function evaluation is fast.
    """

    # pylint: disable=unused-argument
    def __init__(
        self,
        *,
        scale: float = 1.0,
        popsize: tp.Optional[int] = None,
        diagonal: bool = False,
        fcmaes: bool = False,
        random_init: bool = False,
    ) -> None:
        super().__init__(_CMA, locals())
        if fcmaes:
            if diagonal:
                raise RuntimeError("fcmaes doesn't support diagonal=True, use fcmaes=False")


CMA = ParametrizedCMA().set_name("CMA", register=True)
DiagonalCMA = ParametrizedCMA(diagonal=True).set_name("DiagonalCMA", register=True)
FCMA = ParametrizedCMA(fcmaes=True).set_name("FCMA", register=True)


class _PopulationSizeController:
    """Population control scheme for TBPSA and EDA
    """

    def __init__(self, llambda: int, mu: int, dimension: int, num_workers: int = 1) -> None:
        self.llambda = max(llambda, num_workers)
        self.min_mu = min(mu, dimension)
        self.mu = mu
        self.dimension = dimension
        self.num_workers = num_workers
        self._loss_record: tp.List[float] = []

    def add_value(self, loss: tp.FloatLoss) -> None:
        self._loss_record += [loss]
        if len(self._loss_record) >= 5 * self.llambda:
            first_fifth = self._loss_record[: self.llambda]
            last_fifth = self._loss_record[-int(self.llambda):]  # casting to int to avoid pylint bug
            means = [sum(fitnesses) / float(self.llambda) for fitnesses in [first_fifth, last_fifth]]
            stds = [np.std(fitnesses) / np.sqrt(self.llambda - 1) for fitnesses in [first_fifth, last_fifth]]
            z = (means[0] - means[1]) / (np.sqrt(stds[0] ** 2 + stds[1] ** 2))
            if z < 2.0:
                self.mu *= 2
            else:
                self.mu = max(self.min_mu, int(self.mu * 0.84))
            self.llambda = 4 * self.mu
            if self.num_workers > 1:
                self.llambda = max(self.llambda, self.num_workers)
                self.mu = self.llambda // 4
            self._loss_record = []


# pylint: disable=too-many-instance-attributes
@registry.register
class EDA(base.Optimizer):
    """Test-based population-size adaptation.

    Population-size equal to lambda = 4 x dimension.
    Test by comparing the first fifth and the last fifth of the 5lambda evaluations.

    Caution
    -------
    This optimizer is probably wrong.
    """

    _POPSIZE_ADAPTATION = False
    _COVARIANCE_MEMORY = False

    def __init__(self, parametrization: IntOrParameter, budget: tp.Optional[int] = None, num_workers: int = 1) -> None:
        super().__init__(parametrization, budget=budget, num_workers=num_workers)
        self.sigma = 1
        self.covariance = np.identity(self.dimension)
        dim = self.dimension
        self.popsize = _PopulationSizeController(llambda=4 * dim, mu=dim, dimension=dim, num_workers=num_workers)
        self.current_center: np.ndarray = np.zeros(self.dimension)
        # Population
        self.children: tp.List[p.Parameter] = []
        self.parents: tp.List[p.Parameter] = [self.parametrization]  # for transfering heritage (checkpoints in PBT)

    def _internal_provide_recommendation(self) -> tp.ArrayLike:  # This is NOT the naive version. We deal with noise.
        return self.current_center

    def _internal_ask_candidate(self) -> p.Parameter:
        mutated_sigma = self.sigma * np.exp(self._rng.normal(0, 1) / np.sqrt(self.dimension))
        # TODO: is a sigma necessary here as well? given the covariance is estimated
        assert len(self.current_center) == len(self.covariance), [self.dimension, self.current_center, self.covariance]
        data = self._rng.multivariate_normal(self.current_center, mutated_sigma * self.covariance)
        parent = self.parents[self.num_ask % len(self.parents)]
        candidate = parent.spawn_child().set_standardized_data(data, reference=self.parametrization)
        if parent is self.parametrization:
            candidate.heritage["lineage"] = candidate.uid  # for tracking
        candidate._meta["sigma"] = mutated_sigma
        return candidate

    def _internal_tell_candidate(self, candidate: p.Parameter, loss: tp.FloatLoss) -> None:
        self.children.append(candidate)
        if self._POPSIZE_ADAPTATION:
            self.popsize.add_value(loss)
        if len(self.children) >= self.popsize.llambda:
            self.children = sorted(self.children, key=lambda c: c.loss)
            population_data = [c.get_standardized_data(reference=self.parametrization) for c in self.children]
            mu = self.popsize.mu
            arrays = population_data[:mu]
            # covariance
            # TODO: check actual covariance that should be used
            centered_arrays = np.array([x - self.current_center for x in arrays])
            cov = centered_arrays.T.dot(centered_arrays)
            # cov = np.cov(np.array(population_data).T)
            mem_factor = 0.9 if self._COVARIANCE_MEMORY else 0
            self.covariance *= mem_factor
            self.covariance += (1 - mem_factor) * cov
            # Computing the new parent
            self.current_center = sum(arrays) / mu  # type: ignore
            self.sigma = np.exp(sum([np.log(c._meta["sigma"]) for c in self.children[:mu]]) / mu)
            self.parents = self.children[:mu]
            self.children = []

    def _internal_tell_not_asked(self, candidate: p.Parameter, loss: tp.FloatLoss) -> None:
        raise base.TellNotAskedNotSupportedError


@registry.register
class PCEDA(EDA):
    _POPSIZE_ADAPTATION = True
    _COVARIANCE_MEMORY = False


@registry.register
class MPCEDA(EDA):
    _POPSIZE_ADAPTATION = True
    _COVARIANCE_MEMORY = True


@registry.register
class MEDA(EDA):
    _POPSIZE_ADAPTATION = False
    _COVARIANCE_MEMORY = True


class _TBPSA(base.Optimizer):
    """Test-based population-size adaptation.

    Population-size equal to lambda = 4 x dimension.
    Test by comparing the first fifth and the last fifth of the 5lambda evaluations.
    """

    # pylint: disable=too-many-instance-attributes

    def __init__(self,
                 parametrization: IntOrParameter,
                 budget: tp.Optional[int] = None,
                 num_workers: int = 1,
                 naive: bool = True,
                 initial_popsize: tp.Optional[int] = None,
                 ) -> None:
        super().__init__(parametrization, budget=budget, num_workers=num_workers)
        self.sigma = 1
        self.naive = naive
        if initial_popsize is None:
            initial_popsize = self.dimension
        self.popsize = _PopulationSizeController(
            llambda=4 * initial_popsize,
            mu=initial_popsize,
            dimension=self.dimension,
            num_workers=num_workers
        )
        self.current_center: np.ndarray = np.zeros(self.dimension)
        # population
        self.parents: tp.List[p.Parameter] = [self.parametrization]  # for transfering heritage (checkpoints in PBT)
        self.children: tp.List[p.Parameter] = []

    def recommend(self) -> p.Parameter:
        if self.naive:
            return self.current_bests["optimistic"].parameter
        else:
            # This is NOT the naive version. We deal with noise.
            return self.parametrization.spawn_child().set_standardized_data(self.current_center, deterministic=True)

    def _internal_ask_candidate(self) -> p.Parameter:
        mutated_sigma = self.sigma * np.exp(self._rng.normal(0, 1) / np.sqrt(self.dimension))
        individual = self.current_center + mutated_sigma * self._rng.normal(0, 1, self.dimension)
        parent = self.parents[self.num_ask % len(self.parents)]
        candidate = parent.spawn_child().set_standardized_data(individual, reference=self.parametrization)
        if parent is self.parametrization:
            candidate.heritage["lineage"] = candidate.uid  # for tracking
        candidate._meta["sigma"] = mutated_sigma
        return candidate

    def _internal_tell_candidate(self, candidate: p.Parameter, loss: tp.FloatLoss) -> None:
        self.popsize.add_value(loss)
        self.children.append(candidate)
        if len(self.children) >= self.popsize.llambda:
            # Sorting the population.
            self.children.sort(key=lambda c: c.loss)
            # Computing the new parent.
            self.parents = self.children[: self.popsize.mu]
            self.children = []
            self.current_center = sum(c.get_standardized_data(reference=self.parametrization)  # type: ignore
                                      for c in self.parents) / self.popsize.mu
            self.sigma = np.exp(np.sum(np.log([c._meta["sigma"] for c in self.parents])) / self.popsize.mu)

    def _internal_tell_not_asked(self, candidate: p.Parameter, loss: tp.FloatLoss) -> None:
        data = candidate.get_standardized_data(reference=self.parametrization)
        sigma = np.linalg.norm(data - self.current_center) / np.sqrt(self.dimension)  # educated guess
        candidate._meta["sigma"] = sigma
        self._internal_tell_candidate(candidate, loss)  # go through standard pipeline


class ParametrizedTBPSA(base.ConfiguredOptimizer):
    """`Test-based population-size adaptation <https://homepages.fhv.at/hgb/New-Papers/PPSN16_HB16.pdf>`_
    This method, based on adapting the population size, performs the best in
    many noisy optimization problems, even in large dimension

    Parameters
    ----------
    naive: bool
        set to False for noisy problem, so that the best points will be an
        average of the final population.
    initial_popsize: Optional[int]
        initial (and minimal) population size (default: 4 x dimension)

    Note
    ----
    Derived from:
    Hellwig, Michael & Beyer, Hans-Georg. (2016).
    Evolution under Strong Noise: A Self-Adaptive Evolution Strategy
    Reaches the Lower Performance Bound -- the pcCMSA-ES.
    https://homepages.fhv.at/hgb/New-Papers/PPSN16_HB16.pdf
    """

    # pylint: disable=unused-argument
    def __init__(
        self,
        *,
        naive: bool = True,
        initial_popsize: tp.Optional[int] = None,
    ) -> None:
        super().__init__(_TBPSA, locals())


TBPSA = ParametrizedTBPSA(naive=False).set_name("TBPSA", register=True)
NaiveTBPSA = ParametrizedTBPSA().set_name("NaiveTBPSA", register=True)


@registry.register
class NoisyBandit(base.Optimizer):
    """UCB.
    This is upper confidence bound (adapted to minimization),
    with very poor parametrization; in particular, the logarithmic term is set to zero.
    Infinite arms: we add one arm when `20 * #ask >= #arms ** 3`.
    """

    def _internal_ask(self) -> tp.ArrayLike:
        if 20 * self._num_ask >= len(self.archive) ** 3:
            return self._rng.normal(0, 1, self.dimension)  # type: ignore
        if self._rng.choice([True, False]):
            # numpy does not accept choice on list of tuples, must choose index instead
            idx = self._rng.choice(len(self.archive))
            return np.frombuffer(list(self.archive.bytesdict.keys())[idx])  # type: ignore
        return self.current_bests["optimistic"].x


@registry.register
class PSO(base.Optimizer):

    # pylint: disable=too-many-instance-attributes
    def __init__(
        self,
        parametrization: IntOrParameter,
        budget: tp.Optional[int] = None,
        num_workers: int = 1,
        transform: str = "arctan",
        wide: bool = False,  # legacy, to be removed if not needed anymore
        popsize: tp.Optional[int] = None,
    ) -> None:
        super().__init__(parametrization, budget=budget, num_workers=num_workers)
        if budget is not None and budget < 60:
            warnings.warn("PSO is inefficient with budget < 60", base.InefficientSettingsWarning)
        cases: tp.Dict[str, tp.Tuple[tp.Optional[float], transforms.Transform]] = dict(
            arctan=(0, transforms.ArctanBound(0, 1)),
            identity=(None, transforms.Affine(1, 0)),
            gaussian=(1e-10, transforms.CumulativeDensity()),
        )
        # eps is used for clipping to make sure it is admissible
        self._eps, self._transform = cases[transform]
        self._wide = wide
        self.llambda = max(40, num_workers)
        if popsize is not None:
            self.llambda = popsize
        self._uid_queue = base.utils.UidQueue()
        self.population: tp.Dict[str, p.Parameter] = {}
        self._best = self.parametrization.spawn_child()
        self._omega = 0.5 / np.log(2.0)
        self._phip = 0.5 + np.log(2.0)
        self._phig = 0.5 + np.log(2.0)

    def _internal_ask_candidate(self) -> p.Parameter:
        # population is increased only if queue is empty (otherwise tell_not_asked does not work well at the beginning)
        if len(self.population) < self.llambda:
            param = self.parametrization
            if self._wide:
                # old initialization below seeds in the while R space, while other algorithms use normal distrib
                data = self._transform.backward(self._rng.uniform(0, 1, self.dimension))
                candidate = param.spawn_child().set_standardized_data(data, reference=param)
                candidate.heritage["lineage"] = candidate.uid
            else:
                candidate = param.sample()
            self.population[candidate.uid] = candidate
            dim = self.parametrization.dimension
            candidate.heritage["speed"] = self._rng.normal(size=dim) if self._eps is None else self._rng.uniform(-1, 1, dim)
            self._uid_queue.asked.add(candidate.uid)
            return candidate
        uid = self._uid_queue.ask()
        candidate = self._spawn_mutated_particle(self.population[uid])
        return candidate

    def _get_boxed_data(self, particle: p.Parameter) -> np.ndarray:
        if particle._frozen and "boxed_data" in particle._meta:
            return particle._meta["boxed_data"]  # type: ignore
        boxed_data = self._transform.forward(particle.get_standardized_data(reference=self.parametrization))
        if particle._frozen:  # only save is frozen
            particle._meta["boxed_data"] = boxed_data
        return boxed_data

    def _spawn_mutated_particle(self, particle: p.Parameter) -> p.Parameter:
        x = self._get_boxed_data(particle)
        speed: np.ndarray = particle.heritage["speed"]
        global_best_x = self._get_boxed_data(self._best)
        parent_best_x = self._get_boxed_data(particle.heritage.get("best_parent", particle))
        rp = self._rng.uniform(0.0, 1.0, size=self.dimension)
        rg = self._rng.uniform(0.0, 1.0, size=self.dimension)
        speed = self._omega * speed + self._phip * rp * (parent_best_x - x) + self._phig * rg * (global_best_x - x)
        data = speed + x
        if self._eps is not None:
            data = np.clip(data, self._eps, 1 - self._eps)
        data = self._transform.backward(data)
        new_part = particle.spawn_child().set_standardized_data(data, reference=self.parametrization)
        new_part.heritage["speed"] = speed
        return new_part

    def _internal_tell_candidate(self, candidate: p.Parameter, loss: tp.FloatLoss) -> None:
        uid = candidate.heritage["lineage"]
        if uid not in self.population:
            self._internal_tell_not_asked(candidate, loss)
            return
        self._uid_queue.tell(uid)
        self.population[uid] = candidate
        if self._best.loss is None or loss < self._best.loss:
            self._best = candidate
        if loss <= candidate.heritage.get("best_parent", candidate).loss:
            candidate.heritage["best_parent"] = candidate

    def _internal_tell_not_asked(self, candidate: p.Parameter, loss: tp.FloatLoss) -> None:
        # nearly same as DE
        candidate._meta["value"] = loss
        worst: tp.Optional[p.Parameter] = None
        if not len(self.population) < self.llambda:
            worst = max(self.population.values(), key=lambda p: p._meta.get("value", float("inf")))
            if worst._meta.get("value", float("inf")) < loss:
                return  # no need to update
            else:
                uid = worst.heritage["lineage"]
                del self.population[uid]
                self._uid_queue.discard(uid)
        candidate.heritage["lineage"] = candidate.uid  # new lineage
        if "speed" not in candidate.heritage:
            candidate.heritage["speed"] = self._rng.uniform(-1.0, 1.0, self.parametrization.dimension)
        self.population[candidate.uid] = candidate
        self._uid_queue.tell(candidate.uid)
        if loss < self._best._meta.get("loss", float("inf")):
            self._best = candidate


class ConfiguredPSO(base.ConfiguredOptimizer):
    """`Particle Swarm Optimization <https://en.wikipedia.org/wiki/Particle_swarm_optimization>`_
    is based on a set of particles with their inertia.
    Wikipedia provides a beautiful illustration ;) (see link)


    Parameters
    ----------
    transform: str
        name of the transform to use to map from PSO optimization space to R-space.
    wide: bool
        if True: legacy initialization in [-1,1] box mapped to R
    popsize: int
        population size of the particle swarm. Defaults to max(40, num_workers)

    Note
    ----
    - Using non-default "transform" and "wide" parameters can lead to extreme values
    - Implementation partially following SPSO2011. However, no randomization of the population order.
    - Reference:
      M. Zambrano-Bigiarini, M. Clerc and R. Rojas,
      Standard Particle Swarm Optimisation 2011 at CEC-2013: A baseline for future PSO improvements,
      2013 IEEE Congress on Evolutionary Computation, Cancun, 2013, pp. 2337-2344.
      https://ieeexplore.ieee.org/document/6557848
    """

    # pylint: disable=unused-argument
    def __init__(
        self,
        transform: str = "identity",
        wide: bool = False,
        popsize: tp.Optional[int] = None,
    ) -> None:
        assert transform in ["arctan", "gaussian", "identity"]
        super().__init__(PSO, locals())


RealSpacePSO = ConfiguredPSO().set_name("RealSpacePSO", register=True)


@registry.register
class SPSA(base.Optimizer):
    # pylint: disable=too-many-instance-attributes
    """ The First order SPSA algorithm as shown in [1,2,3], with implementation details
    from [4,5].

    1) https://en.wikipedia.org/wiki/Simultaneous_perturbation_stochastic_approximation
    2) https://www.chessprogramming.org/SPSA
    3) Spall, James C. "Multivariate stochastic approximation using a simultaneous perturbation gradient approximation."
       IEEE transactions on automatic control 37.3 (1992): 332-341.
    4) Section 7.5.2 in "Introduction to Stochastic Search and Optimization: Estimation, Simulation and Control" by James C. Spall.
    5) Pushpendre Rastogi, Jingyi Zhu, James C. Spall CISS (2016).
       Efficient implementation of Enhanced Adaptive Simultaneous Perturbation Algorithms.
    """
    no_parallelization = True

    def __init__(self, parametrization: IntOrParameter, budget: tp.Optional[int] = None, num_workers: int = 1) -> None:
        super().__init__(parametrization, budget=budget, num_workers=num_workers)
        self.init = True
        self.idx = 0
        self.delta = float("nan")
        self.ym: tp.Optional[np.ndarray] = None
        self.yp: tp.Optional[np.ndarray] = None
        self.t: np.ndarray = np.zeros(self.dimension)
        self.avg: np.ndarray = np.zeros(self.dimension)
        # Set A, a, c according to the practical implementation
        # guidelines in the ISSO book.
        self.A = 10 if budget is None else max(10, budget // 20)
        # TODO: We should spend first 10-20 iterations
        # to estimate the noise standard deviation and
        # then set c = standard deviation. 1e-1 is arbitrary.
        self.c = 1e-1
        # TODO: We should chose a to be inversely proportional to
        # the magnitude of gradient and propotional to (1+A)^0.602
        # we should spend some burn-in iterations to estimate the
        # magnitude of the gradient. 1e-5 is arbitrary.
        self.a = 1e-5

    def _ck(self, k: int) -> float:
        "c_k determines the pertubation."
        return self.c / (k // 2 + 1) ** 0.101

    def _ak(self, k: int) -> float:
        "a_k is the learning rate."
        return self.a / (k // 2 + 1 + self.A) ** 0.602

    def _internal_ask(self) -> tp.ArrayLike:
        k = self.idx
        if k % 2 == 0:
            if not self.init:
                assert self.yp is not None and self.ym is not None
                self.t -= (self._ak(k) * (self.yp - self.ym) / 2 / self._ck(k)) * self.delta
                self.avg += (self.t - self.avg) / (k // 2 + 1)
            self.delta = 2 * self._rng.randint(2, size=self.dimension) - 1
            return self.t - self._ck(k) * self.delta  # type:ignore
        return self.t + self._ck(k) * self.delta  # type: ignore

    def _internal_tell(self, x: tp.ArrayLike, loss: tp.FloatLoss) -> None:
        setattr(self, ("ym" if self.idx % 2 == 0 else "yp"), np.array(loss, copy=True))
        self.idx += 1
        if self.init and self.yp is not None and self.ym is not None:
            self.init = False

    def _internal_provide_recommendation(self) -> tp.ArrayLike:
        return self.avg


class SplitOptimizer(base.Optimizer):
    """Combines optimizers, each of them working on their own variables.

    num_optims: number of optimizers
    num_vars: number of variable per optimizer.
    progressive: True if we want to progressively add optimizers during the optimization run.
    If progressive = True, the optimizer is forced at OptimisticNoisyOnePlusOne.

    E.g. for 5 optimizers, each of them working on 2 variables, we can use:
    opt = SplitOptimizer(parametrization=10, num_workers=3, num_optims=5, num_vars=[2, 2, 2, 2, 2])
    or equivalently:
    opt = SplitOptimizer(parametrization=10, num_workers=3, num_vars=[2, 2, 2, 2, 2])
    Given that all optimizers have the same number of variables, we can also do:
    opt = SplitOptimizer(parametrization=10, num_workers=3, num_optims=5)

    This is 5 parallel (by num_workers = 5).

    Be careful! The variables refer to the deep representation used by optimizers.
    For example, a categorical variable with 5 possible values becomes 5 continuous variables.
    """

    def __init__(
            self,
            parametrization: IntOrParameter,
            budget: tp.Optional[int] = None,
            num_workers: int = 1,
            num_optims: tp.Optional[int] = None,
            num_vars: tp.Optional[tp.List[int]] = None,
            multivariate_optimizer: base.ConfiguredOptimizer = CMA,
            monovariate_optimizer: base.ConfiguredOptimizer = RandomSearch,
            progressive: bool = False,
    ) -> None:
        super().__init__(parametrization, budget=budget, num_workers=num_workers)
        if num_vars is not None:
            if num_optims is not None:
                assert num_optims == len(num_vars), f"The number {num_optims} of optimizers should match len(num_vars)={len(num_vars)}."
            else:
                num_optims = len(num_vars)
            assert sum(num_vars) == self.dimension, f"sum(num_vars)={sum(num_vars)} should be equal to the dimension {self.dimension}."
        else:
            if num_optims is None:  # if no num_vars and no num_optims, just assume 2.
                num_optims = 2
            # if num_vars not given: we will distribute variables equally.
        if num_optims > self.dimension:
            num_optims = self.dimension
        self.num_optims = num_optims
        self.progressive = progressive
        self.optims: tp.List[tp.Any] = []
        self.num_vars: tp.List[tp.Any] = num_vars if num_vars else []
        self.parametrizations: tp.List[tp.Any] = []
        for i in range(self.num_optims):
            if not self.num_vars or len(self.num_vars) < i + 1:
                self.num_vars += [(self.dimension // self.num_optims) + (self.dimension % self.num_optims > i)]

            assert self.num_vars[i] >= 1, "At least one variable per optimizer."
            self.parametrizations += [p.Array(shape=(self.num_vars[i],))]
            for param in self.parametrizations:
                param.random_state = self.parametrization.random_state
            assert len(self.optims) == i
            if self.num_vars[i] > 1:
                self.optims += [multivariate_optimizer(self.parametrizations[i], budget, num_workers)]  # noqa: F405
            else:
                self.optims += [monovariate_optimizer(self.parametrizations[i], budget, num_workers)]  # noqa: F405

        assert sum(
            self.num_vars) == self.dimension, f"sum(num_vars)={sum(self.num_vars)} should be equal to the dimension {self.dimension}."

    def _internal_ask_candidate(self) -> p.Parameter:
        data: tp.List[tp.Any] = []
        for i in range(self.num_optims):
            if self.progressive:
                assert self.budget is not None
                if i > 0 and i / self.num_optims > np.sqrt(2.0 * self._num_ask / self.budget):
                    data += [0.] * self.num_vars[i]
                    continue
            opt = self.optims[i]
            data += list(opt.ask().get_standardized_data(reference=opt.parametrization))
        assert len(data) == self.dimension
        return self.parametrization.spawn_child().set_standardized_data(data)

    def _internal_tell_candidate(self, candidate: p.Parameter, loss: tp.FloatLoss) -> None:
        data = candidate.get_standardized_data(reference=self.parametrization)
        n = 0
        for i in range(self.num_optims):
            opt = self.optims[i]
            local_data = list(data)[n:n + self.num_vars[i]]
            n += self.num_vars[i]
            assert len(local_data) == self.num_vars[i]
            local_candidate = opt.parametrization.spawn_child().set_standardized_data(local_data)
            opt.tell(local_candidate, loss)

    def _internal_tell_not_asked(self, candidate: p.Parameter, loss: tp.FloatLoss) -> None:
        raise base.TellNotAskedNotSupportedError


class ConfSplitOptimizer(base.ConfiguredOptimizer):
    """Configurable split optimizer

    Parameters
    ----------
    num_optims: int
        number of optimizers
    num_vars: optional list of int
        number of variable per optimizer.
    progressive: optional bool
        whether we progressively add optimizers.
    """

    # pylint: disable=unused-argument
    def __init__(
        self,
        *,
        num_optims: int = 2,
        num_vars: tp.Optional[tp.List[int]] = None,
        multivariate_optimizer: base.ConfiguredOptimizer = CMA,
        monovariate_optimizer: base.ConfiguredOptimizer = RandomSearch,
        progressive: bool = False
    ) -> None:
        super().__init__(SplitOptimizer, locals())


@registry.register
class Portfolio(base.Optimizer):
    """Passive portfolio of CMA, 2-pt DE and Scr-Hammersley."""

    def __init__(self, parametrization: IntOrParameter, budget: tp.Optional[int] = None, num_workers: int = 1) -> None:
        super().__init__(parametrization, budget=budget, num_workers=num_workers)
        assert budget is not None
        self.optims = [
            CMA(self.parametrization, budget // 3 + (budget % 3 > 0), num_workers),  # share parametrization and its rng
            TwoPointsDE(self.parametrization, budget // 3 + (budget % 3 > 1), num_workers),  # noqa: F405
            ScrHammersleySearch(self.parametrization, budget // 3, num_workers),
        ]  # noqa: F405
        if budget < 12 * num_workers:
            self.optims = [ScrHammersleySearch(self.parametrization, budget, num_workers)]  # noqa: F405

    def _internal_ask_candidate(self) -> p.Parameter:
        optim_index = self._num_ask % len(self.optims)
        candidate = self.optims[optim_index].ask()
        candidate._meta["optim_index"] = optim_index
        return candidate

    def _internal_tell_candidate(self, candidate: p.Parameter, loss: tp.FloatLoss) -> None:
        optim_index: int = candidate._meta["optim_index"]
        self.optims[optim_index].tell(candidate, loss)

    def _internal_tell_not_asked(self, candidate: p.Parameter, loss: tp.FloatLoss) -> None:
        raise base.TellNotAskedNotSupportedError


class InfiniteMetaModelOptimum(ValueError):
    """Sometimes the optimum of the metamodel is at infinity."""


def learn_on_k_best(archive: utils.Archive[utils.MultiValue], k: int) -> tp.ArrayLike:
    """Approximate optimum learnt from the k best.

    Parameters
    ----------
    archive: utils.Archive[utils.Value]
    """
    items = list(archive.items_as_arrays())
    dimension = len(items[0][0])

    # Select the k best.
    first_k_individuals = [x for x in sorted(items, key=lambda indiv: archive[indiv[0]].get_estimation("pessimistic"))[:k]]
    assert len(first_k_individuals) == k

    # Recenter the best.
    middle = np.array(sum(p[0] for p in first_k_individuals) / k)
    normalization = 1e-15 + np.sqrt(np.sum((first_k_individuals[-1][0] - first_k_individuals[0][0])**2))
    y = [archive[c[0]].get_estimation("pessimistic") for c in first_k_individuals]
    X = np.asarray([(c[0] - middle) / normalization for c in first_k_individuals])

    # We need SKLearn.
    from sklearn.linear_model import LinearRegression
    from sklearn.preprocessing import PolynomialFeatures
    polynomial_features = PolynomialFeatures(degree=2)
    X2 = polynomial_features.fit_transform(X)

    # Fit a linear model.
    model = LinearRegression()
    model.fit(X2, y)

    # Find the minimum of the quadratic model.
    optimizer = OnePlusOne(parametrization=dimension, budget=dimension * dimension + dimension + 500)
    try:
        optimizer.minimize(lambda x: float(model.predict(polynomial_features.fit_transform(np.asarray([x])))))
    except ValueError:
        raise InfiniteMetaModelOptimum("Infinite meta-model optimum in learn_on_k_best.")

    minimum = optimizer.provide_recommendation().value
    if np.sum(minimum**2) > 1.:
        raise InfiniteMetaModelOptimum("huge meta-model optimum in learn_on_k_best.")
    return middle + normalization * minimum


@registry.register
class ParaPortfolio(Portfolio):
    """Passive portfolio of CMA, 2-pt DE, PSO, SQP and Scr-Hammersley."""

    def __init__(self, parametrization: IntOrParameter, budget: tp.Optional[int] = None, num_workers: int = 1) -> None:
        super().__init__(parametrization, budget=budget, num_workers=num_workers)
        assert budget is not None

        def intshare(n: int, m: int) -> tp.Tuple[int, ...]:
            x = [n // m] * m
            i = 0
            while sum(x) < n:
                x[i] += 1
                i += 1
            return tuple(x)

        nw1, nw2, nw3, nw4 = intshare(num_workers - 1, 4)
        self.which_optim = [0] * nw1 + [1] * nw2 + [2] * nw3 + [3] + [4] * nw4
        assert len(self.which_optim) == num_workers
        # b1, b2, b3, b4, b5 = intshare(budget, 5)
        self.optims: tp.List[base.Optimizer] = [
            CMA(self.parametrization, num_workers=nw1),  # share parametrization and its rng
            TwoPointsDE(self.parametrization, num_workers=nw2),  # noqa: F405
            PSO(self.parametrization, num_workers=nw3),
            SQP(self.parametrization, num_workers=1),  # noqa: F405
            ScrHammersleySearch(self.parametrization, budget=(budget // len(self.which_optim)) * nw4),  # noqa: F405
        ]

    def _internal_ask_candidate(self) -> p.Parameter:
        optim_index = self.which_optim[self._num_ask % len(self.which_optim)]
        candidate = self.optims[optim_index].ask()
        candidate._meta["optim_index"] = optim_index
        return candidate


@registry.register
class SQPCMA(ParaPortfolio):
    """Passive portfolio of CMA and many SQP."""

    def __init__(self, parametrization: IntOrParameter, budget: tp.Optional[int] = None, num_workers: int = 1) -> None:
        super().__init__(parametrization, budget=budget, num_workers=num_workers)
        assert budget is not None
        nw = num_workers // 2
        self.which_optim = [0] * nw
        for i in range(num_workers - nw):
            self.which_optim += [i + 1]
        assert len(self.which_optim) == num_workers
        # b1, b2, b3, b4, b5 = intshare(budget, 5)
        self.optims = [CMA(self.parametrization, num_workers=nw)]  # share parametrization and its rng
        for i in range(num_workers - nw):
            self.optims += [SQP(self.parametrization, num_workers=1)]  # noqa: F405
            if i > 0:
                self.optims[-1].initial_guess = self._rng.normal(0, 1, self.dimension)  # type: ignore


@registry.register
class ASCMADEthird(Portfolio):
    """Algorithm selection, with CMA and Lhs-DE. Active selection at 1/3."""

    def __init__(self, parametrization: IntOrParameter, budget: tp.Optional[int] = None, num_workers: int = 1) -> None:
        super().__init__(parametrization, budget=budget, num_workers=num_workers)
        assert budget is not None
        self.optims = [
            CMA(self.parametrization, budget=None, num_workers=num_workers),  # share parametrization and its rng
            LhsDE(self.parametrization, budget=None, num_workers=num_workers),
        ]  # noqa: F405
        self.budget_before_choosing = budget // 3
        self.best_optim = -1

    def _internal_ask_candidate(self) -> p.Parameter:
        if self.budget_before_choosing > 0:
            self.budget_before_choosing -= 1
            optim_index = self._num_ask % len(self.optims)
        else:
            if self.best_optim is None:
                best_loss = float("inf")
                optim_index = -1
                for i, optim in enumerate(self.optims):
                    val = optim.current_bests["pessimistic"].get_estimation("pessimistic")
                    if not val > best_loss:
                        optim_index = i
                        best_loss = val
                self.best_optim = optim_index
            optim_index = self.best_optim
        candidate = self.optims[optim_index].ask()
        candidate._meta["optim_index"] = optim_index
        return candidate


@registry.register
class ASCMADEQRthird(ASCMADEthird):
    """Algorithm selection, with CMA, ScrHalton and Lhs-DE. Active selection at 1/3."""

    def __init__(self, parametrization: IntOrParameter, budget: tp.Optional[int] = None, num_workers: int = 1) -> None:
        super().__init__(parametrization, budget=budget, num_workers=num_workers)
        self.optims = [
            CMA(self.parametrization, budget=None, num_workers=num_workers),
            LhsDE(self.parametrization, budget=None, num_workers=num_workers),  # noqa: F405
            ScrHaltonSearch(self.parametrization, budget=None, num_workers=num_workers),
        ]  # noqa: F405


@registry.register
class ASCMA2PDEthird(ASCMADEQRthird):
    """Algorithm selection, with CMA and 2pt-DE. Active selection at 1/3."""

    def __init__(self, parametrization: IntOrParameter, budget: tp.Optional[int] = None, num_workers: int = 1) -> None:
        super().__init__(parametrization, budget=budget, num_workers=num_workers)
        self.optims = [
            CMA(self.parametrization, budget=None, num_workers=num_workers),
            TwoPointsDE(self.parametrization, budget=None, num_workers=num_workers),
        ]  # noqa: F405


@registry.register
class CMandAS2(ASCMADEthird):
    """Competence map, with algorithm selection in one of the cases (3 CMAs)."""

    def __init__(self, parametrization: IntOrParameter, budget: tp.Optional[int] = None, num_workers: int = 1) -> None:
        super().__init__(parametrization, budget=budget, num_workers=num_workers)
        self.optims = [TwoPointsDE(self.parametrization, budget=None, num_workers=num_workers)]  # noqa: F405
        assert budget is not None
        self.budget_before_choosing = 2 * budget
        if budget < 201:
            self.optims = [OnePlusOne(self.parametrization, budget=None, num_workers=num_workers)]
        if budget > 50 * self.dimension or num_workers < 30:
            self.optims = [
                CMA(self.parametrization, budget=None, num_workers=num_workers),  # share parametrization and its rng
                CMA(self.parametrization, budget=None, num_workers=num_workers),
                CMA(self.parametrization, budget=None, num_workers=num_workers),
            ]
            self.budget_before_choosing = budget // 10


@registry.register
class CMandAS3(ASCMADEthird):
    """Competence map, with algorithm selection in one of the cases (3 CMAs)."""

    def __init__(self, parametrization: IntOrParameter, budget: tp.Optional[int] = None, num_workers: int = 1) -> None:
        super().__init__(parametrization, budget=budget, num_workers=num_workers)
        self.optims = [TwoPointsDE(self.parametrization, budget=None, num_workers=num_workers)]  # noqa: F405
        assert budget is not None
        self.budget_before_choosing = 2 * budget
        if budget < 201:
            self.optims = [OnePlusOne(self.parametrization, budget=None, num_workers=num_workers)]
        if budget > 50 * self.dimension or num_workers < 30:
            if num_workers == 1:
                self.optims = [
                    chainCMAPowell(self.parametrization, budget=None, num_workers=num_workers),  # share parametrization and its rng
                    chainCMAPowell(self.parametrization, budget=None, num_workers=num_workers),
                    chainCMAPowell(self.parametrization, budget=None, num_workers=num_workers),
                ]
            else:
                self.optims = [
                    CMA(self.parametrization, budget=None, num_workers=num_workers),  # share parametrization and its rng
                    CMA(self.parametrization, budget=None, num_workers=num_workers),
                    CMA(self.parametrization, budget=None, num_workers=num_workers),
                ]
            self.budget_before_choosing = budget // 10


@registry.register
class CMandAS(CMandAS2):
    """Competence map, with algorithm selection in one of the cases (2 CMAs)."""

    def __init__(self, parametrization: IntOrParameter, budget: tp.Optional[int] = None, num_workers: int = 1) -> None:
        super().__init__(parametrization, budget=budget, num_workers=num_workers)
        self.optims = [TwoPointsDE(self.parametrization, budget=None, num_workers=num_workers)]  # noqa: F405
        assert budget is not None
        self.budget_before_choosing = 2 * budget
        if budget < 201:
            # share parametrization and its rng
            self.optims = [OnePlusOne(self.parametrization, budget=None, num_workers=num_workers)]
            self.budget_before_choosing = 2 * budget
        if budget > 50 * self.dimension or num_workers < 30:
            self.optims = [
                CMA(self.parametrization, budget=None, num_workers=num_workers),
                CMA(self.parametrization, budget=None, num_workers=num_workers),
            ]
            self.budget_before_choosing = budget // 3


@registry.register
class CM(CMandAS2):
    """Competence map, simplest."""

    def __init__(self, parametrization: IntOrParameter, budget: tp.Optional[int] = None, num_workers: int = 1) -> None:
        super().__init__(parametrization, budget=budget, num_workers=num_workers)
        assert budget is not None
        # share parametrization and its random number generator between all underlying optimizers
        self.optims = [TwoPointsDE(self.parametrization, budget=None, num_workers=num_workers)]  # noqa: F405
        self.budget_before_choosing = 2 * budget
        if budget < 201:
            self.optims = [OnePlusOne(self.parametrization, budget=None, num_workers=num_workers)]
        if budget > 50 * self.dimension:
            self.optims = [CMA(self.parametrization, budget=None, num_workers=num_workers)]


@registry.register
class MultiCMA(CM):
    """Combining 3 CMAs. Exactly identical. Active selection at 1/10 of the budget."""

    def __init__(self, parametrization: IntOrParameter, budget: tp.Optional[int] = None, num_workers: int = 1) -> None:
        super().__init__(parametrization, budget=budget, num_workers=num_workers)
        assert budget is not None
        self.optims = [
            CMA(self.parametrization, budget=None, num_workers=num_workers),  # share parametrization and its rng
            CMA(self.parametrization, budget=None, num_workers=num_workers),
            CMA(self.parametrization, budget=None, num_workers=num_workers),
        ]
        self.budget_before_choosing = budget // 10


@registry.register
class MultiDiscrete(CM):
    """Combining 3 Discrete(1+1). Exactly identical. Active selection at 1/10 of the budget."""

    def __init__(self, parametrization: IntOrParameter, budget: tp.Optional[int] = None, num_workers: int = 1) -> None:
        super().__init__(parametrization, budget=budget, num_workers=num_workers)
        assert budget is not None
        self.optims = [
            DiscreteOnePlusOne(self.parametrization, budget=budget // 12, num_workers=num_workers),  # share parametrization and its rng
            DiscreteBSOOnePlusOne(self.parametrization, budget=budget // 12, num_workers=num_workers),
            DoubleFastGADiscreteOnePlusOne(self.parametrization, budget=(budget // 4) - 2 * (budget // 12), num_workers=num_workers),
        ]
        self.budget_before_choosing = budget // 4


@registry.register
class TripleCMA(CM):
    """Combining 3 CMAs. Exactly identical. Active selection at 1/3 of the budget."""

    def __init__(self, parametrization: IntOrParameter, budget: tp.Optional[int] = None, num_workers: int = 1) -> None:
        super().__init__(parametrization, budget=budget, num_workers=num_workers)
        assert budget is not None
        self.optims = [
            ParametrizedCMA(random_init=True)(self.parametrization, budget=None,
                                              num_workers=num_workers),  # share parametrization and its rng
            ParametrizedCMA(random_init=True)(self.parametrization, budget=None, num_workers=num_workers),
            ParametrizedCMA(random_init=True)(self.parametrization, budget=None, num_workers=num_workers),
        ]
        self.budget_before_choosing = budget // 3


@registry.register
class ManyCMA(CM):
    """Combining 3 CMAs. Exactly identical. Active selection at 1/3 of the budget."""

    def __init__(self, parametrization: IntOrParameter, budget: tp.Optional[int] = None, num_workers: int = 1) -> None:
        super().__init__(parametrization, budget=budget, num_workers=num_workers)
        assert budget is not None
        self.optims = [ParametrizedCMA(random_init=True)(self.parametrization, budget=None, num_workers=num_workers)
                       for _ in range(int(np.sqrt(budget)))]

        self.budget_before_choosing = budget // 3


@registry.register
class PolyCMA(CM):
    """Combining 20 CMAs. Exactly identical. Active selection at 1/3 of the budget."""

    def __init__(self, parametrization: IntOrParameter, budget: tp.Optional[int] = None, num_workers: int = 1) -> None:
        super().__init__(parametrization, budget=budget, num_workers=num_workers)
        assert budget is not None
        self.optims = [ParametrizedCMA(random_init=True)(self.parametrization, budget=None, num_workers=num_workers) for _ in range(20)]

        self.budget_before_choosing = budget // 3


@registry.register
class ManySmallCMA(CM):
    """Combining 3 CMAs. Exactly identical. Active selection at 1/3 of the budget."""

    def __init__(self, parametrization: IntOrParameter, budget: tp.Optional[int] = None, num_workers: int = 1) -> None:
        super().__init__(parametrization, budget=budget, num_workers=num_workers)
        assert budget is not None
        self.optims = [ParametrizedCMA(scale=1e-6, random_init=i > 0)(self.parametrization, budget=None, num_workers=num_workers)
                       for i in range(int(np.sqrt(budget)))]
        self.budget_before_choosing = budget // 3


@registry.register
class MultiScaleCMA(CM):
    """Combining 3 CMAs with different init scale. Active selection at 1/3 of the budget."""

    def __init__(self, parametrization: IntOrParameter, budget: tp.Optional[int] = None, num_workers: int = 1) -> None:
        super().__init__(parametrization, budget=budget, num_workers=num_workers)
        self.optims = [
            CMA(self.parametrization, budget=None, num_workers=num_workers),  # share parametrization and its rng
            ParametrizedCMA(scale=1e-3, random_init=True)(self.parametrization, budget=None, num_workers=num_workers),
            ParametrizedCMA(scale=1e-6, random_init=True)(self.parametrization, budget=None, num_workers=num_workers),
        ]
        assert budget is not None
        self.budget_before_choosing = budget // 3


class _FakeFunction:
    """Simple function that returns the loss which was registered just before.
    This is a hack for BO.
    """

    def __init__(self, num_digits: int) -> None:
        self.num_digits = num_digits
        self._registered: tp.List[tp.Tuple[np.ndarray, float]] = []

    def key(self, num: int) -> str:
        """Key corresponding to the array sample
        (uses zero-filling to keep order)
        """
        return "x" + str(num).zfill(self.num_digits)

    def register(self, x: np.ndarray, loss: tp.FloatLoss) -> None:
        if self._registered:
            raise RuntimeError("Only one call can be registered at a time")
        self._registered.append((x, loss))

    def __call__(self, **kwargs: float) -> float:
        if not self._registered:
            raise RuntimeError("Call must be registered first")
        x = [kwargs[self.key(i)] for i in range(len(kwargs))]
        xr, loss = self._registered[0]
        np.testing.assert_array_almost_equal(x, xr, err_msg="Call does not match registered")
        self._registered.clear()
        return loss


class _BO(base.Optimizer):

    def __init__(
        self,
        parametrization: IntOrParameter,
        budget: tp.Optional[int] = None,
        num_workers: int = 1,
        *,
        initialization: tp.Optional[str] = None,
        init_budget: tp.Optional[int] = None,
        middle_point: bool = False,
        utility_kind: str = "ucb",  # bayes_opt default
        utility_kappa: float = 2.576,
        utility_xi: float = 0.0,
        gp_parameters: tp.Optional[tp.Dict[str, tp.Any]] = None,
    ) -> None:
        super().__init__(parametrization, budget=budget, num_workers=num_workers)
        self._transform = transforms.ArctanBound(0, 1)
        self._bo: tp.Optional[BayesianOptimization] = None
        self._fake_function = _FakeFunction(num_digits=len(str(self.dimension)))
        # configuration
        assert initialization is None or initialization in ["random", "Hammersley", "LHS"], f"Unknown init {initialization}"
        self.initialization = initialization
        self.init_budget = init_budget
        self.middle_point = middle_point
        self.utility_kind = utility_kind
        self.utility_kappa = utility_kappa
        self.utility_xi = utility_xi
        self.gp_parameters = {} if gp_parameters is None else gp_parameters
        if isinstance(parametrization, p.Parameter) and self.gp_parameters.get("alpha", 0) == 0:
            noisy = not parametrization.descriptors.deterministic
            cont = parametrization.descriptors.continuous
            if noisy or not cont:
                warnings.warn(
                    "Dis-continuous and noisy parametrization require gp_parameters['alpha'] > 0 "
                    "(for your parametrization, continuity={cont} and noisy={noisy}).\n"
                    "Find more information on BayesianOptimization's github.\n"
                    "You should then create a new instance of optimizerlib.ParametrizedBO with appropriate parametrization.",
                    InefficientSettingsWarning,
                )

    @property
    def bo(self) -> BayesianOptimization:
        if self._bo is None:
            bounds = {self._fake_function.key(i): (0.0, 1.0) for i in range(self.dimension)}
            self._bo = BayesianOptimization(self._fake_function, bounds, random_state=self._rng)
            if self.gp_parameters is not None:
                self._bo.set_gp_params(**self.gp_parameters)
            # init
            init = self.initialization
            if self.middle_point:
                self._bo.probe([0.5] * self.dimension, lazy=True)
            elif init is None:
                self._bo._queue.add(self._bo._space.random_sample())
            if init is not None:
                init_budget = int(np.sqrt(self.budget) if self.init_budget is None else self.init_budget)
                init_budget -= self.middle_point
                if init_budget > 0:
                    sampler = {"Hammersley": sequences.HammersleySampler, "LHS": sequences.LHSSampler, "random": sequences.RandomSampler}[
                        init
                    ](self.dimension, budget=init_budget, scrambling=(init == "Hammersley"), random_state=self._rng)
                    for point in sampler:
                        self._bo.probe(point, lazy=True)
        return self._bo

    def _internal_ask_candidate(self) -> p.Parameter:
        util = UtilityFunction(kind=self.utility_kind, kappa=self.utility_kappa, xi=self.utility_xi)
        try:
            x_probe = next(self.bo._queue)
        except StopIteration:
            x_probe = self.bo.suggest(util)  # this is time consuming
            x_probe = [x_probe[self._fake_function.key(i)] for i in range(len(x_probe))]
        data = self._transform.backward(np.array(x_probe, copy=False))
        candidate = self.parametrization.spawn_child().set_standardized_data(data)
        candidate._meta["x_probe"] = x_probe
        return candidate

    def _internal_tell_candidate(self, candidate: p.Parameter, loss: tp.FloatLoss) -> None:
        if "x_probe" in candidate._meta:
            y = candidate._meta["x_probe"]
        else:
            data = candidate.get_standardized_data(reference=self.parametrization)
            y = self._transform.forward(data)  # tell not asked
        self._fake_function.register(y, -loss)  # minimizing
        self.bo.probe(y, lazy=False)
        # for some unknown reasons, BO wants to evaluate twice the same point,
        # but since it keeps a cache of the values, the registered value is not used
        # so we should clean the "fake" function
        self._fake_function._registered.clear()

    def _internal_provide_recommendation(self) -> tp.Optional[tp.ArrayLike]:
        if self.archive:
            return self._transform.backward(np.array([self.bo.max["params"][f"x{i}"] for i in range(self.dimension)]))
        else:
            return None


class ParametrizedBO(base.ConfiguredOptimizer):
    """Bayesian optimization.
    Hyperparameter tuning method, based on statistical modeling of the objective function.
    This class is a wrapper over the `bayes_opt <https://github.com/fmfn/BayesianOptimization>`_ package.

    Parameters
    ----------
    initialization: str
        Initialization algorithms (None, "Hammersley", "random" or "LHS")
    init_budget: int or None
        Number of initialization algorithm steps
    middle_point: bool
        whether to sample the 0 point first
    utility_kind: str
        Type of utility function to use among "ucb", "ei" and "poi"
    utility_kappa: float
        Kappa parameter for the utility function
    utility_xi: float
        Xi parameter for the utility function
    gp_parameters: dict
        dictionnary of parameters for the gaussian process
    """

    no_parallelization = True

    # pylint: disable=unused-argument
    def __init__(
        self,
        *,
        initialization: tp.Optional[str] = None,
        init_budget: tp.Optional[int] = None,
        middle_point: bool = False,
        utility_kind: str = "ucb",  # bayes_opt default
        utility_kappa: float = 2.576,
        utility_xi: float = 0.0,
        gp_parameters: tp.Optional[tp.Dict[str, tp.Any]] = None,
    ) -> None:
        super().__init__(_BO, locals())


BO = ParametrizedBO().set_name("BO", register=True)


class _Chain(base.Optimizer):

    def __init__(
        self,
        parametrization: IntOrParameter,
        budget: tp.Optional[int] = None,
        num_workers: int = 1,
        *,
        optimizers: tp.Sequence[tp.Union[base.ConfiguredOptimizer, tp.Type[base.Optimizer]]] = [LHSSearch, DE],
        budgets: tp.Sequence[tp.Union[str, int]] = (10,),
    ) -> None:
        super().__init__(parametrization, budget=budget, num_workers=num_workers)
        # delayed initialization
        # Either we have the budget for each algorithm, or the last algorithm uses the rest of the budget, so:
        self.optimizers: tp.List[base.Optimizer] = []
        converter = {"num_workers": self.num_workers, "dimension": self.dimension,
                     "half": self.budget // 2 if self.budget else self.num_workers,
                     "third": self.budget // 3 if self.budget else self.num_workers,
                     "sqrt": int(np.sqrt(self.budget)) if self.budget else self.num_workers}
        self.budgets = [max(1, converter[b]) if isinstance(b, str) else b for b in budgets]
        last_budget = None if self.budget is None else max(4, self.budget - sum(self.budgets))
        assert len(optimizers) == len(self.budgets) + 1
        assert all(x in ("third", "half", "dimension", "num_workers", "sqrt") or x > 0 for x in self.budgets), str(self.budgets)
        for opt, optbudget in zip(optimizers, self.budgets + [last_budget]):  # type: ignore
            self.optimizers.append(opt(self.parametrization, budget=optbudget, num_workers=self.num_workers))

    def _internal_ask_candidate(self) -> p.Parameter:
        # Which algorithm are we playing with ?
        sum_budget = 0.0
        opt = self.optimizers[0]
        for opt in self.optimizers:
            sum_budget += float("inf") if opt.budget is None else opt.budget
            if self.num_ask < sum_budget:
                break
        # if we are over budget, then use the last one...
        return opt.ask()

    def _internal_tell_candidate(self, candidate: p.Parameter, loss: tp.FloatLoss) -> None:
        # Let us inform all concerned algorithms
        sum_budget = 0.0
        for opt in self.optimizers:
            sum_budget += float("inf") if opt.budget is None else opt.budget
            if self.num_tell < sum_budget:
                opt.tell(candidate, loss)


class Chaining(base.ConfiguredOptimizer):
    """
    A chaining consists in running algorithm 1 during T1, then algorithm 2 during T2, then algorithm 3 during T3, etc.
    Each algorithm is fed with what happened before it.

    Parameters
    ----------
    optimizers: list of Optimizer classes
        the sequence of optimizers to use
    budgets: list of int
        the corresponding budgets for each optimizer but the last one

    """

    # pylint: disable=unused-argument
    def __init__(
        self,
        optimizers: tp.Sequence[tp.Union[base.ConfiguredOptimizer, tp.Type[base.Optimizer]]],
        budgets: tp.Sequence[tp.Union[str, int]]
    ) -> None:
        super().__init__(_Chain, locals())


chainCMAPowell = Chaining([CMA, Powell], ["half"]).set_name("chainCMAPowell", register=True)
chainCMAPowell.no_parallelization = True
chainDiagonalCMAPowell = Chaining([DiagonalCMA, Powell], ["half"]).set_name("chainDiagonalCMAPowell", register=True)
chainDiagonalCMAPowell.no_parallelization = True
chainNaiveTBPSAPowell = Chaining([NaiveTBPSA, Powell], ["half"]).set_name("chainNaiveTBPSAPowell", register=True)
chainNaiveTBPSAPowell.no_parallelization = True
chainNaiveTBPSACMAPowell = Chaining([NaiveTBPSA, CMA, Powell], ["third", "third"]).set_name("chainNaiveTBPSACMAPowell", register=True)
chainNaiveTBPSACMAPowell.no_parallelization = True


@registry.register
class cGA(base.Optimizer):
    """`Compact Genetic Algorithm <https://ieeexplore.ieee.org/document/797971>`_.
    A discrete optimization algorithm, introduced in and often used as a first baseline.
    """

    # pylint: disable=too-many-instance-attributes

    def __init__(
        self,
        parametrization: IntOrParameter,
        budget: tp.Optional[int] = None,
        num_workers: int = 1,
        arity: tp.Optional[int] = None
    ) -> None:
        super().__init__(parametrization, budget=budget, num_workers=num_workers)
        if arity is None:
            all_params = paramhelpers.flatten_parameter(self.parametrization)
            arity = max(len(param.choices) if isinstance(param, p.TransitionChoice) else 500 for param in all_params.values())
        self._arity = arity
        self._penalize_cheap_violations = False  # Not sure this is the optimal decision.
        # self.p[i][j] is the probability that the ith variable has value 0<=j< arity.
        self.p: np.ndarray = np.ones((self.dimension, arity)) / arity
        # Probability increments are of order 1./self.llambda
        # and lower bounded by something of order 1./self.llambda.
        self.llambda = max(num_workers, 40)  # FIXME: no good heuristic ?
        # CGA generates a candidate, then a second candidate;
        # then updates depending on the comparison with the first one. We therefore have to store the previous candidate.
        self._previous_value_candidate: tp.Optional[tp.Tuple[float, np.ndarray]] = None

    def _internal_ask_candidate(self) -> p.Parameter:
        # Multinomial.
        values: tp.List[int] = [sum(self._rng.uniform() > cum_proba) for cum_proba in np.cumsum(self.p, axis=1)]
        data = discretization.noisy_inverse_threshold_discretization(values, arity=self._arity, gen=self._rng)
        return self.parametrization.spawn_child().set_standardized_data(data)

    def _internal_tell_candidate(self, candidate: p.Parameter, loss: tp.FloatLoss) -> None:
        data = candidate.get_standardized_data(reference=self.parametrization)
        if self._previous_value_candidate is None:
            self._previous_value_candidate = (loss, data)
        else:
            winner, loser = self._previous_value_candidate[1], data
            if self._previous_value_candidate[0] > loss:
                winner, loser = loser, winner
            winner_data = discretization.threshold_discretization(np.asarray(winner.data), arity=self._arity)
            loser_data = discretization.threshold_discretization(np.asarray(loser.data), arity=self._arity)
            for i, _ in enumerate(winner_data):
                if winner_data[i] != loser_data[i]:
                    self.p[i][winner_data[i]] += 1. / self.llambda
                    self.p[i][loser_data[i]] -= 1. / self.llambda
                    for j in range(len(self.p[i])):
                        self.p[i][j] = max(self.p[i][j], 1. / self.llambda)
                    self.p[i] /= sum(self.p[i])
            self._previous_value_candidate = None


# Discussions with Jialin Liu and Fabien Teytaud helped the following development.
# This includes discussion at Dagstuhl's 2019 seminars on randomized search heuristics and computational intelligence in games.
@registry.register
class NGO(base.Optimizer):
    """Nevergrad optimizer by competence map."""
    one_shot = True

    # pylint: disable=too-many-branches
    def __init__(self, parametrization: IntOrParameter, budget: tp.Optional[int] = None, num_workers: int = 1) -> None:
        super().__init__(parametrization, budget=budget, num_workers=num_workers)
        assert budget is not None
        descr = self.parametrization.descriptors
        self.has_noise = not (descr.deterministic and descr.deterministic_function)
        self.fully_continuous = descr.continuous
        all_params = paramhelpers.flatten_parameter(self.parametrization)
        self.has_discrete_not_softmax = any(isinstance(x, p.TransitionChoice) for x in all_params.values())
        # pylint: disable=too-many-nested-blocks
        if self.has_noise and self.has_discrete_not_softmax:
            # noise and discrete: let us merge evolution and bandits.
            if self.dimension < 60:
                self.optim: base.Optimizer = DoubleFastGADiscreteOnePlusOne(self.parametrization, budget, num_workers)
            else:
                self.optim = CMA(self.parametrization, budget, num_workers)
        else:
            if self.has_noise and self.fully_continuous:
                # This is the real of population control. FIXME: should we pair with a bandit ?
                self.optim = TBPSA(self.parametrization, budget, num_workers)
            else:
                if self.has_discrete_not_softmax or not self.parametrization.descriptors.metrizable or not self.fully_continuous:
                    self.optim = DoubleFastGADiscreteOnePlusOne(self.parametrization, budget, num_workers)
                else:
                    if num_workers > budget / 5:
                        if num_workers > budget / 2. or budget < self.dimension:
                            self.optim = MetaRecentering(self.parametrization, budget, num_workers)  # noqa: F405
                        else:
                            self.optim = NaiveTBPSA(self.parametrization, budget, num_workers)  # noqa: F405
                    else:
                        # Possibly a good idea to go memetic for large budget, but something goes wrong for the moment.
                        if num_workers == 1 and budget > 6000 and self.dimension > 7:  # Let us go memetic.
                            self.optim = chainCMAPowell(self.parametrization, budget, num_workers)  # noqa: F405
                        else:
                            if num_workers == 1 and budget < self.dimension * 30:
                                if self.dimension > 30:  # One plus one so good in large ratio "dimension / budget".
                                    self.optim = OnePlusOne(self.parametrization, budget, num_workers)  # noqa: F405
                                else:
                                    self.optim = Cobyla(self.parametrization, budget, num_workers)  # noqa: F405
                            else:
                                if self.dimension > 2000:  # DE is great in such a case (?).
                                    self.optim = DE(self.parametrization, budget, num_workers)  # noqa: F405
                                else:
                                    self.optim = CMA(self.parametrization, budget, num_workers)  # noqa: F405
        logger.debug("%s selected %s optimizer.", *(x.name for x in (self, self.optim)))

    def _internal_ask_candidate(self) -> p.Parameter:
        return self.optim.ask()

    def _internal_tell_candidate(self, candidate: p.Parameter, loss: tp.FloatLoss) -> None:
        self.optim.tell(candidate, loss)

    def recommend(self) -> p.Parameter:
        return self.optim.recommend()

    def _internal_tell_not_asked(self, candidate: p.Parameter, loss: tp.FloatLoss) -> None:
        self.optim.tell(candidate, loss)


class _EMNA(base.Optimizer):
    """Simple Estimation of Multivariate Normal Algorithm (EMNA).
    """

    # pylint: disable=too-many-instance-attributes

    def __init__(
            self,
            parametrization: IntOrParameter,
            budget: tp.Optional[int] = None,
            num_workers: int = 1,
            isotropic: bool = True,
            naive: bool = True,
            population_size_adaptation: bool = False,
            initial_popsize: tp.Optional[int] = None,
    ) -> None:
        super().__init__(parametrization, budget=budget, num_workers=num_workers)
        self.isotropic: bool = isotropic
        self.naive: bool = naive
        self.population_size_adaptation = population_size_adaptation
        self.min_coef_parallel_context: int = 8
        # Sigma initialization
        self.sigma: tp.Union[float, np.ndarray]
        if initial_popsize is None:
            initial_popsize = self.dimension
        if self.isotropic:
            self.sigma = 1.0
        else:
            self.sigma = np.ones(self.dimension)
        # population size and parent size initializations
        self.popsize = _PopulationSizeController(
            llambda=4 * initial_popsize,
            mu=initial_popsize,
            dimension=self.dimension,
            num_workers=num_workers
        )
        if not self.population_size_adaptation:
            self.popsize.mu = max(16, self.dimension)
            self.popsize.llambda = 4 * self.popsize.mu
            self.popsize.llambda = max(self.popsize.llambda, num_workers)
            if budget is not None and self.popsize.llambda > budget:
                self.popsize.llambda = budget
                self.popsize.mu = self.popsize.llambda // 4
                warnings.warn("Budget may be too small in front of the dimension for EMNA", base.InefficientSettingsWarning)
        self.current_center: np.ndarray = np.zeros(self.dimension)
        # population
        self.parents: tp.List[p.Parameter] = [self.parametrization]
        self.children: tp.List[p.Parameter] = []

    def recommend(self) -> p.Parameter:
        if self.naive:
            return self.current_bests["optimistic"].parameter
        else:
            # This is NOT the naive version. We deal with noise.
            return self.parametrization.spawn_child().set_standardized_data(self.current_center, deterministic=True)

    def _internal_ask_candidate(self) -> p.Parameter:
        sigma_tmp = self.sigma
        if self.population_size_adaptation and self.popsize.llambda < self.min_coef_parallel_context * self.dimension:
            sigma_tmp = self.sigma * np.exp(self._rng.normal(0, 1) / np.sqrt(self.dimension))
        individual = self.current_center + sigma_tmp * self._rng.normal(0, 1, self.dimension)
        parent = self.parents[self.num_ask % len(self.parents)]
        candidate = parent.spawn_child().set_standardized_data(individual, reference=self.parametrization)
        if parent is self.parametrization:
            candidate.heritage["lineage"] = candidate.uid
        candidate._meta["sigma"] = sigma_tmp
        return candidate

    def _internal_tell_candidate(self, candidate: p.Parameter, loss: tp.FloatLoss) -> None:
        candidate._meta["loss"] = loss
        if self.population_size_adaptation:
            self.popsize.add_value(loss)
        self.children.append(candidate)
        if len(self.children) >= self.popsize.llambda:
            # Sorting the population.
            self.children.sort(key=lambda c: c._meta["loss"])
            # Computing the new parent.
            self.parents = self.children[: self.popsize.mu]
            self.children = []
            self.current_center = sum(c.get_standardized_data(reference=self.parametrization)  # type: ignore
                                      for c in self.parents) / self.popsize.mu
            if self.population_size_adaptation:
                if self.popsize.llambda < self.min_coef_parallel_context * self.dimension:  # Population size not large enough for emna
                    self.sigma = np.exp(np.sum(np.log([c._meta["sigma"] for c in self.parents]),
                                               axis=0 if self.isotropic else None) / self.popsize.mu)
                else:
                    stdd = [(self.parents[i].get_standardized_data(reference=self.parametrization) -
                             self.current_center)**2 for i in range(self.popsize.mu)]
                    self.sigma = np.sqrt(np.sum(stdd) / (self.popsize.mu * (self.dimension if self.isotropic else 1)))
            else:
                # EMNA update
                stdd = [(self.parents[i].get_standardized_data(reference=self.parametrization) -
                         self.current_center)**2 for i in range(self.popsize.mu)]
                self.sigma = np.sqrt(np.sum(stdd, axis=0 if self.isotropic else None) /
                                     (self.popsize.mu * (self.dimension if self.isotropic else 1)))

            if self.num_workers / self.dimension > 32:  # faster decrease of sigma if large parallel context
                imp = max(1, (np.log(self.popsize.llambda) / 2)**(1 / self.dimension))
                self.sigma /= imp

    def _internal_tell_not_asked(self, candidate: p.Parameter, loss: tp.FloatLoss) -> None:
        raise base.TellNotAskedNotSupportedError


class EMNA(base.ConfiguredOptimizer):
    """ Estimation of Multivariate Normal Algorithm
    This algorithm is quite efficient in a parallel context, i.e. when
    the population size is large.

    Parameters
    ----------
    isotropic: bool
        isotropic version on EMNA if True, i.e. we have an
        identity matrix for the Gaussian, else  we here consider the separable
        version, meaning we have a diagonal matrix for the Gaussian (anisotropic)
    naive: bool
        set to False for noisy problem, so that the best points will be an
        average of the final population.
    population_size_adaptation: bool
        population size automatically adapts to the landscape
    initial_popsize: Optional[int]
        initial (and minimal) population size (default: 4 x dimension)
    """

    # pylint: disable=unused-argument
    def __init__(
        self,
        *,
        isotropic: bool = True,
        naive: bool = True,
        population_size_adaptation: bool = False,
        initial_popsize: tp.Optional[int] = None,
    ) -> None:
        super().__init__(_EMNA, locals())


NaiveIsoEMNA = EMNA().set_name("NaiveIsoEMNA", register=True)


@registry.register
class Shiwa(NGO):
    """Nevergrad optimizer by competence map. You might modify this one for designing youe own competence map."""

    def __init__(self, parametrization: IntOrParameter, budget: tp.Optional[int] = None, num_workers: int = 1) -> None:
        super().__init__(parametrization, budget=budget, num_workers=num_workers)
        assert budget is not None
        if self.has_noise and (self.has_discrete_not_softmax or not self.parametrization.descriptors.metrizable):
            self.optim = RecombiningPortfolioOptimisticNoisyDiscreteOnePlusOne(self.parametrization, budget, num_workers)
        else:
            if not self.parametrization.descriptors.metrizable:
                if self.dimension < 60:
                    self.optim = NGO(self.parametrization, budget, num_workers)
                else:
                    self.optim = CMA(self.parametrization, budget, num_workers)
            else:
                self.optim = NGO(self.parametrization, budget, num_workers)
        optim = self.optim if not isinstance(self.optim, NGO) else self.optim.optim
        logger.debug("%s selected %s optimizer.", *(x.name for x in (self, optim)))


@registry.register
class MetaModel(base.Optimizer):
    """Adding a metamodel into CMA."""

    def __init__(self, parametrization: IntOrParameter, budget: tp.Optional[int] = None, num_workers: int = 1,
                 multivariate_optimizer: base.ConfiguredOptimizer = CMA) -> None:
        super().__init__(parametrization, budget=budget, num_workers=num_workers)
        assert budget is not None
        self._optim = multivariate_optimizer(self.parametrization, budget, num_workers)  # share parametrization and its rng

    def _internal_ask_candidate(self) -> p.Parameter:
        # We request a bit more points than what is really necessary for our dimensionality (+dimension).
        if (self._num_ask % max(self.num_workers, self.dimension) == 0 and
                len(self.archive) >= (self.dimension * (self.dimension - 1)) / 2 + 2 * self.dimension + 1):
            try:
                data = learn_on_k_best(self.archive, int((self.dimension * (self.dimension - 1)) / 2 + 2 * self.dimension + 1))
                candidate = self.parametrization.spawn_child().set_standardized_data(data)
            except InfiniteMetaModelOptimum:  # The optimum is at infinity. Shit happens.
                candidate = self._optim.ask()
        else:
            candidate = self._optim.ask()
        return candidate

    def _internal_tell_candidate(self, candidate: p.Parameter, loss: tp.FloatLoss) -> None:
        self._optim.tell(candidate, loss)


class NGOpt2(base.Optimizer):
    """Nevergrad optimizer by competence map. You might modify this one for designing youe own competence map."""

    def __init__(self, parametrization: IntOrParameter, budget: tp.Optional[int] = None, num_workers: int = 1) -> None:
        super().__init__(parametrization, budget=budget, num_workers=num_workers)
        assert budget is not None
        descr = self.parametrization.descriptors
        self.has_noise = not (descr.deterministic and descr.deterministic_function)
        self.fully_continuous = descr.continuous
        all_params = paramhelpers.flatten_parameter(self.parametrization)
        self.has_discrete_not_softmax = any(isinstance(x, p.BaseChoice) for x in all_params.values())
        arity: int = max(len(param.choices) if isinstance(param, p.BaseChoice) else -1 for param in all_params.values())
        if self.has_noise and (self.has_discrete_not_softmax or not self.parametrization.descriptors.metrizable):
            optimClass = RecombiningPortfolioOptimisticNoisyDiscreteOnePlusOne  # type: ignore
        elif arity > 0:
            optimClass = DiscreteBSOOnePlusOne if arity > 5 else CMandAS2  # type: ignore
        else:
            # pylint: disable=too-many-nested-blocks
            if self.has_noise and self.has_discrete_not_softmax:
                # noise and discrete: let us merge evolution and bandits.
                optimClass = RecombiningPortfolioOptimisticNoisyDiscreteOnePlusOne  # type: ignore
            else:
                if self.has_noise and self.fully_continuous:
                    # This is the real of population control. FIXME: should we pair with a bandit ?
                    optimClass = TBPSA  # type: ignore
                else:
                    if self.has_discrete_not_softmax or not self.parametrization.descriptors.metrizable or not self.fully_continuous:
                        optimClass = DoubleFastGADiscreteOnePlusOne  # type: ignore
                    else:
                        if num_workers > budget / 5:
                            if num_workers > budget / 2. or budget < self.dimension:
                                optimClass = MetaTuneRecentering  # type: ignore
                            elif self.dimension < 5 and budget < 100:
                                optimClass = DiagonalCMA  # type: ignore
                            elif self.dimension < 5 and budget < 500:
                                optimClass = Chaining([DiagonalCMA, MetaModel], [100]).set_name("parachaining", register=True)  # type: ignore
                            else:
                                optimClass = NaiveTBPSA  # type: ignore
                        else:
                            # Possibly a good idea to go memetic for large budget, but something goes wrong for the moment.
                            if num_workers == 1 and budget > 6000 and self.dimension > 7:  # Let us go memetic.
                                optimClass = chainNaiveTBPSACMAPowell  # type: ignore
                            else:
                                if num_workers == 1 and budget < self.dimension * 30:
                                    if self.dimension > 30:  # One plus one so good in large ratio "dimension / budget".
                                        optimClass = OnePlusOne  # type: ignore
                                    elif self.dimension < 5:
                                        optimClass = MetaModel  # type: ignore
                                    else:
                                        optimClass = Cobyla  # type: ignore
                                else:
                                    if self.dimension > 2000:  # DE is great in such a case (?).
                                        optimClass = DE  # type: ignore
                                    else:
                                        if self.dimension < 10 and budget < 500:
                                            optimClass = MetaModel  # type: ignore
                                        else:
                                            if self.dimension > 40 and num_workers > self.dimension and budget < 7 * self.dimension ** 2:
                                                optimClass = DiagonalCMA  # type: ignore
                                            elif 3 * num_workers > self.dimension ** 2 and budget > self.dimension ** 2:
                                                optimClass = MetaModel  # type: ignore
                                            else:
                                                optimClass = CMA  # type: ignore
        self.optim = optimClass(self.parametrization, budget, num_workers)  # type: ignore
        logger.debug("%s selected %s optimizer.", *(x.name for x in (self, self.optim)))

    def _internal_ask_candidate(self) -> p.Parameter:
        return self.optim.ask()

    def _internal_tell_candidate(self, candidate: p.Parameter, loss: tp.FloatLoss) -> None:
        self.optim.tell(candidate, loss)

    def recommend(self) -> p.Parameter:
        return self.optim.recommend()

<<<<<<< HEAD
    def _internal_tell_not_asked(self, candidate: p.Parameter, value: float) -> None:
        self.optim.tell(candidate, value)


@registry.register
class NGOpt(NGOpt2):
    pass
=======
    def _internal_tell_not_asked(self, candidate: p.Parameter, loss: tp.FloatLoss) -> None:
        self.optim.tell(candidate, loss)
>>>>>>> e22212d0
<|MERGE_RESOLUTION|>--- conflicted
+++ resolved
@@ -1961,15 +1961,10 @@
     def recommend(self) -> p.Parameter:
         return self.optim.recommend()
 
-<<<<<<< HEAD
-    def _internal_tell_not_asked(self, candidate: p.Parameter, value: float) -> None:
+    def _internal_tell_not_asked(self, candidate: p.Parameter, value: tp.FloatLoss) -> None:
         self.optim.tell(candidate, value)
 
 
 @registry.register
 class NGOpt(NGOpt2):
     pass
-=======
-    def _internal_tell_not_asked(self, candidate: p.Parameter, loss: tp.FloatLoss) -> None:
-        self.optim.tell(candidate, loss)
->>>>>>> e22212d0
