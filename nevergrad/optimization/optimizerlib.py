--- conflicted
+++ resolved
@@ -1147,22 +1147,11 @@
 
 @registry.register
 class AXP(base.Optimizer):
-<<<<<<< HEAD
-    """Test-based population-size adaptation.
-
-    Population-size equal to lambda = 4 x dimension.
-    Test by comparing the first fifth and the last fifth of the 5lambda evaluations.
-
-    Caution
-    -------
-    This optimizer is probably wrong.
-=======
     """AX-platform.
 
     Usually computationally slow and not better than the rest
     in terms of performance per iteration.
     Maybe prefer HyperOpt or Cobyla for low budget optimization.
->>>>>>> be2e3c05
     """
 
     def __init__(
@@ -1184,14 +1173,7 @@
             objectives={"result": ObjectiveProperties(minimize=True)},
             #                            parameter_constraints=["x + y <= 2.0"],  # Optional.
         )
-<<<<<<< HEAD
         self._trials = []
-=======
->>>>>>> be2e3c05
-
-    # def _internal_provide_recommendation(
-    #    self,
-    # ) -> tp.ArrayLike:  # This is NOT the naive version. We deal with noise.
 
     def _internal_ask_candidate(self) -> p.Parameter:
         def invsig(x):
@@ -1200,7 +1182,6 @@
 
             return np.log(p(x) / (1 - p(x)))
 
-<<<<<<< HEAD
         if len(self._trials) == 0:
             trial_index_to_param, _ = self.ax_client.get_next_trials(max_trials=1)
             for _, _trial in trial_index_to_param.items():
@@ -1209,13 +1190,6 @@
         trial = self._trials[0]
         self._trials = self._trials[1:]
         vals = np.zeros(self.dimension)
-=======
-        trial_index_to_param, _ = self.ax_client.get_next_trials(max_trials=1)
-        assert len(trial_index_to_param) == 1
-        vals = np.zeros(self.dimension)
-        for _, _trial in trial_index_to_param.items():
-            trial = _trial
->>>>>>> be2e3c05
         for i in range(self.dimension):
             vals[i] = invsig(trial["x" + str(i)])
         candidate = self.parametrization.spawn_child().set_standardized_data(vals)
