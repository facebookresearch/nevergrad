--- conflicted
+++ resolved
@@ -3587,7 +3587,6 @@
             return super()._select_optimizer_cls()
 
 
-<<<<<<< HEAD
 @registry.register
 class NgIoh2(NGOpt16):
     def _select_optimizer_cls(self) -> base.OptCls:
@@ -3913,8 +3912,6 @@
         return optCls
 
 
-=======
->>>>>>> 9802d839
 class _MSR(Portfolio):
     """This code applies multiple copies of NGOpt with random weights for the different objective functions.
 
