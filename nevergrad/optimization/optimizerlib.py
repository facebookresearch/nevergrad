# Copyright (c) Meta Platforms, Inc. and affiliates.
#
# This source code is licensed under the MIT license found in the
# LICENSE file in the root directory of this source tree.
import math
import logging
import itertools
from collections import deque
import warnings
import numpy as np
from collections import defaultdict
import scipy.ndimage as ndimage

try:
    from bayes_opt import UtilityFunction
    from bayes_opt import BayesianOptimization
except ModuleNotFoundError:
    pass

import nevergrad.common.typing as tp
from nevergrad.common import errors
from nevergrad.parametrization import parameter as p
from nevergrad.parametrization import transforms
from nevergrad.parametrization import discretization
from nevergrad.parametrization import _layering
from nevergrad.parametrization import _datalayers
from . import oneshot
from . import base
from . import mutations
from .metamodel import MetaModelFailure as MetaModelFailure
from .metamodel import learn_on_k_best as learn_on_k_best
from .base import registry as registry
from .base import addCompare  # pylint: disable=unused-import
from .base import IntOrParameter

# families of optimizers
# pylint: disable=unused-wildcard-import,wildcard-import,too-many-lines,too-many-arguments,too-many-branches
# pylint: disable=import-outside-toplevel,too-many-nested-blocks,too-many-instance-attributes,
# pylint: disable=too-many-boolean-expressions,too-many-ancestors,too-many-statements,too-many-return-statements
from .differentialevolution import *  # type: ignore  # noqa: F403
from .es import *  # type: ignore  # noqa: F403
from .oneshot import *  # noqa: F403
from .recastlib import *  # noqa: F403

try:
    from .externalbo import HyperOpt  # pylint: disable=unused-import

    # HyperOpt = ParametrizedHyperOpt().set_name("HyperOpt", register=True)
except:  # ModuleNotFoundError:
    pass

# from .externalbo import ParametrizedHyperOpt
# Lamcts = LamctsOptimizer(random_restart=True, device="cpu").set_name("Lamcts", register=True)
# Lamcts2 = LamctsOptimizer(random_restart=True, device="cpu").set_name("Lamcts2", register=True)

# run with LOGLEVEL=DEBUG for more debug information
# logging.basicConfig(level=os.environ.get("LOGLEVEL", "INFO"))
logger = logging.getLogger(__name__)


# # # # # optimizers # # # # #


def smooth_copy(array: p.Array, possible_radii: tp.Optional[tp.List[int]] = None) -> p.Array:
    candidate = array.spawn_child()
    if possible_radii is None:
        possible_radii = [3]
    value = candidate._value
    radii = [array.random_state.choice(possible_radii) for _ in value.shape]
    value2 = ndimage.convolve(value, np.ones(radii) / np.prod(radii))
    # DE style operator.
    indices = array.random_state.randint(4, size=value.shape) == 0
    value[indices] = value2[indices]
    candidate._value = value
    return candidate


class _OnePlusOne(base.Optimizer):
    """Simple but sometimes powerful optimization algorithm.

    We use the one-fifth adaptation rule, going back to Schumer and Steiglitz (1968).
    It was independently rediscovered by Devroye (1972) and Rechenberg (1973).
    We use asynchronous updates, so that the 1+1 can actually be parallel and even
    performs quite well in such a context - this is naturally close to 1+lambda.

    Posssible mutations include gaussian and cauchy for the continuous case, and in the discrete case:
    discrete, fastga, rls, doublefastga, adaptive, portfolio, discreteBSO, doerr.
    - discrete is the most classical discrete mutation operator,
    - rls is the Randomized Local Search,
    - doubleFastGA is an adaptation of FastGA to arity > 2, Portfolio corresponds to random mutation rates,
    - discreteBSO corresponds to a decreasing schedule of mutation rate.
    - adaptive and doerr correspond to various self-adaptive mutation rates.
    - coordinatewise_adaptive is the anisotropic counterpart of the adaptive version.
    """

    def __init__(
        self,
        parametrization: IntOrParameter,
        budget: tp.Optional[int] = None,
        num_workers: int = 1,
        *,
        noise_handling: tp.Optional[tp.Union[str, tp.Tuple[str, float]]] = None,
        tabu_length: int = 0,
        mutation: str = "gaussian",
        crossover: bool = False,
        rotation: bool = False,
        annealing: str = "none",
        use_pareto: bool = False,
        sparse: tp.Union[bool, int] = False,
        smoother: bool = False,
        roulette_size: int = 2,
        antismooth: int = 55,
        crossover_type: str = "none",
        forced_discretization: bool = False,
    ) -> None:
        super().__init__(parametrization, budget=budget, num_workers=num_workers)
        self.parametrization.tabu_length = tabu_length
        if forced_discretization:
            self.parametrization.set_integer_casting()  # type: ignore
        self.antismooth = antismooth
        self.crossover_type = crossover_type
        self.roulette_size = roulette_size
        assert crossover or (not rotation), "We can not have both rotation and not crossover."
        self._sigma: float = 1
        self._previous_best_loss = float("inf")
        self._best_recent_mr = 0.2
        self.inds = np.array([True] * self.dimension)
        self.imr = 0.2
        self.use_pareto = use_pareto
        self.smoother = smoother
        self.annealing = annealing
        self._annealing_base: tp.Optional[tp.ArrayLike] = None
        self._max_loss = -float("inf")
        self.sparse = int(sparse)  # True --> 1
        all_params = p.helpers.flatten(self.parametrization)
        arities = [len(param.choices) for _, param in all_params if isinstance(param, p.TransitionChoice)]
        arity = max(arities, default=500)
        self.arity_for_discrete_mutation = arity
        # configuration
        if noise_handling is not None:
            if isinstance(noise_handling, str):
                assert noise_handling in [
                    "random",
                    "optimistic",
                ], f"Unkwnown noise handling: '{noise_handling}'"
            else:
                assert isinstance(
                    noise_handling, tuple
                ), "noise_handling must be a string or  a tuple of type (strategy, factor)"
                assert noise_handling[1] > 0.0, "the factor must be a float greater than 0"
                assert noise_handling[0] in [
                    "random",
                    "optimistic",
                ], f"Unkwnown noise handling: '{noise_handling}'"
        assert mutation in [
            "gaussian",
            "cauchy",
            "discrete",
            "fastga",
            "rls",
            "doublefastga",
            "adaptive",
            "coordinatewise_adaptive",
            "portfolio",
            "discreteBSO",
            "lengler",
            "lengler2",
            "lengler3",
            "lenglerhalf",
            "lenglerfourth",
            "doerr",
            "lognormal",
            "xlognormal",
            "xsmalllognormal",
            "tinylognormal",
            "lognormal",
            "smalllognormal",
            "biglognormal",
            "hugelognormal",
        ], f"Unkwnown mutation: '{mutation}'"
        if mutation == "adaptive":
            self._adaptive_mr = 0.5
        elif mutation == "lognormal":
            self._global_mr = 0.2
            self._memory_index = 0
            self._memory_size = 12  # Dirty random value
            self._best_recent_loss = float("inf")
        elif mutation == "xsmalllognormal":
            self._global_mr = 0.8
            self._memory_index = 0
            self._memory_size = 4  # Dirty random value
            self._best_recent_loss = float("inf")
        elif mutation == "xlognormal":
            self._global_mr = 0.8
            self._memory_index = 0
            self._memory_size = 12  # Dirty random value
            self._best_recent_loss = float("inf")
        elif mutation == "tinylognormal":
            self._global_mr = 0.01
            self._memory_index = 0
            self._memory_size = 2  # Dirty random value
            self._best_recent_loss = float("inf")
        elif mutation == "smalllognormal":
            self._global_mr = 0.2
            self._memory_index = 0
            self._memory_size = 4  # Dirty random value
            self._best_recent_loss = float("inf")
        elif mutation == "biglognormal":
            self._global_mr = 0.2
            self._memory_index = 0
            self._memory_size = 120  # Dirty random value
            self._best_recent_loss = float("inf")
        elif mutation == "hugelognormal":
            self._global_mr = 0.2
            self._memory_index = 0
            self._memory_size = 1200  # Dirty random value
            self._best_recent_loss = float("inf")
        elif mutation == "coordinatewise_adaptive":
            self._velocity = self._rng.uniform(size=self.dimension) * arity / 4.0
            self._modified_variables = np.array([True] * self.dimension)
        self.noise_handling = noise_handling
        self.mutation = mutation
        self.crossover = crossover
        self.rotation = rotation
        if mutation == "doerr":
            assert num_workers == 1, "Doerr mutation is implemented only in the sequential case."
            self._doerr_mutation_rates = [1, 2]
            self._doerr_mutation_rewards = [0.0, 0.0]
            self._doerr_counters = [0.0, 0.0]
            self._doerr_epsilon = 0.25  # self.dimension ** (-0.01)
            self._doerr_gamma = 1 - 2 / self.dimension
            self._doerr_current_best = float("inf")
            i = 3
            j = 2
            self._doerr_index: int = -1  # Nothing has been mutated for now.
            while i < self.dimension:
                self._doerr_mutation_rates += [i]
                self._doerr_mutation_rewards += [0.0]
                self._doerr_counters += [0.0]
                i += j
                j += 2
        assert self.parametrization.tabu_length == tabu_length

    def _internal_ask_candidate(self) -> p.Parameter:
        # pylint: disable=too-many-return-statements, too-many-branches
        noise_handling = self.noise_handling
        if not self._num_ask:
            out = self.parametrization.spawn_child()
            out._meta["sigma"] = self._sigma
            return out
        # for noisy version
        if noise_handling is not None:
            limit = (0.05 if isinstance(noise_handling, str) else noise_handling[1]) * len(self.archive) ** 3
            strategy = noise_handling if isinstance(noise_handling, str) else noise_handling[0]
            if self._num_ask <= limit:
                if strategy in ["cubic", "random"]:
                    idx = self._rng.choice(len(self.archive))
                    return list(self.archive.values())[idx].parameter.spawn_child()  # type: ignore
                elif strategy == "optimistic":
                    return self.current_bests["optimistic"].parameter.spawn_child()
        # crossover
        mutator = mutations.Mutator(self._rng)
        pessimistic = self.current_bests["pessimistic"].parameter.spawn_child()
        if (
            self.smoother
            and self._num_ask % max(self.num_workers + 1, self.antismooth) == 0
            and isinstance(self.parametrization, p.Array)
        ):
            self.suggest(smooth_copy(pessimistic).value)  # type: ignore
        if self.num_objectives > 1 and self.use_pareto:  # multiobjective
            # revert to using a sample of the pareto front (not "pessimistic" though)
            pareto = (
                self.pareto_front()
            )  # we can't use choice directly, because numpy does not like iterables
            pessimistic = pareto[self._rng.choice(len(pareto))].spawn_child()
        ref = self.parametrization
        if self.crossover and self._num_ask % 2 == 1 and len(self.archive) > 2:
            data = mutator.crossover(
                pessimistic.get_standardized_data(reference=ref),
                mutator.get_roulette(self.archive, num=self.roulette_size),
                rotation=self.rotation,
                crossover_type=self.crossover_type,
            )
            return pessimistic.set_standardized_data(data, reference=ref)
        # mutating

        mutation = self.mutation
        if (
            self._annealing_base is not None
        ):  # We assume that we should start from this one (even if not the best).
            assert self.annealing != "none"
            pessimistic.set_standardized_data(self._annealing_base, reference=ref)
        if mutation in ("gaussian", "cauchy"):  # standard case
            step = (
                self._rng.normal(0, 1, self.dimension)
                if mutation == "gaussian"
                else self._rng.standard_cauchy(self.dimension)
            )
            out = pessimistic.set_standardized_data(self._sigma * step)
            out._meta["sigma"] = self._sigma
            return out
        else:
            pessimistic_data = pessimistic.get_standardized_data(reference=ref)
            if mutation == "crossover":
                if self._num_ask % 2 == 0 or len(self.archive) < 3:
                    data = mutator.portfolio_discrete_mutation(
                        pessimistic_data, arity=self.arity_for_discrete_mutation
                    )
                else:
                    data = mutator.crossover(pessimistic_data, mutator.get_roulette(self.archive, num=2))
            elif (
                "lognormal" in mutation
            ):  # in ["xlognormal", ""lognormal", "smalllognormal", "biglognormal", "hugelognormal"]:
                mutation_rate = max(0.1 / self.dimension, self._global_mr)
                assert mutation_rate > 0.0
                individual_mutation_rate = 1.0 / (
                    1.0 + (((1.0 - mutation_rate) / mutation_rate) * np.exp(0.22 * np.random.randn()))
                )
                # print(f"pd={pessimistic_data}_imr={individual_mutation_rate}, d={self.dimension}, arity={self.arity_for_discrete_mutation}")
                data = mutator.portfolio_discrete_mutation(
                    pessimistic_data,
                    intensity=individual_mutation_rate * self.dimension,
                    arity=self.arity_for_discrete_mutation,
                )
            elif mutation == "adaptive":
                data = mutator.portfolio_discrete_mutation(
                    pessimistic_data,
                    intensity=max(1, int(self._adaptive_mr * self.dimension)),
                    arity=self.arity_for_discrete_mutation,
                )
            elif mutation == "discreteBSO":
                assert self.budget is not None, "DiscreteBSO needs a budget."
                intensity = int(self.dimension - self._num_ask * self.dimension / self.budget)
                if intensity < 1:
                    intensity = 1
                data = mutator.portfolio_discrete_mutation(
                    pessimistic_data,
                    intensity=intensity,
                    arity=self.arity_for_discrete_mutation,
                )
            elif mutation == "coordinatewise_adaptive":
                self._modified_variables = np.array([True] * self.dimension)
                data = mutator.coordinatewise_mutation(
                    pessimistic_data,
                    self._velocity,
                    self._modified_variables,
                    arity=self.arity_for_discrete_mutation,
                )
            elif mutation == "lengler":
                alpha = 1.54468
                intensity = int(max(1, self.dimension * (alpha * np.log(self.num_ask) / self.num_ask)))
                data = mutator.portfolio_discrete_mutation(
                    pessimistic_data,
                    intensity=intensity,
                    arity=self.arity_for_discrete_mutation,
                )
            elif mutation == "lengler2":
                alpha = 3.0
                intensity = int(max(1, self.dimension * (alpha * np.log(self.num_ask) / self.num_ask)))
                data = mutator.portfolio_discrete_mutation(
                    pessimistic_data,
                    intensity=intensity,
                    arity=self.arity_for_discrete_mutation,
                )
            elif mutation == "lengler3":
                alpha = 9.0
                intensity = int(max(1, self.dimension * (alpha * np.log(self.num_ask) / self.num_ask)))
                data = mutator.portfolio_discrete_mutation(
                    pessimistic_data,
                    intensity=intensity,
                    arity=self.arity_for_discrete_mutation,
                )
            elif mutation == "lenglerfourth":
                alpha = 0.4
                intensity = int(max(1, self.dimension * (alpha * np.log(self.num_ask) / self.num_ask)))
                data = mutator.portfolio_discrete_mutation(
                    pessimistic_data,
                    intensity=intensity,
                    arity=self.arity_for_discrete_mutation,
                )
            elif mutation == "lenglerhalf":
                alpha = 0.8
                intensity = int(max(1, self.dimension * (alpha * np.log(self.num_ask) / self.num_ask)))
                data = mutator.portfolio_discrete_mutation(
                    pessimistic_data,
                    intensity=intensity,
                    arity=self.arity_for_discrete_mutation,
                )
            elif mutation == "doerr":
                # Selection, either random, or greedy, or a mutation rate.
                assert self._doerr_index == -1, "We should have used this index in tell."
                if self._rng.uniform() < self._doerr_epsilon:
                    index = self._rng.choice(range(len(self._doerr_mutation_rates)))
                    self._doerr_index = index
                else:
                    index = self._doerr_mutation_rewards.index(max(self._doerr_mutation_rewards))
                    self._doerr_index = -1
                intensity = self._doerr_mutation_rates[index]
                data = mutator.portfolio_discrete_mutation(
                    pessimistic_data,
                    intensity=intensity,
                    arity=self.arity_for_discrete_mutation,
                )
            else:
                func: tp.Any = {  # type: ignore
                    "discrete": mutator.discrete_mutation,
                    "fastga": mutator.doerr_discrete_mutation,
                    "doublefastga": mutator.doubledoerr_discrete_mutation,
                    "rls": mutator.rls_mutation,
                    "portfolio": mutator.portfolio_discrete_mutation,
                }[mutation]
                data = func(pessimistic_data, arity=self.arity_for_discrete_mutation)
            if self.sparse > 0:
                data = np.asarray(data)
                zeroing = self._rng.randint(data.size + 1, size=data.size).reshape(
                    data.shape
                ) < 1 + self._rng.randint(self.sparse)
                data[zeroing] = 0.0
            candidate = pessimistic.set_standardized_data(data, reference=ref)
            if mutation == "coordinatewise_adaptive":
                candidate._meta["modified_variables"] = (self._modified_variables,)
            if (
                "lognormal" in mutation
            ):  # in ["xlognormal", "lognormal", "smalllognormal", "biglognormal", "hugelognormal"]:
                candidate._meta["individual_mutation_rate"] = individual_mutation_rate
            return candidate

    def _internal_tell(self, x: tp.ArrayLike, loss: tp.FloatLoss) -> None:
        if self.annealing != "none":
            assert isinstance(self.budget, int)
            delta = self._previous_best_loss - loss
            if loss > self._max_loss:
                self._max_loss = loss
            if delta >= 0:
                self._annealing_base = x
            elif self.num_ask < self.budget:
                amplitude = max(1.0, self._max_loss - self._previous_best_loss)
                annealing_dict = {
                    "Exp0.9": 0.33 * amplitude * (0.9**self.num_ask),
                    "Exp0.99": 0.33 * amplitude * (0.99**self.num_ask),
                    "Exp0.9Auto": 0.33 * amplitude * ((0.001 ** (1.0 / self.budget)) ** self.num_ask),
                    "Lin100.0": 100.0 * amplitude * (1 - self.num_ask / (self.budget + 1)),
                    "Lin1.0": 1.0 * amplitude * (1 - self.num_ask / (self.budget + 1)),
                    "LinAuto": 10.0 * amplitude * (1 - self.num_ask / (self.budget + 1)),
                }
                T = annealing_dict[self.annealing]
                if T > 0.0:
                    proba = np.exp(delta / T)
                    if self._rng.rand() < proba:
                        self._annealing_base = x
        # only used for cauchy and gaussian
        if self._previous_best_loss != loss:
            self._sigma *= 2.0 if loss < self._previous_best_loss else 0.84
        if self.mutation == "doerr" and self._doerr_current_best < float("inf") and self._doerr_index >= 0:
            improvement = max(0.0, self._doerr_current_best - loss)
            # Decay.
            index = self._doerr_index
            counter = self._doerr_counters[index]
            self._doerr_mutation_rewards[index] = (
                self._doerr_gamma * counter * self._doerr_mutation_rewards[index] + improvement
            ) / (self._doerr_gamma * counter + 1)
            self._doerr_counters = [self._doerr_gamma * x for x in self._doerr_counters]
            self._doerr_counters[index] += 1
            self._doerr_index = -1
        if self.mutation == "doerr":
            self._doerr_current_best = min(self._doerr_current_best, loss)
        elif self.mutation == "adaptive":
            factor = 1.2 if loss <= self._previous_best_loss else 0.731  # 0.731 = 1.2**(-np.exp(1)-1)
            self._adaptive_mr = min(1.0, factor * self._adaptive_mr)
        elif self.mutation == "coordinatewise_adaptive":
            factor = 1.2 if loss < self._previous_best_loss else 0.731  # 0.731 = 1.2**(-np.exp(1)-1)
            # inds = self._modified_variables
            inds = self.inds
            self._velocity[inds] = np.clip(
                self._velocity[inds] * factor, 1.0, self.arity_for_discrete_mutation / 4.0
            )
        elif (
            "lognormal" in self.mutation
        ):  # in ["xlognormal", "lognormal", "smalllognormal", "biglognormal", "hugelognormal"]:
            # TODO: care about tell not ask, which invalidates the line above.
            self._memory_index = (self._memory_index + 1) % self._memory_size
            if loss < self._best_recent_loss:
                self._best_recent_loss = loss
                self._best_recent_mr = self.imr

            if self._memory_index == 0:
                self._global_mr = self._best_recent_mr
                self._best_recent_loss = float("inf")

        self._previous_best_loss = self.current_bests["pessimistic"].mean  # could be the current one

    def _internal_tell_candidate(self, candidate: p.Parameter, loss: tp.FloatLoss) -> None:
        """Called whenever calling :code:`tell` on a candidate that was "asked"."""
        data = candidate.get_standardized_data(reference=self.parametrization)
        if self.mutation == "coordinatewise_adaptive":
            self.inds = (
                candidate._meta["modified_variables"]
                if "modified_variables" in candidate._meta
                else np.array([True] * len(data))
            )
        if (
            "lognormal" in self.mutation
        ):  # in ["xlognormal", "lognormal", "smalllognormal", "biglognormal", "hugelognormal"]:
            self.imr = (
                candidate._meta["individual_mutation_rate"]
                if "individual_mutation_rate" in candidate._meta
                else 0.2
            )
        self._internal_tell(data, loss)


class ParametrizedOnePlusOne(base.ConfiguredOptimizer):
    """Simple but sometimes powerfull class of optimization algorithm.
    This use asynchronous updates, so that (1+1) can actually be parallel and even
    performs quite well in such a context - this is naturally close to (1+lambda).


    Parameters
    ----------
    noise_handling: str or Tuple[str, float]
        Method for handling the noise. The name can be:

        - `"random"`: a random point is reevaluated regularly, this uses the one-fifth adaptation rule,
          going back to Schumer and Steiglitz (1968). It was independently rediscovered by Devroye (1972) and Rechenberg (1973).
        - `"optimistic"`: the best optimistic point is reevaluated regularly, optimism in front of uncertainty
        - a coefficient can to tune the regularity of these reevaluations (default .05)
    mutation: str
        One of the available mutations from:

        - `"gaussian"`: standard mutation by adding a Gaussian random variable (with progressive
          widening) to the best pessimistic point
        - `"cauchy"`: same as Gaussian but with a Cauchy distribution.
        - `"discrete"`: when a variable is mutated (which happens with probability 1/d in dimension d), it's just
             randomly drawn. This means that on average, only one variable is mutated.
        - `"discreteBSO"`: as in brainstorm optimization, we slowly decrease the mutation rate from 1 to 1/d.
        - `"fastga"`: FastGA mutations from the current best
        - `"doublefastga"`: double-FastGA mutations from the current best (Doerr et al, Fast Genetic Algorithms, 2017)
        - `"rls"`: Randomized Local Search (randomly mutate one and only one variable).
        - `"portfolio"`: Random number of mutated bits (called niform mixing in
          Dang & Lehre "Self-adaptation of Mutation Rates in Non-elitist Population", 2016)
        - `"lengler"`: specific mutation rate chosen as a function of the dimension and iteration index.
        - `"lengler{2|3|half|fourth}"`: variant of Lengler
    crossover: bool
        whether to add a genetic crossover step every other iteration.
    use_pareto: bool
        whether to restart from a random pareto element in multiobjective mode, instead of the last one added
    sparse: bool
        whether we have random mutations setting variables to 0.
    smoother: bool
        whether we suggest smooth mutations.

    Notes
    -----
    After many papers advocated the mutation rate 1/d in the discrete (1+1) for the discrete case,
    `it was proposed <https://arxiv.org/abs/1606.05551>`_ to use a randomly
    drawn mutation rate. `Fast genetic algorithms <https://arxiv.org/abs/1703.03334>`_ are based on a similar idea
    These two simple methods perform quite well on a wide range of problems.

    """

    # pylint: disable=unused-argument
    def __init__(
        self,
        *,
        noise_handling: tp.Optional[tp.Union[str, tp.Tuple[str, float]]] = None,
        tabu_length: int = 0,
        mutation: str = "gaussian",
        crossover: bool = False,
        rotation: bool = False,
        annealing: str = "none",
        use_pareto: bool = False,
        sparse: bool = False,
        smoother: bool = False,
        roulette_size: int = 2,
        antismooth: int = 55,
        crossover_type: str = "none",
    ) -> None:
        super().__init__(_OnePlusOne, locals())


OnePlusOne = ParametrizedOnePlusOne().set_name("OnePlusOne", register=True)
OnePlusLambda = ParametrizedOnePlusOne().set_name(
    "OnePlusLambda", register=True
)  # Same as one-plus-one as lambda is set to num_workers
# SA = ParametrizedOnePlusOne(annealing="Exp0.9").set_name("SA", register=True)
NoisyOnePlusOne = ParametrizedOnePlusOne(noise_handling="random").set_name("NoisyOnePlusOne", register=True)
DiscreteOnePlusOne = ParametrizedOnePlusOne(mutation="discrete").set_name("DiscreteOnePlusOne", register=True)
SADiscreteLenglerOnePlusOneExp09 = ParametrizedOnePlusOne(
    tabu_length=1000, mutation="lengler", annealing="Exp0.9"
).set_name("SADiscreteLenglerOnePlusOneExp09", register=True)
SADiscreteLenglerOnePlusOneExp099 = ParametrizedOnePlusOne(
    tabu_length=1000, mutation="lengler", annealing="Exp0.99"
).set_name("SADiscreteLenglerOnePlusOneExp099", register=True)
SADiscreteLenglerOnePlusOneExp09Auto = ParametrizedOnePlusOne(
    tabu_length=1000, mutation="lengler", annealing="Exp0.9Auto"
).set_name("SADiscreteLenglerOnePlusOneExp09Auto", register=True)
SADiscreteLenglerOnePlusOneLinAuto = ParametrizedOnePlusOne(
    tabu_length=1000, mutation="lengler", annealing="LinAuto"
).set_name("SADiscreteLenglerOnePlusOneLinAuto", register=True)
SADiscreteLenglerOnePlusOneLin1 = ParametrizedOnePlusOne(
    tabu_length=1000, mutation="lengler", annealing="Lin1.0"
).set_name("SADiscreteLenglerOnePlusOneLin1", register=True)
SADiscreteLenglerOnePlusOneLin100 = ParametrizedOnePlusOne(
    tabu_length=1000, mutation="lengler", annealing="Lin100.0"
).set_name("SADiscreteLenglerOnePlusOneLin100", register=True)
SADiscreteOnePlusOneExp099 = ParametrizedOnePlusOne(
    tabu_length=1000, mutation="discrete", annealing="Exp0.99"
).set_name("SADiscreteOnePlusOneExp099", register=True)
SADiscreteOnePlusOneLin100 = ParametrizedOnePlusOne(
    tabu_length=1000, mutation="discrete", annealing="Lin100.0"
).set_name("SADiscreteOnePlusOneLin100", register=True)
SADiscreteOnePlusOneExp09 = ParametrizedOnePlusOne(
    tabu_length=1000, mutation="discrete", annealing="Exp0.9"
).set_name("SADiscreteOnePlusOneExp09", register=True)
DiscreteOnePlusOneT = ParametrizedOnePlusOne(tabu_length=10000, mutation="discrete").set_name(
    "DiscreteOnePlusOneT", register=True
)
PortfolioDiscreteOnePlusOne = ParametrizedOnePlusOne(mutation="portfolio").set_name(
    "PortfolioDiscreteOnePlusOne", register=True
)
PortfolioDiscreteOnePlusOneT = ParametrizedOnePlusOne(tabu_length=10000, mutation="portfolio").set_name(
    "PortfolioDiscreteOnePlusOneT", register=True
)
DiscreteLenglerOnePlusOne = ParametrizedOnePlusOne(mutation="lengler").set_name(
    "DiscreteLenglerOnePlusOne", register=True
)
DiscreteLengler2OnePlusOne = ParametrizedOnePlusOne(mutation="lengler2").set_name(
    "DiscreteLengler2OnePlusOne", register=True
)
DiscreteLengler3OnePlusOne = ParametrizedOnePlusOne(mutation="lengler3").set_name(
    "DiscreteLengler3OnePlusOne", register=True
)
DiscreteLenglerHalfOnePlusOne = ParametrizedOnePlusOne(mutation="lenglerhalf").set_name(
    "DiscreteLenglerHalfOnePlusOne", register=True
)
DiscreteLenglerFourthOnePlusOne = ParametrizedOnePlusOne(mutation="lenglerfourth").set_name(
    "DiscreteLenglerFourthOnePlusOne", register=True
)
DiscreteLenglerOnePlusOneT = ParametrizedOnePlusOne(tabu_length=10000, mutation="lengler").set_name(
    "DiscreteLenglerOnePlusOneT", register=True
)
AdaptiveDiscreteOnePlusOne = ParametrizedOnePlusOne(mutation="adaptive").set_name(
    "AdaptiveDiscreteOnePlusOne", register=True
)
LognormalDiscreteOnePlusOne = ParametrizedOnePlusOne(mutation="lognormal").set_name(
    "LognormalDiscreteOnePlusOne", register=True
)
XLognormalDiscreteOnePlusOne = ParametrizedOnePlusOne(mutation="xlognormal").set_name(
    "XLognormalDiscreteOnePlusOne", register=True
)
XSmallLognormalDiscreteOnePlusOne = ParametrizedOnePlusOne(mutation="xsmalllognormal").set_name(
    "XSmallLognormalDiscreteOnePlusOne", register=True
)
BigLognormalDiscreteOnePlusOne = ParametrizedOnePlusOne(mutation="biglognormal").set_name(
    "BigLognormalDiscreteOnePlusOne", register=True
)
SmallLognormalDiscreteOnePlusOne = ParametrizedOnePlusOne(mutation="smalllognormal").set_name(
    "SmallLognormalDiscreteOnePlusOne", register=True
)
TinyLognormalDiscreteOnePlusOne = ParametrizedOnePlusOne(mutation="tinylognormal").set_name(
    "TinyLognormalDiscreteOnePlusOne", register=True
)
HugeLognormalDiscreteOnePlusOne = ParametrizedOnePlusOne(mutation="hugelognormal").set_name(
    "HugeLognormalDiscreteOnePlusOne", register=True
)
AnisotropicAdaptiveDiscreteOnePlusOne = ParametrizedOnePlusOne(mutation="coordinatewise_adaptive").set_name(
    "AnisotropicAdaptiveDiscreteOnePlusOne", register=True
)

DiscreteBSOOnePlusOne = ParametrizedOnePlusOne(mutation="discreteBSO").set_name(
    "DiscreteBSOOnePlusOne", register=True
)
DiscreteDoerrOnePlusOne = ParametrizedOnePlusOne(mutation="doerr").set_name(
    "DiscreteDoerrOnePlusOne", register=True
)
DiscreteDoerrOnePlusOne.no_parallelization = True
CauchyOnePlusOne = ParametrizedOnePlusOne(mutation="cauchy").set_name("CauchyOnePlusOne", register=True)
OptimisticNoisyOnePlusOne = ParametrizedOnePlusOne(noise_handling="optimistic").set_name(
    "OptimisticNoisyOnePlusOne", register=True
)
OptimisticDiscreteOnePlusOne = ParametrizedOnePlusOne(
    noise_handling="optimistic", mutation="discrete"
).set_name("OptimisticDiscreteOnePlusOne", register=True)
OLNDiscreteOnePlusOne = ParametrizedOnePlusOne(noise_handling="optimistic", mutation="lognormal").set_name(
    "OLNDiscreteOnePlusOne", register=True
)
NoisyDiscreteOnePlusOne = ParametrizedOnePlusOne(
    noise_handling=("random", 1.0), mutation="discrete"
).set_name("NoisyDiscreteOnePlusOne", register=True)
DoubleFastGADiscreteOnePlusOne = ParametrizedOnePlusOne(mutation="doublefastga").set_name(
    "DoubleFastGADiscreteOnePlusOne", register=True
)
RLSOnePlusOne = ParametrizedOnePlusOne(mutation="rls").set_name("RLSOnePlusOne", register=True)
SparseDoubleFastGADiscreteOnePlusOne = ParametrizedOnePlusOne(mutation="doublefastga", sparse=True).set_name(
    "SparseDoubleFastGADiscreteOnePlusOne", register=True
)
RecombiningPortfolioOptimisticNoisyDiscreteOnePlusOne = ParametrizedOnePlusOne(
    crossover=True, mutation="portfolio", noise_handling="optimistic"
).set_name("RecombiningPortfolioOptimisticNoisyDiscreteOnePlusOne", register=True)
RecombiningPortfolioDiscreteOnePlusOne = ParametrizedOnePlusOne(
    crossover=True,
    mutation="portfolio",
).set_name("RecombiningPortfolioDiscreteOnePlusOne", register=True)


# pylint: too-many-arguments,too-many-instance-attributes


class _CMA(base.Optimizer):
    _CACHE_KEY = "#CMA#datacache"

    def __init__(
        self,
        parametrization: IntOrParameter,
        budget: tp.Optional[int] = None,
        num_workers: int = 1,
        config: tp.Optional["ParametrizedCMA"] = None,
        algorithm: str = "quad",
    ) -> None:
        super().__init__(parametrization, budget=budget, num_workers=num_workers)
        self.algorithm = algorithm
        self._config = ParametrizedCMA() if config is None else config
        pop = self._config.popsize
        self._popsize = (
            max(num_workers, 4 + int(self._config.popsize_factor * np.log(self.dimension)))
            if pop is None
            else max(pop, num_workers)
        )
        if self._config.elitist:
            self._popsize = max(self._popsize, self.num_workers + 1)
        # internal attributes
        self._to_be_asked: tp.Deque[np.ndarray] = deque()
        self._to_be_told: tp.List[p.Parameter] = []
        self._num_spawners = self._popsize // 2  # experimental, for visualization
        self._parents = [self.parametrization]
        # delay initialization to ease implementation of variants
        self._es: tp.Any = None

    @property
    def es(self) -> tp.Any:  # typing not possible since cmaes not imported :(
        scale_multiplier = 1.0
        if self.dimension == 1:
            self._config.fcmaes = True
        if p.helpers.Normalizer(self.parametrization).fully_bounded:
            scale_multiplier = 0.3 if self.dimension < 18 else 0.15
        if self._es is None or (not self._config.fcmaes and self._es.stop()):
            if not self._config.fcmaes:
                import cma  # import inline in order to avoid matplotlib initialization warning

                inopts = dict(
                    popsize=self._popsize,
                    randn=self._rng.randn,
                    CMA_diagonal=self._config.diagonal,
                    verbose=-9,
                    seed=np.nan,
                    CMA_elitist=self._config.elitist,
                )

                inopts.update(self._config.inopts if self._config.inopts is not None else {})
                self._es = cma.CMAEvolutionStrategy(
                    x0=(
                        self.parametrization.sample().get_standardized_data(reference=self.parametrization)
                        if self._config.random_init
                        else np.zeros(self.dimension, dtype=np.float64)
                    ),
                    sigma0=self._config.scale * scale_multiplier,
                    inopts=inopts,
                )
            else:
                try:
                    from fcmaes import cmaes
                except ImportError as e:
                    raise ImportError(
                        "Please install fcmaes (pip install fcmaes) to use FCMA optimizers"
                    ) from e
                self._es = cmaes.Cmaes(
                    x0=np.zeros(self.dimension, dtype=np.float64),
                    input_sigma=self._config.scale * scale_multiplier,
                    popsize=self._popsize,
                    randn=self._rng.randn,
                )
        return self._es

    def _internal_ask_candidate(self) -> p.Parameter:
        if not self._to_be_asked:
            self._to_be_asked.extend(self.es.ask())
        data = self._to_be_asked.popleft()
        parent = self._parents[self.num_ask % len(self._parents)]
        candidate = parent.spawn_child().set_standardized_data(data, reference=self.parametrization)
        return candidate

    def _internal_tell_candidate(self, candidate: p.Parameter, loss: tp.FloatLoss) -> None:
        if self._CACHE_KEY not in candidate._meta:
            # since we try several times to tell to es, to avoid duplicated work let's keep
            # the data in a cache. This can be useful for other CMA as well
            candidate._meta[self._CACHE_KEY] = candidate.get_standardized_data(reference=self.parametrization)
        self._to_be_told.append(candidate)
        if len(self._to_be_told) >= self.es.popsize:
            listx = [c._meta[self._CACHE_KEY] for c in self._to_be_told]
            listy = [c.loss for c in self._to_be_told]
            args = (listy, listx) if self._config.fcmaes else (listx, listy)
            try:
                self.es.tell(*args)
            except (RuntimeError, AssertionError):
                pass
            else:
                self._parents = sorted(self._to_be_told, key=base._loss)[: self._num_spawners]
            self._to_be_told = []

    def _internal_provide_recommendation(self) -> np.ndarray:
        pessimistic = self.current_bests["pessimistic"].parameter.get_standardized_data(
            reference=self.parametrization
        )
        d = self.dimension
        n = self.num_ask
        sample_size = int(d * d / 2 + d / 2 + 3)
        if self._config.high_speed and n >= sample_size:
            try:
                data = learn_on_k_best(self.archive, sample_size, self.algorithm)
                return data  # type: ignore
            except MetaModelFailure:  # Failures in the metamodeling can happen.
                pass
        if self._es is None:
            return pessimistic
        cma_best: tp.Optional[np.ndarray] = self.es.best_x if self._config.fcmaes else self.es.result.xbest
        if cma_best is None:
            return pessimistic
        return cma_best


class ParametrizedCMA(base.ConfiguredOptimizer):
    """CMA-ES optimizer,
    This evolution strategy uses Gaussian sampling, iteratively modified
    for searching in the best directions.
    This optimizer wraps an external implementation: https://github.com/CMA-ES/pycma

    Parameters
    ----------
    scale: float
        scale of the search
    elitist: bool
        whether we switch to elitist mode, i.e. mode + instead of comma,
        i.e. mode in which we always keep the best point in the population.
    popsize: Optional[int] = None
        population size, should be n * self.num_workers for int n >= 1.
        default is max(self.num_workers, 4 + int(3 * np.log(self.dimension)))
    popsize_factor: float = 3.
        factor in the formula for computing the population size
    diagonal: bool
        use the diagonal version of CMA (advised in big dimension)
    high_speed: bool
        use metamodel for recommendation
    fcmaes: bool
        use fast implementation, doesn't support diagonal=True.
        produces equivalent results, preferable for high dimensions or
        if objective function evaluation is fast.
    random_init: bool
        Use a randomized initialization
    inopts: optional dict
        use this to averride any inopts parameter of the wrapped CMA optimizer
        (see https://github.com/CMA-ES/pycma)
    """

    # pylint: disable=unused-argument
    def __init__(
        self,
        *,
        scale: float = 1.0,
        elitist: bool = False,
        popsize: tp.Optional[int] = None,
        popsize_factor: float = 3.0,
        diagonal: bool = False,
        zero: bool = False,
        high_speed: bool = False,
        fcmaes: bool = False,
        random_init: bool = False,
        inopts: tp.Optional[tp.Dict[str, tp.Any]] = None,
        algorithm: str = "quad",
    ) -> None:
        super().__init__(_CMA, locals(), as_config=True)
        if zero:
            scale = scale / 1000.0
        if fcmaes:
            if diagonal:
                raise RuntimeError("fcmaes doesn't support diagonal=True, use fcmaes=False")
        self.scale = scale
        self.elitist = elitist
        self.zero = zero
        self.popsize = popsize
        self.popsize_factor = popsize_factor
        self.diagonal = diagonal
        self.fcmaes = fcmaes
        self.high_speed = high_speed
        self.random_init = random_init
        self.inopts = inopts


@registry.register
class ChoiceBase(base.Optimizer):
    """Nevergrad optimizer by competence map."""

    # pylint: disable=too-many-branches
    def __init__(
        self, parametrization: IntOrParameter, budget: tp.Optional[int] = None, num_workers: int = 1
    ) -> None:
        super().__init__(parametrization, budget=budget, num_workers=num_workers)
        analysis = p.helpers.analyze(self.parametrization)
        funcinfo = self.parametrization.function
        self.has_noise = not (analysis.deterministic and funcinfo.deterministic)
        # The noise coming from discrete variables goes to 0.
        self.noise_from_instrumentation = self.has_noise and funcinfo.deterministic
        self.fully_continuous = analysis.continuous
        all_params = p.helpers.flatten(self.parametrization)
        # figure out if there is any discretization layers
        int_layers = list(
            itertools.chain.from_iterable([_layering.Int.filter_from(x) for _, x in all_params])
        )
        int_layers = [x for x in int_layers if x.arity is not None]  # only "Choice" instances for now
        self.has_discrete_not_softmax = any(
            not isinstance(lay, _datalayers.SoftmaxSampling) for lay in int_layers
        )
        self._has_discrete = bool(int_layers)
        self._arity: int = max((lay.arity for lay in int_layers), default=-1)  # type: ignore
        if self.fully_continuous:
            self._arity = -1
        self._optim: tp.Optional[base.Optimizer] = None
        self._constraints_manager.update(
            max_trials=1000,
            penalty_factor=1.0,
            penalty_exponent=1.01,
        )

    @property
    def optim(self) -> base.Optimizer:
        if self._optim is None:
            # try:
            self._optim = self._select_optimizer_cls()(self.parametrization, self.budget, self.num_workers)
            # except:
            #    self._optim = NGOpt39._select_optimizer_cls(self)(self.parametrization, self.budget, self.num_workers)
            self._optim = self._optim if not isinstance(self._optim, NGOptBase) else self._optim.optim
            logger.debug("%s selected %s optimizer.", *(x.name for x in (self, self._optim)))
        return self._optim

    def _select_optimizer_cls(self) -> base.OptCls:
        return CMA

    def _internal_ask_candidate(self) -> p.Parameter:
        return self.optim.ask()

    def _internal_tell_candidate(self, candidate: p.Parameter, loss: tp.FloatLoss) -> None:
        self.optim.tell(candidate, loss)

    def recommend(self) -> p.Parameter:
        return self.optim.recommend()

    def _internal_tell_not_asked(self, candidate: p.Parameter, loss: tp.FloatLoss) -> None:
        self.optim.tell(candidate, loss)

    def _info(self) -> tp.Dict[str, tp.Any]:
        out = {"sub-optim": self.optim.name}
        out.update(self.optim._info())  # this will work for recursive NGOpt calls
        return out

    def enable_pickling(self) -> None:
        self.optim.enable_pickling()


OldCMA = ParametrizedCMA().set_name("OldCMA", register=True)
LargeCMA = ParametrizedCMA(scale=3.0).set_name("LargeCMA", register=True)
LargeDiagCMA = ParametrizedCMA(scale=3.0, diagonal=True).set_name("LargeDiagCMA", register=True)
TinyCMA = ParametrizedCMA(scale=0.33).set_name("TinyCMA", register=True)
CMAbounded = ParametrizedCMA(
    scale=1.5884, popsize_factor=1, elitist=True, diagonal=True, fcmaes=False
).set_name("CMAbounded", register=True)
CMAsmall = ParametrizedCMA(
    scale=0.3607, popsize_factor=3, elitist=False, diagonal=False, fcmaes=False
).set_name("CMAsmall", register=True)
CMAstd = ParametrizedCMA(
    scale=0.4699, popsize_factor=3, elitist=False, diagonal=False, fcmaes=False
).set_name("CMAstd", register=True)
CMApara = ParametrizedCMA(scale=0.8905, popsize_factor=8, elitist=True, diagonal=True, fcmaes=False).set_name(
    "CMApara", register=True
)
CMAtuning = ParametrizedCMA(
    scale=0.4847, popsize_factor=1, elitist=True, diagonal=False, fcmaes=False
).set_name("CMAtuning", register=True)


@registry.register
class MetaCMA(ChoiceBase):  # Adds Risto's CMA to CMA.
    """Nevergrad optimizer by competence map. You might modify this one for designing your own competence map."""

    def _select_optimizer_cls(self) -> base.OptCls:
        if (
            self.budget is not None
            and self.fully_continuous
            and not self.has_noise
            and self.num_objectives < 2
        ):
            if self.dimension == 1:
                return OnePlusOne
            if p.helpers.Normalizer(self.parametrization).fully_bounded:
                return CMAbounded
            if self.budget < 50:
                if self.dimension <= 15:
                    return CMAtuning
                return CMAsmall
            if self.num_workers > 20:
                return CMApara
            return CMAstd
        else:
            return OldCMA


DiagonalCMA = ParametrizedCMA(diagonal=True).set_name("DiagonalCMA", register=True)
SDiagonalCMA = ParametrizedCMA(diagonal=True, zero=True).set_name("SDiagonalCMA", register=True)
FCMA = ParametrizedCMA(fcmaes=True).set_name("FCMA", register=True)


@registry.register
class CMA(MetaCMA):
    pass


class _PopulationSizeController:
    """Population control scheme for TBPSA and EDA"""

    def __init__(self, llambda: int, mu: int, dimension: int, num_workers: int = 1) -> None:
        self.llambda = max(llambda, num_workers)
        self.min_mu = min(mu, dimension)
        self.mu = mu
        self.dimension = dimension
        self.num_workers = num_workers
        self._loss_record: tp.List[float] = []

    def add_value(self, loss: tp.FloatLoss) -> None:
        self._loss_record += [loss]
        if len(self._loss_record) >= 5 * self.llambda:
            first_fifth = self._loss_record[: self.llambda]
            last_fifth = self._loss_record[-int(self.llambda) :]  # casting to int to avoid pylint bug
            means = [sum(fitnesses) / float(self.llambda) for fitnesses in [first_fifth, last_fifth]]
            stds = [np.std(fitnesses) / np.sqrt(self.llambda - 1) for fitnesses in [first_fifth, last_fifth]]
            z = (means[0] - means[1]) / (np.sqrt(stds[0] ** 2 + stds[1] ** 2))
            if z < 2.0:
                self.mu *= 2
            else:
                self.mu = max(self.min_mu, int(self.mu * 0.84))
            self.llambda = 4 * self.mu
            if self.num_workers > 1:
                self.llambda = max(self.llambda, self.num_workers)
                self.mu = self.llambda // 4
            self._loss_record = []


# pylint: disable=too-many-instance-attributes
@registry.register
class EDA(base.Optimizer):
    """Test-based population-size adaptation.

    Population-size equal to lambda = 4 x dimension.
    Test by comparing the first fifth and the last fifth of the 5lambda evaluations.

    Caution
    -------
    This optimizer is probably wrong.
    """

    _POPSIZE_ADAPTATION = False
    _COVARIANCE_MEMORY = False

    def __init__(
        self, parametrization: IntOrParameter, budget: tp.Optional[int] = None, num_workers: int = 1
    ) -> None:
        super().__init__(parametrization, budget=budget, num_workers=num_workers)
        self.sigma = 1
        self.covariance = np.identity(self.dimension)
        dim = self.dimension
        self.popsize = _PopulationSizeController(
            llambda=4 * dim, mu=dim, dimension=dim, num_workers=num_workers
        )
        self.current_center: np.ndarray = np.zeros(self.dimension)
        # Population
        self.children: tp.List[p.Parameter] = []
        self.parents: tp.List[p.Parameter] = [
            self.parametrization
        ]  # for transfering heritage (checkpoints in PBT)

    def _internal_provide_recommendation(
        self,
    ) -> tp.ArrayLike:  # This is NOT the naive version. We deal with noise.
        return self.current_center

    def _internal_ask_candidate(self) -> p.Parameter:
        mutated_sigma = self.sigma * np.exp(self._rng.normal(0, 1) / np.sqrt(self.dimension))
        # TODO: is a sigma necessary here as well? given the covariance is estimated
        assert len(self.current_center) == len(self.covariance), [
            self.dimension,
            self.current_center,
            self.covariance,
        ]
        data = self._rng.multivariate_normal(self.current_center, mutated_sigma * self.covariance)
        parent = self.parents[self.num_ask % len(self.parents)]
        candidate = parent.spawn_child().set_standardized_data(data, reference=self.parametrization)
        if parent is self.parametrization:
            candidate.heritage["lineage"] = candidate.uid  # for tracking
        candidate._meta["sigma"] = mutated_sigma
        return candidate

    def _internal_tell_candidate(self, candidate: p.Parameter, loss: tp.FloatLoss) -> None:
        self.children.append(candidate)
        if self._POPSIZE_ADAPTATION:
            self.popsize.add_value(loss)
        if len(self.children) >= self.popsize.llambda:
            self.children = sorted(self.children, key=base._loss)
            population_data = [c.get_standardized_data(reference=self.parametrization) for c in self.children]
            mu = self.popsize.mu
            arrays = population_data[:mu]
            # covariance
            # TODO: check actual covariance that should be used
            centered_arrays = np.array([x - self.current_center for x in arrays])
            cov = centered_arrays.T.dot(centered_arrays)
            # cov = np.cov(np.array(population_data).T)
            mem_factor = 0.9 if self._COVARIANCE_MEMORY else 0
            self.covariance *= mem_factor
            self.covariance += (1 - mem_factor) * cov
            # Computing the new parent
            self.current_center = sum(arrays) / mu  # type: ignore
            self.sigma = np.exp(sum([np.log(c._meta["sigma"]) for c in self.children[:mu]]) / mu)
            self.parents = self.children[:mu]
            self.children = []

    def _internal_tell_not_asked(self, candidate: p.Parameter, loss: tp.FloatLoss) -> None:
        raise errors.TellNotAskedNotSupportedError


class PCEDA(EDA):
    _POPSIZE_ADAPTATION = True
    _COVARIANCE_MEMORY = False


class MPCEDA(EDA):
    _POPSIZE_ADAPTATION = True
    _COVARIANCE_MEMORY = True


class MEDA(EDA):
    _POPSIZE_ADAPTATION = False
    _COVARIANCE_MEMORY = True


class _TBPSA(base.Optimizer):
    """Test-based population-size adaptation.

    Population-size equal to lambda = 4 x dimension.
    Test by comparing the first fifth and the last fifth of the 5lambda evaluations.
    """

    # pylint: disable=too-many-instance-attributes

    def __init__(
        self,
        parametrization: IntOrParameter,
        budget: tp.Optional[int] = None,
        num_workers: int = 1,
        naive: bool = True,
        initial_popsize: tp.Optional[int] = None,
    ) -> None:
        super().__init__(parametrization, budget=budget, num_workers=num_workers)
        self.sigma = 1
        self.naive = naive
        if initial_popsize is None:
            initial_popsize = self.dimension
        self.popsize = _PopulationSizeController(
            llambda=4 * initial_popsize, mu=initial_popsize, dimension=self.dimension, num_workers=num_workers
        )
        self.current_center: np.ndarray = np.zeros(self.dimension)
        # population
        self.parents: tp.List[p.Parameter] = [
            self.parametrization
        ]  # for transfering heritage (checkpoints in PBT)
        self.children: tp.List[p.Parameter] = []

    def recommend(self) -> p.Parameter:
        if self.naive:
            return self.current_bests["optimistic"].parameter
        else:
            # This is NOT the naive version. We deal with noise.
            out = self.parametrization.spawn_child()
            with p.helpers.deterministic_sampling(out):
                out.set_standardized_data(self.current_center)
            return out

    def _internal_ask_candidate(self) -> p.Parameter:
        mutated_sigma = self.sigma * np.exp(self._rng.normal(0, 1) / np.sqrt(self.dimension))
        individual = self.current_center + mutated_sigma * self._rng.normal(0, 1, self.dimension)
        parent = self.parents[self.num_ask % len(self.parents)]
        candidate = parent.spawn_child().set_standardized_data(individual, reference=self.parametrization)
        if parent is self.parametrization:
            candidate.heritage["lineage"] = candidate.uid  # for tracking
        candidate._meta["sigma"] = mutated_sigma
        return candidate

    def _internal_tell_candidate(self, candidate: p.Parameter, loss: tp.FloatLoss) -> None:
        self.popsize.add_value(loss)
        self.children.append(candidate)
        if len(self.children) >= self.popsize.llambda:
            # Sorting the population.
            self.children.sort(key=base._loss)
            # Computing the new parent.

            self.parents = self.children[: self.popsize.mu]
            self.children = []
            self.current_center = (
                sum(  # type: ignore
                    c.get_standardized_data(reference=self.parametrization) for c in self.parents
                )
                / self.popsize.mu
            )
            self.sigma = np.exp(np.sum(np.log([c._meta["sigma"] for c in self.parents])) / self.popsize.mu)

    def _internal_tell_not_asked(self, candidate: p.Parameter, loss: tp.FloatLoss) -> None:
        data = candidate.get_standardized_data(reference=self.parametrization)
        sigma = np.linalg.norm(data - self.current_center) / np.sqrt(self.dimension)  # educated guess
        candidate._meta["sigma"] = sigma
        self._internal_tell_candidate(candidate, loss)  # go through standard pipeline


class ParametrizedTBPSA(base.ConfiguredOptimizer):
    """`Test-based population-size adaptation <https://homepages.fhv.at/hgb/New-Papers/PPSN16_HB16.pdf>`_
    This method, based on adapting the population size, performs the best in
    many noisy optimization problems, even in large dimension

    Parameters
    ----------
    naive: bool
        set to False for noisy problem, so that the best points will be an
        average of the final population.
    initial_popsize: Optional[int]
        initial (and minimal) population size (default: 4 x dimension)

    Note
    ----
    Derived from:
    Hellwig, Michael & Beyer, Hans-Georg. (2016).
    Evolution under Strong Noise: A Self-Adaptive Evolution Strategy
    Reaches the Lower Performance Bound -- the pcCMSA-ES.
    https://homepages.fhv.at/hgb/New-Papers/PPSN16_HB16.pdf
    """

    # pylint: disable=unused-argument
    def __init__(
        self,
        *,
        naive: bool = True,
        initial_popsize: tp.Optional[int] = None,
    ) -> None:
        super().__init__(_TBPSA, locals())


TBPSA = ParametrizedTBPSA(naive=False).set_name("TBPSA", register=True)
NaiveTBPSA = ParametrizedTBPSA().set_name("NaiveTBPSA", register=True)


@registry.register
class NoisyBandit(base.Optimizer):
    """UCB.
    This is upper confidence bound (adapted to minimization),
    with very poor parametrization; in particular, the logarithmic term is set to zero.
    Infinite arms: we add one arm when `20 * #ask >= #arms ** 3`.
    """

    def _internal_ask(self) -> tp.ArrayLike:
        if 20 * self._num_ask >= len(self.archive) ** 3:
            return self._rng.normal(0, 1, self.dimension)  # type: ignore
        if self._rng.choice([True, False]):
            # numpy does not accept choice on list of tuples, must choose index instead
            idx = self._rng.choice(len(self.archive))
            return np.frombuffer(list(self.archive.bytesdict.keys())[idx])  # type: ignore
        return self.current_bests["optimistic"].x


class _PSO(base.Optimizer):

    # pylint: disable=too-many-instance-attributes
    def __init__(
        self,
        parametrization: IntOrParameter,
        budget: tp.Optional[int] = None,
        num_workers: int = 1,
        config: tp.Optional["ConfPSO"] = None,
    ) -> None:
        super().__init__(parametrization, budget=budget, num_workers=num_workers)
        self._config = ConfPSO() if config is None else config
        # if budget is not None and budget < 60:
        #    warnings.warn("PSO is inefficient with budget < 60", errors.InefficientSettingsWarning)
        cases: tp.Dict[str, tp.Tuple[tp.Optional[float], transforms.Transform]] = dict(
            arctan=(0, transforms.ArctanBound(0, 1)),
            identity=(None, transforms.Affine(1, 0)),
            gaussian=(1e-10, transforms.CumulativeDensity()),
        )
        # eps is used for clipping to make sure it is admissible
        self._eps, self._transform = cases[self._config.transform]
        self.llambda = max(40, num_workers)
        if self._config.popsize is not None:
            self.llambda = self._config.popsize
        self._uid_queue = base.utils.UidQueue()
        self.population: tp.Dict[str, p.Parameter] = {}
        self._best = self.parametrization.spawn_child()
        self.previous_candidate: tp.Optional[tp.Any] = None
        self.previous_speed: tp.Optional[tp.Any] = None

    def _internal_ask_candidate(self) -> p.Parameter:
        # population is increased only if queue is empty (otherwise tell_not_asked does not work well at the beginning)
        if len(self.population) < self.llambda:
            r = (
                np.exp(-5.0 * self._rng.rand())
                if self._config.so
                else (self._rng.rand() if self._config.sqo else 1.0)
            )
            candidate = self.parametrization.sample()
            if self._config.qo:
                if self.previous_candidate is not None:
                    data = self.previous_candidate.get_standardized_data(reference=self.parametrization)
                    candidate.set_standardized_data(-r * data, reference=self.parametrization)
                    self.previous_candidate = None
                else:
                    self.previous_candidate = candidate
            self.population[candidate.uid] = candidate
            dim = self.parametrization.dimension
            candidate.heritage["speed"] = (
                self._rng.normal(size=dim) if self._eps is None else self._rng.uniform(-1, 1, dim)
            )
            if self._config.sqo:
                assert self._config.qo, "SQO only when QO!"
                if self.previous_speed is not None:
                    candidate.heritage["speed"] = -r * self.previous_speed
                    self.previous_speed = None
                else:
                    self.previous_speed = candidate.heritage["speed"]

            self._uid_queue.asked.add(candidate.uid)
            return candidate
        uid = self._uid_queue.ask()
        candidate = self._spawn_mutated_particle(self.population[uid])
        candidate.heritage["lineage"] = uid  # override in case it was a tell-not-asked
        return candidate

    def _get_boxed_data(self, particle: p.Parameter) -> np.ndarray:
        if particle._frozen and "boxed_data" in particle._meta:
            return particle._meta["boxed_data"]  # type: ignore
        boxed_data = self._transform.forward(particle.get_standardized_data(reference=self.parametrization))
        if particle._frozen:  # only save is frozen
            particle._meta["boxed_data"] = boxed_data
        return boxed_data

    def _spawn_mutated_particle(self, particle: p.Parameter) -> p.Parameter:
        x = self._get_boxed_data(particle)
        speed: np.ndarray = particle.heritage["speed"]
        global_best_x = self._get_boxed_data(self._best)
        parent_best_x = self._get_boxed_data(particle.heritage.get("best_parent", particle))
        rp = self._rng.uniform(0.0, 1.0, size=self.dimension)
        rg = self._rng.uniform(0.0, 1.0, size=self.dimension)
        speed = (
            self._config.omega * speed
            + self._config.phip * rp * (parent_best_x - x)
            + self._config.phig * rg * (global_best_x - x)
        )
        data = speed + x
        if self._eps is not None:
            data = np.clip(data, self._eps, 1 - self._eps)
        data = self._transform.backward(data)
        new_part = particle.spawn_child().set_standardized_data(data, reference=self.parametrization)
        new_part.heritage["speed"] = speed
        return new_part

    def _internal_tell_candidate(self, candidate: p.Parameter, loss: tp.FloatLoss) -> None:
        uid = candidate.heritage["lineage"]
        if uid not in self.population:
            self._internal_tell_not_asked(candidate, loss)
            return
        self._uid_queue.tell(uid)
        self.population[uid] = candidate
        if self._best.loss is None or loss < self._best.loss:
            self._best = candidate
        if loss <= candidate.heritage.get("best_parent", candidate).loss:
            candidate.heritage["best_parent"] = candidate

    def _internal_tell_not_asked(self, candidate: p.Parameter, loss: tp.FloatLoss) -> None:
        # nearly same as DE
        worst: tp.Optional[p.Parameter] = None
        if not len(self.population) < self.llambda:
            uid, worst = max(self.population.items(), key=lambda p: base._loss(p[1]))
            if base._loss(worst) < loss:
                return  # no need to update
            else:
                del self.population[uid]
                self._uid_queue.discard(uid)
        if "speed" not in candidate.heritage:
            candidate.heritage["speed"] = self._rng.uniform(-1.0, 1.0, self.parametrization.dimension)
        self.population[candidate.uid] = candidate
        self._uid_queue.tell(candidate.uid)
        if loss < base._loss(self._best):
            self._best = candidate


class ConfPSO(base.ConfiguredOptimizer):
    """`Particle Swarm Optimization <https://en.wikipedia.org/wiki/Particle_swarm_optimization>`_
    is based on a set of particles with their inertia.
    Wikipedia provides a beautiful illustration ;) (see link)


    Parameters
    ----------
    transform: str
        name of the transform to use to map from PSO optimization space to R-space.
    popsize: int
        population size of the particle swarm. Defaults to max(40, num_workers)
    omega: float
        particle swarm optimization parameter
    phip: float
        particle swarm optimization parameter
    phig: float
        particle swarm optimization parameter
    qo: bool
        whether we use quasi-opposite initialization
    sqo: bool
        whether we use quasi-opposite initialization for speed
    so: bool
        whether we use the special quasi-opposite initialization for speed

    Note
    ----
    - Using non-default "transform" and "wide" parameters can lead to extreme values
    - Implementation partially following SPSO2011. However, no randomization of the population order.
    - Reference:
      M. Zambrano-Bigiarini, M. Clerc and R. Rojas,
      Standard Particle Swarm Optimisation 2011 at CEC-2013: A baseline for future PSO improvements,
      2013 IEEE Congress on Evolutionary Computation, Cancun, 2013, pp. 2337-2344.
      https://ieeexplore.ieee.org/document/6557848
    """

    # pylint: disable=unused-argument
    def __init__(
        self,
        transform: str = "identity",
        popsize: tp.Optional[int] = None,
        omega: float = 0.5 / math.log(2.0),
        phip: float = 0.5 + math.log(2.0),
        phig: float = 0.5 + math.log(2.0),
        qo: bool = False,
        sqo: bool = False,
        so: bool = False,
    ) -> None:
        super().__init__(_PSO, locals(), as_config=True)
        assert transform in ["arctan", "gaussian", "identity"]
        self.transform = transform
        self.popsize = popsize
        self.omega = omega
        self.phip = phip
        self.phig = phig
        self.qo = qo
        self.sqo = sqo
        self.so = so


ConfiguredPSO = ConfPSO  # backward compatibility (to be removed)
RealSpacePSO = ConfPSO().set_name("RealSpacePSO", register=True)
PSO = ConfPSO(transform="arctan").set_name("PSO", register=True)
QOPSO = ConfPSO(transform="arctan", qo=True).set_name("QOPSO", register=True)
QORealSpacePSO = ConfPSO(qo=True).set_name("QORealSpacePSO", register=True)
SQOPSO = ConfPSO(transform="arctan", qo=True, sqo=True).set_name("SQOPSO", register=True)
SOPSO = ConfPSO(transform="arctan", qo=True, sqo=True, so=True).set_name("SOPSO", register=True)
SQORealSpacePSO = ConfPSO(qo=True, sqo=True).set_name("SQORealSpacePSO", register=True)


@registry.register
class SPSA(base.Optimizer):
    # pylint: disable=too-many-instance-attributes
    """The First order SPSA algorithm as shown in [1,2,3], with implementation details
    from [4,5].

    1) https://en.wikipedia.org/wiki/Simultaneous_perturbation_stochastic_approximation
    2) https://www.chessprogramming.org/SPSA
    3) Spall, James C. "Multivariate stochastic approximation using a simultaneous perturbation gradient approximation."
       IEEE transactions on automatic control 37.3 (1992): 332-341.
    4) Section 7.5.2 in "Introduction to Stochastic Search and Optimization: Estimation, Simulation and Control" by James C. Spall.
    5) Pushpendre Rastogi, Jingyi Zhu, James C. Spall CISS (2016).
       Efficient implementation of Enhanced Adaptive Simultaneous Perturbation Algorithms.
    """
    no_parallelization = True

    def __init__(
        self, parametrization: IntOrParameter, budget: tp.Optional[int] = None, num_workers: int = 1
    ) -> None:
        super().__init__(parametrization, budget=budget, num_workers=num_workers)
        self.init = True
        self.idx = 0
        self.delta: tp.Any = float("nan")
        self.ym: tp.Optional[np.ndarray] = None
        self.yp: tp.Optional[np.ndarray] = None
        self.t: np.ndarray = np.zeros(self.dimension)
        self.avg: np.ndarray = np.zeros(self.dimension)
        # Set A, a, c according to the practical implementation
        # guidelines in the ISSO book.
        self.A = 10 if budget is None else max(10, budget // 20)
        # TODO: We should spend first 10-20 iterations
        # to estimate the noise standard deviation and
        # then set c = standard deviation. 1e-1 is arbitrary.
        self.c = 1e-1
        # TODO: We should chose a to be inversely proportional to
        # the magnitude of gradient and proportional to (1+A)^0.602
        # we should spend some burn-in iterations to estimate the
        # magnitude of the gradient. 1e-5 is arbitrary.
        self.a = 1e-5

    def _ck(self, k: int) -> float:
        "c_k determines the pertubation."
        return self.c / (k // 2 + 1) ** 0.101

    def _ak(self, k: int) -> float:
        "a_k is the learning rate."
        return self.a / (k // 2 + 1 + self.A) ** 0.602

    def _internal_ask(self) -> tp.ArrayLike:
        k = self.idx
        if k % 2 == 0:
            if not self.init:
                assert self.yp is not None and self.ym is not None
                self.t -= (self._ak(k) * (self.yp - self.ym) / 2 / self._ck(k)) * self.delta
                self.avg += (self.t - self.avg) / (k // 2 + 1)
            self.delta = 2 * self._rng.randint(2, size=self.dimension) - 1
            return self.t - self._ck(k) * self.delta  # type:ignore
        return self.t + self._ck(k) * self.delta  # type: ignore

    def _internal_tell(self, x: tp.ArrayLike, loss: tp.FloatLoss) -> None:
        setattr(self, ("ym" if self.idx % 2 == 0 else "yp"), np.array(loss, copy=True))
        self.idx += 1
        if self.init and self.yp is not None and self.ym is not None:
            self.init = False

    def _internal_provide_recommendation(self) -> tp.ArrayLike:
        return self.avg


class _Rescaled(base.Optimizer):
    """Proposes a version of a base optimizer which works at a different scale."""

    def __init__(
        self,
        parametrization: IntOrParameter,
        budget: tp.Optional[int] = None,
        num_workers: int = 1,
        base_optimizer: base.OptCls = MetaCMA,
        scale: tp.Optional[float] = None,
        shift: tp.Optional[float] = None,
    ) -> None:
        super().__init__(parametrization, budget=budget, num_workers=num_workers)
        self._optimizer = base_optimizer(self.parametrization, budget=budget, num_workers=num_workers)
        self.no_parallelization = self._optimizer.no_parallelization
        self._subcandidates: tp.Dict[str, p.Parameter] = {}
        if scale is None:
            assert self.budget is not None, "Either scale or budget must be known in _Rescaled."
            scale = math.sqrt(math.log(self.budget) / self.dimension)
        self.scale = scale
        self.shift = shift
        assert self.scale != 0.0, "scale should be non-zero in Rescaler."

    def rescale_candidate(self, candidate: p.Parameter, inverse: bool = False) -> p.Parameter:
        data = candidate.get_standardized_data(reference=self.parametrization)
        if self.shift is not None:
            data = data + self.shift * np.random.randn(self.dimension)
        scale = self.scale if not inverse else 1.0 / self.scale
        return self.parametrization.spawn_child().set_standardized_data(scale * data)

    def _internal_ask_candidate(self) -> p.Parameter:
        candidate = self._optimizer.ask()
        sent_candidate = self.rescale_candidate(candidate)
        # We store the version corresponding to the underlying optimizer.
        self._subcandidates[sent_candidate.uid] = candidate
        return sent_candidate

    def _internal_tell_candidate(self, candidate: p.Parameter, loss: tp.FloatLoss) -> None:
        self._optimizer.tell(self._subcandidates.pop(candidate.uid), loss)

    def _internal_tell_not_asked(self, candidate: p.Parameter, loss: tp.FloatLoss) -> None:
        candidate = self.rescale_candidate(candidate, inverse=True)
        self._optimizer.tell(candidate, loss)

    def enable_pickling(self) -> None:
        self._optimizer.enable_pickling()


class Rescaled(base.ConfiguredOptimizer):
    """Configured optimizer for creating rescaled optimization algorithms.

    By default, scales to sqrt(log(budget)/n_dimensions).

    Parameters
    ----------
    base_optimizer: base.OptCls
        optimization algorithm to be rescaled.
    scale: how much do we rescale. E.g. 0.001 if we want to focus on the center
        with std 0.001 (assuming the std of the domain is set to 1).
    """

    # pylint: disable=unused-argument
    def __init__(
        self,
        *,
        base_optimizer: base.OptCls = MetaCMA,
        scale: tp.Optional[float] = None,
        shift: tp.Optional[float] = None,
    ) -> None:
        super().__init__(_Rescaled, locals())


RescaledCMA = Rescaled().set_name("RescaledCMA", register=True)
TinyLhsDE = Rescaled(base_optimizer=LhsDE, scale=1e-3).set_name("TinyLhsDE", register=True)
TinyQODE = Rescaled(base_optimizer=QODE, scale=1e-3).set_name("TinyQODE", register=True)
TinySQP = Rescaled(base_optimizer=SQP, scale=1e-3).set_name("TinySQP", register=True)
MicroSQP = Rescaled(base_optimizer=SQP, scale=1e-6).set_name("MicroSQP", register=True)
TinySQP.no_parallelization = True
MicroSQP.no_parallelization = True
TinySPSA = Rescaled(base_optimizer=SPSA, scale=1e-3).set_name("TinySPSA", register=True)
MicroSPSA = Rescaled(base_optimizer=SPSA, scale=1e-6).set_name("MicroSPSA", register=True)
TinySPSA.no_parallelization = True
MicroSPSA.no_parallelization = True
VastLengler = Rescaled(base_optimizer=DiscreteLenglerOnePlusOne, scale=1000).set_name(
    "VastLengler", register=True
)
VastDE = Rescaled(base_optimizer=DE, scale=1000).set_name("VastDE", register=True)


class SplitOptimizer(base.Optimizer):
    """Combines optimizers, each of them working on their own variables. (use ConfSplitOptimizer)"""

    def __init__(
        self,
        parametrization: IntOrParameter,
        budget: tp.Optional[int] = None,
        num_workers: int = 1,
        config: tp.Optional["ConfSplitOptimizer"] = None,
    ) -> None:
        self._config = ConfSplitOptimizer() if config is None else config
        super().__init__(parametrization, budget=budget, num_workers=num_workers)
        self._subcandidates: tp.Dict[str, tp.List[p.Parameter]] = {}
        subparams: tp.List[p.Parameter] = []

        num_vars = self._config.num_vars
        num_optims = self._config.num_optims
        max_num_vars = self._config.max_num_vars
        if max_num_vars is not None:
            assert num_vars is None, "num_vars and max_num_vars should not be set at the same time"
            num_vars = [max_num_vars] * (self.dimension // max_num_vars)
            if self.dimension > sum(num_vars):
                num_vars += [self.dimension - sum(num_vars)]
        if num_vars is not None:  # The user has specified how are the splits (s)he wants.
            assert (
                sum(num_vars) == self.dimension
            ), f"sum(num_vars)={sum(num_vars)} should be equal to the dimension {self.dimension}."
            if num_optims is None:  # we deduce the number of splits.
                num_optims = len(num_vars)
            assert num_optims == len(
                num_vars
            ), f"The number {num_optims} of optimizers should match len(num_vars)={len(num_vars)}."
        elif num_optims is None:
            # if no num_vars and no num_optims, try to guess how to split. Otherwise, just assume 2.
            if isinstance(parametrization, p.Parameter):
                subparams = p.helpers.list_data(parametrization)  # type: ignore
                if len(subparams) == 1:
                    subparams.clear()
                num_optims = len(subparams)
            if not subparams:  # Desperate situation: just split in 2.
                num_optims = 2
        if not subparams:
            # if num_vars not given: we will distribute variables equally.
            assert num_optims is not None
            num_optims = int(min(num_optims, self.dimension))
            num_vars = num_vars if num_vars else []
            for i in range(num_optims):
                if len(num_vars) < i + 1:
                    num_vars += [(self.dimension // num_optims) + (self.dimension % num_optims > i)]
                assert num_vars[i] >= 1, "At least one variable per optimizer."
                subparams += [p.Array(shape=(num_vars[i],))]
        if self._config.non_deterministic_descriptor:
            for param in subparams:
                param.function.deterministic = False
        # synchronize random state and create optimizers
        self.optims: tp.List[base.Optimizer] = []
        mono, multi = self._config.monovariate_optimizer, self._config.multivariate_optimizer
        for param in subparams:
            param.random_state = self.parametrization.random_state
            self.optims.append((multi if param.dimension > 1 else mono)(param, budget, num_workers))
        # final check for dimension
        assert (
            sum(opt.dimension for opt in self.optims) == self.dimension
        ), "sum of sub-dimensions should be equal to the total dimension."

    def _internal_ask_candidate(self) -> p.Parameter:
        candidates: tp.List[p.Parameter] = []
        for i, opt in enumerate(self.optims):
            if self._config.progressive:
                assert self.budget is not None
                if i > 0 and i / len(self.optims) > np.sqrt(2.0 * self.num_ask / self.budget):
                    candidates.append(opt.parametrization.spawn_child())  # unchanged
                    continue
            candidates.append(opt.ask())
        data = np.concatenate(
            [
                c.get_standardized_data(reference=opt.parametrization)
                for c, opt in zip(candidates, self.optims)
            ],
            axis=0,
        )
        cand = self.parametrization.spawn_child().set_standardized_data(data)
        self._subcandidates[cand.uid] = candidates
        return cand

    def _internal_tell_candidate(self, candidate: p.Parameter, loss: tp.FloatLoss) -> None:
        candidates = self._subcandidates.pop(candidate.uid)
        for cand, opt in zip(candidates, self.optims):
            opt.tell(cand, loss)

    def _internal_tell_not_asked(self, candidate: p.Parameter, loss: tp.FloatLoss) -> None:
        data = candidate.get_standardized_data(reference=self.parametrization)
        start = 0
        for opt in self.optims:
            local_data = data[start : start + opt.dimension]
            start += opt.dimension
            local_candidate = opt.parametrization.spawn_child().set_standardized_data(local_data)
            opt.tell(local_candidate, loss)

    def _info(self) -> tp.Dict[str, tp.Any]:
        key = "sub-optim"
        optims = [x.name if key not in x._info() else x._info()[key] for x in self.optims]
        return {key: ",".join(optims)}


class ConfSplitOptimizer(base.ConfiguredOptimizer):
    """Combines optimizers, each of them working on their own variables.

    Parameters
    ----------
    num_optims: int (or float("inf"))
        number of optimizers to create (if not provided through :code:`num_vars: or
        :code:`max_num_vars`)
    num_vars: int or None
        number of variable per optimizer (should not be used if :code:`max_num_vars` or
        :code:`num_optims` is set)
    max_num_vars: int or None
        maximum number of variables per optimizer. Should not be defined if :code:`num_vars` or
        :code:`num_optims` is defined since they will be chosen automatically.
    progressive: optional bool
        whether we progressively add optimizers.
    non_deterministic_descriptor: bool
        subparts parametrization descriptor is set to noisy function.
        This can have an impact for optimizer selection for competence maps.

    Example
    -------
    for 5 optimizers, each of them working on 2 variables, one can use:

    opt = ConfSplitOptimizer(num_vars=[2, 2, 2, 2, 2])(parametrization=10, num_workers=3)
    or equivalently:
    opt = SplitOptimizer(parametrization=10, num_workers=3, num_vars=[2, 2, 2, 2, 2])
    Given that all optimizers have the same number of variables, one can also run:
    opt = SplitOptimizer(parametrization=10, num_workers=3, num_optims=5)

    Note
    ----
    By default, it uses CMA for multivariate groups and RandomSearch for monovariate groups.

    Caution
    -------
    The variables refer to the deep representation used by optimizers.
    For example, a categorical variable with 5 possible values becomes 5 continuous variables.
    """

    # pylint: disable=unused-argument
    def __init__(
        self,
        *,
        num_optims: tp.Optional[float] = None,
        num_vars: tp.Optional[tp.List[int]] = None,
        max_num_vars: tp.Optional[int] = None,
        multivariate_optimizer: base.OptCls = MetaCMA,
        monovariate_optimizer: base.OptCls = oneshot.RandomSearch,
        progressive: bool = False,
        non_deterministic_descriptor: bool = True,
    ) -> None:
        self.num_optims = num_optims
        self.num_vars = num_vars
        self.max_num_vars = max_num_vars
        self.multivariate_optimizer = multivariate_optimizer
        self.monovariate_optimizer = monovariate_optimizer
        self.progressive = progressive
        self.non_deterministic_descriptor = non_deterministic_descriptor
        if sum(x is not None for x in [num_optims, num_vars, max_num_vars]) > 1:
            raise ValueError("At most, only one of num_optims, num_vars and max_num_vars can be set")
        super().__init__(SplitOptimizer, locals(), as_config=True)


class NoisySplit(base.ConfiguredOptimizer):
    """Non-progressive noisy split of variables based on 1+1

    Parameters
    ----------
    num_optims: optional int
        number of optimizers (one per variable if float("inf"))
    discrete: bool
        uses OptimisticDiscreteOnePlusOne if True, else NoisyOnePlusOne
    """

    # pylint: disable=unused-argument
    def __init__(
        self,
        *,
        num_optims: tp.Optional[float] = None,
        discrete: bool = False,
    ) -> None:
        kwargs = locals()
        opt = OptimisticDiscreteOnePlusOne if discrete else OptimisticNoisyOnePlusOne
        mono_opt: base.OptCls = NoisyBandit if discrete else opt
        ConfOpt = ConfSplitOptimizer(
            progressive=False,
            num_optims=num_optims,
            multivariate_optimizer=opt,
            monovariate_optimizer=mono_opt,
        )
        super().__init__(ConfOpt, kwargs)


class ConfPortfolio(base.ConfiguredOptimizer):
    """Alternates :code:`ask()` on several optimizers

    Parameters
    ----------
    optimizers: list of Optimizer, optimizer name, Optimizer class or ConfiguredOptimizer
        the list of optimizers to use.
    warmup_ratio: optional float
        ratio of the budget used before choosing to focus on one optimizer

    Notes
    -----
    - if providing an initialized  optimizer, the parametrization of the optimizer
      must be the exact same instance as the one of the Portfolio.
    - this API is temporary and will be renamed very soon
    """

    # pylint: disable=unused-argument
    def __init__(
        self,
        *,
        optimizers: tp.Sequence[tp.Union[base.Optimizer, base.OptCls, str]] = (),
        warmup_ratio: tp.Optional[float] = None,
        no_crossing: bool = False,
    ) -> None:
        self.optimizers = optimizers
        self.warmup_ratio = warmup_ratio
        super().__init__(Portfolio, locals(), as_config=True)
        self.no_crossing = no_crossing


@registry.register
class Portfolio(base.Optimizer):
    """Passive portfolio of CMA, 2-pt DE and Scr-Hammersley."""

    def __init__(
        self,
        parametrization: IntOrParameter,
        budget: tp.Optional[int] = None,
        num_workers: int = 1,
        config: tp.Optional["ConfPortfolio"] = None,
    ) -> None:
        self.no_crossing = False
        distribute_workers = config is not None and config.warmup_ratio == 1.0
        self._config = ConfPortfolio() if config is None else config
        cfg = self._config
        super().__init__(parametrization, budget=budget, num_workers=num_workers)
        optimizers = list(cfg.optimizers)
        if not optimizers:  # default
            optimizers = []
            if budget is None or budget >= 12 * num_workers:
                optimizers = [MetaCMA, "TwoPointsDE"]
            if budget is not None:  # needs a budget
                optimizers.append("ScrHammersleySearch")
        num = len(optimizers)
        # print(f"Optimizers = {optimizers}")
        self.optims: tp.List[base.Optimizer] = []
        num_non_para = 0
        for opt in optimizers:
            Optim_tmp: base.OptCls = registry[opt] if isinstance(opt, str) else opt  # type: ignore
            if Optim_tmp.no_parallelization:
                num_non_para += 1
        if num_workers <= num:
            num_non_para = 0  # no problem with non-parallelizable if num_workers < num
        num_para = num - num_non_para
        rebudget = (
            int(np.ceil((budget * config.warmup_ratio)))
            if config is not None and config.warmup_ratio is not None and budget is not None
            else budget
        )
        sub_budget = None if budget is None else rebudget // num_para + (rebudget % num_para > 0)  # type: ignore
        if (
            budget is not None
            and sub_budget is not None
            and config is not None
            and config.warmup_ratio is not None
            and config.warmup_ratio < 1.0
        ):
            sub_budget += 1 + int(
                budget * (1 - config.warmup_ratio)
            )  # We need additional budget for the selected optimizer
        needed_workers = num_workers - num_non_para
        sub_workers = max(
            1, needed_workers // (num - num_non_para) + (needed_workers % (num - num_non_para) > 0)
        )
        if distribute_workers:
            sub_workers = num_workers // num + (num_workers % num > 0)
        # print(
        #     f"{num_workers} workers, {num} algorithms, budget {budget}, {num} optimizers, {sub_workers} sub_workers, sub_budget={sub_budget}, distrib: {distribute_workers}"
        # )
        assert num * sub_workers >= num_workers
        turns = []
        self.str_info = ""
        for index, opt in enumerate(optimizers):
            if isinstance(opt, base.Optimizer):
                self.str_info += f"XX{opt}"
                if opt.parametrization is not self.parametrization:
                    raise errors.NevergradValueError(
                        "Initialized optimizers are only accepted if "
                        "the parametrization object is strictly the same"
                    )
                self.str_info += f"append{opt}"
                turns += [index] * (1 if opt.no_parallelization else sub_workers)
                if not opt.no_parallelization:
                    assert opt.num_workers == sub_workers
                self.optims.append(opt)
                continue
            Optim: base.OptCls = registry[opt] if isinstance(opt, str) else opt
            # assert sub_workers == 1 or not Optim.no_parallelization
            self.optims.append(
                Optim(
                    self.parametrization,  # share parametrization and its rng
                    budget=sub_budget,
                    num_workers=1 if Optim.no_parallelization else sub_workers,
                )
            )
            assert sub_workers >= 1
            turns += [index] * (1 if Optim.no_parallelization else sub_workers)
            self.str_info += f"Added {opt} with budget {sub_budget} with {1 if Optim.no_parallelization else sub_workers} workers"  # DEBUG INFO
            # print( f"Added {opt} with budget {sub_budget} with {1 if Optim.no_parallelization else sub_workers} workers")
        self.turns = turns
        # print("end additions...", self.turns, optimizers)
        assert max(self.turns) < len(self.optims)
        # current optimizer choice
        self._current = -1
        self._warmup_budget: tp.Optional[int] = None
        if cfg.warmup_ratio is not None and budget is None:
            raise ValueError("warmup_ratio is only available if a budget is provided")
        if not any(x is None for x in (cfg.warmup_ratio, budget)):
            self._warmup_budget = int(cfg.warmup_ratio * budget)  # type: ignore
        self.num_times = [0] * num

    def _internal_ask_candidate(self) -> p.Parameter:
        # optimizer selection if budget is over
        if self._warmup_budget is not None:
            if len(self.optims) > 1 and self._warmup_budget < self.num_tell:
                ind = self.current_bests["pessimistic"].parameter._meta.get("optim_index", -1)
                if ind >= 0 and ind < len(self.optims):  # not a tell not asked
                    if self.num_workers == 1 or self.optims[ind].num_workers > 1:
                        self.optims = [self.optims[ind]]  # throw away everything else
        num = len(self.optims)
        if num == 1:
            optim_index = 0
        else:
            # for _ in range(2 * len(self.turns)):
            self._current += 1
            # optim_index = self._current % len(self.optims)
            optim_index = self.turns[self._current % len(self.turns)]
            assert optim_index < len(
                self.optims
            ), f"{optim_index}, {self.turns}, {len(self.optims)} {self.num_times} {self.str_info} {self.optims}"
            opt = self.optims[optim_index]
            # break
            # if opt.num_workers > opt.num_ask - (opt.num_tell):  # - opt.num_tell_not_asked):
            #     # if opt.num_workers > opt.num_ask - (opt.num_tell - opt.num_tell_not_asked):
            #     break  # if there are workers left, use this optimizer
            # # print(optim_index, " not available", opt)  # DEBUG INFO
            # # print( f"{opt} ({optim_index}) not available, because {opt.num_workers} not > {opt.num_ask} - ({opt.num_tell} - {opt.num_tell_not_asked})")  # DEBUG INFO
            # if k > len(self.turns):
            #     if not opt.no_parallelization:
            #         break  # if no worker is available, try the first parallelizable optimizer
        if optim_index is None:
            raise RuntimeError("Something went wrong in optimizer selection")
        opt = self.optims[optim_index]
        self.num_times[optim_index] += 1
        # print( optim_index, " is chosen:", opt, self.num_times[optim_index], self.turns, self.optims, self.num_times, self.num_workers,)  # DEBUG INFO
        if optim_index > 1 and not opt.num_ask and not opt._suggestions and not opt.num_tell:
            # most algorithms start at 0, lets avoid that for all but the first if they have no information
            opt._suggestions.append(self.parametrization.sample())
            # (hacky suggestion to avoid calling args and kwargs)
        candidate = opt.ask()
        candidate._meta["optim_index"] = optim_index
        return candidate

    def _internal_tell_candidate(self, candidate: p.Parameter, loss: tp.FloatLoss) -> None:
        # Telling all optimizers is presumably better than just
        # self.optims[optim_index].tell(candidate, value)
        accepted = 0
        if self.no_crossing and len(self.optims) > candidate._meta["optim_index"]:
            self.optims[candidate._meta["optim_index"]].tell(candidate, loss)
            return
        for opt in self.optims:
            try:
                opt.tell(candidate, loss)
                accepted += 1
            except errors.TellNotAskedNotSupportedError:
                pass
        if not accepted:
            raise errors.TellNotAskedNotSupportedError("No sub-optimizer accepted the tell-not-asked")

    def enable_pickling(self) -> None:
        for opt in self.optims:
            opt.enable_pickling()


ParaPortfolio = ConfPortfolio(optimizers=[MetaCMA, TwoPointsDE, PSO, SQP, ScrHammersleySearch]).set_name(
    "ParaPortfolio", register=True
)
ASCMADEthird = ConfPortfolio(optimizers=[MetaCMA, LhsDE], warmup_ratio=0.33).set_name(
    "ASCMADEthird", register=True
)
MultiCMA = ConfPortfolio(
    optimizers=[ParametrizedCMA(random_init=True) for _ in range(3)], warmup_ratio=0.1
).set_name("MultiCMA", register=True)
MultiDS = ConfPortfolio(optimizers=[DSproba for _ in range(3)], warmup_ratio=0.1).set_name(
    "MultiDS", register=True
)
TripleCMA = ConfPortfolio(
    optimizers=[ParametrizedCMA(random_init=True) for _ in range(3)], warmup_ratio=0.33
).set_name("TripleCMA", register=True)
PolyCMA = ConfPortfolio(
    optimizers=[ParametrizedCMA(random_init=True) for _ in range(20)], warmup_ratio=0.33
).set_name("PolyCMA", register=True)
MultiScaleCMA = ConfPortfolio(
    optimizers=[ParametrizedCMA(random_init=True, scale=scale) for scale in [1.0, 1e-3, 1e-6]],
    warmup_ratio=0.33,
).set_name("MultiScaleCMA", register=True)
LPCMA = ParametrizedCMA(popsize_factor=10.0).set_name("LPCMA", register=True)
VLPCMA = ParametrizedCMA(popsize_factor=100.0).set_name("VLPCMA", register=True)


class _MetaModel(base.Optimizer):
    def __init__(
        self,
        parametrization: IntOrParameter,
        budget: tp.Optional[int] = None,
        num_workers: int = 1,
        *,
        multivariate_optimizer: tp.Optional[base.OptCls] = None,
        frequency_ratio: float = 0.9,
        algorithm: str,  # Quad or NN or SVR
        degree: int = 2,
    ) -> None:
        super().__init__(parametrization, budget=budget, num_workers=num_workers)
        self.frequency_ratio = frequency_ratio
        self.algorithm = algorithm
        self.degree = degree
<<<<<<< HEAD
        if algorithm == "image":
            self.degree = 1
=======
>>>>>>> 0a42b93d
        elitist = self.dimension < 3
        if multivariate_optimizer is None:
            multivariate_optimizer = ParametrizedCMA(elitist=elitist) if self.dimension > 1 else OnePlusOne
        self._optim = multivariate_optimizer(
            self.parametrization, budget, num_workers
        )  # share parametrization and its rng

    def _internal_ask_candidate(self) -> p.Parameter:
        # We request a bit more points than what is really necessary for our dimensionality (+dimension).
        sample_size = int((self.dimension * (self.dimension - 1)) / 2 + 2 * self.dimension + 1)
        try:
            shape = self.parametrization.value.shape
        except:
            shape = None
        if self.degree != 2:
            sample_size = int(np.power(sample_size, self.degree / 2.0))
            if "image" == self.algorithm:
                sample_size = 50  # let us assume that 50 images is all we need.
        freq = max(
            13 if "image" != self.algorithm else 0,
            self.num_workers,
            self.dimension if "image" != self.algorithm else 0,
            int(self.frequency_ratio * sample_size),
        )
        if len(self.archive) >= sample_size and not self._num_ask % freq:
            try:
<<<<<<< HEAD
                data = learn_on_k_best(
                    self.archive, sample_size, self.algorithm, self.degree, shape, self.parametrization
                )
=======
                data = learn_on_k_best(self.archive, sample_size, self.algorithm, self.degree)
>>>>>>> 0a42b93d
                candidate = self.parametrization.spawn_child().set_standardized_data(data)
            except (OverflowError, MetaModelFailure):  # The optimum is at infinity. Shit happens.
                candidate = self._optim.ask()
        else:
            candidate = self._optim.ask()
        return candidate

    def _internal_tell_candidate(self, candidate: p.Parameter, loss: tp.FloatLoss) -> None:
        self._optim.tell(candidate, loss)

    def _internal_provide_recommendation(self) -> tp.Optional[tp.ArrayLike]:
        return self._optim._internal_provide_recommendation()

    def enable_pickling(self):
        super().enable_pickling()
        self._optim.enable_pickling()


class ParametrizedMetaModel(base.ConfiguredOptimizer):
    """
    Adds a metamodel to an optimizer.
    The optimizer is alway OnePlusOne if dimension is 1.

    Parameters
    ----------
    multivariate_optimizer: base.OptCls or None
        Optimizer to which the metamodel is added
    frequency_ratio: float
        used for deciding the frequency at which we use the metamodel
    """

    # pylint: disable=unused-argument
    def __init__(
        self,
        *,
        multivariate_optimizer: tp.Optional[base.OptCls] = None,
        frequency_ratio: float = 0.9,
        algorithm: str = "quad",
        degree: int = 2,
    ) -> None:
        super().__init__(_MetaModel, locals())
        assert 0 <= frequency_ratio <= 1.0


MetaModel = ParametrizedMetaModel().set_name("MetaModel", register=True)
NeuralMetaModel = ParametrizedMetaModel(algorithm="neural").set_name("NeuralMetaModel", register=True)
ImageMetaModel = ParametrizedMetaModel(algorithm="image").set_name("ImageMetaModel", register=True)
SVMMetaModel = ParametrizedMetaModel(algorithm="svr").set_name("SVMMetaModel", register=True)
RFMetaModel = ParametrizedMetaModel(algorithm="rf").set_name("RFMetaModel", register=True)
MetaModelOnePlusOne = ParametrizedMetaModel(multivariate_optimizer=OnePlusOne).set_name(
    "MetaModelOnePlusOne", register=True
)
ImageMetaModelOnePlusOne = ParametrizedMetaModel(
    multivariate_optimizer=OnePlusOne, algorithm="image"
).set_name("ImageMetaModelOnePlusOne", register=True)
ImageMetaModelDiagonalCMA = ParametrizedMetaModel(
    multivariate_optimizer=DiagonalCMA, algorithm="image"
).set_name("ImageMetaModelDiagonalCMA", register=True)
MetaModelDSproba = ParametrizedMetaModel(multivariate_optimizer=DSproba).set_name(
    "MetaModelDSproba", register=True
)
RFMetaModelOnePlusOne = ParametrizedMetaModel(multivariate_optimizer=OnePlusOne, algorithm="rf").set_name(
    "RFMetaModelOnePlusOne", register=True
)
<<<<<<< HEAD
ImageMetaModelLogNormal = ParametrizedMetaModel(
    multivariate_optimizer=LognormalDiscreteOnePlusOne,
    algorithm="image",
).set_name("ImageMetaModelLogNormal", register=True)
RF1MetaModelLogNormal = ParametrizedMetaModel(
    multivariate_optimizer=LognormalDiscreteOnePlusOne,
=======
RF1MetaModelLogNormal = ParametrizedMetaModel(
    multivariate_optimizer=LognormalDiscreteOnePlusOne,
>>>>>>> 0a42b93d
    algorithm="rf",
    degree=1,
).set_name("RF1MetaModelLogNormal", register=True)
SVM1MetaModelLogNormal = ParametrizedMetaModel(
    multivariate_optimizer=LognormalDiscreteOnePlusOne,
    algorithm="svr",
    degree=1,
).set_name("SVM1MetaModelLogNormal", register=True)
Neural1MetaModelLogNormal = ParametrizedMetaModel(
    multivariate_optimizer=LognormalDiscreteOnePlusOne,
    algorithm="neural",
    degree=1,
).set_name("Neural1MetaModelLogNormal", register=True)
RFMetaModelLogNormal = ParametrizedMetaModel(
    multivariate_optimizer=LognormalDiscreteOnePlusOne, algorithm="rf"
).set_name("RFMetaModelLogNormal", register=True)
SVMMetaModelLogNormal = ParametrizedMetaModel(
    multivariate_optimizer=LognormalDiscreteOnePlusOne, algorithm="svr"
).set_name("SVMMetaModelLogNormal", register=True)
MetaModelLogNormal = ParametrizedMetaModel(
    multivariate_optimizer=LognormalDiscreteOnePlusOne,
    algorithm="quad",
).set_name("MetaModelLogNormal", register=True)
NeuralMetaModelLogNormal = ParametrizedMetaModel(
    multivariate_optimizer=LognormalDiscreteOnePlusOne, algorithm="neural"
).set_name("NeuralMetaModelLogNormal", register=True)
MetaModelPSO = ParametrizedMetaModel(multivariate_optimizer=PSO).set_name("MetaModelPSO", register=True)
RFMetaModelPSO = ParametrizedMetaModel(multivariate_optimizer=PSO, algorithm="rf").set_name(
    "RFMetaModelPSO", register=True
)
SVMMetaModelPSO = ParametrizedMetaModel(multivariate_optimizer=PSO, algorithm="svr").set_name(
    "SVMMetaModelPSO", register=True
)

MetaModelDE = ParametrizedMetaModel(multivariate_optimizer=DE).set_name("MetaModelDE", register=True)
MetaModelQODE = ParametrizedMetaModel(multivariate_optimizer=QODE).set_name("MetaModelQODE", register=True)
NeuralMetaModelDE = ParametrizedMetaModel(algorithm="neural", multivariate_optimizer=DE).set_name(
    "NeuralMetaModelDE", register=True
)
SVMMetaModelDE = ParametrizedMetaModel(algorithm="svr", multivariate_optimizer=DE).set_name(
    "SVMMetaModelDE", register=True
)
RFMetaModelDE = ParametrizedMetaModel(algorithm="rf", multivariate_optimizer=DE).set_name(
    "RFMetaModelDE", register=True
)

MetaModelTwoPointsDE = ParametrizedMetaModel(multivariate_optimizer=TwoPointsDE).set_name(
    "MetaModelTwoPointsDE", register=True
)
NeuralMetaModelTwoPointsDE = ParametrizedMetaModel(
    algorithm="neural", multivariate_optimizer=TwoPointsDE
).set_name("NeuralMetaModelTwoPointsDE", register=True)
SVMMetaModelTwoPointsDE = ParametrizedMetaModel(algorithm="svr", multivariate_optimizer=TwoPointsDE).set_name(
    "SVMMetaModelTwoPointsDE", register=True
)
RFMetaModelTwoPointsDE = ParametrizedMetaModel(algorithm="rf", multivariate_optimizer=TwoPointsDE).set_name(
    "RFMetaModelTwoPointsDE", register=True
)


def rescaled(n: int, o: tp.Any):
    return Rescaled(base_optimizer=o, scale=1.0 / np.exp(np.log(n) * np.random.rand()))  # type: ignore


@registry.register
class MultiBFGSPlus(Portfolio):
    """Passive portfolio of MetaCMA and many SQP."""

    def __init__(
        self, parametrization: IntOrParameter, budget: tp.Optional[int] = None, num_workers: int = 1
    ) -> None:
        super().__init__(parametrization, budget=budget, num_workers=num_workers)
        optims: tp.List[base.Optimizer] = []
        optims += [
            rescaled(num_workers, BFGS)(self.parametrization, num_workers=1) for _ in range(num_workers)
        ]
        for opt in optims[2:]:  # make sure initializations differ
            opt.initial_guess = self._rng.normal(0, 1, self.dimension)  # type: ignore
        self.optims.clear()
        self.optims.extend(optims)
        super().__init__(parametrization, budget=budget, num_workers=num_workers)


@registry.register
class LogMultiBFGSPlus(Portfolio):
    """Passive portfolio of MetaCMA and many SQP."""

    def __init__(
        self, parametrization: IntOrParameter, budget: tp.Optional[int] = None, num_workers: int = 1
    ) -> None:
        super().__init__(parametrization, budget=budget, num_workers=num_workers)
        if budget is not None:
            num_workers = int(max(num_workers, 1 + np.log(budget)))
        optims: tp.List[base.Optimizer] = []
        optims += [
            rescaled(num_workers, BFGS)(self.parametrization, num_workers=1) for _ in range(num_workers)
        ]
        for opt in optims[2:]:  # make sure initializations differ
            opt.initial_guess = self._rng.normal(0, 1, self.dimension)  # type: ignore
        self.optims.clear()
        self.optims.extend(optims)
        super().__init__(parametrization, budget=budget, num_workers=num_workers)


@registry.register
class SqrtMultiBFGSPlus(Portfolio):
    """Passive portfolio of MetaCMA and many SQP."""

    def __init__(
        self, parametrization: IntOrParameter, budget: tp.Optional[int] = None, num_workers: int = 1
    ) -> None:
        super().__init__(parametrization, budget=budget, num_workers=num_workers)
        if budget is not None:
            num_workers = int(max(num_workers, 1 + np.sqrt(budget)))
        optims: tp.List[base.Optimizer] = []
        optims += [
            rescaled(num_workers, BFGS)(self.parametrization, num_workers=1) for _ in range(num_workers)
        ]
        for opt in optims[2:]:  # make sure initializations differ
            opt.initial_guess = self._rng.normal(0, 1, self.dimension)  # type: ignore
        self.optims.clear()
        self.optims.extend(optims)
        super().__init__(parametrization, budget=budget, num_workers=num_workers)


@registry.register
class MultiCobylaPlus(Portfolio):
    def __init__(
        self, parametrization: IntOrParameter, budget: tp.Optional[int] = None, num_workers: int = 1
    ) -> None:
        super().__init__(parametrization, budget=budget, num_workers=num_workers)
        optims: tp.List[base.Optimizer] = []
        optims += [
            rescaled(num_workers, Cobyla)(self.parametrization, num_workers=1) for _ in range(num_workers)
        ]
        for opt in optims[2:]:  # make sure initializations differ
            opt.initial_guess = self._rng.normal(0, 1, self.dimension)  # type: ignore
        self.optims.clear()
        self.optims.extend(optims)
        super().__init__(parametrization, budget=budget, num_workers=num_workers)


@registry.register
class MultiSQPPlus(Portfolio):
    """Passive portfolio of MetaCMA and many SQP."""

    def __init__(
        self, parametrization: IntOrParameter, budget: tp.Optional[int] = None, num_workers: int = 1
    ) -> None:
        super().__init__(parametrization, budget=budget, num_workers=num_workers)
        optims: tp.List[base.Optimizer] = []
        optims += [
            rescaled(num_workers, SQP)(self.parametrization, num_workers=1) for _ in range(num_workers)
        ]
        for opt in optims[2:]:  # make sure initializations differ
            opt.initial_guess = self._rng.normal(0, 1, self.dimension)  # type: ignore
        self.optims.clear()
        self.optims.extend(optims)
        super().__init__(parametrization, budget=budget, num_workers=num_workers)


@registry.register
class BFGSCMAPlus(Portfolio):
    """Passive portfolio of MetaCMA and many BFGS."""

    def __init__(
        self, parametrization: IntOrParameter, budget: tp.Optional[int] = None, num_workers: int = 1
    ) -> None:
        super().__init__(parametrization, budget=budget, num_workers=num_workers)
        cma_workers = max(1, num_workers // 2)
        optims: tp.List[base.Optimizer] = [
            MetaCMA(self.parametrization, budget=budget, num_workers=cma_workers)
        ]
        optims += [
            rescaled(num_workers, BFGS)(self.parametrization, num_workers=1)
            for _ in range(num_workers - cma_workers)
        ]
        for opt in optims[2:]:  # make sure initializations differ
            opt.initial_guess = self._rng.normal(0, 1, self.dimension)  # type: ignore
        self.optims.clear()
        self.optims.extend(optims)
        super().__init__(parametrization, budget=budget, num_workers=num_workers)


@registry.register
class LogBFGSCMAPlus(Portfolio):
    """Passive portfolio of MetaCMA and many BFGS."""

    def __init__(
        self, parametrization: IntOrParameter, budget: tp.Optional[int] = None, num_workers: int = 1
    ) -> None:
        super().__init__(parametrization, budget=budget, num_workers=num_workers)
        if budget is not None:
            num_workers = int(max(num_workers, 1 + np.log(budget)))
        cma_workers = max(1, num_workers // 2)
        optims: tp.List[base.Optimizer] = [
            MetaCMA(self.parametrization, budget=budget, num_workers=cma_workers)
        ]
        optims += [
            rescaled(num_workers, BFGS)(self.parametrization, num_workers=1)
            for _ in range(num_workers - cma_workers)
        ]
        for opt in optims[2:]:  # make sure initializations differ
            opt.initial_guess = self._rng.normal(0, 1, self.dimension)  # type: ignore
        self.optims.clear()
        self.optims.extend(optims)
        super().__init__(parametrization, budget=budget, num_workers=num_workers)


@registry.register
class SqrtBFGSCMAPlus(Portfolio):
    """Passive portfolio of MetaCMA and many BFGS."""

    def __init__(
        self, parametrization: IntOrParameter, budget: tp.Optional[int] = None, num_workers: int = 1
    ) -> None:
        super().__init__(parametrization, budget=budget, num_workers=num_workers)
        if budget is not None:
            num_workers = int(max(num_workers, 1 + np.sqrt(budget)))
        cma_workers = max(1, num_workers // 2)
        optims: tp.List[base.Optimizer] = [
            MetaCMA(self.parametrization, budget=budget, num_workers=cma_workers)
        ]
        optims += [
            rescaled(num_workers, BFGS)(self.parametrization, num_workers=1)
            for _ in range(num_workers - cma_workers)
        ]
        for opt in optims[2:]:  # make sure initializations differ
            opt.initial_guess = self._rng.normal(0, 1, self.dimension)  # type: ignore
        self.optims.clear()
        self.optims.extend(optims)
        super().__init__(parametrization, budget=budget, num_workers=num_workers)


@registry.register
class SQPCMAPlus(Portfolio):
    """Passive portfolio of MetaCMA and many SQP."""

    def __init__(
        self, parametrization: IntOrParameter, budget: tp.Optional[int] = None, num_workers: int = 1
    ) -> None:
        super().__init__(parametrization, budget=budget, num_workers=num_workers)
        cma_workers = max(1, num_workers // 2)
        optims: tp.List[base.Optimizer] = [
            MetaCMA(self.parametrization, budget=budget, num_workers=cma_workers)
        ]
        optims += [
            rescaled(num_workers, SQP)(self.parametrization, num_workers=1)
            for _ in range(num_workers - cma_workers)
        ]
        for opt in optims[2:]:  # make sure initializations differ
            opt.initial_guess = self._rng.normal(0, 1, self.dimension)  # type: ignore
        self.optims.clear()
        self.optims.extend(optims)
        super().__init__(parametrization, budget=budget, num_workers=num_workers)


@registry.register
class LogSQPCMAPlus(Portfolio):
    """Passive portfolio of MetaCMA and many SQP."""

    def __init__(
        self, parametrization: IntOrParameter, budget: tp.Optional[int] = None, num_workers: int = 1
    ) -> None:
        super().__init__(parametrization, budget=budget, num_workers=num_workers)
        if budget is not None:
            num_workers = int(max(num_workers, 1 + np.log(budget)))
        cma_workers = max(1, num_workers // 2)
        optims: tp.List[base.Optimizer] = [
            MetaCMA(self.parametrization, budget=budget, num_workers=cma_workers)
        ]
        optims += [
            rescaled(num_workers, SQP)(self.parametrization, num_workers=1)
            for _ in range(num_workers - cma_workers)
        ]
        for opt in optims[2:]:  # make sure initializations differ
            opt.initial_guess = self._rng.normal(0, 1, self.dimension)  # type: ignore
        self.optims.clear()
        self.optims.extend(optims)
        super().__init__(parametrization, budget=budget, num_workers=num_workers)


@registry.register
class SqrtSQPCMAPlus(Portfolio):
    """Passive portfolio of MetaCMA and many SQP."""

    def __init__(
        self, parametrization: IntOrParameter, budget: tp.Optional[int] = None, num_workers: int = 1
    ) -> None:
        super().__init__(parametrization, budget=budget, num_workers=num_workers)
        if budget is not None:
            num_workers = int(max(num_workers, 1 + np.sqrt(budget)))
        cma_workers = max(1, num_workers // 2)
        optims: tp.List[base.Optimizer] = [
            MetaCMA(self.parametrization, budget=budget, num_workers=cma_workers)
        ]
        optims += [
            rescaled(num_workers, SQP)(self.parametrization, num_workers=1)
            for _ in range(num_workers - cma_workers)
        ]
        for opt in optims[2:]:  # make sure initializations differ
            opt.initial_guess = self._rng.normal(0, 1, self.dimension)  # type: ignore
        self.optims.clear()
        self.optims.extend(optims)
        super().__init__(parametrization, budget=budget, num_workers=num_workers)


@registry.register
class MultiBFGS(Portfolio):
    """Passive portfolio of MetaCMA and many SQP."""

    def __init__(
        self, parametrization: IntOrParameter, budget: tp.Optional[int] = None, num_workers: int = 1
    ) -> None:
        super().__init__(parametrization, budget=budget, num_workers=num_workers)
        optims: tp.List[base.Optimizer] = []
        optims += [RBFGS(self.parametrization, num_workers=1) for _ in range(num_workers)]
        for opt in optims[2:]:  # make sure initializations differ
            opt.initial_guess = self._rng.normal(0, 1, self.dimension)  # type: ignore
        self.optims.clear()
        self.optims.extend(optims)
        super().__init__(parametrization, budget=budget, num_workers=num_workers)


@registry.register
class LogMultiBFGS(Portfolio):
    """Passive portfolio of MetaCMA and many SQP."""

    def __init__(
        self, parametrization: IntOrParameter, budget: tp.Optional[int] = None, num_workers: int = 1
    ) -> None:
        super().__init__(parametrization, budget=budget, num_workers=num_workers)
        if budget is not None:
            num_workers = int(max(num_workers, 1 + np.log(budget)))
        optims: tp.List[base.Optimizer] = []
        optims += [BFGS(self.parametrization, num_workers=1) for _ in range(num_workers)]
        for opt in optims[2:]:  # make sure initializations differ
            opt.initial_guess = self._rng.normal(0, 1, self.dimension)  # type: ignore
        self.optims.clear()
        self.optims.extend(optims)
        super().__init__(parametrization, budget=budget, num_workers=num_workers)


@registry.register
class SqrtMultiBFGS(Portfolio):
    """Passive portfolio of MetaCMA and many SQP."""

    def __init__(
        self, parametrization: IntOrParameter, budget: tp.Optional[int] = None, num_workers: int = 1
    ) -> None:
        super().__init__(parametrization, budget=budget, num_workers=num_workers)
        if budget is not None:
            num_workers = int(max(num_workers, 1 + np.sqrt(budget)))
        optims: tp.List[base.Optimizer] = []
        optims += [BFGS(self.parametrization, num_workers=1) for _ in range(num_workers)]
        for opt in optims[2:]:  # make sure initializations differ
            opt.initial_guess = self._rng.normal(0, 1, self.dimension)  # type: ignore
        self.optims.clear()
        self.optims.extend(optims)
        super().__init__(parametrization, budget=budget, num_workers=num_workers)


@registry.register
class MultiCobyla(Portfolio):
    """Passive portfolio of MetaCMA and many SQP."""

    def __init__(
        self, parametrization: IntOrParameter, budget: tp.Optional[int] = None, num_workers: int = 1
    ) -> None:
        super().__init__(parametrization, budget=budget, num_workers=num_workers)
        optims: tp.List[base.Optimizer] = []
        optims += [Cobyla(self.parametrization, num_workers=1) for _ in range(num_workers)]
        for opt in optims[2:]:  # make sure initializations differ
            opt.initial_guess = self._rng.normal(0, 1, self.dimension)  # type: ignore
        self.optims.clear()
        self.optims.extend(optims)
        super().__init__(parametrization, budget=budget, num_workers=num_workers)


@registry.register
class ForceMultiCobyla(Portfolio):
    """Passive portfolio of MetaCMA and many SQP."""

    def __init__(
        self, parametrization: IntOrParameter, budget: tp.Optional[int] = None, num_workers: int = 1
    ) -> None:
        super().__init__(parametrization, budget=budget, num_workers=num_workers)
        optims: tp.List[base.Optimizer] = []
        force_num_workers = max(num_workers, int(np.sqrt(budget))) if budget is not None else num_workers
        optims += [Cobyla(self.parametrization, num_workers=1) for _ in range(force_num_workers)]
        for opt in optims[2:]:  # make sure initializations differ
            opt.initial_guess = self._rng.normal(0, 1, self.dimension)  # type: ignore
        self.optims.clear()
        self.optims.extend(optims)
        super().__init__(parametrization, budget=budget, num_workers=num_workers)


@registry.register
class MultiSQP(Portfolio):
    """Passive portfolio of MetaCMA and many SQP."""

    def __init__(
        self, parametrization: IntOrParameter, budget: tp.Optional[int] = None, num_workers: int = 1
    ) -> None:
        super().__init__(parametrization, budget=budget, num_workers=num_workers)
        optims: tp.List[base.Optimizer] = []
        optims += [SQP(self.parametrization, num_workers=1) for _ in range(num_workers)]
        for opt in optims[2:]:  # make sure initializations differ
            opt.initial_guess = self._rng.normal(0, 1, self.dimension)  # type: ignore
        self.optims.clear()
        self.optims.extend(optims)
        super().__init__(parametrization, budget=budget, num_workers=num_workers)


@registry.register
class BFGSCMA(Portfolio):
    """Passive portfolio of MetaCMA and many BFGS."""

    def __init__(
        self, parametrization: IntOrParameter, budget: tp.Optional[int] = None, num_workers: int = 1
    ) -> None:
        super().__init__(parametrization, budget=budget, num_workers=num_workers)
        cma_workers = max(1, num_workers // 2)
        optims: tp.List[base.Optimizer] = [
            MetaCMA(self.parametrization, budget=budget, num_workers=cma_workers)
        ]
        optims += [BFGS(self.parametrization, num_workers=1) for _ in range(num_workers - cma_workers)]
        for opt in optims[2:]:  # make sure initializations differ
            opt.initial_guess = self._rng.normal(0, 1, self.dimension)  # type: ignore
        self.optims.clear()
        self.optims.extend(optims)
        super().__init__(parametrization, budget=budget, num_workers=num_workers)


@registry.register
class LogBFGSCMA(Portfolio):
    """Passive portfolio of MetaCMA and many BFGS."""

    def __init__(
        self, parametrization: IntOrParameter, budget: tp.Optional[int] = None, num_workers: int = 1
    ) -> None:
        super().__init__(parametrization, budget=budget, num_workers=num_workers)
        if budget is not None:
            num_workers = int(max(num_workers, 1 + np.log(budget)))
        cma_workers = max(1, num_workers // 2)
        optims: tp.List[base.Optimizer] = [
            MetaCMA(self.parametrization, budget=budget, num_workers=cma_workers)
        ]
        optims += [BFGS(self.parametrization, num_workers=1) for _ in range(num_workers - cma_workers)]
        for opt in optims[2:]:  # make sure initializations differ
            opt.initial_guess = self._rng.normal(0, 1, self.dimension)  # type: ignore
        self.optims.clear()
        self.optims.extend(optims)
        super().__init__(parametrization, budget=budget, num_workers=num_workers)


@registry.register
class SqrtBFGSCMA(Portfolio):
    """Passive portfolio of MetaCMA and many BFGS."""

    def __init__(
        self, parametrization: IntOrParameter, budget: tp.Optional[int] = None, num_workers: int = 1
    ) -> None:
        super().__init__(parametrization, budget=budget, num_workers=num_workers)
        if budget is not None:
            num_workers = int(max(num_workers, 1 + np.sqrt(budget)))
        cma_workers = max(1, num_workers // 2)
        optims: tp.List[base.Optimizer] = [
            MetaCMA(self.parametrization, budget=budget, num_workers=cma_workers)
        ]
        optims += [BFGS(self.parametrization, num_workers=1) for _ in range(num_workers - cma_workers)]
        for opt in optims[2:]:  # make sure initializations differ
            opt.initial_guess = self._rng.normal(0, 1, self.dimension)  # type: ignore
        self.optims.clear()
        self.optims.extend(optims)
        super().__init__(parametrization, budget=budget, num_workers=num_workers)


@registry.register
class SQPCMA(Portfolio):
    """Passive portfolio of MetaCMA and many SQP."""

    def __init__(
        self, parametrization: IntOrParameter, budget: tp.Optional[int] = None, num_workers: int = 1
    ) -> None:
        super().__init__(parametrization, budget=budget, num_workers=num_workers)
        cma_workers = max(1, num_workers // 2)
        optims: tp.List[base.Optimizer] = [
            MetaCMA(self.parametrization, budget=budget, num_workers=cma_workers)
        ]
        optims += [SQP(self.parametrization, num_workers=1) for _ in range(num_workers - cma_workers)]
        for opt in optims[2:]:  # make sure initializations differ
            opt.initial_guess = self._rng.normal(0, 1, self.dimension)  # type: ignore
        self.optims.clear()
        self.optims.extend(optims)
        super().__init__(parametrization, budget=budget, num_workers=num_workers)


@registry.register
class LogSQPCMA(Portfolio):
    """Passive portfolio of MetaCMA and many SQP."""

    def __init__(
        self, parametrization: IntOrParameter, budget: tp.Optional[int] = None, num_workers: int = 1
    ) -> None:
        super().__init__(parametrization, budget=budget, num_workers=num_workers)
        if budget is not None:
            num_workers = int(max(num_workers, 1 + np.log(budget)))
        cma_workers = max(1, num_workers // 2)
        optims: tp.List[base.Optimizer] = [
            MetaCMA(self.parametrization, budget=budget, num_workers=cma_workers)
        ]
        optims += [SQP(self.parametrization, num_workers=1) for _ in range(num_workers - cma_workers)]
        for opt in optims[2:]:  # make sure initializations differ
            opt.initial_guess = self._rng.normal(0, 1, self.dimension)  # type: ignore
        self.optims.clear()
        self.optims.extend(optims)
        super().__init__(parametrization, budget=budget, num_workers=num_workers)


@registry.register
class SqrtSQPCMA(Portfolio):
    """Passive portfolio of MetaCMA and many SQP."""

    def __init__(
        self, parametrization: IntOrParameter, budget: tp.Optional[int] = None, num_workers: int = 1
    ) -> None:
        super().__init__(parametrization, budget=budget, num_workers=num_workers)
        if budget is not None:
            num_workers = int(max(num_workers, 1 + np.sqrt(budget)))
        cma_workers = max(1, num_workers // 2)
        optims: tp.List[base.Optimizer] = [
            MetaCMA(self.parametrization, budget=budget, num_workers=cma_workers)
        ]
        optims += [SQP(self.parametrization, num_workers=1) for _ in range(num_workers - cma_workers)]
        for opt in optims[2:]:  # make sure initializations differ
            opt.initial_guess = self._rng.normal(0, 1, self.dimension)  # type: ignore
        self.optims.clear()
        self.optims.extend(optims)
        super().__init__(parametrization, budget=budget, num_workers=num_workers)


@registry.register
class FSQPCMA(Portfolio):
    """Passive portfolio of MetaCMA and many SQP."""

    def __init__(
        self, parametrization: IntOrParameter, budget: tp.Optional[int] = None, num_workers: int = 1
    ) -> None:
        super().__init__(parametrization, budget=budget, num_workers=num_workers)
        num_workers = max(num_workers, int(np.sqrt(budget)))  # type: ignore
        cma_workers = max(1, num_workers // 2)
        optims: tp.List[base.Optimizer] = [
            MetaCMA(self.parametrization, budget=budget, num_workers=cma_workers)
        ]
        optims += [SQP(self.parametrization, num_workers=1) for _ in range(num_workers - cma_workers)]
        for opt in optims[2:]:  # make sure initializations differ
            opt.initial_guess = self._rng.normal(0, 1, self.dimension)  # type: ignore
        self.optims.clear()
        self.optims.extend(optims)
        super().__init__(parametrization, budget=budget, num_workers=num_workers)


@registry.register
class F2SQPCMA(Portfolio):
    """Passive portfolio of MetaCMA and many SQP."""

    def __init__(
        self, parametrization: IntOrParameter, budget: tp.Optional[int] = None, num_workers: int = 1
    ) -> None:
        super().__init__(parametrization, budget=budget, num_workers=num_workers)
        num_workers = max(num_workers, int(np.log(budget)))  # type: ignore
        cma_workers = max(1, num_workers // 2)
        optims: tp.List[base.Optimizer] = [
            MetaCMA(self.parametrization, budget=budget, num_workers=cma_workers)
        ]
        optims += [SQP(self.parametrization, num_workers=1) for _ in range(num_workers - cma_workers)]
        for opt in optims[2:]:  # make sure initializations differ
            opt.initial_guess = self._rng.normal(0, 1, self.dimension)  # type: ignore
        self.optims.clear()
        self.optims.extend(optims)
        super().__init__(parametrization, budget=budget, num_workers=num_workers)


@registry.register
class F3SQPCMA(Portfolio):
    """Passive portfolio of MetaCMA and many SQP."""

    def __init__(
        self, parametrization: IntOrParameter, budget: tp.Optional[int] = None, num_workers: int = 1
    ) -> None:
        super().__init__(parametrization, budget=budget, num_workers=num_workers)
        num_workers = max(num_workers, int(np.sqrt(budget)))  # type: ignore
        cma_workers = max(1, num_workers // 2)
        optims: tp.List[base.Optimizer] = [
            MetaCMA(self.parametrization, budget=budget, num_workers=cma_workers)
        ]
        optims += [
            Rescaled(base_optimizer=SQP, scale=max(0.01, np.exp(-1.0 / np.random.rand())))(
                self.parametrization, num_workers=1
            )
            for _ in range(num_workers - cma_workers)
        ]
        for opt in optims[2:]:  # make sure initializations differ
            opt.initial_guess = self._rng.normal(0, 1, self.dimension)  # type: ignore
        self.optims.clear()
        self.optims.extend(optims)
        super().__init__(parametrization, budget=budget, num_workers=num_workers)


@registry.register
class MultiDiscrete(Portfolio):
    """Combining 3 Discrete(1+1) optimizers. Active selection at 1/4th of the budget."""

    def __init__(
        self, parametrization: IntOrParameter, budget: tp.Optional[int] = None, num_workers: int = 1
    ) -> None:
        super().__init__(
            parametrization, budget=budget, num_workers=num_workers, config=ConfPortfolio(warmup_ratio=0.25)
        )
        assert budget is not None
        self.optims.clear()
        self.optims = [
            DiscreteOnePlusOne(self.parametrization, budget=budget // 12, num_workers=num_workers),
            DiscreteBSOOnePlusOne(self.parametrization, budget=budget // 12, num_workers=num_workers),
            DoubleFastGADiscreteOnePlusOne(
                self.parametrization, budget=(budget // 4) - 2 * (budget // 12), num_workers=num_workers
            ),
        ]


@registry.register
class CMandAS2(Portfolio):
    """Competence map, with algorithm selection in one of the cases (3 CMAs)."""

    def __init__(
        self, parametrization: IntOrParameter, budget: tp.Optional[int] = None, num_workers: int = 1
    ) -> None:
        # we need to manually create the parametrization if it's an int, so as to make sure
        # it is shared through instances
        optims: tp.List[base.OptCls] = [TwoPointsDE]
        if isinstance(parametrization, int):
            parametrization = p.Array(shape=(parametrization,))
        dim = parametrization.dimension
        assert budget is not None
        warmup_ratio = 2.0
        if budget < 201:
            optims = [OnePlusOne]
        if budget > 50 * dim or num_workers < 30:
            optims = [MetaModel for _ in range(3)]
            warmup_ratio = 0.1
        super().__init__(
            parametrization,
            budget=budget,
            num_workers=num_workers,
            config=ConfPortfolio(optimizers=optims, warmup_ratio=warmup_ratio),
        )


@registry.register
class CMandAS3(Portfolio):
    """Competence map, with algorithm selection in one of the cases (3 CMAs)."""

    def __init__(
        self, parametrization: IntOrParameter, budget: tp.Optional[int] = None, num_workers: int = 1
    ) -> None:
        optims: tp.List[base.OptCls] = [TwoPointsDE]
        warmup_ratio = 2.0
        if isinstance(parametrization, int):
            parametrization = p.Array(shape=(parametrization,))
        dim = parametrization.dimension
        assert budget is not None
        if budget < 201:
            optims = [OnePlusOne]
        if budget > 50 * dim or num_workers < 30:
            if num_workers == 1:
                optims = [ChainCMAPowell for _ in range(3)]
            else:
                optims = [MetaCMA for _ in range(3)]
            warmup_ratio = 0.1
        super().__init__(
            parametrization,
            budget=budget,
            num_workers=num_workers,
            config=ConfPortfolio(optimizers=optims, warmup_ratio=warmup_ratio),
        )


@registry.register
class CM(Portfolio):
    """Competence map, simplest."""

    def __init__(
        self, parametrization: IntOrParameter, budget: tp.Optional[int] = None, num_workers: int = 1
    ) -> None:
        optims: tp.List[base.OptCls] = [TwoPointsDE]
        if isinstance(parametrization, int):
            parametrization = p.Array(shape=(parametrization,))
        dim = parametrization.dimension
        assert budget is not None
        warmup_ratio = 2.0
        assert budget is not None
        if budget < 201:
            optims = [OnePlusOne]
        if budget > 50 * dim:
            optims = [MetaCMA]
        super().__init__(
            parametrization,
            budget=budget,
            num_workers=num_workers,
            config=ConfPortfolio(optimizers=optims, warmup_ratio=warmup_ratio),
        )


class _FakeFunction:
    """Simple function that returns the loss which was registered just before.
    This is a hack for BO.
    """

    def __init__(self, num_digits: int) -> None:
        self.num_digits = num_digits
        self._registered: tp.List[tp.Tuple[np.ndarray, float]] = []

    def key(self, num: int) -> str:
        """Key corresponding to the array sample
        (uses zero-filling to keep order)
        """
        return "x" + str(num).zfill(self.num_digits)

    def register(self, x: np.ndarray, loss: tp.FloatLoss) -> None:
        if self._registered:
            raise RuntimeError("Only one call can be registered at a time")
        self._registered.append((x, loss))

    def __call__(self, **kwargs: float) -> float:
        if not self._registered:
            raise RuntimeError("Call must be registered first")
        x = [kwargs[self.key(i)] for i in range(len(kwargs))]
        xr, loss = self._registered[0]
        np.testing.assert_array_almost_equal(x, xr, err_msg="Call does not match registered")
        self._registered.clear()
        return loss


try:

    class _BO(base.Optimizer):
        def __init__(
            self,
            parametrization: IntOrParameter,
            budget: tp.Optional[int] = None,
            num_workers: int = 1,
            *,
            initialization: tp.Optional[str] = None,
            init_budget: tp.Optional[int] = None,
            middle_point: bool = False,
            utility_kind: str = "ucb",  # bayes_opt default
            utility_kappa: float = 2.576,
            utility_xi: float = 0.0,
            gp_parameters: tp.Optional[tp.Dict[str, tp.Any]] = None,
        ) -> None:
            super().__init__(parametrization, budget=budget, num_workers=num_workers)
            self._normalizer = p.helpers.Normalizer(self.parametrization)
            self._bo: tp.Optional[BayesianOptimization] = None
            self._fake_function = _FakeFunction(num_digits=len(str(self.dimension)))
            # initialization
            init = initialization
            self._init_budget = init_budget
            self._middle_point = middle_point
            if init is None:
                self._InitOpt: tp.Optional[base.ConfiguredOptimizer] = None
            elif init == "random":
                self._InitOpt = oneshot.RandomSearch
            else:
                self._InitOpt = oneshot.SamplingSearch(sampler=init, scrambled=init == "Hammersley")
            # configuration
            self.utility_kind = utility_kind
            self.utility_kappa = utility_kappa
            self.utility_xi = utility_xi
            self.gp_parameters = {} if gp_parameters is None else gp_parameters
            if isinstance(parametrization, p.Parameter) and self.gp_parameters.get("alpha", 0) == 0:
                analysis = p.helpers.analyze(parametrization)
                noisy = not analysis.deterministic
                cont = analysis.continuous
                if noisy or not cont:
                    warnings.warn(
                        "Dis-continuous and noisy parametrization require gp_parameters['alpha'] > 0 "
                        "(for your parametrization, continuity={cont} and noisy={noisy}).\n"
                        "Find more information on BayesianOptimization's github.\n"
                        "You should then create a new instance of optimizerlib.ParametrizedBO with appropriate parametrization.",
                        errors.InefficientSettingsWarning,
                    )

        @property
        def bo(self) -> BayesianOptimization:
            if self._bo is None:
                bounds = {self._fake_function.key(i): (0.0, 1.0) for i in range(self.dimension)}
                self._bo = BayesianOptimization(self._fake_function, bounds, random_state=self._rng)
                if self._init_budget is None:
                    assert self.budget is not None
                    init_budget = int(np.sqrt(self.budget))
                else:
                    init_budget = self._init_budget
                init_budget = max(2, init_budget)
                if self.gp_parameters is not None:
                    self._bo.set_gp_params(**self.gp_parameters)
                # init
                if self._middle_point:
                    self._bo.probe([0.5] * self.dimension, lazy=True)
                    init_budget -= 1
                if self._InitOpt is not None and init_budget > 0:
                    param = p.Array(shape=(self.dimension,)).set_bounds(lower=0, upper=1)
                    param.random_state = self._rng
                    opt = self._InitOpt(param, budget=init_budget)
                    for _ in range(init_budget):
                        self._bo.probe(opt.ask().value, lazy=True)
                else:  # default
                    for _ in range(init_budget):
                        self._bo.probe(self._bo._space.random_sample(), lazy=True)
            return self._bo

        def _internal_ask_candidate(self) -> p.Parameter:
            util = UtilityFunction(kind=self.utility_kind, kappa=self.utility_kappa, xi=self.utility_xi)
            if self.bo._queue:
                x_probe = next(self.bo._queue)
            else:
                x_probe = self.bo.suggest(util)  # this is time consuming
                x_probe = [x_probe[self._fake_function.key(i)] for i in range(len(x_probe))]
            data = self._normalizer.backward(np.asarray(x_probe))
            candidate = self.parametrization.spawn_child().set_standardized_data(data)
            candidate._meta["x_probe"] = x_probe
            return candidate

        def _internal_tell_candidate(self, candidate: p.Parameter, loss: tp.FloatLoss) -> None:
            if "x_probe" in candidate._meta:
                y = candidate._meta["x_probe"]
            else:
                data = candidate.get_standardized_data(reference=self.parametrization)
                y = self._normalizer.forward(data)  # tell not asked
            self._fake_function.register(y, -loss)  # minimizing
            self.bo.probe(y, lazy=False)
            # for some unknown reasons, BO wants to evaluate twice the same point,
            # but since it keeps a cache of the values, the registered value is not used
            # so we should clean the "fake" function
            self._fake_function._registered.clear()

        def _internal_provide_recommendation(self) -> tp.Optional[tp.ArrayLike]:
            if not self.archive:
                return None
            return self._normalizer.backward(
                np.array([self.bo.max["params"][self._fake_function.key(i)] for i in range(self.dimension)])
            )

    class ParametrizedBO(base.ConfiguredOptimizer):
        """Bayesian optimization.
        Hyperparameter tuning method, based on statistical modeling of the objective function.
        This class is a wrapper over the `bayes_opt <https://github.com/fmfn/BayesianOptimization>`_ package.

        Parameters
        ----------
        initialization: str
            Initialization algorithms (None, "Hammersley", "random" or "LHS")
        init_budget: int or None
            Number of initialization algorithm steps
        middle_point: bool
            whether to sample the 0 point first
        utility_kind: str
            Type of utility function to use among "ucb", "ei" and "poi"
        utility_kappa: float
            Kappa parameter for the utility function
        utility_xi: float
            Xi parameter for the utility function
        gp_parameters: dict
            dictionnary of parameters for the gaussian process
        """

        no_parallelization = True

        # pylint: disable=unused-argument
        def __init__(
            self,
            *,
            initialization: tp.Optional[str] = None,
            init_budget: tp.Optional[int] = None,
            middle_point: bool = False,
            utility_kind: str = "ucb",  # bayes_opt default
            utility_kappa: float = 2.576,
            utility_xi: float = 0.0,
            gp_parameters: tp.Optional[tp.Dict[str, tp.Any]] = None,
        ) -> None:
            super().__init__(_BO, locals())

    BO = ParametrizedBO().set_name("BO", register=True)
    BOSplit = ConfSplitOptimizer(max_num_vars=15, progressive=False, multivariate_optimizer=BO).set_name(
        "BOSplit", register=True
    )

except NameError:
    pass  # bayes_opt not available


class _BayesOptim(base.Optimizer):
    def __init__(
        self,
        parametrization: IntOrParameter,
        budget: tp.Optional[int] = None,
        num_workers: int = 1,
        *,
        config: tp.Optional["BayesOptim"] = None,
    ) -> None:
        self._config = BayesOptim() if config is None else config
        cfg = self._config
        super().__init__(parametrization, budget=budget, num_workers=num_workers)
        self._normalizer = p.helpers.Normalizer(self.parametrization)

        from bayes_optim import RealSpace
        from bayes_optim.surrogate import GaussianProcess

        lb, ub = 1e-7, 1 - 1e-7
        space = RealSpace([lb, ub]) * self.dimension

        self._buffer: tp.List[float] = []
        self._newX: tp.List[float] = []
        self._losses: tp.List[float] = []

        # Setting DoE size as a percentage of the total budget if prop_doe_factor is not None
        init_budget = cfg.init_budget
        if cfg.prop_doe_factor and budget is not None:
            init_budget = round(cfg.prop_doe_factor * budget) if budget >= 10 else 5

        if cfg.pca:
            from bayes_optim.extension import PCABO as PcaBO

            self._alg = PcaBO(
                search_space=space,
                obj_fun=None,  # Assuming that this is not used :-)
                DoE_size=init_budget if init_budget is not None else 5,
                max_FEs=budget,
                verbose=True,
                n_point=1,  # We start with a sequential procedure, maybe we'll extend in a second moment
                n_components=cfg.n_components,
                acquisition_optimization={"optimizer": "BFGS"},
            )
        else:
            from bayes_optim import BO as BayesOptimBO_

            # hyperparameters of the GPR model
            thetaL = 1e-10 * (ub - lb) * np.ones(self.dimension)
            thetaU = 10 * (ub - lb) * np.ones(self.dimension)
            model = GaussianProcess(thetaL=thetaL, thetaU=thetaU)  # create the GPR model

            self._alg = BayesOptimBO_(
                search_space=space,
                obj_fun=None,
                model=model,
                DoE_size=init_budget if init_budget is not None else 5,
                max_FEs=budget,
                verbose=True,
            )

    def _internal_ask_candidate(self) -> p.Parameter:
        if not self._buffer:
            candidate = self._alg.ask()
            if not isinstance(candidate, list):
                candidate = candidate.tolist()
            self._buffer = candidate
        x_probe = self._buffer.pop()
        data = self._normalizer.backward(np.array(x_probe))
        candidate = self.parametrization.spawn_child().set_standardized_data(data)
        candidate._meta["x_probe"] = x_probe
        return candidate

    def _internal_tell_candidate(self, candidate: p.Parameter, loss: tp.FloatLoss) -> None:
        self._newX.append(candidate._meta["x_probe"])
        self._losses.append(loss)
        if not self._buffer:
            if "x_probe" in candidate._meta:
                self._alg.tell(self._newX, self._losses)
            else:
                data = candidate.get_standardized_data(reference=self.parametrization)
                # Tell not asked:
                self._alg.tell(self._normalizer.forward(data), loss)
            self._newX = []
            self._losses = []

    def _internal_tell_not_asked(self, candidate: p.Parameter, loss: tp.FloatLoss) -> None:
        raise errors.TellNotAskedNotSupportedError


class BayesOptim(base.ConfiguredOptimizer):
    """
    Algorithms from bayes-optim package.

    We use:
    - BO
    - PCA-BO: Principle Component Analysis (PCA) Bayesian Optimization for dimensionality reduction in BO

    References

    [RaponiWB+20]
        Raponi, Elena, Hao Wang, Mariusz Bujny, Simonetta Boria, and Carola Doerr.
        "High dimensional bayesian optimization assisted by principal component analysis."
        In International Conference on Parallel Problem Solving from Nature, pp. 169-183.
        Springer, Cham, 2020.


    Parameters
    ----------
    init_budget: int or None
        Number of initialization algorithm steps
    pca: bool
        whether to use the PCA transformation defining PCA-BO rather than BO
    n_components: float or 0.95
        Principal axes in feature space, representing the directions of maximum variance in the data.
        It represents the percentage of explained variance
    prop_doe_factor: float or None
        Percentage of the initial budget used for DoE and eventually overwriting init_budget
    """

    no_parallelization = True
    recast = True

    # pylint: disable=unused-argument
    def __init__(
        self,
        *,
        init_budget: tp.Optional[int] = None,
        pca: tp.Optional[bool] = False,
        n_components: tp.Optional[float] = 0.95,
        prop_doe_factor: tp.Optional[float] = None,
    ) -> None:
        super().__init__(_BayesOptim, locals(), as_config=True)
        self.init_budget = init_budget
        self.pca = pca
        self.n_components = n_components
        self.prop_doe_factor = prop_doe_factor


PCABO = BayesOptim(pca=True).set_name("PCABO", register=True)
BayesOptimBO = BayesOptim().set_name("BayesOptimBO", register=True)


class _Chain(base.Optimizer):
    def __init__(
        self,
        parametrization: IntOrParameter,
        budget: tp.Optional[int] = None,
        num_workers: int = 1,
        *,
        optimizers: tp.Optional[
            tp.Sequence[tp.Union[base.ConfiguredOptimizer, tp.Type[base.Optimizer]]]
        ] = None,
        budgets: tp.Sequence[tp.Union[str, int]] = (10,),
        no_crossing: tp.Optional[bool] = False,
    ) -> None:
        if optimizers is None:
            optimizers = [LHSSearch, DE]
        super().__init__(parametrization, budget=budget, num_workers=num_workers)
        self.no_crossing = no_crossing
        # delayed initialization
        # Either we have the budget for each algorithm, or the last algorithm uses the rest of the budget, so:
        self.optimizers: tp.List[base.Optimizer] = []
        converter = {
            "num_workers": self.num_workers,
            "dimension": self.dimension,
            "half": self.budget // 2 if self.budget else self.num_workers,
            "third": self.budget // 3 if self.budget else self.num_workers,
            "fourth": self.budget // 4 if self.budget else self.num_workers,
            "tenth": self.budget // 10 if self.budget else self.num_workers,
            "equal": self.budget // (len(budgets) + 1) if self.budget else self.num_workers,
            "most": (self.budget * 4) // 5 if self.budget else self.num_workers,
            "sqrt": int(np.sqrt(self.budget)) if self.budget else self.num_workers,
        }
        self.budgets = [max(1, converter[b]) if isinstance(b, str) else b for b in budgets]
        last_budget = None if self.budget is None else max(4, self.budget - sum(self.budgets))
        assert len(optimizers) == len(self.budgets) + 1
        assert all(
            x in ("equal", "fourth", "third", "half", "tenth", "dimension", "num_workers", "sqrt") or x > 0
            for x in self.budgets
        ), str(self.budgets)
        for opt, optbudget in zip(optimizers, self.budgets + [last_budget]):  # type: ignore
            self.optimizers.append(opt(self.parametrization, budget=optbudget, num_workers=self.num_workers))
        # print(f"Chaining of {self.optimizers}")
        if self.name.startswith("chain"):
            warnings.warn(
                "Chain optimizers are renamed with a capital C for consistency. "
                "Eg: chainCMAPowell becomes ChainCMAPowell",
                errors.NevergradDeprecationWarning,
            )

    def _internal_ask_candidate(self) -> p.Parameter:
        # Which algorithm are we playing with ?
        sum_budget = 0.0
        opt = self.optimizers[0]
        chosen_index = 0
        for index, opt in enumerate(self.optimizers):
            sum_budget += float("inf") if opt.budget is None else opt.budget
            if self.num_ask < sum_budget:
                chosen_index = index
                break
        # if we are over budget, then use the last one...

        candidate = opt.ask()
        candidate._meta["optim_index"] = chosen_index
        return candidate

    def _internal_tell_candidate(self, candidate: p.Parameter, loss: tp.FloatLoss) -> None:
        # Let us inform all concerned algorithms
        sum_budget = 0.0
        for k, opt in enumerate(self.optimizers):
            is_last = k == len(self.optimizers) - 1
            sum_budget += float("inf") if opt.budget is None or is_last else opt.budget
            if self.num_tell < sum_budget and not (
                self.no_crossing
                and ("optim_index" not in candidate._meta or k != candidate._meta["optim_index"])
            ):
                opt.tell(candidate, loss)

    def enable_pickling(self):
        for opt in self.optimizers:
            opt.enable_pickling()


class Chaining(base.ConfiguredOptimizer):
    """
    A chaining consists in running algorithm 1 during T1, then algorithm 2 during T2, then algorithm 3 during T3, etc.
    Each algorithm is fed with what happened before it.

    Parameters
    ----------
    optimizers: list of Optimizer classes
        the sequence of optimizers to use
    budgets: list of int
        the corresponding budgets for each optimizer but the last one

    """

    # pylint: disable=unused-argument
    def __init__(
        self,
        optimizers: tp.Sequence[tp.Union[base.ConfiguredOptimizer, tp.Type[base.Optimizer]]],
        budgets: tp.Sequence[tp.Union[str, int]],
        no_crossing: tp.Optional[bool] = False,
    ) -> None:
        super().__init__(_Chain, locals())


# new names
CMAL = Chaining([CMA, DiscreteLenglerOnePlusOne], ["half"]).set_name("CMAL", register=True)
GeneticDE = Chaining([RotatedTwoPointsDE, TwoPointsDE], [200]).set_name(
    "GeneticDE", register=True
)  # Also known as CGDE
MemeticDE = Chaining([RotatedTwoPointsDE, TwoPointsDE, DE, SQP], ["fourth", "fourth", "fourth"]).set_name(
    "MemeticDE", register=True
)
QNDE = Chaining([QODE, RBFGS], ["half"]).set_name("QNDE", register=True)
ChainDE = Chaining([DE, RBFGS], ["half"]).set_name("ChainDE", register=True)
OpoDE = Chaining([OnePlusOne, QODE], ["half"]).set_name("OpoDE", register=True)
OpoTinyDE = Chaining([OnePlusOne, TinyQODE], ["half"]).set_name("OpoTinyDE", register=True)
QNDE.no_parallelization = True
ChainDE.no_parallelization = True
Carola1 = Chaining([Cobyla, MetaModel], ["half"]).set_name("Carola1", register=True)
Carola2 = Chaining([Cobyla, MetaModel, SQP], ["third", "third"]).set_name("Carola2", register=True)
DS2 = Chaining([Cobyla, MetaModelDSproba, SQP], ["third", "third"]).set_name("DS2", register=True)
Carola4 = Chaining([Cobyla, MetaModel, SQP], ["sqrt", "half"]).set_name("Carola4", register=True)
DS4 = Chaining([Cobyla, MetaModelDSproba, SQP], ["sqrt", "half"]).set_name("DS4", register=True)
Carola5 = Chaining([Cobyla, MetaModel, SQP], ["sqrt", "most"]).set_name("Carola5", register=True)
DS5 = Chaining([Cobyla, MetaModelDSproba, SQP], ["sqrt", "most"]).set_name("DS5", register=True)
Carola6 = Chaining([Cobyla, MetaModel, SQP], ["tenth", "most"]).set_name("Carola6", register=True)
DS6 = Chaining([Cobyla, MetaModelDSproba, SQP], ["tenth", "most"]).set_name("DS6", register=True)
DS6.no_parallelization = True
PCarola6 = Rescaled(
    base_optimizer=Chaining([Cobyla, MetaModel, SQP], ["tenth", "most"]), scale=10.0
).set_name("PCarola6", register=True)
pCarola6 = Rescaled(base_optimizer=Chaining([Cobyla, MetaModel, SQP], ["tenth", "most"]), scale=3.0).set_name(
    "pCarola6", register=True
)
Carola1.no_parallelization = True
Carola2.no_parallelization = True
DS2.no_parallelization = True
Carola4.no_parallelization = True
DS4.no_parallelization = True
DS5.no_parallelization = True
Carola5.no_parallelization = True
Carola6.no_parallelization = True
PCarola6.no_parallelization = True
pCarola6.no_parallelization = True
Carola7 = Chaining([MultiCobyla, MetaModel, MultiSQP], ["tenth", "most"]).set_name("Carola7", register=True)
Carola8 = Chaining([Cobyla, CmaFmin2, SQP], ["tenth", "most"]).set_name("Carola8", register=True)
DS8 = Chaining([Cobyla, DSproba, SQP], ["tenth", "most"]).set_name("DS8", register=True)
Carola9 = Chaining(
    [Cobyla, ParametrizedMetaModel(multivariate_optimizer=CmaFmin2), SQP], ["tenth", "most"]
).set_name("Carola9", register=True)
DS9 = Chaining(
    [Cobyla, ParametrizedMetaModel(multivariate_optimizer=DSproba), SQP], ["tenth", "most"]
).set_name("DS9", register=True)
Carola9.no_parallelization = True
Carola8.no_parallelization = True
DS8.no_parallelization = True
Carola10 = Chaining([Cobyla, CmaFmin2, RBFGS], ["tenth", "most"]).set_name("Carola10", register=True)
Carola10.no_parallelization = True


@registry.register
class Carola3(Portfolio):
    """Passive portfolio of MetaCMA and many SQP."""

    def __init__(
        self, parametrization: IntOrParameter, budget: tp.Optional[int] = None, num_workers: int = 1
    ) -> None:
        super().__init__(parametrization, budget=budget, num_workers=num_workers)
        cma_workers = max(1, num_workers // 2)
        optims: tp.List[base.Optimizer] = [
            MetaModel(self.parametrization, budget=budget, num_workers=cma_workers)
        ]
        optims += [Carola1(self.parametrization, num_workers=1) for _ in range(num_workers - cma_workers)]
        for opt in optims[2:]:  # make sure initializations differ
            opt.initial_guess = self._rng.normal(0, 1, self.dimension)  # type: ignore
        self.optims.clear()
        self.optims.extend(optims)


BAR = ConfPortfolio(optimizers=[OnePlusOne, DiagonalCMA, OpoDE], warmup_ratio=0.5).set_name(
    "BAR", register=True
)
BAR2 = ConfPortfolio(optimizers=[OnePlusOne, MetaCMA, OpoDE], warmup_ratio=0.5).set_name(
    "BAR2", register=True
)
BAR3 = ConfPortfolio(optimizers=[RandomSearch, OnePlusOne, MetaCMA, QNDE], warmup_ratio=0.5).set_name(
    "BAR3", register=True
)
MemeticDE.no_parallelization = True
discretememetic = Chaining(
    [RandomSearch, DiscreteLenglerOnePlusOne, DiscreteOnePlusOne], ["third", "third"]
).set_name("discretememetic", register=True)
# discretememeticT = Chaining(
#     [RandomSearch, DiscreteLenglerOnePlusOneT, DiscreteOnePlusOneT], ["tenth", "third"]
# ).set_name("discretememeticT", register=True)
ChainCMAPowell = Chaining([MetaCMA, Powell], ["half"]).set_name("ChainCMAPowell", register=True)
ChainDSPowell = Chaining([DSproba, Powell], ["half"]).set_name("ChainDSPowell", register=True)
ChainCMAPowell.no_parallelization = True  # TODO make this automatic
ChainDSPowell.no_parallelization = True  # TODO make this automatic
ChainMetaModelSQP = Chaining([MetaModel, SQP], ["half"]).set_name("ChainMetaModelSQP", register=True)
ChainMetaModelDSSQP = Chaining([MetaModelDSproba, SQP], ["half"]).set_name(
    "ChainMetaModelDSSQP", register=True
)
ChainMetaModelSQP.no_parallelization = True
ChainMetaModelDSSQP.no_parallelization = True
ChainMetaModelPowell = Chaining([MetaModel, Powell], ["half"]).set_name("ChainMetaModelPowell", register=True)
ChainMetaModelPowell.no_parallelization = True
ChainDiagonalCMAPowell = Chaining([DiagonalCMA, Powell], ["half"]).set_name(
    "ChainDiagonalCMAPowell", register=True
)
ChainDiagonalCMAPowell.no_parallelization = True
ChainNaiveTBPSAPowell = Chaining([NaiveTBPSA, Powell], ["half"]).set_name(
    "ChainNaiveTBPSAPowell", register=True
)
ChainNaiveTBPSAPowell.no_parallelization = True
ChainNaiveTBPSACMAPowell = Chaining([NaiveTBPSA, MetaCMA, Powell], ["third", "third"]).set_name(
    "ChainNaiveTBPSACMAPowell", register=True
)
ChainNaiveTBPSACMAPowell.no_parallelization = True
BAR4 = ConfPortfolio(optimizers=[ChainMetaModelSQP, QNDE], warmup_ratio=0.5).set_name("BAR4", register=True)


@registry.register
class cGA(base.Optimizer):
    """`Compact Genetic Algorithm <https://ieeexplore.ieee.org/document/797971>`_.
    A discrete optimization algorithm, introduced in and often used as a first baseline.
    """

    # pylint: disable=too-many-instance-attributes

    def __init__(
        self,
        parametrization: IntOrParameter,
        budget: tp.Optional[int] = None,
        num_workers: int = 1,
        arity: tp.Optional[int] = None,
    ) -> None:
        super().__init__(parametrization, budget=budget, num_workers=num_workers)
        if arity is None:
            all_params = p.helpers.flatten(self.parametrization)
            arity = max(
                len(param.choices) if isinstance(param, p.TransitionChoice) else 500
                for _, param in all_params
            )
        self._arity = arity
        self._penalize_cheap_violations = False  # Not sure this is the optimal decision.
        # self.p[i][j] is the probability that the ith variable has value 0<=j< arity.
        self.p: np.ndarray = np.ones((self.dimension, arity)) / arity
        # Probability increments are of order 1./self.llambda
        # and lower bounded by something of order 1./self.llambda.
        self.llambda = max(num_workers, 40)  # FIXME: no good heuristic ?
        # CGA generates a candidate, then a second candidate;
        # then updates depending on the comparison with the first one. We therefore have to store the previous candidate.
        self._previous_value_candidate: tp.Optional[tp.Tuple[float, np.ndarray]] = None

    def _internal_ask_candidate(self) -> p.Parameter:
        # Multinomial.
        values: tp.List[int] = [
            sum(self._rng.uniform() > cum_proba) for cum_proba in np.cumsum(self.p, axis=1)
        ]
        data = discretization.noisy_inverse_threshold_discretization(values, arity=self._arity, gen=self._rng)
        return self.parametrization.spawn_child().set_standardized_data(data)

    def _internal_tell_candidate(self, candidate: p.Parameter, loss: tp.FloatLoss) -> None:
        data = candidate.get_standardized_data(reference=self.parametrization)
        if self._previous_value_candidate is None:
            self._previous_value_candidate = (loss, data)
        else:
            winner, loser = self._previous_value_candidate[1], data
            if self._previous_value_candidate[0] > loss:
                winner, loser = loser, winner
            winner_data = discretization.threshold_discretization(np.asarray(winner.data), arity=self._arity)
            loser_data = discretization.threshold_discretization(np.asarray(loser.data), arity=self._arity)
            for i, _ in enumerate(winner_data):
                if winner_data[i] != loser_data[i]:
                    self.p[i][winner_data[i]] += 1.0 / self.llambda
                    self.p[i][loser_data[i]] -= 1.0 / self.llambda
                    for j in range(len(self.p[i])):
                        self.p[i][j] = max(self.p[i][j], 1.0 / self.llambda)
                    self.p[i] /= sum(self.p[i])
            self._previous_value_candidate = None


class _EMNA(base.Optimizer):
    """Simple Estimation of Multivariate Normal Algorithm (EMNA)."""

    # pylint: disable=too-many-instance-attributes

    def __init__(
        self,
        parametrization: IntOrParameter,
        budget: tp.Optional[int] = None,
        num_workers: int = 1,
        isotropic: bool = True,
        naive: bool = True,
        population_size_adaptation: bool = False,
        initial_popsize: tp.Optional[int] = None,
    ) -> None:
        super().__init__(parametrization, budget=budget, num_workers=num_workers)
        self.isotropic: bool = isotropic
        self.naive: bool = naive
        self.population_size_adaptation = population_size_adaptation
        self.min_coef_parallel_context: int = 8
        # Sigma initialization
        self.sigma: tp.Union[float, np.ndarray]
        if initial_popsize is None:
            initial_popsize = self.dimension
        if self.isotropic:
            self.sigma = 1.0
        else:
            self.sigma = np.ones(self.dimension)
        # population size and parent size initializations
        self.popsize = _PopulationSizeController(
            llambda=4 * initial_popsize, mu=initial_popsize, dimension=self.dimension, num_workers=num_workers
        )
        if not self.population_size_adaptation:
            self.popsize.mu = max(16, self.dimension)
            self.popsize.llambda = 4 * self.popsize.mu
            self.popsize.llambda = max(self.popsize.llambda, num_workers)
            if budget is not None and self.popsize.llambda > budget:
                self.popsize.llambda = budget
                self.popsize.mu = self.popsize.llambda // 4
                warnings.warn(
                    "Budget may be too small in front of the dimension for EMNA",
                    errors.InefficientSettingsWarning,
                )
        self.current_center: np.ndarray = np.zeros(self.dimension)
        # population
        self.parents: tp.List[p.Parameter] = [self.parametrization]
        self.children: tp.List[p.Parameter] = []

    def recommend(self) -> p.Parameter:
        if self.naive:
            return self.current_bests["optimistic"].parameter
        else:
            # This is NOT the naive version. We deal with noise.
            out = self.parametrization.spawn_child()
            with p.helpers.deterministic_sampling(out):
                out.set_standardized_data(self.current_center)
            return out

    def _internal_ask_candidate(self) -> p.Parameter:
        sigma_tmp = self.sigma
        if (
            self.population_size_adaptation
            and self.popsize.llambda < self.min_coef_parallel_context * self.dimension
        ):
            sigma_tmp = self.sigma * np.exp(self._rng.normal(0, 1) / np.sqrt(self.dimension))
        individual = self.current_center + sigma_tmp * self._rng.normal(0, 1, self.dimension)
        parent = self.parents[self.num_ask % len(self.parents)]
        candidate = parent.spawn_child().set_standardized_data(individual, reference=self.parametrization)
        if parent is self.parametrization:
            candidate.heritage["lineage"] = candidate.uid
        candidate._meta["sigma"] = sigma_tmp
        return candidate

    def _internal_tell_candidate(self, candidate: p.Parameter, loss: tp.FloatLoss) -> None:
        if self.population_size_adaptation:
            self.popsize.add_value(loss)
        self.children.append(candidate)
        if len(self.children) >= self.popsize.llambda:
            # Sorting the population.
            self.children.sort(key=base._loss)
            # Computing the new parent.
            self.parents = self.children[: self.popsize.mu]
            self.children = []
            self.current_center = (
                sum(  # type: ignore
                    c.get_standardized_data(reference=self.parametrization) for c in self.parents
                )
                / self.popsize.mu
            )
            if self.population_size_adaptation:
                if (
                    self.popsize.llambda < self.min_coef_parallel_context * self.dimension
                ):  # Population size not large enough for emna
                    self.sigma = np.exp(
                        np.sum(
                            np.log([c._meta["sigma"] for c in self.parents]),
                            axis=0 if self.isotropic else None,  # type: ignore
                        )
                        / self.popsize.mu
                    )
                else:
                    stdd = [
                        (
                            self.parents[i].get_standardized_data(reference=self.parametrization)
                            - self.current_center
                        )
                        ** 2
                        for i in range(self.popsize.mu)
                    ]
                    self.sigma = np.sqrt(
                        np.sum(stdd) / (self.popsize.mu * (self.dimension if self.isotropic else 1))
                    )
            else:
                # EMNA update
                stdd = [
                    (
                        self.parents[i].get_standardized_data(reference=self.parametrization)
                        - self.current_center
                    )
                    ** 2
                    for i in range(self.popsize.mu)
                ]
                self.sigma = np.sqrt(
                    np.sum(stdd, axis=0 if self.isotropic else None)  # type: ignore
                    / (self.popsize.mu * (self.dimension if self.isotropic else 1))
                )

            if self.num_workers / self.dimension > 32:  # faster decrease of sigma if large parallel context
                imp = max(1, (np.log(self.popsize.llambda) / 2) ** (1 / self.dimension))
                self.sigma /= imp

    def _internal_tell_not_asked(self, candidate: p.Parameter, loss: tp.FloatLoss) -> None:
        raise errors.TellNotAskedNotSupportedError


class EMNA(base.ConfiguredOptimizer):
    """Estimation of Multivariate Normal Algorithm
    This algorithm is quite efficient in a parallel context, i.e. when
    the population size is large.

    Parameters
    ----------
    isotropic: bool
        isotropic version on EMNA if True, i.e. we have an
        identity matrix for the Gaussian, else  we here consider the separable
        version, meaning we have a diagonal matrix for the Gaussian (anisotropic)
    naive: bool
        set to False for noisy problem, so that the best points will be an
        average of the final population.
    population_size_adaptation: bool
        population size automatically adapts to the landscape
    initial_popsize: Optional[int]
        initial (and minimal) population size (default: 4 x dimension)
    """

    # pylint: disable=unused-argument
    def __init__(
        self,
        *,
        isotropic: bool = True,
        naive: bool = True,
        population_size_adaptation: bool = False,
        initial_popsize: tp.Optional[int] = None,
    ) -> None:
        super().__init__(_EMNA, locals())


NaiveIsoEMNA = EMNA().set_name("NaiveIsoEMNA", register=True)


# Discussions with Jialin Liu and Fabien Teytaud helped the following development.
# This includes discussion at Dagstuhl's 2019 seminars on randomized search heuristics and computational intelligence in games.
@registry.register
class NGOptBase(base.Optimizer):
    """Nevergrad optimizer by competence map."""

    # pylint: disable=too-many-branches
    def __init__(
        self, parametrization: IntOrParameter, budget: tp.Optional[int] = None, num_workers: int = 1
    ) -> None:
        super().__init__(parametrization, budget=budget, num_workers=num_workers)
        analysis = p.helpers.analyze(self.parametrization)
        funcinfo = self.parametrization.function
        self.has_noise = not (analysis.deterministic and funcinfo.deterministic)
        self.has_real_noise = not funcinfo.deterministic
        # The noise coming from discrete variables goes to 0.
        self.noise_from_instrumentation = self.has_noise and funcinfo.deterministic
        self.fully_continuous = analysis.continuous
        all_params = p.helpers.flatten(self.parametrization)
        # figure out if there is any discretization layers
        int_layers = list(
            itertools.chain.from_iterable([_layering.Int.filter_from(x) for _, x in all_params])
        )
        int_layers = [x for x in int_layers if x.arity is not None]  # only "Choice" instances for now
        self.has_discrete_not_softmax = any(
            not isinstance(lay, _datalayers.SoftmaxSampling) for lay in int_layers
        )
        self._has_discrete = bool(int_layers)
        self._arity: int = max((lay.arity for lay in int_layers), default=-1)  # type: ignore
        if self.fully_continuous:
            self._arity = -1
        self._optim: tp.Optional[base.Optimizer] = None
        self._constraints_manager.update(
            max_trials=1000,
            penalty_factor=1.0,
            penalty_exponent=1.01,
        )

    @property
    def optim(self) -> base.Optimizer:
        if self._optim is None:
            self._optim = self._select_optimizer_cls()(self.parametrization, self.budget, self.num_workers)
            self._optim = self._optim if not isinstance(self._optim, NGOptBase) else self._optim.optim
            logger.debug("%s selected %s optimizer.", *(x.name for x in (self, self._optim)))
        return self._optim

    def _select_optimizer_cls(self) -> base.OptCls:
        # pylint: disable=too-many-nested-blocks
        assert self.budget is not None
        if self.has_noise and self.has_discrete_not_softmax:
            # noise and discrete: let us merge evolution and bandits.
            cls: base.OptCls = DoubleFastGADiscreteOnePlusOne if self.dimension < 60 else CMA
        else:
            if self.has_real_noise and self.fully_continuous:
                # This is the real of population control. FIXME: should we pair with a bandit ?
                cls = TBPSA
            else:
                if (
                    self.has_discrete_not_softmax
                    or not self.parametrization.function.metrizable
                    or not self.fully_continuous
                ):
                    cls = DoubleFastGADiscreteOnePlusOne
                else:
                    if self.num_workers > self.budget / 5:
                        if self.num_workers > self.budget / 2.0 or self.budget < self.dimension:
                            cls = MetaRecentering
                        else:
                            cls = NaiveTBPSA
                    else:
                        # Possibly a good idea to go memetic for large budget, but something goes wrong for the moment.
                        if (
                            self.num_workers == 1 and self.budget > 6000 and self.dimension > 7
                        ):  # Let us go memetic.
                            cls = ChainCMAPowell
                        else:
                            if self.num_workers == 1 and self.budget < self.dimension * 30:
                                # One plus one so good in large ratio "dimension / budget".
                                cls = OnePlusOne if self.dimension > 30 else Cobyla
                            else:
                                # DE is great in such a case (?).
                                cls = (
                                    DE
                                    if self.dimension > 2000
                                    else MetaCMA if self.dimension > 1 else OnePlusOne
                                )
        # print(f"NGOptbase: budget={self.budget}, dim={self.dimension}, nw={self.num_workers}, {cls}")
        return cls

    def _internal_ask_candidate(self) -> p.Parameter:
        return self.optim.ask()

    def _internal_tell_candidate(self, candidate: p.Parameter, loss: tp.FloatLoss) -> None:
        self.optim.tell(candidate, loss)

    def recommend(self) -> p.Parameter:
        return self.optim.recommend()

    def _internal_tell_not_asked(self, candidate: p.Parameter, loss: tp.FloatLoss) -> None:
        self.optim.tell(candidate, loss)

    def _info(self) -> tp.Dict[str, tp.Any]:
        out = {"sub-optim": self.optim.name}
        out.update(self.optim._info())  # this will work for recursive NGOpt calls
        return out

    def enable_pickling(self) -> None:
        self.optim.enable_pickling()


@registry.register
class NGOptDSBase(NGOptBase):
    """Nevergrad optimizer by competence map."""

    def _select_optimizer_cls(self) -> base.OptCls:
        # pylint: disable=too-many-nested-blocks
        assert self.budget is not None
        if self.has_noise and self.has_discrete_not_softmax:
            # noise and discrete: let us merge evolution and bandits.
            cls: base.OptCls = DoubleFastGADiscreteOnePlusOne if self.dimension < 60 else CMA
        else:
            if self.has_noise and self.fully_continuous:
                # This is the real of population control. FIXME: should we pair with a bandit ?
                cls = Chaining([SQOPSO, OptimisticDiscreteOnePlusOne], ["half"])
            else:
                if (
                    self.has_discrete_not_softmax
                    or not self.parametrization.function.metrizable
                    or not self.fully_continuous
                ):
                    cls = DoubleFastGADiscreteOnePlusOne
                else:
                    if self.num_workers > self.budget / 5:
                        if self.num_workers > self.budget / 2.0 or self.budget < self.dimension:
                            cls = MetaRecentering
                        else:
                            cls = NaiveTBPSA
                    else:
                        # Possibly a good idea to go memetic for large budget, but something goes wrong for the moment.
                        if (
                            self.num_workers == 1 and self.budget > 6000 and self.dimension > 7
                        ):  # Let us go memetic.
                            cls = ChainDSPowell
                        else:
                            if self.num_workers == 1 and self.budget < self.dimension * 30:
                                # One plus one so good in large ratio "dimension / budget".
                                cls = OnePlusOne if self.dimension > 30 else Cobyla
                            else:
                                # DE is great in such a case (?).
                                cls = (
                                    DE
                                    if self.dimension > 2000
                                    else MetaCMA if self.dimension > 1 else OnePlusOne
                                )
        # print(f"NGOptbase: budget={self.budget}, dim={self.dimension}, nw={self.num_workers}, {cls}")
        return cls


@registry.register
class Shiwa(NGOptBase):
    """Nevergrad optimizer by competence map. You might modify this one for designing your own competence map."""

    def _select_optimizer_cls(self) -> base.OptCls:
        optCls: base.OptCls = NGOptBase
        funcinfo = self.parametrization.function
        if self.has_noise and (self.has_discrete_not_softmax or not funcinfo.metrizable):
            optCls = RecombiningPortfolioOptimisticNoisyDiscreteOnePlusOne
        elif self.dimension >= 60 and not funcinfo.metrizable:
            optCls = CMA
        return optCls


@registry.register
class NGO(NGOptBase):  # compatibility
    pass


@registry.register
class NGOpt4(NGOptBase):
    """Nevergrad optimizer by competence map. You might modify this one for designing your own competence map."""

    def _select_optimizer_cls(self) -> base.OptCls:
        self.fully_continuous = (
            self.fully_continuous and not self.has_discrete_not_softmax and self._arity < 0
        )
        budget, num_workers = self.budget, self.num_workers
        funcinfo = self.parametrization.function
        assert budget is not None
        optimClass: base.OptCls
        if self.has_noise and (self.has_discrete_not_softmax or not funcinfo.metrizable):
            mutation = "portfolio" if budget > 1000 else "discrete"
            optimClass = ParametrizedOnePlusOne(
                crossover=True, mutation=mutation, noise_handling="optimistic"
            )
        elif self._arity > 0:
            if self._arity == 2:
                optimClass = DiscreteOnePlusOne
            else:
                optimClass = AdaptiveDiscreteOnePlusOne if self._arity < 5 else CMandAS2
        else:
            # pylint: disable=too-many-nested-blocks
            if self.has_noise and self.fully_continuous and self.dimension > 100:
                # Waow, this is actually a discrete algorithm.
                optimClass = ConfSplitOptimizer(
                    num_optims=13, progressive=True, multivariate_optimizer=OptimisticDiscreteOnePlusOne
                )
            else:
                if self.has_noise and self.fully_continuous:
                    if budget > 100:
                        optimClass = (
                            OnePlusOne if self.noise_from_instrumentation or self.num_workers > 1 else SQP
                        )
                    else:
                        optimClass = OnePlusOne
                else:
                    if self.has_discrete_not_softmax or not funcinfo.metrizable or not self.fully_continuous:
                        optimClass = DoubleFastGADiscreteOnePlusOne
                    else:
                        if num_workers > budget / 5:
                            if num_workers > budget / 2.0 or budget < self.dimension:
                                optimClass = MetaTuneRecentering
                            elif self.dimension < 5 and budget < 100:
                                optimClass = DiagonalCMA
                            elif self.dimension < 5 and budget < 500:
                                optimClass = Chaining([DiagonalCMA, MetaModel], [100])
                            else:
                                optimClass = NaiveTBPSA
                        else:
                            # Possibly a good idea to go memetic for large budget, but something goes wrong for the moment.
                            if (
                                num_workers == 1 and budget > 6000 and self.dimension > 7
                            ):  # Let us go memetic.
                                optimClass = ChainNaiveTBPSACMAPowell
                            else:
                                if num_workers == 1 and budget < self.dimension * 30:
                                    if (
                                        self.dimension > 30
                                    ):  # One plus one so good in large ratio "dimension / budget".
                                        optimClass = OnePlusOne
                                    elif self.dimension < 5:
                                        optimClass = MetaModel
                                    else:
                                        optimClass = Cobyla
                                else:
                                    if self.dimension > 2000:  # DE is great in such a case (?).
                                        optimClass = DE
                                    else:
                                        if self.dimension < 10 and budget < 500:
                                            optimClass = MetaModel
                                        else:
                                            if (
                                                self.dimension > 40
                                                and num_workers > self.dimension
                                                and budget < 7 * self.dimension**2
                                            ):
                                                optimClass = DiagonalCMA
                                            elif (
                                                3 * num_workers > self.dimension**2
                                                and budget > self.dimension**2
                                            ):
                                                optimClass = MetaModel
                                            else:
                                                optimClass = CMA
        return optimClass


@registry.register
class NGOpt8(NGOpt4):
    """Nevergrad optimizer by competence map. You might modify this one for designing your own competence map."""

    def _select_optimizer_cls(self) -> base.OptCls:
        # Extracting info as far as possible.
        assert self.budget is not None
        funcinfo = self.parametrization.function
        optimClass: base.OptCls
        if self.has_noise and (self.has_discrete_not_softmax or not funcinfo.metrizable):
            if self.budget > 10000:
                optimClass = RecombiningPortfolioOptimisticNoisyDiscreteOnePlusOne
            else:
                optimClass = ParametrizedOnePlusOne(
                    crossover=True, mutation="discrete", noise_handling="optimistic"
                )
        elif self._arity > 0:
            if self.budget < 1000 and self.num_workers == 1:
                optimClass = DiscreteBSOOnePlusOne
            elif self.num_workers > 2:
                optimClass = CMandAS2  # type: ignore
            else:
                optimClass = super()._select_optimizer_cls()
        else:
            if (
                not (self.has_noise and self.fully_continuous and self.dimension > 100)
                and not (self.has_noise and self.fully_continuous)
                and not (self.num_workers > self.budget / 5)
                and (self.num_workers == 1 and self.budget > 6000 and self.dimension > 7)
                and self.num_workers < self.budget
            ):
                optimClass = ChainMetaModelPowell
            else:
                optimClass = super()._select_optimizer_cls()

        return optimClass

    def _num_objectives_set_callback(self) -> None:
        super()._num_objectives_set_callback()
        if self.num_objectives > 1:
            if self.noise_from_instrumentation or not self.has_noise:
                # override at runtime
                self._optim = DE(self.parametrization, self.budget, self.num_workers)


@registry.register
class NGOpt10(NGOpt8):
    def _select_optimizer_cls(self) -> base.OptCls:
        if not self.has_noise and self._arity > 0:
            return DiscreteLenglerOnePlusOne
        else:
            return super()._select_optimizer_cls()

    def recommend(self) -> p.Parameter:
        return base.Optimizer.recommend(self)


class NGOpt12(NGOpt10):
    def _select_optimizer_cls(self) -> base.OptCls:
        cma_vars = max(1, 4 + int(3 * np.log(self.dimension)))
        if (
            not self.has_noise
            and self.fully_continuous
            and self.num_workers <= cma_vars
            and self.dimension < 100  # was 50 in 15, 16, 17
            and self.budget is not None
            and self.budget < self.dimension * 50
            and self.budget > min(50, self.dimension * 5)
        ):
            return MetaModel
            # return ChainMetaModelSQP
        elif (
            not self.has_noise
            and self.fully_continuous
            and self.num_workers <= cma_vars
            and self.dimension < 100  # was 50 in 15, 16, 17
            and self.budget is not None
            and self.budget < self.dimension * 5
            and self.budget > 50
        ):
            return MetaModel
        else:
            return super()._select_optimizer_cls()


class NGOpt13(NGOpt12):  # Also known as NGOpt12H
    def _select_optimizer_cls(self) -> base.OptCls:
        if (
            not self.has_noise
            and self.budget is not None
            and self.num_workers * 3 < self.budget
            and self.dimension < 8
            and self.budget < 80
        ):
            return HyperOpt
        else:
            return super()._select_optimizer_cls()


class NGOpt14(NGOpt12):  # Also known as NGOpt12H_nohyperopt
    def _select_optimizer_cls(self) -> base.OptCls:
        if self.budget is not None and self.budget < 600:
            return MetaModel
        else:
            return super()._select_optimizer_cls()


@registry.register
class NGOpt15(NGOpt12):
    def _select_optimizer_cls(self) -> base.OptCls:
        if (
            self.budget is not None
            and self.fully_continuous
            and self.budget < self.dimension**2 * 2
            and self.num_workers == 1
            and not self.has_noise
            and self.num_objectives < 2
        ):
            return MetaModelOnePlusOne  # OnePlusOne seems equivalent so far
        elif self.fully_continuous and self.budget is not None and self.budget < 600:
            return MetaModel
        else:
            return super()._select_optimizer_cls()


@registry.register
class NGOpt16(NGOpt15):
    def _select_optimizer_cls(self) -> base.OptCls:
        if (
            self.budget is not None
            and self.fully_continuous
            and self.budget < 200 * self.dimension
            and self.num_workers == 1
            and not self.has_noise
            and self.num_objectives < 2
            and p.helpers.Normalizer(self.parametrization).fully_bounded
        ):
            return Cobyla
        else:
            return super()._select_optimizer_cls()


class NGOpt21(NGOpt16):
    def _select_optimizer_cls(self) -> base.OptCls:
        cma_vars = max(1, 4 + int(3 * np.log(self.dimension)))
        num = 1 + (4 * self.budget) // (self.dimension * 1000) if self.budget is not None else 1
        if (
            self.budget is not None
            and self.budget > 500 * self.dimension
            and self.fully_continuous
            and self.num_workers <= num * cma_vars
        ):  # Discrete case ?
            return ConfPortfolio(
                optimizers=[Rescaled(base_optimizer=NGOpt14, scale=1.3**i) for i in range(num)],
                warmup_ratio=0.5,
            )
        else:
            return super()._select_optimizer_cls()


@registry.register
class NGOpt36(NGOpt16):
    def _select_optimizer_cls(self) -> base.OptCls:
        num = (
            1 + int(np.sqrt(4.0 * (4 * self.budget) // (self.dimension * 1000)))
            if self.budget is not None
            else 1
        )
        cma_vars = max(1, 4 + int(3 * np.log(self.dimension)))
        if (
            self.budget is not None
            and self.budget > 500 * self.dimension
            and self.fully_continuous
            and self.num_workers <= num * cma_vars
        ):  # Discrete case ?
            return ConfPortfolio(
                optimizers=[Rescaled(base_optimizer=NGOpt14, scale=0.9**i) for i in range(num)],
                warmup_ratio=0.5,
            )
        else:
            return super()._select_optimizer_cls()


class NGOpt38(NGOpt16):
    def _select_optimizer_cls(self) -> base.OptCls:
        # Special cases in the bounded case
        if (
            self.budget is not None
            and self.budget > 500 * self.dimension
            and self.fully_continuous
            and not self.has_noise
            and self.num_objectives < 2
            and self.num_workers == 1
            and p.helpers.Normalizer(self.parametrization).fully_bounded
        ):
            if (
                self.budget > 5000 * self.dimension
            ):  # Asymptotically let us trust NGOpt36 and its subtle restart.
                return NGOpt36
            if self.dimension < 5:  # Low dimension: let us hit the bounds.
                return NGOpt21
            if self.dimension < 10:  # Moderate dimension: reasonable restart + bet and run.
                num = 1 + int(np.sqrt(8.0 * (8 * self.budget) // (self.dimension * 1000)))
                return ConfPortfolio(optimizers=[NGOpt14] * num, warmup_ratio=0.7)
            if self.dimension < 20:  # Nobody knows why this seems to be so good.
                num = self.budget // (500 * self.dimension)
                return ConfPortfolio(
                    optimizers=[Rescaled(base_optimizer=NGOpt14, scale=1.3**i) for i in range(num)],
                    warmup_ratio=0.5,
                )
            # We need a special case for dim < 30 ---> let's see later.
            # Otherwise, let us go back to normal life: NGOpt16 which rocks in many cases, possibly Cobyla.
            return NGOpt16
        elif (  # This might be specific of high-precision cases.
            self.budget is not None
            and self.fully_continuous
            and not self.has_noise
            and self.num_objectives < 2
            and self.num_workers == 1
            and self.budget > 50 * self.dimension
            and p.helpers.Normalizer(self.parametrization).fully_bounded
        ):
            return NGOpt8 if self.dimension < 3 else NGOpt15
        else:
            return super()._select_optimizer_cls()


@registry.register
class NGOpt39(NGOpt16):
    def _select_optimizer_cls(self) -> base.OptCls:
        if self.fully_continuous and self.has_noise:  # In particular for neuro-DPS.
            DeterministicMix = ConfPortfolio(optimizers=[DiagonalCMA, PSO, GeneticDE])
            return Chaining([DeterministicMix, OptimisticNoisyOnePlusOne], ["half"])

        cma_vars = max(1, 4 + int(3 * np.log(self.dimension)))
        num36 = (
            1 + int(np.sqrt(4.0 * (4 * self.budget) // (self.dimension * 1000)))
            if self.budget is not None
            else 1
        )
        num21 = 1 + (4 * self.budget) // (self.dimension * 1000) if self.budget is not None else 1
        num_dim10 = (
            1 + int(np.sqrt(8.0 * (8 * self.budget) // (self.dimension * 1000)))
            if self.budget is not None
            else 1
        )
        num_dim20 = self.budget // (500 * self.dimension) if self.budget is not None else 1
        para = 1
        if self.budget is not None and self.budget > 5000 * self.dimension:
            para = num36 * cma_vars
        elif self.dimension < 5:
            para = num21 * cma_vars
        elif self.dimension < 10:
            para = num_dim10 * cma_vars
        elif self.dimension < 20:
            para = num_dim20 * cma_vars

        # Special cases in the bounded case
        if (
            self.budget is not None
            and self.budget > 500 * self.dimension
            and self.fully_continuous
            and not self.has_noise
            and self.num_objectives < 2
            and self.num_workers <= para
            and p.helpers.Normalizer(self.parametrization).fully_bounded
        ):
            if self.dimension == 1:
                return NGOpt16
            if (
                self.budget > 5000 * self.dimension
            ):  # Asymptotically let us trust NGOpt36 and its subtle restart.
                return NGOpt36
            if self.dimension < 5:  # Low dimension: let us hit the bounds.
                return NGOpt21
            if self.dimension < 10:  # Moderate dimension: reasonable restart + bet and run.
                num = 1 + int(np.sqrt(8.0 * (8 * self.budget) // (self.dimension * 1000)))
                return ConfPortfolio(optimizers=[NGOpt14] * num, warmup_ratio=0.7)
            if self.dimension < 20:  # Nobody knows why this seems to be so good.
                num = self.budget // (500 * self.dimension)
                return ConfPortfolio(
                    optimizers=[Rescaled(base_optimizer=NGOpt14, scale=1.3**i) for i in range(num)],
                    warmup_ratio=0.5,
                )
            if self.num_workers == 1:
                return CmaFmin2
            # We need a special case for dim < 30 ---> let's see later.
            # Otherwise, let us go back to normal life: NGOpt16 which rocks in many cases, possibly Cobyla.
            return NGOpt16
        elif (  # This might be specific of high-precision cases.
            self.budget is not None
            and self.fully_continuous
            and not self.has_noise
            and self.num_objectives < 2
            and self.num_workers <= cma_vars
            and self.budget > 50 * self.dimension
            and p.helpers.Normalizer(self.parametrization).fully_bounded
        ):
            if self.dimension < 3:
                return NGOpt8
            if self.dimension <= 20 and self.num_workers == 1:
                MetaModelFmin2 = ParametrizedMetaModel(multivariate_optimizer=CmaFmin2)
                MetaModelFmin2.no_parallelization = True
                return MetaModelFmin2
            return NGOpt15
        else:
            return NGOpt16


@registry.register
class NGOptRW(NGOpt39):
    def _select_optimizer_cls(self) -> base.OptCls:
        if self.fully_continuous and not self.has_noise and self.budget >= 12 * self.dimension:  # type: ignore
            return ConfPortfolio(
                optimizers=[GeneticDE, PSO, super()._select_optimizer_cls()], warmup_ratio=0.33
            )
        else:
            return super()._select_optimizer_cls()


@registry.register
class NGOptF(NGOpt39):
    def _select_optimizer_cls(self) -> base.OptCls:

        best = defaultdict(lambda: defaultdict(list))  # type: ignore

        def recommend_method(d, nod):
            best[12][833.333] += ["MemeticDE"]
            best[12][83.3333] += ["MemeticDE"]
            best[12][8.33333] += ["RealSpacePSO"]
            best[12][0.833333] += ["CauchyOnePlusOne"]
            best[12][833.333] += ["VLPCMA"]
            best[12][83.3333] += ["NLOPT_LN_SBPLX"]
            best[12][8.33333] += ["NLOPT_LN_SBPLX"]
            best[12][0.833333] += ["NLOPT_LN_SBPLX"]
            best[12][833.333] += ["VLPCMA"]
            best[12][83.3333] += ["MemeticDE"]
            best[12][8.33333] += ["SMAC3"]
            best[12][0.833333] += ["Cobyla"]
            best[24][416.667] += ["VLPCMA"]
            best[24][41.6667] += ["Wiz"]
            best[24][4.16667] += ["NLOPT_LN_SBPLX"]
            best[24][0.416667] += ["Cobyla"]
            best[24][416.667] += ["NLOPT_LN_SBPLX"]
            best[24][41.6667] += ["Wiz"]
            best[24][4.16667] += ["NLOPT_LN_SBPLX"]
            best[24][0.416667] += ["NLOPT_LN_SBPLX"]
            best[24][416.667] += ["ChainDiagonalCMAPowell"]
            best[24][41.6667] += ["NLOPT_LN_SBPLX"]
            best[24][4.16667] += ["QORealSpacePSO"]
            best[24][0.416667] += ["Cobyla"]
            best[2][5000] += ["NGOpt16"]
            best[2][500] += ["LhsDE"]
            best[2][50] += ["SODE"]
            best[2][5] += ["Carola2"]
            best[2][5000] += ["MetaModelQODE"]
            best[2][500] += ["MetaModelQODE"]
            best[2][50] += ["PCABO"]
            best[2][5] += ["HammersleySearchPlusMiddlePoint"]
            best[2][5000] += ["QORealSpacePSO"]
            best[2][500] += ["ChainDiagonalCMAPowell"]
            best[2][50] += ["MetaModelQODE"]
            best[2][5] += ["Cobyla"]
            best[5][2000] += ["MemeticDE"]
            best[5][200] += ["MemeticDE"]
            best[5][20] += ["LhsDE"]
            best[5][2] += ["MultiSQP"]
            best[5][2000] += ["MemeticDE"]
            best[5][200] += ["LhsDE"]
            best[5][20] += ["LhsDE"]
            best[5][2] += ["NLOPT_LN_SBPLX"]
            best[5][2000] += ["LhsDE"]
            best[5][200] += ["VLPCMA"]
            best[5][20] += ["BayesOptimBO"]
            best[5][2] += ["NLOPT_LN_SBPLX"]
            best[96][0.104167] += ["PCABO"]
            bestdist = float("inf")
            for d1 in best:
                for nod2 in best[d1]:
                    dist = (d - d1) ** 2 + (nod - nod2) ** 2
                    if dist < bestdist:
                        bestdist = dist
                        bestalg = best[d1][nod2]
            return bestalg

        if self.fully_continuous and not self.has_noise:
            algs = recommend_method(self.dimension, self.budget / self.dimension)  # type: ignore
            if self.num_workers > 1:
                algs = [a for a in algs if not registry[a].no_parallelization]
                if len(algs) == 0:
                    return SQPCMA
            return ConfPortfolio(optimizers=[registry[a] for a in algs], warmup_ratio=0.6)

        if self.fully_continuous and not self.has_noise and self.budget >= 12 * self.dimension:  # type: ignore
            return ConfPortfolio(optimizers=[GeneticDE, PSO, NGOpt39], warmup_ratio=0.33)
        else:
            return super()._select_optimizer_cls()


@registry.register
class NGOptF2(NGOpt39):
    def _select_optimizer_cls(self) -> base.OptCls:

        best = defaultdict(lambda: defaultdict(list))  # type: ignore

        def recommend_method(d, nod):
            best[12][833.333] += ["MemeticDE"]
            best[12][83.3333] += ["MemeticDE"]
            best[12][8.33333] += ["RealSpacePSO"]
            best[12][0.833333] += ["CauchyOnePlusOne"]
            best[12][833.333] += ["VLPCMA"]
            best[12][83.3333] += ["NLOPT_LN_SBPLX"]
            best[12][8.33333] += ["NLOPT_LN_SBPLX"]
            best[12][0.833333] += ["NLOPT_LN_SBPLX"]
            best[12][833.333] += ["VLPCMA"]
            best[12][83.3333] += ["MemeticDE"]
            best[12][8.33333] += ["SMAC3"]
            best[12][0.833333] += ["Cobyla"]
            best[24][416.667] += ["VLPCMA"]
            best[24][41.6667] += ["Wiz"]
            best[24][4.16667] += ["NLOPT_LN_SBPLX"]
            best[24][0.416667] += ["Cobyla"]
            best[24][416.667] += ["NLOPT_LN_SBPLX"]
            best[24][41.6667] += ["Wiz"]
            best[24][4.16667] += ["NLOPT_LN_SBPLX"]
            best[24][0.416667] += ["NLOPT_LN_SBPLX"]
            best[24][416.667] += ["ChainDiagonalCMAPowell"]
            best[24][41.6667] += ["NLOPT_LN_SBPLX"]
            best[24][4.16667] += ["QORealSpacePSO"]
            best[24][0.416667] += ["Cobyla"]
            best[2][5000] += ["NGOpt16"]
            best[2][500] += ["LhsDE"]
            best[2][50] += ["SODE"]
            best[2][5] += ["Carola2"]
            best[2][5000] += ["MetaModelQODE"]
            best[2][500] += ["MetaModelQODE"]
            best[2][50] += ["PCABO"]
            best[2][5] += ["HammersleySearchPlusMiddlePoint"]
            best[2][5000] += ["QORealSpacePSO"]
            best[2][500] += ["ChainDiagonalCMAPowell"]
            best[2][50] += ["MetaModelQODE"]
            best[2][5] += ["Cobyla"]
            best[5][2000] += ["MemeticDE"]
            best[5][200] += ["MemeticDE"]
            best[5][20] += ["LhsDE"]
            best[5][2] += ["MultiSQP"]
            best[5][2000] += ["MemeticDE"]
            best[5][200] += ["LhsDE"]
            best[5][20] += ["LhsDE"]
            best[5][2] += ["NLOPT_LN_SBPLX"]
            best[5][2000] += ["LhsDE"]
            best[5][200] += ["VLPCMA"]
            best[5][20] += ["BayesOptimBO"]
            best[5][2] += ["NLOPT_LN_SBPLX"]
            best[96][0.104167] += ["PCABO"]
            bestdist = float("inf")
            for d1 in best:
                for nod2 in best[d1]:
                    dist = (d - d1) ** 2 + (nod - nod2) ** 2
                    if dist < bestdist:
                        bestdist = dist
                        bestalg = best[d1][nod2]
            return bestalg

        if self.fully_continuous and not self.has_noise:
            algs = recommend_method(self.dimension, self.budget / self.dimension)  # type: ignore
            if self.num_workers > 1:
                algs = [a for a in algs if not registry[a].no_parallelization]
                if len(algs) == 0:
                    return SQPCMA

            def most_frequent(List):
                return max(set(List), key=List.count)

            return registry[most_frequent(algs)]

        if self.fully_continuous and not self.has_noise and self.budget >= 12 * self.dimension:  # type: ignore
            return ConfPortfolio(optimizers=[GeneticDE, PSO, NGOpt39], warmup_ratio=0.33)
        else:
            return super()._select_optimizer_cls()


@registry.register
class NGOptF3(NGOpt39):
    def _select_optimizer_cls(self) -> base.OptCls:

        best = defaultdict(lambda: defaultdict(list))  # type: ignore

        def recommend_method(d, nod):
            best[12][833.333] += ["MemeticDE"]
            best[12][83.3333] += ["NGOptRW"]
            best[12][8.33333] += ["RealSpacePSO"]
            best[12][0.833333] += ["ASCMADEthird"]
            best[12][8333.33] += ["GeneticDE"]
            best[12][833.333] += ["TripleCMA"]
            best[12][83.3333] += ["NLOPT_LN_SBPLX"]
            best[12][8.33333] += ["NLOPT_LN_SBPLX"]
            best[12][0.833333] += ["NLOPT_LN_SBPLX"]
            best[12][8333.33] += ["GeneticDE"]
            best[12][833.333] += ["VLPCMA"]
            best[12][83.3333] += ["MemeticDE"]
            best[12][8.33333] += ["SMAC3"]
            best[12][0.833333] += ["Cobyla"]
            best[24][416.667] += ["VLPCMA"]
            best[24][41.6667] += ["Wiz"]
            best[24][4.16667] += ["NLOPT_LN_SBPLX"]
            best[24][0.416667] += ["Cobyla"]
            best[24][4166.67] += ["NGOptF"]
            best[24][416.667] += ["NLOPT_LN_SBPLX"]
            best[24][41.6667] += ["ChainNaiveTBPSAPowell"]
            best[24][4.16667] += ["NLOPT_LN_SBPLX"]
            best[24][0.416667] += ["NLOPT_LN_NELDERMEAD"]
            best[24][4166.67] += ["Carola1"]
            best[24][416.667] += ["ChainDiagonalCMAPowell"]
            best[24][41.6667] += ["NLOPT_LN_SBPLX"]
            best[24][4.16667] += ["NLOPT_GN_CRS2_LM"]
            best[24][0.416667] += ["Cobyla"]
            best[2][500000] += ["NGOptF2"]
            best[2][50000] += ["NeuralMetaModelDE"]
            best[2][5000] += ["ASCMADEthird"]
            best[2][500] += ["LQODE"]
            best[2][50] += ["SODE"]
            best[2][5] += ["Carola2"]
            best[2][500000] += ["NLOPT_GN_CRS2_LM"]
            best[2][50000] += ["NGOptF2"]
            best[2][5000] += ["MetaModelQODE"]
            best[2][500] += ["MetaModelQODE"]
            best[2][50] += ["PCABO"]
            best[2][5] += ["HammersleySearchPlusMiddlePoint"]
            best[2][500000] += ["NGOptF"]
            best[2][50000] += ["NGOptF"]
            best[2][5000] += ["LQODE"]
            best[2][500] += ["ChainDiagonalCMAPowell"]
            best[2][50] += ["NLOPT_GN_DIRECT"]
            best[2][5] += ["Cobyla"]
            best[48][20.8333] += ["RLSOnePlusOne"]
            best[48][2.08333] += ["NGOptF"]
            best[48][0.208333] += ["NGOptF2"]
            best[48][208.333] += ["MetaModelQODE"]
            best[48][20.8333] += ["DiscreteLengler2OnePlusOne"]
            best[48][2.08333] += ["NGOptF"]
            best[48][0.208333] += ["NGOptF2"]
            best[48][2083.33] += ["NGOptF2"]
            best[48][208.333] += ["ChainNaiveTBPSAPowell"]
            best[48][20.8333] += ["ChainNaiveTBPSAPowell"]
            best[48][2.08333] += ["NLOPT_LN_NELDERMEAD"]
            best[48][0.208333] += ["BOBYQA"]
            best[5][20000] += ["NGOptF"]
            best[5][2000] += ["MemeticDE"]
            best[5][200] += ["TwoPointsDE"]
            best[5][20] += ["NGOptF2"]
            best[5][2] += ["MultiSQP"]
            best[5][20000] += ["CmaFmin2"]
            best[5][2000] += ["DiscreteDE"]
            best[5][200] += ["LhsDE"]
            best[5][20] += ["SMAC3"]
            best[5][2] += ["NLOPT_LN_SBPLX"]
            best[5][200000] += ["LQODE"]
            best[5][20000] += ["NGOptF"]
            best[5][2000] += ["LhsDE"]
            best[5][200] += ["FCMA"]
            best[5][20] += ["SMAC3"]
            best[5][2] += ["NLOPT_LN_SBPLX"]
            best[96][10.4167] += ["Carola2"]
            best[96][1.04167] += ["ChainDiagonalCMAPowell"]
            best[96][0.104167] += ["MetaModelQODE"]
            best[96][10.4167] += ["NGOpt8"]
            best[96][1.04167] += ["ChoiceBase"]
            best[96][0.104167] += ["Carola1"]
            best[96][104.167] += ["NGOptF"]
            best[96][10.4167] += ["CMandAS3"]
            best[96][1.04167] += ["ASCMADEthird"]
            best[96][0.104167] += ["CMAtuning"]
            bestdist = float("inf")
            for d1 in best:
                for nod2 in best[d1]:
                    dist = (d - d1) ** 2 + (nod - nod2) ** 2
                    if dist < bestdist:
                        bestdist = dist
                        bestalg = best[d1][nod2]
            return bestalg

        if self.fully_continuous and not self.has_noise:
            algs = recommend_method(self.dimension, self.budget / self.dimension)  # type: ignore
            if self.num_workers > 1:
                algs = [a for a in algs if not registry[a].no_parallelization]
                if len(algs) == 0:
                    return SQPCMA

            def most_frequent(List):
                return max(set(List), key=List.count)

            return registry[most_frequent(algs)]

        if self.fully_continuous and not self.has_noise and self.budget >= 12 * self.dimension:  # type: ignore
            return ConfPortfolio(optimizers=[GeneticDE, PSO, NGOpt39], warmup_ratio=0.33)
        else:
            return super()._select_optimizer_cls()


@registry.register
class NGOptF5(NGOpt39):
    def _select_optimizer_cls(self) -> base.OptCls:

        best = defaultdict(lambda: defaultdict(list))  # type: ignore

        def recommend_method(d, nod):
            best[12][8333.33] += ["DiscreteDE"]
            best[12][833.333] += ["DiscreteDE"]
            best[12][83.3333] += ["MetaModelDE"]
            best[12][8.33333] += ["NGOpt"]
            best[12][0.833333] += ["NLOPT_GN_DIRECT_L"]
            best[12][83333.3] += ["RPowell"]
            best[12][8333.33] += ["DiscreteDE"]
            best[12][833.333] += ["NLOPT_GN_ISRES"]
            best[12][83.3333] += ["SMAC3"]
            best[12][8.33333] += ["NGOpt"]
            best[12][0.833333] += ["NLOPT_LN_SBPLX"]
            best[12][83333.3] += ["NGOptBase"]
            best[12][8333.33] += ["RPowell"]
            best[12][833.333] += ["ChainMetaModelPowell"]
            best[12][83.3333] += ["RotatedTwoPointsDE"]
            best[12][8.33333] += ["NGOpt39"]
            best[12][0.833333] += ["NLOPT_LN_NEWUOA_BOUND"]
            best[24][4166.67] += ["CmaFmin2"]
            best[24][416.667] += ["CmaFmin2"]
            best[24][41.6667] += ["CmaFmin2"]
            best[24][4.16667] += ["NLOPT_LN_SBPLX"]
            best[24][0.416667] += ["Cobyla"]
            best[24][41666.7] += ["MultiCMA"]
            best[24][4166.67] += ["CmaFmin2"]
            best[24][416.667] += ["RotatedTwoPointsDE"]
            best[24][41.6667] += ["CmaFmin2"]
            best[24][4.16667] += ["pysot"]
            best[24][0.416667] += ["NLOPT_LN_NELDERMEAD"]
            best[24][41666.7] += ["MultiCMA"]
            best[24][4166.67] += ["Shiwa"]
            best[24][416.667] += ["CmaFmin2"]
            best[24][41.6667] += ["NLOPT_GN_CRS2_LM"]
            best[24][4.16667] += ["NLOPT_GN_CRS2_LM"]
            best[24][0.416667] += ["Cobyla"]
            best[2][500000] += ["BAR"]
            best[2][50000] += ["ASCMADEthird"]
            best[2][5000] += ["ChainMetaModelPowell"]
            best[2][500] += ["DiscreteDE"]
            best[2][50] += ["RFMetaModelOnePlusOne"]
            best[2][5] += ["Carola2"]
            best[2][500000] += ["BAR3"]
            best[2][50000] += ["ChainCMAPowell"]
            best[2][5000] += ["ASCMADEthird"]
            best[2][500] += ["NeuralMetaModelTwoPointsDE"]
            best[2][50] += ["CMandAS2"]
            best[2][5] += ["NaiveTBPSA"]
            best[2][500000] += ["BAR"]
            best[2][50000] += ["ASCMADEthird"]
            best[2][5000] += ["CM"]
            best[2][500] += ["ChainDiagonalCMAPowell"]
            best[2][50] += ["Powell"]
            best[2][5] += ["Cobyla"]
            best[48][208.333] += ["DiscreteDE"]
            best[48][20.8333] += ["pysot"]
            best[48][2.08333] += ["MultiCobyla"]
            best[48][0.208333] += ["NLOPT_LN_NELDERMEAD"]
            best[48][2083.33] += ["RPowell"]
            best[48][208.333] += ["CmaFmin2"]
            best[48][20.8333] += ["RPowell"]
            best[48][2.08333] += ["pysot"]
            best[48][0.208333] += ["BOBYQA"]
            best[48][20833.3] += ["MetaModelTwoPointsDE"]
            best[48][2083.33] += ["RPowell"]
            best[48][208.333] += ["DiscreteDE"]
            best[48][20.8333] += ["ChainNaiveTBPSACMAPowell"]
            best[48][2.08333] += ["NLOPT_LN_BOBYQA"]
            best[48][0.208333] += ["BOBYQA"]
            best[5][200000] += ["RescaledCMA"]
            best[5][20000] += ["RFMetaModelDE"]
            best[5][2000] += ["DiscreteDE"]
            best[5][200] += ["TwoPointsDE"]
            best[5][20] += ["NGOpt39"]
            best[5][2] += ["OnePlusLambda"]
            best[5][200000] += ["BAR"]
            best[5][20000] += ["ChainNaiveTBPSACMAPowell"]
            best[5][2000] += ["CmaFmin2"]
            best[5][200] += ["RotatedTwoPointsDE"]
            best[5][20] += ["pysot"]
            best[5][2] += ["NLOPT_LN_SBPLX"]
            best[5][200000] += ["ASCMADEthird"]
            best[5][20000] += ["ASCMADEthird"]
            best[5][2000] += ["QOTPDE"]
            best[5][200] += ["NGOpt10"]
            best[5][20] += ["LQODE"]
            best[5][2] += ["NLOPT_LN_SBPLX"]
            best[96][104.167] += ["NGOptF"]
            best[96][10.4167] += ["NGOpt4"]
            best[96][1.04167] += ["RPowell"]
            best[96][0.104167] += ["ASCMADEthird"]
            best[96][1041.67] += ["NLOPT_LN_NELDERMEAD"]
            best[96][104.167] += ["RPowell"]
            best[96][10.4167] += ["NGOpt8"]
            best[96][1.04167] += ["RPowell"]
            best[96][0.104167] += ["NLOPT_LN_NELDERMEAD"]
            best[96][1041.67] += ["CMandAS3"]
            best[96][104.167] += ["Powell"]
            best[96][10.4167] += ["NGOptBase"]
            best[96][1.04167] += ["Powell"]
            best[96][0.104167] += ["NLOPT_LN_NELDERMEAD"]
            bestdist = float("inf")
            for d1 in best:
                for nod2 in best[d1]:
                    dist = (d - d1) ** 2 + (nod - nod2) ** 2
                    if dist < bestdist:
                        bestdist = dist
                        bestalg = best[d1][nod2]
            return bestalg

        if self.fully_continuous and not self.has_noise:
            algs = recommend_method(self.dimension, self.budget / self.dimension)  # type: ignore
            if self.num_workers > 1:
                algs = [a for a in algs if not registry[a].no_parallelization]
                if len(algs) == 0:
                    return SQPCMA

            def most_frequent(List):
                return max(set(List), key=List.count)

            return registry[most_frequent(algs)]

        if self.fully_continuous and not self.has_noise and self.budget >= 12 * self.dimension:  # type: ignore
            return ConfPortfolio(optimizers=[GeneticDE, PSO, NGOpt39], warmup_ratio=0.33)
        else:
            return super()._select_optimizer_cls()


@registry.register
class NGOpt(NGOpt39):
    # Learning something automatically so that it's less unreadable would be great.
    pass


@registry.register
class Wiz(NGOpt16):
    def _select_optimizer_cls(self) -> base.OptCls:
        if self.fully_continuous and self.has_noise:  # In particular for neuro-DPS.
            DeterministicMix = ConfPortfolio(optimizers=[DiagonalCMA, PSO, GeneticDE])
            return Chaining([DeterministicMix, OptimisticNoisyOnePlusOne], ["half"])

        cma_vars = max(1, 4 + int(3 * np.log(self.dimension)))
        num36 = (
            1 + int(np.sqrt(4.0 * (4 * self.budget) // (self.dimension * 1000)))
            if self.budget is not None
            else 1
        )
        num21 = 1 + (4 * self.budget) // (self.dimension * 1000) if self.budget is not None else 1
        num_dim10 = (
            1 + int(np.sqrt(8.0 * (8 * self.budget) // (self.dimension * 1000)))
            if self.budget is not None
            else 1
        )
        num_dim20 = self.budget // (500 * self.dimension) if self.budget is not None else 1
        para = 1
        if self.budget is not None and self.budget > 5000 * self.dimension:
            para = num36 * cma_vars
        elif self.dimension < 5:
            para = num21 * cma_vars
        elif self.dimension < 10:
            para = num_dim10 * cma_vars
        elif self.dimension < 20:
            para = num_dim20 * cma_vars
        if (
            self.fully_continuous
            and self.num_workers == 1
            and self.budget is not None
            and self.budget < 1000 * self.dimension
            and not self.has_noise
            and self.dimension > 1
        ):
            return Carola2
        if (
            self.fully_continuous
            and self.num_workers == 1
            and self.budget is not None
            and self.budget > 10000 * self.dimension
            and not self.has_noise
            and self.dimension > 1
        ):
            return Carola2
        # Special cases in the bounded case
        if (
            self.budget is not None
            and self.budget > 500 * self.dimension
            and self.fully_continuous
            and not self.has_noise
            and self.num_objectives < 2
            and self.num_workers <= para
            and p.helpers.Normalizer(self.parametrization).fully_bounded
        ):
            if self.dimension == 1:
                return NGOpt16
            if (
                self.budget > 5000 * self.dimension
            ):  # Asymptotically let us trust NGOpt36 and its subtle restart.
                return NGOpt36
            if self.dimension < 5:  # Low dimension: let us hit the bounds.
                return NGOpt21
            if self.dimension < 10:  # Moderate dimension: reasonable restart + bet and run.
                num = 1 + int(np.sqrt(8.0 * (8 * self.budget) // (self.dimension * 1000)))
                return ConfPortfolio(optimizers=[NGOpt14] * num, warmup_ratio=0.7)
            if self.dimension < 20:  # Nobody knows why this seems to be so good.
                num = self.budget // (500 * self.dimension)
                return ConfPortfolio(
                    optimizers=[Rescaled(base_optimizer=NGOpt14, scale=1.3**i) for i in range(num)],
                    warmup_ratio=0.5,
                )
            if self.num_workers == 1:
                return CmaFmin2
            # We need a special case for dim < 30 ---> let's see later.
            # Otherwise, let us go back to normal life: NGOpt16 which rocks in many cases, possibly Cobyla.
            return NGOpt16
        elif (  # This might be specific of high-precision cases.
            self.budget is not None
            and self.fully_continuous
            and not self.has_noise
            and self.num_objectives < 2
            and self.num_workers <= cma_vars
            and self.budget > 50 * self.dimension
            and p.helpers.Normalizer(self.parametrization).fully_bounded
        ):
            if self.dimension < 3:
                return NGOpt8
            if self.dimension <= 20 and self.num_workers == 1:
                MetaModelFmin2 = ParametrizedMetaModel(multivariate_optimizer=CmaFmin2)
                MetaModelFmin2.no_parallelization = True
                return MetaModelFmin2
            return NGOpt15
        else:
            return super()._select_optimizer_cls()


@registry.register
class NgIoh(NGOpt16):
    def _select_optimizer_cls(self) -> base.OptCls:
        if self.fully_continuous and self.has_noise:  # In particular for neuro-DPS.
            DeterministicMix = ConfPortfolio(optimizers=[DiagonalCMA, PSO, GeneticDE])
            return Chaining([DeterministicMix, OptimisticNoisyOnePlusOne], ["half"])

        cma_vars = max(1, 4 + int(3 * np.log(self.dimension)))
        num36 = (
            1 + int(np.sqrt(4.0 * (4 * self.budget) // (self.dimension * 1000)))
            if self.budget is not None
            else 1
        )
        num21 = 1 + (4 * self.budget) // (self.dimension * 1000) if self.budget is not None else 1
        num_dim10 = (
            1 + int(np.sqrt(8.0 * (8 * self.budget) // (self.dimension * 1000)))
            if self.budget is not None
            else 1
        )
        num_dim20 = self.budget // (500 * self.dimension) if self.budget is not None else 1
        para = 1
        if self.budget is not None and self.budget > 5000 * self.dimension:
            para = num36 * cma_vars
        elif self.dimension < 5:
            para = num21 * cma_vars
        elif self.dimension < 10:
            para = num_dim10 * cma_vars
        elif self.dimension < 20:
            para = num_dim20 * cma_vars
        if (
            self.fully_continuous
            and self.num_workers == 1
            and self.budget is not None
            and self.budget < 1000 * self.dimension
            and self.budget > 20 * self.dimension
            and not self.has_noise
            and self.dimension > 1
        ):
            return Carola2
        if (
            self.fully_continuous
            and self.num_workers == 1
            and self.budget is not None
            and self.budget > 10000 * self.dimension
            and not self.has_noise
            and self.dimension > 1
        ):
            return Carola2
        # Special cases in the bounded case
        if (
            self.budget is not None
            and self.budget > 500 * self.dimension
            and self.fully_continuous
            and not self.has_noise
            and self.num_objectives < 2
            and self.num_workers <= para
            and p.helpers.Normalizer(self.parametrization).fully_bounded
        ):
            if self.dimension == 1:
                return NGOpt16
            if (
                self.budget > 5000 * self.dimension
            ):  # Asymptotically let us trust NGOpt36 and its subtle restart.
                return NGOpt36
            if self.dimension < 5:  # Low dimension: let us hit the bounds.
                return NGOpt21
            if self.dimension < 10:  # Moderate dimension: reasonable restart + bet and run.
                num = 1 + int(np.sqrt(8.0 * (8 * self.budget) // (self.dimension * 1000)))
                return ConfPortfolio(optimizers=[NGOpt14] * num, warmup_ratio=0.7)
            if self.dimension < 20:  # Nobody knows why this seems to be so good.
                num = self.budget // (500 * self.dimension)
                return ConfPortfolio(
                    optimizers=[Rescaled(base_optimizer=NGOpt14, scale=1.3**i) for i in range(num)],
                    warmup_ratio=0.5,
                )
            if self.num_workers == 1:
                return CmaFmin2
            # We need a special case for dim < 30 ---> let's see later.
            # Otherwise, let us go back to normal life: NGOpt16 which rocks in many cases, possibly Cobyla.
            return NGOpt16
        elif (  # This might be specific of high-precision cases.
            self.budget is not None
            and self.fully_continuous
            and not self.has_noise
            and self.num_objectives < 2
            and self.num_workers <= cma_vars
            and self.budget > 50 * self.dimension
            and p.helpers.Normalizer(self.parametrization).fully_bounded
        ):
            if self.dimension < 3:
                return NGOpt8
            if self.dimension <= 20 and self.num_workers == 1:
                MetaModelFmin2 = ParametrizedMetaModel(multivariate_optimizer=CmaFmin2)
                MetaModelFmin2.no_parallelization = True
                return MetaModelFmin2
            return NGOpt15
        else:
            return super()._select_optimizer_cls()


@registry.register
class NgIoh2(NGOpt16):
    def _select_optimizer_cls(self) -> base.OptCls:
        if self.fully_continuous and self.has_noise:  # In particular for neuro-DPS.
            DeterministicMix = ConfPortfolio(optimizers=[DiagonalCMA, PSO, GeneticDE])
            return Chaining([DeterministicMix, OptimisticNoisyOnePlusOne], ["half"])

        cma_vars = max(1, 4 + int(3 * np.log(self.dimension)))
        num36 = (
            1 + int(np.sqrt(4.0 * (4 * self.budget) // (self.dimension * 1000)))
            if self.budget is not None
            else 1
        )
        num21 = 1 + (4 * self.budget) // (self.dimension * 1000) if self.budget is not None else 1
        num_dim10 = (
            1 + int(np.sqrt(8.0 * (8 * self.budget) // (self.dimension * 1000)))
            if self.budget is not None
            else 1
        )
        num_dim20 = self.budget // (500 * self.dimension) if self.budget is not None else 1
        para = 1
        if self.budget is not None and self.budget > 5000 * self.dimension:
            para = num36 * cma_vars
        elif self.dimension < 5:
            para = num21 * cma_vars
        elif self.dimension < 10:
            para = num_dim10 * cma_vars
        elif self.dimension < 20:
            para = num_dim20 * cma_vars
        if (
            self.fully_continuous
            and self.num_workers == 1
            and self.budget is not None
            and self.budget < 1000 * self.dimension
            and self.budget > 20 * self.dimension
            and not self.has_noise
            and self.dimension > 1
            and self.dimension < 200
        ):
            return Carola2
        if (
            self.fully_continuous
            and self.num_workers == 1
            and self.budget is not None
            and self.budget >= 1000 * self.dimension
            and not self.has_noise
            and self.dimension > 1
            and self.dimension < 200
        ):
            return Carola2
        # Special cases in the bounded case
        if (
            self.budget is not None
            and self.budget > 500 * self.dimension
            and self.fully_continuous
            and not self.has_noise
            and self.num_objectives < 2
            and self.num_workers <= para
            and p.helpers.Normalizer(self.parametrization).fully_bounded
        ):
            if self.dimension == 1:
                return NGOpt16
            if (
                self.budget > 5000 * self.dimension
            ):  # Asymptotically let us trust NGOpt36 and its subtle restart.
                return NGOpt36
            if self.dimension < 5:  # Low dimension: let us hit the bounds.
                return NGOpt21
            if self.dimension < 10:  # Moderate dimension: reasonable restart + bet and run.
                num = 1 + int(np.sqrt(8.0 * (8 * self.budget) // (self.dimension * 1000)))
                return ConfPortfolio(optimizers=[NGOpt14] * num, warmup_ratio=0.7)
            if self.dimension < 20:  # Nobody knows why this seems to be so good.
                num = self.budget // (500 * self.dimension)
                return ConfPortfolio(
                    optimizers=[Rescaled(base_optimizer=NGOpt14, scale=1.3**i) for i in range(num)],
                    warmup_ratio=0.5,
                )
            if self.num_workers == 1:
                return CmaFmin2
            # We need a special case for dim < 30 ---> let's see later.
            # Otherwise, let us go back to normal life: NGOpt16 which rocks in many cases, possibly Cobyla.
            return NGOpt16
        elif (  # This might be specific of high-precision cases.
            self.budget is not None
            and self.fully_continuous
            and not self.has_noise
            and self.num_objectives < 2
            and self.num_workers <= cma_vars
            and self.budget > 50 * self.dimension
            and p.helpers.Normalizer(self.parametrization).fully_bounded
        ):
            if self.dimension < 3:
                return NGOpt8
            if self.dimension <= 20 and self.num_workers == 1:
                MetaModelFmin2 = ParametrizedMetaModel(multivariate_optimizer=CmaFmin2)
                MetaModelFmin2.no_parallelization = True
                return MetaModelFmin2
            return NGOpt15
        else:
            return super()._select_optimizer_cls()


@registry.register
class NgIoh3(NGOpt16):
    def _select_optimizer_cls(self) -> base.OptCls:
        if self.fully_continuous and self.has_noise:  # In particular for neuro-DPS.
            DeterministicMix = ConfPortfolio(optimizers=[DiagonalCMA, PSO, GeneticDE])
            return Chaining([DeterministicMix, OptimisticNoisyOnePlusOne], ["half"])

        cma_vars = max(1, 4 + int(3 * np.log(self.dimension)))
        num36 = (
            1 + int(np.sqrt(4.0 * (4 * self.budget) // (self.dimension * 1000)))
            if self.budget is not None
            else 1
        )
        num21 = 1 + (4 * self.budget) // (self.dimension * 1000) if self.budget is not None else 1
        num_dim10 = (
            1 + int(np.sqrt(8.0 * (8 * self.budget) // (self.dimension * 1000)))
            if self.budget is not None
            else 1
        )
        num_dim20 = self.budget // (500 * self.dimension) if self.budget is not None else 1
        para = 1
        if self.budget is not None and self.budget > 5000 * self.dimension:
            para = num36 * cma_vars
        elif self.dimension < 5:
            para = num21 * cma_vars
        elif self.dimension < 10:
            para = num_dim10 * cma_vars
        elif self.dimension < 20:
            para = num_dim20 * cma_vars
        if (
            self.fully_continuous
            and self.num_workers == 1
            and self.budget is not None
            and self.budget < 1000 * self.dimension
            and self.budget > 20 * self.dimension
            and not self.has_noise
            and self.dimension > 1
            and self.dimension < 100
        ):
            return Carola2
        if (
            self.fully_continuous
            and self.num_workers == 1
            and self.budget is not None
            and self.budget >= 1000 * self.dimension
            and not self.has_noise
            and self.dimension > 1
            and self.dimension < 50
        ):
            return Carola2
        # Special cases in the bounded case
        if (
            self.budget is not None
            and self.budget > 500 * self.dimension
            and self.fully_continuous
            and not self.has_noise
            and self.num_objectives < 2
            and self.num_workers <= para
            and p.helpers.Normalizer(self.parametrization).fully_bounded
        ):
            if self.dimension == 1:
                return NGOpt16
            if (
                self.budget > 5000 * self.dimension
            ):  # Asymptotically let us trust NGOpt36 and its subtle restart.
                return NGOpt36
            if self.dimension < 5:  # Low dimension: let us hit the bounds.
                return NGOpt21
            if self.dimension < 10:  # Moderate dimension: reasonable restart + bet and run.
                num = 1 + int(np.sqrt(8.0 * (8 * self.budget) // (self.dimension * 1000)))
                return ConfPortfolio(optimizers=[NGOpt14] * num, warmup_ratio=0.7)
            if self.dimension < 20:  # Nobody knows why this seems to be so good.
                num = self.budget // (500 * self.dimension)
                return ConfPortfolio(
                    optimizers=[Rescaled(base_optimizer=NGOpt14, scale=1.3**i) for i in range(num)],
                    warmup_ratio=0.5,
                )
            if self.num_workers == 1:
                return CmaFmin2
            # We need a special case for dim < 30 ---> let's see later.
            # Otherwise, let us go back to normal life: NGOpt16 which rocks in many cases, possibly Cobyla.
            return NGOpt16
        elif (  # This might be specific of high-precision cases.
            self.budget is not None
            and self.fully_continuous
            and not self.has_noise
            and self.num_objectives < 2
            and self.num_workers <= cma_vars
            and self.budget > 50 * self.dimension
            and p.helpers.Normalizer(self.parametrization).fully_bounded
        ):
            if self.dimension < 3:
                return NGOpt8
            if self.dimension <= 20 and self.num_workers == 1:
                MetaModelFmin2 = ParametrizedMetaModel(multivariate_optimizer=CmaFmin2)
                MetaModelFmin2.no_parallelization = True
                return MetaModelFmin2
            return NGOpt15
        else:
            return super()._select_optimizer_cls()


@registry.register
class NgIoh4(NGOptBase):
    """Nevergrad optimizer by competence map. You might modify this one for designing your own competence map."""

    def _select_optimizer_cls(self) -> base.OptCls:
        optCls: base.OptCls = NGOptBase
        funcinfo = self.parametrization.function
        if (
            self.fully_continuous
            and self.num_workers == 1
            and self.budget is not None
            and self.budget < 1000 * self.dimension
            and self.budget > 20 * self.dimension
            and not self.has_noise
            and self.dimension > 1
            and self.dimension < 100
        ):
            # print(f"budget={self.budget}, dim={self.dimension}, nw={self.num_workers}, Carola2")
            return Carola2
        if (
            self.fully_continuous
            and self.num_workers == 1
            and self.budget is not None
            and self.budget >= 1000 * self.dimension
            and not self.has_noise
            and self.dimension > 1
            and self.dimension < 50
        ):
            # print(f"budget={self.budget}, dim={self.dimension}, nw={self.num_workers}, Carola2")
            return Carola2
        # Special cases in the bounded case
        if self.has_noise and (self.has_discrete_not_softmax or not funcinfo.metrizable):
            optCls = RecombiningPortfolioOptimisticNoisyDiscreteOnePlusOne
        elif self.dimension >= 60 and not funcinfo.metrizable:
            optCls = CMA
        # print(f"budget={self.budget}, dim={self.dimension}, nw={self.num_workers}, we choose {optCls}")
        return optCls


@registry.register
class NgIohRW2(NgIoh4):
    def _select_optimizer_cls(self) -> base.OptCls:
        if self.fully_continuous and not self.has_noise and self.budget >= 12 * self.dimension:  # type: ignore
            return ConfPortfolio(optimizers=[SQPCMA, QODE, PSO], warmup_ratio=0.33)
            # return ConfPortfolio(optimizers=[QODE, PSO, super()._select_optimizer_cls()], warmup_ratio=0.33)
        else:
            return super()._select_optimizer_cls()


@registry.register
class NgIoh5(NGOptBase):
    """Nevergrad optimizer by competence map. You might modify this one for designing your own competence map."""

    def _select_optimizer_cls(self) -> base.OptCls:
        optCls: base.OptCls = NGOptBase
        funcinfo = self.parametrization.function
        if not self.has_noise and self._arity > 0:
            return DiscreteLenglerOnePlusOne
        if (
            self.fully_continuous
            and self.num_workers == 1
            and self.budget is not None
            and self.budget < 1000 * self.dimension
            and self.budget > 20 * self.dimension
            and not self.has_noise
            and self.dimension > 1
            and self.dimension < 100
        ):
            # print(f"budget={self.budget}, dim={self.dimension}, nw={self.num_workers}, Carola2")
            return Carola2
        if (
            self.fully_continuous
            and self.num_workers == 1
            and self.budget is not None
            and self.budget >= 1000 * self.dimension
            and not self.has_noise
            and self.dimension > 1
            and self.dimension < 50
        ):
            # print(f"budget={self.budget}, dim={self.dimension}, nw={self.num_workers}, Carola2")
            return Carola2
        # Special cases in the bounded case
        if self.has_noise and (self.has_discrete_not_softmax or not funcinfo.metrizable):
            optCls = RecombiningPortfolioOptimisticNoisyDiscreteOnePlusOne
        elif self.dimension >= 60 and not funcinfo.metrizable:
            optCls = CMA
        # print(f"budget={self.budget}, dim={self.dimension}, nw={self.num_workers}, we choose {optCls}")
        return optCls


@registry.register
class NgIoh6(NGOptBase):
    """Nevergrad optimizer by competence map. You might modify this one for designing your own competence map."""

    def _select_optimizer_cls(self) -> base.OptCls:
        optCls: base.OptCls = NGOptBase
        funcinfo = self.parametrization.function
        if not self.has_noise and self._arity > 0:
            return RecombiningPortfolioDiscreteOnePlusOne
        if (
            self.fully_continuous
            and self.num_workers == 1
            and self.budget is not None
            and self.budget < 1000 * self.dimension
            and self.budget > 20 * self.dimension
            and not self.has_noise
            and self.dimension > 1
            and self.dimension < 100
        ):
            # print(f"budget={self.budget}, dim={self.dimension}, nw={self.num_workers}, Carola2")
            return Carola2
        if (
            self.fully_continuous
            and self.num_workers == 1
            and self.budget is not None
            and self.budget >= 1000 * self.dimension
            and not self.has_noise
            and self.dimension > 1
            and self.dimension < 50
        ):
            # print(f"budget={self.budget}, dim={self.dimension}, nw={self.num_workers}, Carola2")
            return Carola2
        # Special cases in the bounded case
        if self.has_noise and (self.has_discrete_not_softmax or not funcinfo.metrizable):
            optCls = RecombiningPortfolioOptimisticNoisyDiscreteOnePlusOne
        elif self.dimension >= 60 and not funcinfo.metrizable:
            optCls = CMA
        # print(f"budget={self.budget}, dim={self.dimension}, nw={self.num_workers}, we choose {optCls}")
        return optCls


class _MSR(Portfolio):
    """This code applies multiple copies of NGOpt with random weights for the different objective functions.

    Variants dedicated to multiobjective optimization by multiple singleobjective optimization.
    """

    def __init__(
        self,
        parametrization: IntOrParameter,
        budget: tp.Optional[int] = None,
        num_workers: int = 1,
        num_single_runs: int = 9,
        base_optimizer: base.OptCls = NGOpt,
    ) -> None:
        super().__init__(
            parametrization,
            budget=budget,
            num_workers=num_workers,
            config=ConfPortfolio(optimizers=[base_optimizer] * num_single_runs),
        )
        self.coeffs: tp.List[np.ndarray] = []

    def _internal_tell_candidate(self, candidate: p.Parameter, loss: tp.FloatLoss) -> None:
        if not self.coeffs:
            self.coeffs = [
                self.parametrization.random_state.uniform(size=self.num_objectives) for _ in self.optims
            ]
        for coeffs, opt in zip(self.coeffs, self.optims):
            this_loss = np.sum(loss * coeffs)
            opt.tell(candidate, this_loss)


class MultipleSingleRuns(base.ConfiguredOptimizer):
    """Multiple single-objective runs, in particular for multi-objective optimization.
    Parameters
    ----------
    num_single_runs: int
        number of single runs.
    """

    # pylint: disable=unused-argument
    def __init__(
        self,
        *,
        num_single_runs: int = 9,
        base_optimizer: base.OptCls = NGOpt,
    ) -> None:
        super().__init__(_MSR, locals())


# Smooth variants of evolutionary algorithms.
SmoothDiscreteOnePlusOne = ParametrizedOnePlusOne(smoother=True, mutation="discrete").set_name(
    "SmoothDiscreteOnePlusOne", register=True
)
SmoothPortfolioDiscreteOnePlusOne = ParametrizedOnePlusOne(smoother=True, mutation="portfolio").set_name(
    "SmoothPortfolioDiscreteOnePlusOne", register=True
)
SmoothDiscreteLenglerOnePlusOne = ParametrizedOnePlusOne(smoother=True, mutation="lengler").set_name(
    "SmoothDiscreteLenglerOnePlusOne", register=True
)
SmoothDiscreteLognormalOnePlusOne = ParametrizedOnePlusOne(smoother=True, mutation="lognormal").set_name(
    "SmoothDiscreteLognormalOnePlusOne", register=True
)
SuperSmoothDiscreteLenglerOnePlusOne = ParametrizedOnePlusOne(
    smoother=True, mutation="lengler", antismooth=9
).set_name("SuperSmoothDiscreteLenglerOnePlusOne", register=True)
SuperSmoothTinyLognormalDiscreteOnePlusOne = ParametrizedOnePlusOne(
    smoother=True, mutation="tinylognormal", antismooth=9
).set_name("SuperSmoothTinyLognormalDiscreteOnePlusOne", register=True)
UltraSmoothDiscreteLenglerOnePlusOne = ParametrizedOnePlusOne(
    smoother=True, mutation="lengler", antismooth=3
).set_name("UltraSmoothDiscreteLenglerOnePlusOne", register=True)
UltraSmoothDiscreteLognormalOnePlusOne = ParametrizedOnePlusOne(
    smoother=True, mutation="lognormal", antismooth=3
).set_name("UltraSmoothDiscreteLognormalOnePlusOne ", register=True)

SmoothLognormalDiscreteOnePlusOne = ParametrizedOnePlusOne(smoother=True, mutation="lognormal").set_name(
    "SmoothLognormalDiscreteOnePlusOne", register=True
)
SmoothAdaptiveDiscreteOnePlusOne = ParametrizedOnePlusOne(smoother=True, mutation="adaptive").set_name(
    "SmoothAdaptiveDiscreteOnePlusOne", register=True
)

SmoothRecombiningPortfolioDiscreteOnePlusOne = ParametrizedOnePlusOne(
    smoother=True,
    crossover=True,
    mutation="portfolio",
).set_name("SmoothRecombiningPortfolioDiscreteOnePlusOne", register=True)
SmoothRecombiningDiscreteLenglerOnePlusOne = ParametrizedOnePlusOne(
    smoother=True,
    crossover=True,
    mutation="lengler",
).set_name("SmoothRecombiningDiscreteLenglerOnePlusOne", register=True)
UltraSmoothRecombiningDiscreteLenglerOnePlusOne = ParametrizedOnePlusOne(
    smoother=True,
    crossover=True,
    mutation="lengler",
    antismooth=3,
).set_name("UltraSmoothRecombiningDiscreteLenglerOnePlusOne", register=True)
UltraSmoothElitistRecombiningDiscreteLognormalOnePlusOne = ParametrizedOnePlusOne(
    smoother=True,
    crossover=True,
    mutation="lognormal",
    antismooth=3,
    roulette_size=7,
).set_name("UltraSmoothElitistRecombiningDiscreteLognormalOnePlusOne", register=True)
UltraSmoothElitistRecombiningDiscreteLenglerOnePlusOne = ParametrizedOnePlusOne(
    smoother=True,
    crossover=True,
    mutation="lengler",
    antismooth=3,
    roulette_size=7,
).set_name("UltraSmoothElitistRecombiningDiscreteLenglerOnePlusOne", register=True)
SuperSmoothElitistRecombiningDiscreteLenglerOnePlusOne = ParametrizedOnePlusOne(
    smoother=True,
    crossover=True,
    mutation="lengler",
    antismooth=9,
    roulette_size=7,
).set_name("SuperSmoothElitistRecombiningDiscreteLenglerOnePlusOne", register=True)
SuperSmoothRecombiningDiscreteLenglerOnePlusOne = ParametrizedOnePlusOne(
    smoother=True,
    crossover=True,
    mutation="lengler",
    antismooth=9,
).set_name("SuperSmoothRecombiningDiscreteLenglerOnePlusOne", register=True)
SuperSmoothRecombiningDiscreteLognormalOnePlusOne = ParametrizedOnePlusOne(
    smoother=True,
    crossover=True,
    mutation="lognormal",
    antismooth=9,
).set_name("SuperSmoothRecombiningDiscreteLognormalOnePlusOne", register=True)
SmoothElitistRecombiningDiscreteLenglerOnePlusOne = ParametrizedOnePlusOne(
    smoother=True,
    crossover=True,
    mutation="lengler",
    roulette_size=7,
).set_name("SmoothElitistRecombiningDiscreteLenglerOnePlusOne", register=True)
SmoothElitistRandRecombiningDiscreteLenglerOnePlusOne = ParametrizedOnePlusOne(
    smoother=True,
    crossover=True,
    mutation="lengler",
    roulette_size=7,
    crossover_type="rand",
).set_name("SmoothElitistRandRecombiningDiscreteLenglerOnePlusOne", register=True)
SmoothElitistRandRecombiningDiscreteLognormalOnePlusOne = ParametrizedOnePlusOne(
    smoother=True,
    crossover=True,
    mutation="lognormal",
    roulette_size=7,
    crossover_type="rand",
).set_name("SmoothElitistRandRecombiningDiscreteLognormalOnePlusOne", register=True)
RecombiningDiscreteLenglerOnePlusOne = ParametrizedOnePlusOne(
    crossover=True,
    mutation="lengler",
).set_name("RecombiningDiscreteLenglerOnePlusOne", register=True)
RecombiningDiscreteLognormalOnePlusOne = ParametrizedOnePlusOne(
    crossover=True,
    mutation="lognormal",
).set_name("RecombiningDiscreteLognormalOnePlusOne", register=True)
MaxRecombiningDiscreteLenglerOnePlusOne = ParametrizedOnePlusOne(
    crossover=True, mutation="lengler", crossover_type="max"
).set_name("MaxRecombiningDiscreteLenglerOnePlusOne", register=True)
MinRecombiningDiscreteLenglerOnePlusOne = ParametrizedOnePlusOne(
    crossover=True, mutation="lengler", crossover_type="min"
).set_name("MinRecombiningDiscreteLenglerOnePlusOne", register=True)
OnePtRecombiningDiscreteLenglerOnePlusOne = ParametrizedOnePlusOne(
    crossover=True, mutation="lengler", crossover_type="onepoint"
).set_name("OnePtRecombiningDiscreteLenglerOnePlusOne", register=True)
TwoPtRecombiningDiscreteLenglerOnePlusOne = ParametrizedOnePlusOne(
    crossover=True, mutation="lengler", crossover_type="twopoint"
).set_name("TwoPtRecombiningDiscreteLenglerOnePlusOne", register=True)
RandRecombiningDiscreteLenglerOnePlusOne = ParametrizedOnePlusOne(
    crossover=True,
    mutation="lengler",
    crossover_type="rand",
).set_name("RandRecombiningDiscreteLenglerOnePlusOne", register=True)
RandRecombiningDiscreteLognormalOnePlusOne = ParametrizedOnePlusOne(
    crossover=True,
    mutation="lognormal",
    crossover_type="rand",
).set_name("RandRecombiningDiscreteLognormalOnePlusOne", register=True)


@registry.register
class NgIoh7(NGOptBase):
    """Nevergrad optimizer by competence map. You might modify this one for designing your own competence map."""

    def _select_optimizer_cls(self) -> base.OptCls:
        optCls: base.OptCls = NGOptBase
        funcinfo = self.parametrization.function
        if isinstance(self.parametrization, p.Array) and not self.fully_continuous and not self.has_noise:
            return ConfPortfolio(
                optimizers=[
                    SuperSmoothDiscreteLenglerOnePlusOne,
                    SuperSmoothElitistRecombiningDiscreteLenglerOnePlusOne,
                    DiscreteLenglerOnePlusOne,
                ],
                warmup_ratio=0.4,
            )
        if (
            self.fully_continuous
            and self.num_workers == 1
            and self.budget is not None
            and self.budget < 1000 * self.dimension
            and self.budget > 20 * self.dimension
            and not self.has_noise
            and self.dimension > 1
            and self.dimension < 100
        ):
            # print(f"budget={self.budget}, dim={self.dimension}, nw={self.num_workers}, Carola2")
            return Carola2
        if (
            self.fully_continuous
            and self.num_workers == 1
            and self.budget is not None
            and self.budget >= 1000 * self.dimension
            and not self.has_noise
            and self.dimension > 1
            and self.dimension < 50
        ):
            # print(f"budget={self.budget}, dim={self.dimension}, nw={self.num_workers}, Carola2")
            return Carola2
        # Special cases in the bounded case
        if self.has_noise and (self.has_discrete_not_softmax or not funcinfo.metrizable):
            optCls = RecombiningPortfolioOptimisticNoisyDiscreteOnePlusOne
        elif self.dimension >= 60 and not funcinfo.metrizable:
            optCls = CMA
        # print(f"budget={self.budget}, dim={self.dimension}, nw={self.num_workers}, we choose {optCls}")
        return optCls


@registry.register
class NgDS11(NGOptDSBase):
    """Nevergrad optimizer by competence map. You might modify this one for designing your own competence map."""

    def _select_optimizer_cls(self, budget: tp.Optional[int] = None) -> base.OptCls:
        # print(f"NgIoh11 with dimension {self.dimension} and budget {budget}/{self.budget}")
        if budget is None:
            budget = self.budget
        else:
            self.budget = budget
        optCls: base.OptCls = NGOptBase
        funcinfo = self.parametrization.function
        if isinstance(self.parametrization, p.Array) and not self.fully_continuous and not self.has_noise:
            return ConfPortfolio(
                optimizers=[
                    SuperSmoothDiscreteLenglerOnePlusOne,
                    SuperSmoothElitistRecombiningDiscreteLenglerOnePlusOne,
                    DiscreteLenglerOnePlusOne,
                ],
                warmup_ratio=0.4,
            )
        if self.fully_continuous and self.num_workers == 1 and budget is not None and not self.has_noise:
            if 300 * self.dimension < budget < 3000 * self.dimension:
                if self.dimension == 2:
                    return DS14
                if self.dimension < 4:
                    return DS4
                if self.dimension < 8:
                    return DS5
                if self.dimension < 15:
                    return DS9
                if self.dimension < 30:
                    return DS8
                if self.dimension < 60:
                    return DS9

            if 300 * self.dimension < budget < 3000 * self.dimension and self.dimension == 2:
                return DS6
            if 300 * self.dimension < budget < 3000 * self.dimension:
                return DS6
            if 3000 * self.dimension < budget:
                MetaModelFmin2 = ParametrizedMetaModel(multivariate_optimizer=CmaFmin2)
                MetaModelFmin2.no_parallelization = True
                return MetaModelFmin2
            if 300 * self.dimension < budget < 3000 * self.dimension and self.dimension <= 3:
                MetaModelFmin2 = ParametrizedMetaModel(multivariate_optimizer=CmaFmin2)
                MetaModelFmin2.no_parallelization = True
                return ChainMetaModelSQP
            if budget < 30 * self.dimension and self.dimension < 50 and self.dimension > 30:
                return ChainMetaModelSQP
            if budget >= 30 * self.dimension and budget < 300 * self.dimension and self.dimension == 2:
                return NLOPT_LN_SBPLX
            if budget >= 30 * self.dimension and budget < 300 * self.dimension and self.dimension < 15:
                return ChainMetaModelSQP
            if budget >= 300 * self.dimension and budget < 3000 * self.dimension and self.dimension < 30:
                return MultiCMA

        if (
            self.fully_continuous
            and self.num_workers == 1
            and budget is not None
            and budget < 1000 * self.dimension
            and budget > 20 * self.dimension
            and not self.has_noise
            and self.dimension > 1
            and self.dimension < 100
        ):
            # print(f"budget={self.budget}, dim={self.dimension}, nw={self.num_workers}, Carola2")
            return Carola2
        if (
            self.fully_continuous
            and self.num_workers == 1
            and budget is not None
            and budget >= 1000 * self.dimension
            and not self.has_noise
            and self.dimension > 1
            and self.dimension < 50
        ):
            # print(f"budget={self.budget}, dim={self.dimension}, nw={self.num_workers}, Carola2")
            return Carola2
        # Special cases in the bounded case
        if self.has_noise and (self.has_discrete_not_softmax or not funcinfo.metrizable):
            optCls = RecombiningPortfolioOptimisticNoisyDiscreteOnePlusOne
        # print(f"budget={self.budget}, dim={self.dimension}, nw={self.num_workers}, we choose {optCls}")
        return optCls


@registry.register
class NgIoh11(NGOptBase):
    """Nevergrad optimizer by competence map. You might modify this one for designing your own competence map."""

    def _select_optimizer_cls(self, budget: tp.Optional[int] = None) -> base.OptCls:
        # print(f"NgIoh11 with dimension {self.dimension} and budget {budget}/{self.budget}")
        if budget is None:
            budget = self.budget
        else:
            self.budget = budget
        optCls: base.OptCls = NGOptBase
        funcinfo = self.parametrization.function
        if isinstance(self.parametrization, p.Array) and not self.fully_continuous and not self.has_noise:
            return ConfPortfolio(
                optimizers=[
                    SuperSmoothDiscreteLenglerOnePlusOne,
                    SuperSmoothElitistRecombiningDiscreteLenglerOnePlusOne,
                    DiscreteLenglerOnePlusOne,
                ],
                warmup_ratio=0.4,
            )
        if self.fully_continuous and self.num_workers == 1 and budget is not None and not self.has_noise:
            if 300 * self.dimension < budget < 3000 * self.dimension:
                if self.dimension == 2:
                    return Carola14
                if self.dimension < 4:
                    return Carola4
                if self.dimension < 8:
                    return Carola5
                if self.dimension < 15:
                    return Carola9
                if self.dimension < 30:
                    return Carola8
                if self.dimension < 60:
                    return Carola9

            if 300 * self.dimension < budget < 3000 * self.dimension and self.dimension == 2:
                return FCarola6
            if 300 * self.dimension < budget < 3000 * self.dimension:
                return Carola6
            if 3000 * self.dimension < budget:
                MetaModelFmin2 = ParametrizedMetaModel(multivariate_optimizer=CmaFmin2)
                MetaModelFmin2.no_parallelization = True
                return MetaModelFmin2
            if 300 * self.dimension < budget < 3000 * self.dimension and self.dimension <= 3:
                MetaModelFmin2 = ParametrizedMetaModel(multivariate_optimizer=CmaFmin2)
                MetaModelFmin2.no_parallelization = True
                return ChainMetaModelSQP
            if budget < 30 * self.dimension and self.dimension < 50 and self.dimension > 30:
                return ChainMetaModelSQP
            if budget >= 30 * self.dimension and budget < 300 * self.dimension and self.dimension == 2:
                return NLOPT_LN_SBPLX
            if budget >= 30 * self.dimension and budget < 300 * self.dimension and self.dimension < 15:
                return ChainMetaModelSQP
            if budget >= 300 * self.dimension and budget < 3000 * self.dimension and self.dimension < 30:
                return MultiCMA

        if (
            self.fully_continuous
            and self.num_workers == 1
            and budget is not None
            and budget < 1000 * self.dimension
            and budget > 20 * self.dimension
            and not self.has_noise
            and self.dimension > 1
            and self.dimension < 100
        ):
            # print(f"budget={self.budget}, dim={self.dimension}, nw={self.num_workers}, Carola2")
            return Carola2
        if (
            self.fully_continuous
            and self.num_workers == 1
            and budget is not None
            and budget >= 1000 * self.dimension
            and not self.has_noise
            and self.dimension > 1
            and self.dimension < 50
        ):
            # print(f"budget={self.budget}, dim={self.dimension}, nw={self.num_workers}, Carola2")
            return Carola2
        # Special cases in the bounded case
        if self.has_noise and (self.has_discrete_not_softmax or not funcinfo.metrizable):
            optCls = RecombiningPortfolioOptimisticNoisyDiscreteOnePlusOne
        # print(f"budget={self.budget}, dim={self.dimension}, nw={self.num_workers}, we choose {optCls}")
        return optCls


@registry.register
class NgIoh14(NgIoh11):
    """Nevergrad optimizer by competence map. You might modify this one for designing your own competence map."""

    def _select_optimizer_cls(self, budget: tp.Optional[int] = None) -> base.OptCls:
        assert budget is None
        optCls: base.OptCls = NGOptBase
        funcinfo = self.parametrization.function
        if isinstance(self.parametrization, p.Array) and not self.fully_continuous and not self.has_noise:
            return ConfPortfolio(
                optimizers=[
                    SuperSmoothDiscreteLenglerOnePlusOne,
                    SuperSmoothElitistRecombiningDiscreteLenglerOnePlusOne,
                    DiscreteLenglerOnePlusOne,
                ],
                warmup_ratio=0.4,
            )
        if self.fully_continuous and self.budget is not None and not self.has_noise:
            num = self.budget // (1000 * self.dimension)
            if self.budget > 2000 * self.dimension and num >= self.num_workers:
                optimizers = []  # type: ignore
                # optimizers += [Rescaled(base_optimizer=NgIoh11, scale=max(.01, np.exp(-1.0 / np.random.rand())))]
                optimizers += [
                    Rescaled(
                        base_optimizer=NgIoh11._select_optimizer_cls(self),
                        scale=max(0.01, np.exp(-1.0 / np.random.rand())),
                    )
                ]
                if len(optimizers) < num:
                    optimizers += [FCarola6]  # type: ignore
                # if len(optimizers) < num:
                #    optimizers += [pCarola6]
                if len(optimizers) < num:
                    optimizers += [ChainMetaModelSQP]  # type: ignore
                if len(optimizers) < num:
                    MetaModelFmin2 = ParametrizedMetaModel(multivariate_optimizer=CmaFmin2)
                    optimizers += [MetaModelFmin2]  # type: ignore
                while len(optimizers) < num:
                    optimizers += [
                        Rescaled(
                            base_optimizer=NgIoh11._select_optimizer_cls(self),
                            scale=max(0.01, np.exp(-1.0 / np.random.rand())),
                        )
                    ]
                return ConfPortfolio(optimizers=optimizers, warmup_ratio=0.70, no_crossing=True)

        if self.fully_continuous and self.num_workers == 1 and self.budget is not None and not self.has_noise:
            if 300 * self.dimension < self.budget < 3000 * self.dimension:
                if self.dimension == 2:
                    return Carola14
                if self.dimension < 4:
                    return Carola4
                if self.dimension < 8:
                    return Carola5
                if self.dimension < 15:
                    return Carola9
                if self.dimension < 30:
                    return Carola8
                if self.dimension < 60:
                    return Carola9

            if 300 * self.dimension < self.budget < 3000 * self.dimension and self.dimension == 2:
                return FCarola6
            if 300 * self.dimension < self.budget < 3000 * self.dimension:
                return Carola6
            if 3000 * self.dimension < self.budget:
                MetaModelFmin2 = ParametrizedMetaModel(multivariate_optimizer=CmaFmin2)
                MetaModelFmin2.no_parallelization = True
                return MetaModelFmin2
            if 300 * self.dimension < self.budget < 3000 * self.dimension and self.dimension <= 3:
                MetaModelFmin2 = ParametrizedMetaModel(multivariate_optimizer=CmaFmin2)
                MetaModelFmin2.no_parallelization = True
                return ChainMetaModelSQP
            if self.budget < 30 * self.dimension and self.dimension < 50 and self.dimension > 30:
                return ChainMetaModelSQP
            if (
                self.budget >= 30 * self.dimension
                and self.budget < 300 * self.dimension
                and self.dimension == 2
            ):
                return NLOPT_LN_SBPLX
            if (
                self.budget >= 30 * self.dimension
                and self.budget < 300 * self.dimension
                and self.dimension < 15
            ):
                return ChainMetaModelSQP
            if (
                self.budget >= 300 * self.dimension
                and self.budget < 3000 * self.dimension
                and self.dimension < 30
            ):
                return MultiCMA

        if (
            self.fully_continuous
            and self.num_workers == 1
            and self.budget is not None
            and self.budget < 1000 * self.dimension
            and self.budget > 20 * self.dimension
            and not self.has_noise
            and self.dimension > 1
            and self.dimension < 100
        ):
            # print(f"budget={self.budget}, dim={self.dimension}, nw={self.num_workers}, Carola2")
            return Carola2
        if (
            self.fully_continuous
            and self.num_workers == 1
            and self.budget is not None
            and self.budget >= 1000 * self.dimension
            and not self.has_noise
            and self.dimension > 1
            and self.dimension < 50
        ):
            # print(f"budget={self.budget}, dim={self.dimension}, nw={self.num_workers}, Carola2")
            return Carola2
        # Special cases in the bounded case
        if self.has_noise and (self.has_discrete_not_softmax or not funcinfo.metrizable):
            optCls = RecombiningPortfolioOptimisticNoisyDiscreteOnePlusOne
        # print(f"budget={self.budget}, dim={self.dimension}, nw={self.num_workers}, we choose {optCls}")
        return optCls


@registry.register
class NgIoh13(NgIoh11):
    """Nevergrad optimizer by competence map. You might modify this one for designing your own competence map."""

    def _select_optimizer_cls(self, budget: tp.Optional[int] = None) -> base.OptCls:
        assert budget is None
        optCls: base.OptCls = NGOptBase
        funcinfo = self.parametrization.function
        if isinstance(self.parametrization, p.Array) and not self.fully_continuous and not self.has_noise:
            return ConfPortfolio(
                optimizers=[
                    SuperSmoothDiscreteLenglerOnePlusOne,
                    SuperSmoothElitistRecombiningDiscreteLenglerOnePlusOne,
                    DiscreteLenglerOnePlusOne,
                ],
                warmup_ratio=0.4,
            )
        if self.fully_continuous and self.budget is not None and not self.has_noise:
            num = self.budget // (1000 * self.dimension)
            if self.budget > 2000 * self.dimension and num >= self.num_workers:
                optimizers = []
                optimizers += [
                    Rescaled(
                        base_optimizer=NgIoh11._select_optimizer_cls(self),
                        scale=max(0.01, np.exp(-1.0 / np.random.rand())),
                    )
                ]
                if len(optimizers) < num:
                    optimizers += [FCarola6]  # type: ignore
                # if len(optimizers) < num:
                #    optimizers += [pCarola6]
                if len(optimizers) < num:
                    optimizers += [ChainMetaModelSQP]  # type: ignore
                if len(optimizers) < num:
                    MetaModelFmin2 = ParametrizedMetaModel(multivariate_optimizer=CmaFmin2)
                    optimizers += [MetaModelFmin2]  # type: ignore
                while len(optimizers) < num:
                    optimizers += [
                        Rescaled(
                            base_optimizer=NgIoh11._select_optimizer_cls(self),
                            scale=max(0.01, np.exp(-1.0 / np.random.rand())),
                        )
                    ]
                return ConfPortfolio(optimizers=optimizers, warmup_ratio=1.00, no_crossing=True)

        if self.fully_continuous and self.num_workers == 1 and self.budget is not None and not self.has_noise:
            if 300 * self.dimension < self.budget < 3000 * self.dimension:
                if self.dimension == 2:
                    return Carola14
                if self.dimension < 4:
                    return Carola4
                if self.dimension < 8:
                    return Carola5
                if self.dimension < 15:
                    return Carola9
                if self.dimension < 30:
                    return Carola8
                if self.dimension < 60:
                    return Carola9

            if 300 * self.dimension < self.budget < 3000 * self.dimension and self.dimension == 2:
                return FCarola6
            if 300 * self.dimension < self.budget < 3000 * self.dimension:
                return Carola6
            if 3000 * self.dimension < self.budget:
                MetaModelFmin2 = ParametrizedMetaModel(multivariate_optimizer=CmaFmin2)
                MetaModelFmin2.no_parallelization = True
                return MetaModelFmin2
            if 300 * self.dimension < self.budget < 3000 * self.dimension and self.dimension <= 3:
                MetaModelFmin2 = ParametrizedMetaModel(multivariate_optimizer=CmaFmin2)
                MetaModelFmin2.no_parallelization = True
                return ChainMetaModelSQP
            if self.budget < 30 * self.dimension and self.dimension < 50 and self.dimension > 30:
                return ChainMetaModelSQP
            if (
                self.budget >= 30 * self.dimension
                and self.budget < 300 * self.dimension
                and self.dimension == 2
            ):
                return NLOPT_LN_SBPLX
            if (
                self.budget >= 30 * self.dimension
                and self.budget < 300 * self.dimension
                and self.dimension < 15
            ):
                return ChainMetaModelSQP
            if (
                self.budget >= 300 * self.dimension
                and self.budget < 3000 * self.dimension
                and self.dimension < 30
            ):
                return MultiCMA

        if (
            self.fully_continuous
            and self.num_workers == 1
            and self.budget is not None
            and self.budget < 1000 * self.dimension
            and self.budget > 20 * self.dimension
            and not self.has_noise
            and self.dimension > 1
            and self.dimension < 100
        ):
            # print(f"budget={self.budget}, dim={self.dimension}, nw={self.num_workers}, Carola2")
            return Carola2
        if (
            self.fully_continuous
            and self.num_workers == 1
            and self.budget is not None
            and self.budget >= 1000 * self.dimension
            and not self.has_noise
            and self.dimension > 1
            and self.dimension < 50
        ):
            # print(f"budget={self.budget}, dim={self.dimension}, nw={self.num_workers}, Carola2")
            return Carola2
        # Special cases in the bounded case
        if self.has_noise and (self.has_discrete_not_softmax or not funcinfo.metrizable):
            optCls = RecombiningPortfolioOptimisticNoisyDiscreteOnePlusOne
        # print(f"budget={self.budget}, dim={self.dimension}, nw={self.num_workers}, we choose {optCls}")
        return optCls


@registry.register
class NgIoh15(NgIoh11):
    """Nevergrad optimizer by competence map. You might modify this one for designing your own competence map."""

    def _select_optimizer_cls(self, budget: tp.Optional[int] = None) -> base.OptCls:
        assert budget is None
        optCls: base.OptCls = NGOptBase
        funcinfo = self.parametrization.function
        if isinstance(self.parametrization, p.Array) and not self.fully_continuous and not self.has_noise:
            return ConfPortfolio(
                optimizers=[
                    SuperSmoothDiscreteLenglerOnePlusOne,
                    SuperSmoothElitistRecombiningDiscreteLenglerOnePlusOne,
                    DiscreteLenglerOnePlusOne,
                ],
                warmup_ratio=0.4,
            )
        if self.fully_continuous and self.budget is not None and not self.has_noise:
            num = self.budget // (1000 * self.dimension)
            if self.budget > 2000 * self.dimension and num >= self.num_workers:
                optimizers = []
                for _ in range(num):
                    optimizers += [
                        Rescaled(
                            base_optimizer=NgIoh11._select_optimizer_cls(self),
                            scale=max(0.01, np.exp(-1.0 / np.random.rand())),
                        )
                    ]
                    # optimizers += [NgIoh11]
                return ConfPortfolio(optimizers=optimizers, warmup_ratio=0.70, no_crossing=True)
        if self.fully_continuous and self.num_workers == 1 and self.budget is not None and not self.has_noise:
            if 300 * self.dimension < self.budget < 3000 * self.dimension:
                if self.dimension == 2:
                    return Carola14
                if self.dimension < 4:
                    return Carola4
                if self.dimension < 8:
                    return Carola5
                if self.dimension < 15:
                    return Carola9
                if self.dimension < 30:
                    return Carola8
                if self.dimension < 60:
                    return Carola9

            if 300 * self.dimension < self.budget < 3000 * self.dimension and self.dimension == 2:
                return FCarola6
            if 300 * self.dimension < self.budget < 3000 * self.dimension:
                return Carola6
            if 3000 * self.dimension < self.budget:
                MetaModelFmin2 = ParametrizedMetaModel(multivariate_optimizer=CmaFmin2)
                MetaModelFmin2.no_parallelization = True
                return MetaModelFmin2
            if 300 * self.dimension < self.budget < 3000 * self.dimension and self.dimension <= 3:
                MetaModelFmin2 = ParametrizedMetaModel(multivariate_optimizer=CmaFmin2)
                MetaModelFmin2.no_parallelization = True
                return ChainMetaModelSQP
            if self.budget < 30 * self.dimension and self.dimension < 50 and self.dimension > 30:
                return ChainMetaModelSQP
            if (
                self.budget >= 30 * self.dimension
                and self.budget < 300 * self.dimension
                and self.dimension == 2
            ):
                return NLOPT_LN_SBPLX
            if (
                self.budget >= 30 * self.dimension
                and self.budget < 300 * self.dimension
                and self.dimension < 15
            ):
                return ChainMetaModelSQP
            if (
                self.budget >= 300 * self.dimension
                and self.budget < 3000 * self.dimension
                and self.dimension < 30
            ):
                return MultiCMA

        if (
            self.fully_continuous
            and self.num_workers == 1
            and self.budget is not None
            and self.budget < 1000 * self.dimension
            and self.budget > 20 * self.dimension
            and not self.has_noise
            and self.dimension > 1
            and self.dimension < 100
        ):
            # print(f"budget={self.budget}, dim={self.dimension}, nw={self.num_workers}, Carola2")
            return Carola2
        if (
            self.fully_continuous
            and self.num_workers == 1
            and self.budget is not None
            and self.budget >= 1000 * self.dimension
            and not self.has_noise
            and self.dimension > 1
            and self.dimension < 50
        ):
            # print(f"budget={self.budget}, dim={self.dimension}, nw={self.num_workers}, Carola2")
            return Carola2
        # Special cases in the bounded case
        if self.has_noise and (self.has_discrete_not_softmax or not funcinfo.metrizable):
            optCls = RecombiningPortfolioOptimisticNoisyDiscreteOnePlusOne
        # print(f"budget={self.budget}, dim={self.dimension}, nw={self.num_workers}, we choose {optCls}")
        return optCls


@registry.register
class NgIoh12(NgIoh11):
    """Nevergrad optimizer by competence map. You might modify this one for designing your own competence map."""

    def _select_optimizer_cls(self, budget: tp.Optional[int] = None) -> base.OptCls:
        assert budget is None
        optCls: base.OptCls = NGOptBase
        funcinfo = self.parametrization.function
        if isinstance(self.parametrization, p.Array) and not self.fully_continuous and not self.has_noise:
            return ConfPortfolio(
                optimizers=[
                    SuperSmoothDiscreteLenglerOnePlusOne,
                    SuperSmoothElitistRecombiningDiscreteLenglerOnePlusOne,
                    DiscreteLenglerOnePlusOne,
                ],
                warmup_ratio=0.4,
            )
        if self.fully_continuous and self.budget is not None and not self.has_noise:
            num = self.budget // (1000 * self.dimension)
            if self.budget > 2000 * self.dimension and num >= self.num_workers:
                optimizers = []
                for _ in range(num):
                    optimizers += [
                        Rescaled(
                            base_optimizer=NgIoh11._select_optimizer_cls(self),
                            scale=max(0.01, np.exp(-1.0 / np.random.rand())),
                        )
                    ]
                    # optimizers += [NgIoh11]
                    # optimizers += [NgIoh11]
                return ConfPortfolio(optimizers=optimizers, warmup_ratio=1.00, no_crossing=True)
        if self.fully_continuous and self.num_workers == 1 and self.budget is not None and not self.has_noise:
            if 300 * self.dimension < self.budget < 3000 * self.dimension:
                if self.dimension == 2:
                    return Carola14
                if self.dimension < 4:
                    return Carola4
                if self.dimension < 8:
                    return Carola5
                if self.dimension < 15:
                    return Carola9
                if self.dimension < 30:
                    return Carola8
                if self.dimension < 60:
                    return Carola9

            if 300 * self.dimension < self.budget < 3000 * self.dimension and self.dimension == 2:
                return FCarola6
            if 300 * self.dimension < self.budget < 3000 * self.dimension:
                return Carola6
            if 3000 * self.dimension < self.budget:
                MetaModelFmin2 = ParametrizedMetaModel(multivariate_optimizer=CmaFmin2)
                MetaModelFmin2.no_parallelization = True
                return MetaModelFmin2
            if 300 * self.dimension < self.budget < 3000 * self.dimension and self.dimension <= 3:
                MetaModelFmin2 = ParametrizedMetaModel(multivariate_optimizer=CmaFmin2)
                MetaModelFmin2.no_parallelization = True
                return ChainMetaModelSQP
            if self.budget < 30 * self.dimension and self.dimension < 50 and self.dimension > 30:
                return ChainMetaModelSQP
            if (
                self.budget >= 30 * self.dimension
                and self.budget < 300 * self.dimension
                and self.dimension == 2
            ):
                return NLOPT_LN_SBPLX
            if (
                self.budget >= 30 * self.dimension
                and self.budget < 300 * self.dimension
                and self.dimension < 15
            ):
                return ChainMetaModelSQP
            if (
                self.budget >= 300 * self.dimension
                and self.budget < 3000 * self.dimension
                and self.dimension < 30
            ):
                return MultiCMA

        if (
            self.fully_continuous
            and self.num_workers == 1
            and self.budget is not None
            and self.budget < 1000 * self.dimension
            and self.budget > 20 * self.dimension
            and not self.has_noise
            and self.dimension > 1
            and self.dimension < 100
        ):
            # print(f"budget={self.budget}, dim={self.dimension}, nw={self.num_workers}, Carola2")
            return Carola2
        if (
            self.fully_continuous
            and self.num_workers == 1
            and self.budget is not None
            and self.budget >= 1000 * self.dimension
            and not self.has_noise
            and self.dimension > 1
            and self.dimension < 50
        ):
            # print(f"budget={self.budget}, dim={self.dimension}, nw={self.num_workers}, Carola2")
            return Carola2
        # Special cases in the bounded case
        if self.has_noise and (self.has_discrete_not_softmax or not funcinfo.metrizable):
            optCls = RecombiningPortfolioOptimisticNoisyDiscreteOnePlusOne
        # print(f"budget={self.budget}, dim={self.dimension}, nw={self.num_workers}, we choose {optCls}")
        return optCls


@registry.register
class NgIoh16(NgIoh11):
    """Nevergrad optimizer by competence map. You might modify this one for designing your own competence map."""

    def _select_optimizer_cls(self, budget: tp.Optional[int] = None) -> base.OptCls:
        assert budget is None
        optCls: base.OptCls = NGOptBase
        funcinfo = self.parametrization.function
        if isinstance(self.parametrization, p.Array) and not self.fully_continuous and not self.has_noise:
            return ConfPortfolio(
                optimizers=[
                    SuperSmoothDiscreteLenglerOnePlusOne,
                    SuperSmoothElitistRecombiningDiscreteLenglerOnePlusOne,
                    DiscreteLenglerOnePlusOne,
                ],
                warmup_ratio=0.4,
            )
        if self.fully_continuous and self.budget is not None and not self.has_noise:
            num = self.budget // (1000 * self.dimension)
            if self.budget > 2000 * self.dimension and num >= self.num_workers:
                optimizers = []
                # sub_budget = self.budget // num + (self.budget % num > 0)
                for _ in range(num):
                    optimizers += [
                        Rescaled(
                            base_optimizer=Carola14,
                            # base_optimizer=NgIoh11._select_optimizer_cls(self, sub_budget),
                            scale=max(0.01, np.exp(-1.0 / np.random.rand())),
                        )
                    ]
                # print("NgIoh16 chooses ", optimizers)
                return ConfPortfolio(optimizers=optimizers, warmup_ratio=1.00, no_crossing=True)
        if self.fully_continuous and self.num_workers == 1 and self.budget is not None and not self.has_noise:
            if 300 * self.dimension < self.budget < 3000 * self.dimension:
                if self.dimension == 2:
                    return Carola14
                if self.dimension < 4:
                    return Carola4
                if self.dimension < 8:
                    return Carola5
                if self.dimension < 15:
                    return Carola9
                if self.dimension < 30:
                    return Carola8
                if self.dimension < 60:
                    return Carola9

            if 300 * self.dimension < self.budget < 3000 * self.dimension and self.dimension == 2:
                return FCarola6
            if 300 * self.dimension < self.budget < 3000 * self.dimension:
                return Carola6
            if 3000 * self.dimension < self.budget:
                MetaModelFmin2 = ParametrizedMetaModel(multivariate_optimizer=CmaFmin2)
                MetaModelFmin2.no_parallelization = True
                return MetaModelFmin2
            if 300 * self.dimension < self.budget < 3000 * self.dimension and self.dimension <= 3:
                MetaModelFmin2 = ParametrizedMetaModel(multivariate_optimizer=CmaFmin2)
                MetaModelFmin2.no_parallelization = True
                return ChainMetaModelSQP
            if self.budget < 30 * self.dimension and self.dimension < 50 and self.dimension > 30:
                return ChainMetaModelSQP
            if (
                self.budget >= 30 * self.dimension
                and self.budget < 300 * self.dimension
                and self.dimension == 2
            ):
                return NLOPT_LN_SBPLX
            if (
                self.budget >= 30 * self.dimension
                and self.budget < 300 * self.dimension
                and self.dimension < 15
            ):
                return ChainMetaModelSQP
            if (
                self.budget >= 300 * self.dimension
                and self.budget < 3000 * self.dimension
                and self.dimension < 30
            ):
                return MultiCMA

        if (
            self.fully_continuous
            and self.num_workers == 1
            and self.budget is not None
            and self.budget < 1000 * self.dimension
            and self.budget > 20 * self.dimension
            and not self.has_noise
            and self.dimension > 1
            and self.dimension < 100
        ):
            # print(f"budget={self.budget}, dim={self.dimension}, nw={self.num_workers}, Carola2")
            return Carola2
        if (
            self.fully_continuous
            and self.num_workers == 1
            and self.budget is not None
            and self.budget >= 1000 * self.dimension
            and not self.has_noise
            and self.dimension > 1
            and self.dimension < 50
        ):
            # print(f"budget={self.budget}, dim={self.dimension}, nw={self.num_workers}, Carola2")
            return Carola2
        # Special cases in the bounded case
        if self.has_noise and (self.has_discrete_not_softmax or not funcinfo.metrizable):
            optCls = RecombiningPortfolioOptimisticNoisyDiscreteOnePlusOne
        # print(f"budget={self.budget}, dim={self.dimension}, nw={self.num_workers}, we choose {optCls}")
        return optCls


@registry.register
class NgIoh17(NgIoh11):
    """Nevergrad optimizer by competence map. You might modify this one for designing your own competence map."""

    def _select_optimizer_cls(self, budget: tp.Optional[int] = None) -> base.OptCls:
        assert budget is None
        optCls: base.OptCls = NGOptBase
        funcinfo = self.parametrization.function
        if isinstance(self.parametrization, p.Array) and not self.fully_continuous and not self.has_noise:
            return ConfPortfolio(
                optimizers=[
                    SuperSmoothDiscreteLenglerOnePlusOne,
                    SuperSmoothElitistRecombiningDiscreteLenglerOnePlusOne,
                    DiscreteLenglerOnePlusOne,
                ],
                warmup_ratio=0.4,
            )
        if self.fully_continuous and self.budget is not None and not self.has_noise:
            num = self.budget // (1000 * self.dimension)
            if self.budget > 2000 * self.dimension and num >= self.num_workers:
                optimizers = []
                orig_budget = self.budget
                sub_budget = self.budget // num + (self.budget % num > 0)
                # sub_budget = self.budget
                for _ in range(num):
                    optimizers += [
                        Rescaled(
                            # base_optimizer=Carola2,
                            base_optimizer=NgIoh11._select_optimizer_cls(self, sub_budget),
                            scale=max(0.01, np.exp(-1.0 / np.random.rand())),
                        )
                    ]
                    # optimizers += [NgIoh11]
                self.budget = orig_budget
                return Chaining(optimizers, [sub_budget] * (len(optimizers) - 1), no_crossing=True)
                # optimizers += [NgIoh11]
                # print("NgIoh16 chooses ", optimizers)
                # self.budget = orig_budget
                # return ConfPortfolio(optimizers=optimizers, warmup_ratio=1.00, no_crossing=True)
        if self.fully_continuous and self.num_workers == 1 and self.budget is not None and not self.has_noise:
            if 300 * self.dimension < self.budget < 3000 * self.dimension:
                if self.dimension == 2:
                    return Carola14
                if self.dimension < 4:
                    return Carola4
                if self.dimension < 8:
                    return Carola5
                if self.dimension < 15:
                    return Carola9
                if self.dimension < 30:
                    return Carola8
                if self.dimension < 60:
                    return Carola9

            if 300 * self.dimension < self.budget < 3000 * self.dimension and self.dimension == 2:
                return FCarola6
            if 300 * self.dimension < self.budget < 3000 * self.dimension:
                return Carola6
            if 3000 * self.dimension < self.budget:
                MetaModelFmin2 = ParametrizedMetaModel(multivariate_optimizer=CmaFmin2)
                MetaModelFmin2.no_parallelization = True
                return MetaModelFmin2
            if 300 * self.dimension < self.budget < 3000 * self.dimension and self.dimension <= 3:
                MetaModelFmin2 = ParametrizedMetaModel(multivariate_optimizer=CmaFmin2)
                MetaModelFmin2.no_parallelization = True
                return ChainMetaModelSQP
            if self.budget < 30 * self.dimension and self.dimension < 50 and self.dimension > 30:
                return ChainMetaModelSQP
            if (
                self.budget >= 30 * self.dimension
                and self.budget < 300 * self.dimension
                and self.dimension == 2
            ):
                return NLOPT_LN_SBPLX
            if (
                self.budget >= 30 * self.dimension
                and self.budget < 300 * self.dimension
                and self.dimension < 15
            ):
                return ChainMetaModelSQP
            if (
                self.budget >= 300 * self.dimension
                and self.budget < 3000 * self.dimension
                and self.dimension < 30
            ):
                return MultiCMA

        if (
            self.fully_continuous
            and self.num_workers == 1
            and self.budget is not None
            and self.budget < 1000 * self.dimension
            and self.budget > 20 * self.dimension
            and not self.has_noise
            and self.dimension > 1
            and self.dimension < 100
        ):
            # print(f"budget={self.budget}, dim={self.dimension}, nw={self.num_workers}, Carola2")
            return Carola2
        if (
            self.fully_continuous
            and self.num_workers == 1
            and self.budget is not None
            and self.budget >= 1000 * self.dimension
            and not self.has_noise
            and self.dimension > 1
            and self.dimension < 50
        ):
            # print(f"budget={self.budget}, dim={self.dimension}, nw={self.num_workers}, Carola2")
            return Carola2
        # Special cases in the bounded case
        if self.has_noise and (self.has_discrete_not_softmax or not funcinfo.metrizable):
            optCls = RecombiningPortfolioOptimisticNoisyDiscreteOnePlusOne
        # print(f"budget={self.budget}, dim={self.dimension}, nw={self.num_workers}, we choose {optCls}")
        return optCls


@registry.register
class NgDS(NgDS11):
    """Nevergrad optimizer by competence map. You might modify this one for designing your own competence map."""

    def _select_optimizer_cls(self, budget: tp.Optional[int] = None) -> base.OptCls:
        assert budget is None
        optCls: base.OptCls = NGOptBase
        funcinfo = self.parametrization.function
        if isinstance(self.parametrization, p.Array) and not self.fully_continuous and not self.has_noise:
            return ConfPortfolio(
                optimizers=[
                    SuperSmoothDiscreteLenglerOnePlusOne,
                    SuperSmoothElitistRecombiningDiscreteLenglerOnePlusOne,
                    DiscreteLenglerOnePlusOne,
                ],
                warmup_ratio=0.4,
            )
        if self.fully_continuous and self.budget is not None and not self.has_noise:
            if self.budget > 2000 * self.dimension:
                vlpcma = ParametrizedMetaModel(multivariate_optimizer=VLPCMA)
                return vlpcma
                # optimizers += [NgIoh11]
                # print("NgIoh16 chooses ", optimizers)
                # self.budget = orig_budget
                # return ConfPortfolio(optimizers=optimizers, warmup_ratio=1.00, no_crossing=True)
        if self.fully_continuous and self.num_workers == 1 and self.budget is not None and not self.has_noise:
            if 300 * self.dimension < self.budget < 3000 * self.dimension:
                if self.dimension == 2:
                    return DS14
                if self.dimension < 4:
                    return DS4
                if self.dimension < 8:
                    return DS5
                if self.dimension < 15:
                    return DS9
                if self.dimension < 30:
                    return DS8
                if self.dimension < 60:
                    return DS9

            if 300 * self.dimension < self.budget < 3000 * self.dimension and self.dimension == 2:
                return DS6
            if 300 * self.dimension < self.budget < 3000 * self.dimension:
                return DS6
            if 3000 * self.dimension < self.budget:
                MetaModelDS = ParametrizedMetaModel(multivariate_optimizer=DSproba)
                MetaModelDS.no_parallelization = True
                return MetaModelDS
            if 300 * self.dimension < self.budget < 3000 * self.dimension and self.dimension <= 3:
                return ChainMetaModelDSSQP
            if self.budget < 30 * self.dimension and self.dimension < 50 and self.dimension > 30:
                return ChainMetaModelDSSQP
            if (
                self.budget >= 30 * self.dimension
                and self.budget < 300 * self.dimension
                and self.dimension == 2
            ):
                return NLOPT_LN_SBPLX
            if (
                self.budget >= 30 * self.dimension
                and self.budget < 300 * self.dimension
                and self.dimension < 15
            ):
                return ChainMetaModelDSSQP
            if (
                self.budget >= 300 * self.dimension
                and self.budget < 3000 * self.dimension
                and self.dimension < 30
            ):
                return MultiDS  # TODOICI

        if (
            self.fully_continuous
            and self.num_workers == 1
            and self.budget is not None
            and self.budget < 1000 * self.dimension
            and self.budget > 20 * self.dimension
            and not self.has_noise
            and self.dimension > 1
            and self.dimension < 100
        ):
            # print(f"budget={self.budget}, dim={self.dimension}, nw={self.num_workers}, Carola2")
            return DS2
        if (
            self.fully_continuous
            and self.num_workers == 1
            and self.budget is not None
            and self.budget >= 1000 * self.dimension
            and not self.has_noise
            and self.dimension > 1
            and self.dimension < 50
        ):
            # print(f"budget={self.budget}, dim={self.dimension}, nw={self.num_workers}, Carola2")
            return DS2  # TODOICI
        # Special cases in the bounded case
        if self.has_noise and (self.has_discrete_not_softmax or not funcinfo.metrizable):
            optCls = RecombiningPortfolioOptimisticNoisyDiscreteOnePlusOne
        # print(f"budget={self.budget}, dim={self.dimension}, nw={self.num_workers}, we choose {optCls}")
        return optCls


@registry.register
class NgIoh21(NgIoh11):
    """Nevergrad optimizer by competence map. You might modify this one for designing your own competence map."""

    def _select_optimizer_cls(self, budget: tp.Optional[int] = None) -> base.OptCls:
        assert budget is None
        optCls: base.OptCls = NGOptBase
        funcinfo = self.parametrization.function
        if isinstance(self.parametrization, p.Array) and not self.fully_continuous and not self.has_noise:
            return ConfPortfolio(
                optimizers=[
                    SuperSmoothDiscreteLenglerOnePlusOne,
                    SuperSmoothElitistRecombiningDiscreteLenglerOnePlusOne,
                    DiscreteLenglerOnePlusOne,
                ],
                warmup_ratio=0.4,
            )
        if self.fully_continuous and self.budget is not None and not self.has_noise:
            if self.budget > 2000 * self.dimension:
                vlpcma = ParametrizedMetaModel(multivariate_optimizer=VLPCMA)
                return vlpcma
                # optimizers += [NgIoh11]
                # print("NgIoh16 chooses ", optimizers)
                # self.budget = orig_budget
                # return ConfPortfolio(optimizers=optimizers, warmup_ratio=1.00, no_crossing=True)
        if self.fully_continuous and self.num_workers == 1 and self.budget is not None and not self.has_noise:
            if 300 * self.dimension < self.budget < 3000 * self.dimension:
                if self.dimension == 2:
                    return Carola14
                if self.dimension < 4:
                    return Carola4
                if self.dimension < 8:
                    return Carola5
                if self.dimension < 15:
                    return Carola9
                if self.dimension < 30:
                    return Carola8
                if self.dimension < 60:
                    return Carola9

            if 300 * self.dimension < self.budget < 3000 * self.dimension and self.dimension == 2:
                return FCarola6
            if 300 * self.dimension < self.budget < 3000 * self.dimension:
                return Carola6
            if 3000 * self.dimension < self.budget:
                MetaModelFmin2 = ParametrizedMetaModel(multivariate_optimizer=CmaFmin2)
                MetaModelFmin2.no_parallelization = True
                return MetaModelFmin2
            if 300 * self.dimension < self.budget < 3000 * self.dimension and self.dimension <= 3:
                MetaModelFmin2 = ParametrizedMetaModel(multivariate_optimizer=CmaFmin2)
                MetaModelFmin2.no_parallelization = True
                return ChainMetaModelSQP
            if self.budget < 30 * self.dimension and self.dimension < 50 and self.dimension > 30:
                return ChainMetaModelSQP
            if (
                self.budget >= 30 * self.dimension
                and self.budget < 300 * self.dimension
                and self.dimension == 2
            ):
                return NLOPT_LN_SBPLX
            if (
                self.budget >= 30 * self.dimension
                and self.budget < 300 * self.dimension
                and self.dimension < 15
            ):
                return ChainMetaModelSQP
            if (
                self.budget >= 300 * self.dimension
                and self.budget < 3000 * self.dimension
                and self.dimension < 30
            ):
                return MultiCMA

        if (
            self.fully_continuous
            and self.num_workers == 1
            and self.budget is not None
            and self.budget < 1000 * self.dimension
            and self.budget > 20 * self.dimension
            and not self.has_noise
            and self.dimension > 1
            and self.dimension < 100
        ):
            # print(f"budget={self.budget}, dim={self.dimension}, nw={self.num_workers}, Carola2")
            return Carola2
        if (
            self.fully_continuous
            and self.num_workers == 1
            and self.budget is not None
            and self.budget >= 1000 * self.dimension
            and not self.has_noise
            and self.dimension > 1
            and self.dimension < 50
        ):
            # print(f"budget={self.budget}, dim={self.dimension}, nw={self.num_workers}, Carola2")
            return Carola2
        # Special cases in the bounded case
        if self.has_noise and (self.has_discrete_not_softmax or not funcinfo.metrizable):
            optCls = RecombiningPortfolioOptimisticNoisyDiscreteOnePlusOne
        # print(f"budget={self.budget}, dim={self.dimension}, nw={self.num_workers}, we choose {optCls}")
        return optCls


@registry.register
class NgDS2(NgDS11):
    """Nevergrad optimizer by competence map. You might modify this one for designing your own competence map."""

    def _select_optimizer_cls(self, budget: tp.Optional[int] = None) -> base.OptCls:
        if self.budget is not None and self.dimension < self.budget:
            return NgIoh21._select_optimizer_cls(self, budget)  # type: ignore
        assert budget is None
        optCls: base.OptCls = NGOptBase
        funcinfo = self.parametrization.function
        if isinstance(self.parametrization, p.Array) and not self.fully_continuous and not self.has_noise:
            return ConfPortfolio(
                optimizers=[
                    SuperSmoothDiscreteLenglerOnePlusOne,
                    SuperSmoothElitistRecombiningDiscreteLenglerOnePlusOne,
                    DiscreteLenglerOnePlusOne,
                ],
                warmup_ratio=0.4,
            )
        if self.fully_continuous and self.budget is not None and not self.has_noise:
            if self.budget > 2000 * self.dimension:
                vlpcma = ParametrizedMetaModel(multivariate_optimizer=VLPCMA)
                return vlpcma
                # optimizers += [NgIoh11]
                # print("NgIoh16 chooses ", optimizers)
                # self.budget = orig_budget
                # return ConfPortfolio(optimizers=optimizers, warmup_ratio=1.00, no_crossing=True)
        if self.fully_continuous and self.num_workers == 1 and self.budget is not None and not self.has_noise:
            if 300 * self.dimension < self.budget < 3000 * self.dimension:
                if self.dimension == 2:
                    return DS14
                if self.dimension < 4:
                    return DS4
                if self.dimension < 8:
                    return DS5
                if self.dimension < 15:
                    return DS9
                if self.dimension < 30:
                    return DS8
                if self.dimension < 60:
                    return DS9

            if 300 * self.dimension < self.budget < 3000 * self.dimension and self.dimension == 2:
                return DS6
            if 300 * self.dimension < self.budget < 3000 * self.dimension:
                return DS6
            if 3000 * self.dimension < self.budget:
                MetaModelDS = ParametrizedMetaModel(multivariate_optimizer=DSproba)
                MetaModelDS.no_parallelization = True
                return MetaModelDS
            if 300 * self.dimension < self.budget < 3000 * self.dimension and self.dimension <= 3:
                return ChainMetaModelDSSQP
            if self.budget < 30 * self.dimension and self.dimension < 50 and self.dimension > 30:
                return ChainMetaModelDSSQP
            if (
                self.budget >= 30 * self.dimension
                and self.budget < 300 * self.dimension
                and self.dimension == 2
            ):
                return NLOPT_LN_SBPLX
            if (
                self.budget >= 30 * self.dimension
                and self.budget < 300 * self.dimension
                and self.dimension < 15
            ):
                return ChainMetaModelDSSQP
            if (
                self.budget >= 300 * self.dimension
                and self.budget < 3000 * self.dimension
                and self.dimension < 30
            ):
                return MultiDS  # TODOICI

        if (
            self.fully_continuous
            and self.num_workers == 1
            and self.budget is not None
            and self.budget < 1000 * self.dimension
            and self.budget > 20 * self.dimension
            and not self.has_noise
            and self.dimension > 1
            and self.dimension < 100
        ):
            # print(f"budget={self.budget}, dim={self.dimension}, nw={self.num_workers}, Carola2")
            return DS2
        if (
            self.fully_continuous
            and self.num_workers == 1
            and self.budget is not None
            and self.budget >= 1000 * self.dimension
            and not self.has_noise
            and self.dimension > 1
            and self.dimension < 50
        ):
            # print(f"budget={self.budget}, dim={self.dimension}, nw={self.num_workers}, Carola2")
            return DS2  # TODOICI
        # Special cases in the bounded case
        if self.has_noise and (self.has_discrete_not_softmax or not funcinfo.metrizable):
            optCls = RecombiningPortfolioOptimisticNoisyDiscreteOnePlusOne
        # print(f"budget={self.budget}, dim={self.dimension}, nw={self.num_workers}, we choose {optCls}")
        return optCls


@registry.register
class NGDSRW(NGOpt39):
    def _select_optimizer_cls(self) -> base.OptCls:
        if self.fully_continuous and not self.has_noise and self.budget >= 12 * self.dimension:  # type: ignore
            return ConfPortfolio(
                optimizers=[GeneticDE, PSO, super()._select_optimizer_cls()], warmup_ratio=0.33
            )
        else:
            if self.budget is not None and self.dimension > self.budget:
                return NgDS2._select_optimizer_cls(self)  # type: ignore
            return NGOpt39._select_optimizer_cls(self)  # type: ignore


@registry.register
class NgIoh20(NgIoh11):
    """Nevergrad optimizer by competence map. You might modify this one for designing your own competence map."""

    def _select_optimizer_cls(self, budget: tp.Optional[int] = None) -> base.OptCls:
        assert budget is None
        optCls: base.OptCls = NGOptBase
        funcinfo = self.parametrization.function
        if isinstance(self.parametrization, p.Array) and not self.fully_continuous and not self.has_noise:
            return ConfPortfolio(
                optimizers=[
                    SuperSmoothDiscreteLenglerOnePlusOne,
                    SuperSmoothElitistRecombiningDiscreteLenglerOnePlusOne,
                    DiscreteLenglerOnePlusOne,
                ],
                warmup_ratio=0.4,
            )
        if self.fully_continuous and self.budget is not None and not self.has_noise:
            if self.budget > 2000 * self.dimension:
                vlpcma = (
                    ParametrizedMetaModel(multivariate_optimizer=VLPCMA)
                    if self.dimension > 4
                    else ParametrizedMetaModel(multivariate_optimizer=LPCMA)
                )
                return vlpcma
                # optimizers += [NgIoh11]
                # print("NgIoh16 chooses ", optimizers)
                # self.budget = orig_budget
                # return ConfPortfolio(optimizers=optimizers, warmup_ratio=1.00, no_crossing=True)
        if self.fully_continuous and self.num_workers == 1 and self.budget is not None and not self.has_noise:
            if 300 * self.dimension < self.budget < 3000 * self.dimension:
                if self.dimension == 2:
                    return Carola14
                if self.dimension < 4:
                    return Carola4
                if self.dimension < 8:
                    return Carola5
                if self.dimension < 15:
                    return Carola9
                if self.dimension < 30:
                    return Carola8
                if self.dimension < 60:
                    return Carola9

            if 300 * self.dimension < self.budget < 3000 * self.dimension and self.dimension == 2:
                return FCarola6
            if 300 * self.dimension < self.budget < 3000 * self.dimension:
                return Carola6
            if 3000 * self.dimension < self.budget:
                MetaModelFmin2 = ParametrizedMetaModel(multivariate_optimizer=CmaFmin2)
                MetaModelFmin2.no_parallelization = True
                return MetaModelFmin2
            if 300 * self.dimension < self.budget < 3000 * self.dimension and self.dimension <= 3:
                MetaModelFmin2 = ParametrizedMetaModel(multivariate_optimizer=CmaFmin2)
                MetaModelFmin2.no_parallelization = True
                return ChainMetaModelSQP
            if self.budget < 30 * self.dimension and self.dimension < 50 and self.dimension > 30:
                return ChainMetaModelSQP
            if (
                self.budget >= 30 * self.dimension
                and self.budget < 300 * self.dimension
                and self.dimension == 2
            ):
                return NLOPT_LN_SBPLX
            if (
                self.budget >= 30 * self.dimension
                and self.budget < 300 * self.dimension
                and self.dimension < 15
            ):
                return ChainMetaModelSQP
            if (
                self.budget >= 300 * self.dimension
                and self.budget < 3000 * self.dimension
                and self.dimension < 30
            ):
                return MultiCMA

        if (
            self.fully_continuous
            and self.num_workers == 1
            and self.budget is not None
            and self.budget < 1000 * self.dimension
            and self.budget > 20 * self.dimension
            and not self.has_noise
            and self.dimension > 1
            and self.dimension < 100
        ):
            # print(f"budget={self.budget}, dim={self.dimension}, nw={self.num_workers}, Carola2")
            return Carola2
        if (
            self.fully_continuous
            and self.num_workers == 1
            and self.budget is not None
            and self.budget >= 1000 * self.dimension
            and not self.has_noise
            and self.dimension > 1
            and self.dimension < 50
        ):
            # print(f"budget={self.budget}, dim={self.dimension}, nw={self.num_workers}, Carola2")
            return Carola2
        # Special cases in the bounded case
        if self.has_noise and (self.has_discrete_not_softmax or not funcinfo.metrizable):
            optCls = RecombiningPortfolioOptimisticNoisyDiscreteOnePlusOne
        # print(f"budget={self.budget}, dim={self.dimension}, nw={self.num_workers}, we choose {optCls}")
        return optCls


@registry.register
class NgIoh19(NgIoh11):
    """Nevergrad optimizer by competence map. You might modify this one for designing your own competence map."""

    def _select_optimizer_cls(self, budget: tp.Optional[int] = None) -> base.OptCls:
        assert budget is None
        optCls: base.OptCls = NGOptBase
        funcinfo = self.parametrization.function
        if isinstance(self.parametrization, p.Array) and not self.fully_continuous and not self.has_noise:
            return ConfPortfolio(
                optimizers=[
                    SuperSmoothDiscreteLenglerOnePlusOne,
                    SuperSmoothElitistRecombiningDiscreteLenglerOnePlusOne,
                    DiscreteLenglerOnePlusOne,
                ],
                warmup_ratio=0.4,
            )
        if self.fully_continuous and self.budget is not None and not self.has_noise:
            if self.budget > 2000 * self.dimension:
                vlpcma = VLPCMA if self.dimension > 4 else LPCMA
                return vlpcma
                # optimizers += [NgIoh11]
                # print("NgIoh16 chooses ", optimizers)
                # self.budget = orig_budget
                # return ConfPortfolio(optimizers=optimizers, warmup_ratio=1.00, no_crossing=True)
        if self.fully_continuous and self.num_workers == 1 and self.budget is not None and not self.has_noise:
            if 300 * self.dimension < self.budget < 3000 * self.dimension:
                if self.dimension == 2:
                    return Carola14
                if self.dimension < 4:
                    return Carola4
                if self.dimension < 8:
                    return Carola5
                if self.dimension < 15:
                    return Carola9
                if self.dimension < 30:
                    return Carola8
                if self.dimension < 60:
                    return Carola9

            if 300 * self.dimension < self.budget < 3000 * self.dimension and self.dimension == 2:
                return FCarola6
            if 300 * self.dimension < self.budget < 3000 * self.dimension:
                return Carola6
            if 3000 * self.dimension < self.budget:
                MetaModelFmin2 = ParametrizedMetaModel(multivariate_optimizer=CmaFmin2)
                MetaModelFmin2.no_parallelization = True
                return MetaModelFmin2
            if 300 * self.dimension < self.budget < 3000 * self.dimension and self.dimension <= 3:
                MetaModelFmin2 = ParametrizedMetaModel(multivariate_optimizer=CmaFmin2)
                MetaModelFmin2.no_parallelization = True
                return ChainMetaModelSQP
            if self.budget < 30 * self.dimension and self.dimension < 50 and self.dimension > 30:
                return ChainMetaModelSQP
            if (
                self.budget >= 30 * self.dimension
                and self.budget < 300 * self.dimension
                and self.dimension == 2
            ):
                return NLOPT_LN_SBPLX
            if (
                self.budget >= 30 * self.dimension
                and self.budget < 300 * self.dimension
                and self.dimension < 15
            ):
                return ChainMetaModelSQP
            if (
                self.budget >= 300 * self.dimension
                and self.budget < 3000 * self.dimension
                and self.dimension < 30
            ):
                return MultiCMA

        if (
            self.fully_continuous
            and self.num_workers == 1
            and self.budget is not None
            and self.budget < 1000 * self.dimension
            and self.budget > 20 * self.dimension
            and not self.has_noise
            and self.dimension > 1
            and self.dimension < 100
        ):
            # print(f"budget={self.budget}, dim={self.dimension}, nw={self.num_workers}, Carola2")
            return Carola2
        if (
            self.fully_continuous
            and self.num_workers == 1
            and self.budget is not None
            and self.budget >= 1000 * self.dimension
            and not self.has_noise
            and self.dimension > 1
            and self.dimension < 50
        ):
            # print(f"budget={self.budget}, dim={self.dimension}, nw={self.num_workers}, Carola2")
            return Carola2
        # Special cases in the bounded case
        if self.has_noise and (self.has_discrete_not_softmax or not funcinfo.metrizable):
            optCls = RecombiningPortfolioOptimisticNoisyDiscreteOnePlusOne
        # print(f"budget={self.budget}, dim={self.dimension}, nw={self.num_workers}, we choose {optCls}")
        return optCls


@registry.register
class NgIoh18(NgIoh11):
    """Nevergrad optimizer by competence map. You might modify this one for designing your own competence map."""

    def _select_optimizer_cls(self, budget: tp.Optional[int] = None) -> base.OptCls:
        assert budget is None
        optCls: base.OptCls = NGOptBase
        funcinfo = self.parametrization.function
        if isinstance(self.parametrization, p.Array) and not self.fully_continuous and not self.has_noise:
            return ConfPortfolio(
                optimizers=[
                    SuperSmoothDiscreteLenglerOnePlusOne,
                    SuperSmoothElitistRecombiningDiscreteLenglerOnePlusOne,
                    DiscreteLenglerOnePlusOne,
                ],
                warmup_ratio=0.4,
            )
        if self.fully_continuous and self.budget is not None and not self.has_noise:
            num = self.budget // (1000 * self.dimension)
            if self.budget > 2000 * self.dimension and num >= self.num_workers:
                optimizers = []
                orig_budget = self.budget
                sub_budget = self.budget // num + (self.budget % num > 0)
                # sub_budget = self.budget
                optimizers = [NgIoh11._select_optimizer_cls(self, sub_budget)]
                for k in range(num - 1):
                    optimizers += (
                        [
                            Rescaled(
                                # base_optimizer=Carola2,
                                base_optimizer=NgIoh11._select_optimizer_cls(self, sub_budget),
                                scale=np.random.rand() * 2.0,
                            )
                        ]
                        if k % 3 == 2
                        else (
                            [
                                Rescaled(
                                    # base_optimizer=Carola2,
                                    base_optimizer=NgIoh11._select_optimizer_cls(self, sub_budget),
                                    shift=np.random.randn(),
                                )
                            ]
                            if k % 3 == 0
                            else [
                                Rescaled(
                                    # base_optimizer=Carola2,
                                    base_optimizer=NgIoh11._select_optimizer_cls(self, sub_budget),
                                    scale=np.random.rand() * 2.0,
                                    shift=np.random.randn(),
                                )
                            ]
                        )
                    )
                    # optimizers += [NgIoh11]
                self.budget = orig_budget
                return Chaining(optimizers, [sub_budget] * (len(optimizers) - 1), no_crossing=True)
                # optimizers += [NgIoh11]
                # print("NgIoh16 chooses ", optimizers)
                # self.budget = orig_budget
                # return ConfPortfolio(optimizers=optimizers, warmup_ratio=1.00, no_crossing=True)
        if self.fully_continuous and self.num_workers == 1 and self.budget is not None and not self.has_noise:
            if 300 * self.dimension < self.budget < 3000 * self.dimension:
                if self.dimension == 2:
                    return Carola14
                if self.dimension < 4:
                    return Carola4
                if self.dimension < 8:
                    return Carola5
                if self.dimension < 15:
                    return Carola9
                if self.dimension < 30:
                    return Carola8
                if self.dimension < 60:
                    return Carola9

            if 300 * self.dimension < self.budget < 3000 * self.dimension and self.dimension == 2:
                return FCarola6
            if 300 * self.dimension < self.budget < 3000 * self.dimension:
                return Carola6
            if 3000 * self.dimension < self.budget:
                MetaModelFmin2 = ParametrizedMetaModel(multivariate_optimizer=CmaFmin2)
                MetaModelFmin2.no_parallelization = True
                return MetaModelFmin2
            if 300 * self.dimension < self.budget < 3000 * self.dimension and self.dimension <= 3:
                MetaModelFmin2 = ParametrizedMetaModel(multivariate_optimizer=CmaFmin2)
                MetaModelFmin2.no_parallelization = True
                return ChainMetaModelSQP
            if self.budget < 30 * self.dimension and self.dimension < 50 and self.dimension > 30:
                return ChainMetaModelSQP
            if (
                self.budget >= 30 * self.dimension
                and self.budget < 300 * self.dimension
                and self.dimension == 2
            ):
                return NLOPT_LN_SBPLX
            if (
                self.budget >= 30 * self.dimension
                and self.budget < 300 * self.dimension
                and self.dimension < 15
            ):
                return ChainMetaModelSQP
            if (
                self.budget >= 300 * self.dimension
                and self.budget < 3000 * self.dimension
                and self.dimension < 30
            ):
                return MultiCMA

        if (
            self.fully_continuous
            and self.num_workers == 1
            and self.budget is not None
            and self.budget < 1000 * self.dimension
            and self.budget > 20 * self.dimension
            and not self.has_noise
            and self.dimension > 1
            and self.dimension < 100
        ):
            # print(f"budget={self.budget}, dim={self.dimension}, nw={self.num_workers}, Carola2")
            return Carola2
        if (
            self.fully_continuous
            and self.num_workers == 1
            and self.budget is not None
            and self.budget >= 1000 * self.dimension
            and not self.has_noise
            and self.dimension > 1
            and self.dimension < 50
        ):
            # print(f"budget={self.budget}, dim={self.dimension}, nw={self.num_workers}, Carola2")
            return Carola2
        # Special cases in the bounded case
        if self.has_noise and (self.has_discrete_not_softmax or not funcinfo.metrizable):
            optCls = RecombiningPortfolioOptimisticNoisyDiscreteOnePlusOne
        # print(f"budget={self.budget}, dim={self.dimension}, nw={self.num_workers}, we choose {optCls}")
        return optCls


@registry.register
class NgIoh10(NGOptBase):
    """Nevergrad optimizer by competence map. You might modify this one for designing your own competence map."""

    def _select_optimizer_cls(self) -> base.OptCls:
        optCls: base.OptCls = NGOptBase
        funcinfo = self.parametrization.function
        if isinstance(self.parametrization, p.Array) and not self.fully_continuous and not self.has_noise:
            return ConfPortfolio(
                optimizers=[
                    SuperSmoothDiscreteLenglerOnePlusOne,
                    SuperSmoothElitistRecombiningDiscreteLenglerOnePlusOne,
                    DiscreteLenglerOnePlusOne,
                ],
                warmup_ratio=0.4,
            )
        if self.fully_continuous and self.num_workers == 1 and self.budget is not None and not self.has_noise:
            if 300 * self.dimension < self.budget < 3000 * self.dimension and self.dimension == 2:
                return FCarola6
            if 300 * self.dimension < self.budget < 3000 * self.dimension:
                return Carola6
            if 3000 * self.dimension < self.budget:
                MetaModelFmin2 = ParametrizedMetaModel(multivariate_optimizer=CmaFmin2)
                MetaModelFmin2.no_parallelization = True
                return MetaModelFmin2
            if 300 * self.dimension < self.budget < 3000 * self.dimension and self.dimension <= 3:
                MetaModelFmin2 = ParametrizedMetaModel(multivariate_optimizer=CmaFmin2)
                MetaModelFmin2.no_parallelization = True
                return ChainMetaModelSQP
            if self.budget < 30 * self.dimension and self.dimension < 50 and self.dimension > 30:
                return ChainMetaModelSQP
            if (
                self.budget >= 30 * self.dimension
                and self.budget < 300 * self.dimension
                and self.dimension == 2
            ):
                return NLOPT_LN_SBPLX
            if (
                self.budget >= 30 * self.dimension
                and self.budget < 300 * self.dimension
                and self.dimension < 15
            ):
                return ChainMetaModelSQP
            if (
                self.budget >= 300 * self.dimension
                and self.budget < 3000 * self.dimension
                and self.dimension < 30
            ):
                return MultiCMA

        if (
            self.fully_continuous
            and self.num_workers == 1
            and self.budget is not None
            and self.budget < 1000 * self.dimension
            and self.budget > 20 * self.dimension
            and not self.has_noise
            and self.dimension > 1
            and self.dimension < 100
        ):
            # print(f"budget={self.budget}, dim={self.dimension}, nw={self.num_workers}, Carola2")
            return Carola2
        if (
            self.fully_continuous
            and self.num_workers == 1
            and self.budget is not None
            and self.budget >= 1000 * self.dimension
            and not self.has_noise
            and self.dimension > 1
            and self.dimension < 50
        ):
            # print(f"budget={self.budget}, dim={self.dimension}, nw={self.num_workers}, Carola2")
            return Carola2
        # Special cases in the bounded case
        if self.has_noise and (self.has_discrete_not_softmax or not funcinfo.metrizable):
            optCls = RecombiningPortfolioOptimisticNoisyDiscreteOnePlusOne
        # print(f"budget={self.budget}, dim={self.dimension}, nw={self.num_workers}, we choose {optCls}")
        return optCls


@registry.register
class NgIoh9(NGOptBase):
    """Nevergrad optimizer by competence map. You might modify this one for designing your own competence map."""

    def _select_optimizer_cls(self) -> base.OptCls:
        optCls: base.OptCls = NGOptBase
        funcinfo = self.parametrization.function
        if isinstance(self.parametrization, p.Array) and not self.fully_continuous and not self.has_noise:
            return ConfPortfolio(
                optimizers=[
                    SuperSmoothDiscreteLenglerOnePlusOne,
                    SuperSmoothElitistRecombiningDiscreteLenglerOnePlusOne,
                    DiscreteLenglerOnePlusOne,
                ],
                warmup_ratio=0.4,
            )
        if self.fully_continuous and self.num_workers == 1 and self.budget is not None and not self.has_noise:
            if 300 * self.dimension < self.budget < 3000 * self.dimension and self.dimension == 2:
                MetaModelFmin2 = ParametrizedMetaModel(multivariate_optimizer=CmaFmin2)
                MetaModelFmin2.no_parallelization = True
                return MetaModelFmin2
            if 300 * self.dimension < self.budget and self.dimension == 3:
                return ChainMetaModelSQP
            if 3000 * self.dimension < self.budget:
                MetaModelFmin2 = ParametrizedMetaModel(multivariate_optimizer=CmaFmin2)
                MetaModelFmin2.no_parallelization = True
                return MetaModelFmin2
            if 300 * self.dimension < self.budget < 3000 * self.dimension and self.dimension <= 3:
                MetaModelFmin2 = ParametrizedMetaModel(multivariate_optimizer=CmaFmin2)
                MetaModelFmin2.no_parallelization = True
                return ChainMetaModelSQP
            if self.budget < 30 * self.dimension and self.dimension < 50 and self.dimension > 30:
                return ChainMetaModelSQP
            if (
                self.budget >= 30 * self.dimension
                and self.budget < 300 * self.dimension
                and self.dimension == 2
            ):
                return NLOPT_LN_SBPLX
            if (
                self.budget >= 30 * self.dimension
                and self.budget < 300 * self.dimension
                and self.dimension < 15
            ):
                return ChainMetaModelSQP
            if (
                self.budget >= 300 * self.dimension
                and self.budget < 3000 * self.dimension
                and self.dimension < 30
            ):
                return MultiCMA

        if (
            self.fully_continuous
            and self.num_workers == 1
            and self.budget is not None
            and self.budget < 1000 * self.dimension
            and self.budget > 20 * self.dimension
            and not self.has_noise
            and self.dimension > 1
            and self.dimension < 100
        ):
            # print(f"budget={self.budget}, dim={self.dimension}, nw={self.num_workers}, Carola2")
            return Carola2
        if (
            self.fully_continuous
            and self.num_workers == 1
            and self.budget is not None
            and self.budget >= 1000 * self.dimension
            and not self.has_noise
            and self.dimension > 1
            and self.dimension < 50
        ):
            # print(f"budget={self.budget}, dim={self.dimension}, nw={self.num_workers}, Carola2")
            return Carola2
        # Special cases in the bounded case
        if self.has_noise and (self.has_discrete_not_softmax or not funcinfo.metrizable):
            optCls = RecombiningPortfolioOptimisticNoisyDiscreteOnePlusOne
        # print(f"budget={self.budget}, dim={self.dimension}, nw={self.num_workers}, we choose {optCls}")
        return optCls


@registry.register
class NgIoh8(NGOptBase):
    """Nevergrad optimizer by competence map. You might modify this one for designing your own competence map."""

    def _select_optimizer_cls(self) -> base.OptCls:
        optCls: base.OptCls = NGOptBase
        funcinfo = self.parametrization.function
        if isinstance(self.parametrization, p.Array) and not self.fully_continuous and not self.has_noise:
            return ConfPortfolio(
                optimizers=[
                    SuperSmoothDiscreteLenglerOnePlusOne,
                    SuperSmoothElitistRecombiningDiscreteLenglerOnePlusOne,
                    DiscreteLenglerOnePlusOne,
                ],
                warmup_ratio=0.4,
            )
        if self.fully_continuous and self.num_workers == 1 and self.budget is not None and not self.has_noise:
            if self.budget < 30 * self.dimension and self.dimension < 50 and self.dimension > 30:
                return ChainMetaModelSQP
            if (
                self.budget >= 30 * self.dimension
                and self.budget < 300 * self.dimension
                and self.dimension == 2
            ):
                return NLOPT_LN_SBPLX
            if (
                self.budget >= 30 * self.dimension
                and self.budget < 300 * self.dimension
                and self.dimension < 15
            ):
                return ChainMetaModelSQP
            if (
                self.budget >= 300 * self.dimension
                and self.budget < 3000 * self.dimension
                and self.dimension < 30
            ):
                return MultiCMA
        if (
            self.fully_continuous
            and self.num_workers == 1
            and self.budget is not None
            and self.budget < 1000 * self.dimension
            and self.budget > 20 * self.dimension
            and not self.has_noise
            and self.dimension > 1
            and self.dimension < 100
        ):
            # print(f"budget={self.budget}, dim={self.dimension}, nw={self.num_workers}, Carola2")
            return Carola2
        if (
            self.fully_continuous
            and self.num_workers == 1
            and self.budget is not None
            and self.budget >= 1000 * self.dimension
            and not self.has_noise
            and self.dimension > 1
            and self.dimension < 50
        ):
            # print(f"budget={self.budget}, dim={self.dimension}, nw={self.num_workers}, Carola2")
            return Carola2
        # Special cases in the bounded case
        if self.has_noise and (self.has_discrete_not_softmax or not funcinfo.metrizable):
            optCls = RecombiningPortfolioOptimisticNoisyDiscreteOnePlusOne
        elif self.dimension >= 60 and not funcinfo.metrizable:
            optCls = CMA
        # print(f"budget={self.budget}, dim={self.dimension}, nw={self.num_workers}, we choose {optCls}")
        return optCls


# Specifically for RL.
MixDeterministicRL = ConfPortfolio(optimizers=[DiagonalCMA, PSO, GeneticDE]).set_name(
    "MixDeterministicRL", register=True
)
SpecialRL = Chaining([MixDeterministicRL, TBPSA], ["half"]).set_name("SpecialRL", register=True)
NoisyRL1 = Chaining([MixDeterministicRL, NoisyOnePlusOne], ["half"]).set_name("NoisyRL1", register=True)
NoisyRL2 = Chaining(
    [MixDeterministicRL, RecombiningPortfolioOptimisticNoisyDiscreteOnePlusOne], ["half"]
).set_name("NoisyRL2", register=True)
NoisyRL3 = Chaining([MixDeterministicRL, OptimisticNoisyOnePlusOne], ["half"]).set_name(
    "NoisyRL3", register=True
)


from . import experimentalvariants  # pylint: disable=unused-import

FCarola6 = Chaining([NGOpt, NGOpt, RBFGS], ["tenth", "most"]).set_name("FCarola6", register=True)
FCarola6.no_parallelization = True
Carola11 = Chaining([MultiCMA, RBFGS], ["most"]).set_name("Carola11", register=True)
Carola11.no_parallelization = True
Carola14 = Chaining([MultiCMA, RBFGS], ["most"]).set_name("Carola14", register=True)
Carola14.no_parallelization = True
DS14 = Chaining([MultiDS, RBFGS], ["most"]).set_name("DS14", register=True)
DS14.no_parallelization = True
Carola13 = Chaining([CmaFmin2, RBFGS], ["most"]).set_name("Carola13", register=True)
Carola13.no_parallelization = True
Carola15 = Chaining([Cobyla, MetaModel, RBFGS], ["sqrt", "most"]).set_name("Carola15", register=True)
Carola15.no_parallelization = True


@registry.register
class NgIoh12b(NgIoh12):
    def __init__(self, *args, **kwargs):
        super().__init__(*args, **kwargs)
        self.no_crossing = True


@registry.register
class NgIoh13b(NgIoh13):
    def __init__(self, *args, **kwargs):
        super().__init__(*args, **kwargs)
        self.no_crossing = True


@registry.register
class NgIoh14b(NgIoh14):
    def __init__(self, *args, **kwargs):
        super().__init__(*args, **kwargs)
        self.no_crossing = True


@registry.register
class NgIoh15b(NgIoh15):
    def __init__(self, *args, **kwargs):
        super().__init__(*args, **kwargs)
        self.no_crossing = True


NgDS3 = Chaining([LognormalDiscreteOnePlusOne, NgDS2], ["tenth"]).set_name("NgDS3", register=True)
NgLn = Chaining([LognormalDiscreteOnePlusOne, NGOpt], ["tenth"]).set_name("NgLn", register=True)
NgLglr = Chaining([DiscreteLenglerOnePlusOne, NGOpt], ["tenth"]).set_name("NgLglr", register=True)
NgRS = Chaining([oneshot.RandomSearch, NGOpt], ["tenth"]).set_name("NgRS", register=True)


@registry.register
class CSEC(NGOpt39):
    # Cognitive Synthetic Entity Controller

    def _select_optimizer_cls(self, budget: tp.Optional[int] = None) -> base.OptCls:
        assert budget is None

        if (
            self.fully_continuous
            and self.num_workers == 1
            and self.budget is not None
            and self.budget >= 3000 * self.dimension
            and not self.has_noise
            and self.dimension > 1
            and self.dimension < 50
        ):
            # print(f"budget={self.budget}, dim={self.dimension}, nw={self.num_workers}, Carola2")
            return NgIoh21._select_optimizer_cls(self, budget)  # type: ignore
        if (
            self.fully_continuous
            and self.num_workers == 1
            and self.budget is not None
            and self.budget >= 30 * self.dimension
            and not self.has_noise
            and self.dimension > 1
            and self.dimension < 50
        ):
            # print(f"budget={self.budget}, dim={self.dimension}, nw={self.num_workers}, Carola2")
            return NgIoh4._select_optimizer_cls(self)  # type: ignore

        if (
            self.fully_continuous
            and self.budget is not None
            and self.num_workers > np.sqrt(self.budget)
            and self.budget >= 30 * self.dimension
            and not self.has_noise
            and self.dimension > 1
            and self.dimension < 50
        ):
            # print(f"budget={self.budget}, dim={self.dimension}, nw={self.num_workers}, Carola2")
            return NgDS3

        return NgDS2._select_optimizer_cls(self, budget)  # type: ignore


@registry.register
class CSEC10(NGOptBase):
    def _select_optimizer_cls(self, budget: tp.Optional[int] = None) -> base.OptCls:
        assert self.budget is not None
        function = self.parametrization
        # assert False
        if isinstance(self.parametrization, p.Array) and not self.fully_continuous and not self.has_noise:
            return GeneticDE
            # return ConfPortfolio(
            #    optimizers=[
            #        SuperSmoothDiscreteLenglerOnePlusOne,
            #        SuperSmoothElitistRecombiningDiscreteLenglerOnePlusOne,
            #        DiscreteLenglerOnePlusOne,
            #    ],
            #    warmup_ratio=0.4,
            # )
        if (
            function.real_world
            and not function.hptuning
            and not function.neural
            and not self.parametrization.function.metrizable
        ):
            return NgDS2._select_optimizer_cls(self, budget)  # type: ignore
        if function.has_constraints:
            return NgLn
        if (
            self.num_workers == 1
            and function.real_world
            and not function.hptuning
            and not function.neural
            and self.dimension > self.budget
            and self.fully_continuous
            and not self.has_noise
        ):
            return DSproba
        if (
            self.num_workers < np.sqrt(1 + self.dimension)
            and function.real_world
            and not function.hptuning
            and not function.neural
            and 8 * self.dimension > self.budget
            and self.fully_continuous
            and not self.has_noise
        ):
            return DiscreteLenglerOnePlusOne
        if function.real_world and not function.hptuning and not function.neural and self.fully_continuous:
            return NGOpt._select_optimizer_cls(self)  # type: ignore
        if (
            function.real_world
            and function.neural
            and not function.function.deterministic
            and not function.enforce_determinism
        ):
            return NoisyRL2
        if (
            function.real_world
            and function.neural
            and (function.function.deterministic or function.enforce_determinism)
        ):
            return SQOPSO
        if function.real_world and not function.neural:
            return NGDSRW._select_optimizer_cls(self)  # type: ignore
        if (
            self.fully_continuous
            and self.num_workers == 1
            and self.budget is not None
            and self.budget >= 3000 * self.dimension
            and not self.has_noise
            and self.dimension > 1
            and self.dimension < 50
        ):
            # print(f"budget={self.budget}, dim={self.dimension}, nw={self.num_workers}, Carola2")
            return NgIoh21._select_optimizer_cls(self, budget)  # type: ignore
        if (
            self.fully_continuous
            and self.num_workers == 1
            and self.budget is not None
            and self.budget >= 30 * self.dimension
            and not self.has_noise
            and self.dimension > 1
            and self.dimension < 50
        ):
            # print(f"budget={self.budget}, dim={self.dimension}, nw={self.num_workers}, Carola2")
            return NgIoh4._select_optimizer_cls(self)  # type: ignore

        if (
            self.fully_continuous
            and self.budget is not None
            and self.num_workers > np.log(3 + self.budget)
            and self.budget >= 30 * self.dimension
            and not self.has_noise
            and self.dimension > 1
            and self.dimension < 50
        ):
            # print(f"budget={self.budget}, dim={self.dimension}, nw={self.num_workers}, Carola2")
            return NgDS3

        return NgDS2._select_optimizer_cls(self, budget)  # type: ignore


@registry.register
class CSEC11(NGOptBase):
    def _select_optimizer_cls(self, budget: tp.Optional[int] = None) -> base.OptCls:
        assert self.budget is not None
        function = self.parametrization
        # assert False
        if isinstance(self.parametrization, p.Array) and not self.fully_continuous and not self.has_noise:
            return GeneticDE
            # return ConfPortfolio(
            #    optimizers=[
            #        SuperSmoothDiscreteLenglerOnePlusOne,
            #        SuperSmoothElitistRecombiningDiscreteLenglerOnePlusOne,
            #        DiscreteLenglerOnePlusOne,
            #    ],
            #    warmup_ratio=0.4,
            # )
        if (
            function.real_world
            and not function.hptuning
            and not function.neural
            and not self.parametrization.function.metrizable
        ):
            return NgDS2._select_optimizer_cls(self, budget)  # type: ignore
        if function.has_constraints:
            return NgLn
        if (
            self.num_workers == 1
            and function.real_world
            and not function.hptuning
            and not function.neural
            and self.dimension > self.budget
            and self.fully_continuous
            and not self.has_noise
        ):
            return DSproba
        if (
            self.num_workers < np.sqrt(1 + self.dimension)
            and function.real_world
            and not function.hptuning
            and not function.neural
            and 8 * self.dimension > self.budget
            and self.fully_continuous
            and not self.has_noise
        ):
            return DiscreteLenglerOnePlusOne
        if function.real_world and not function.hptuning and not function.neural and self.fully_continuous:
            return NGOpt._select_optimizer_cls(self)  # type: ignore
        if (
            function.real_world
            and function.neural
            and not function.function.deterministic
            and not function.enforce_determinism
        ):
            return NoisyRL2
        if (
            function.real_world
            and function.neural
            and (function.function.deterministic or function.enforce_determinism)
        ):
            return SQOPSO
        if function.real_world and not function.neural:
            return NGDSRW._select_optimizer_cls(self)  # type: ignore
        if (
            self.fully_continuous
            and self.num_workers == 1
            and self.budget is not None
            and self.budget >= 300 * self.dimension
            and not self.has_noise
            and self.dimension > 1
            and self.dimension < 50
        ):
            # print(f"budget={self.budget}, dim={self.dimension}, nw={self.num_workers}, Carola2")
            return NgIoh21._select_optimizer_cls(self, budget)  # type: ignore
        if (
            self.fully_continuous
            and self.num_workers == 1
            and self.budget is not None
            and self.budget >= 30 * self.dimension
            and not self.has_noise
            and self.dimension > 1
            and self.dimension < 50
        ):
            # print(f"budget={self.budget}, dim={self.dimension}, nw={self.num_workers}, Carola2")
            return NgIoh4._select_optimizer_cls(self)  # type: ignore

        if (
            self.fully_continuous
            and self.budget is not None
            and self.num_workers > np.log(3 + self.budget)
            and self.budget >= 30 * self.dimension
            and not self.has_noise
            and self.dimension > 1
            and self.dimension < 50
        ):
            # print(f"budget={self.budget}, dim={self.dimension}, nw={self.num_workers}, Carola2")
            return NgDS3

        return NgDS2._select_optimizer_cls(self, budget)  # type: ignore


@registry.register
class NgIohTuned(CSEC11):
    # Learning something automatically so that it's less unreadable would be great.
    pass


# ExtLognormalDiscreteOnePlusOne = Chaining(
#    [LognormalDiscreteOnePlusOne] * 10, [0.1] * 9, no_crossing=True
# ).set_name("ExtLognormalDiscreteOnePlusOne", register=True)


SplitCSEC11 = ConfSplitOptimizer(
    multivariate_optimizer=CSEC11, monovariate_optimizer=CSEC11, non_deterministic_descriptor=False
).set_name("SplitCSEC11", register=True)
SplitSQOPSO = ConfSplitOptimizer(
    multivariate_optimizer=SQOPSO, monovariate_optimizer=SQOPSO, non_deterministic_descriptor=False
).set_name("SplitSQOPSO", register=True)
SplitPSO = ConfSplitOptimizer(
    multivariate_optimizer=PSO, monovariate_optimizer=PSO, non_deterministic_descriptor=False
).set_name("SplitPSO", register=True)
SplitCMA = ConfSplitOptimizer(
    multivariate_optimizer=CMA, monovariate_optimizer=CMA, non_deterministic_descriptor=False
).set_name("SplitCMA", register=True)
SplitQODE = ConfSplitOptimizer(
    multivariate_optimizer=QODE, monovariate_optimizer=QODE, non_deterministic_descriptor=False
).set_name("SplitQODE", register=True)
SplitTwoPointsDE = ConfSplitOptimizer(
    multivariate_optimizer=TwoPointsDE, monovariate_optimizer=TwoPointsDE, non_deterministic_descriptor=False
).set_name("SplitTwoPointsDE", register=True)
SplitDE = ConfSplitOptimizer(
    multivariate_optimizer=DE, monovariate_optimizer=DE, non_deterministic_descriptor=False
).set_name("SplitDE", register=True)


SQOPSODCMA = Chaining([SQOPSO, DiagonalCMA], ["half"]).set_name("SQOPSODCMA", register=True)
SQOPSODCMA20 = Chaining(optimizers=[SQOPSODCMA] * 20, budgets=["equal"] * 19, no_crossing=True).set_name(
    "SQOPSODCMA20", register=True
)
SQOPSODCMA20bar = ConfPortfolio(optimizers=[SQOPSODCMA] * 20, warmup_ratio=0.5).set_name(
    "SQOPSODCMA20bar", register=True
)
NgIohLn = Chaining([LognormalDiscreteOnePlusOne, CSEC11], ["tenth"]).set_name("NgIohLn", register=True)
CMALn = Chaining([LognormalDiscreteOnePlusOne, CMA], ["tenth"]).set_name("CMALn", register=True)
CMARS = Chaining([RandomSearch, CMA], ["tenth"]).set_name("CMARS", register=True)
NgIohRS = Chaining([oneshot.RandomSearch, CSEC11], ["tenth"]).set_name("NgIohRS", register=True)
PolyLN = ConfPortfolio(
    optimizers=[
        Rescaled(base_optimizer=SmallLognormalDiscreteOnePlusOne, scale=np.random.rand()) for i in range(20)
    ],
    warmup_ratio=0.5,
).set_name("PolyLN", register=True)
MultiLN = ConfPortfolio(
    optimizers=[
        Rescaled(base_optimizer=SmallLognormalDiscreteOnePlusOne, scale=2.0 ** (i - 5)) for i in range(6)
    ],
    warmup_ratio=0.5,
).set_name("MultiLN", register=True)
ManyLN = ConfPortfolio(
    optimizers=[SmallLognormalDiscreteOnePlusOne for i in range(20)],
    warmup_ratio=0.5,
).set_name("ManyLN", register=True)
NgIohMLn = Chaining([MultiLN, CSEC11], ["tenth"]).set_name("NgIohMLn", register=True)<|MERGE_RESOLUTION|>--- conflicted
+++ resolved
@@ -2067,11 +2067,8 @@
         self.frequency_ratio = frequency_ratio
         self.algorithm = algorithm
         self.degree = degree
-<<<<<<< HEAD
         if algorithm == "image":
             self.degree = 1
-=======
->>>>>>> 0a42b93d
         elitist = self.dimension < 3
         if multivariate_optimizer is None:
             multivariate_optimizer = ParametrizedCMA(elitist=elitist) if self.dimension > 1 else OnePlusOne
@@ -2098,13 +2095,10 @@
         )
         if len(self.archive) >= sample_size and not self._num_ask % freq:
             try:
-<<<<<<< HEAD
                 data = learn_on_k_best(
                     self.archive, sample_size, self.algorithm, self.degree, shape, self.parametrization
                 )
-=======
-                data = learn_on_k_best(self.archive, sample_size, self.algorithm, self.degree)
->>>>>>> 0a42b93d
+
                 candidate = self.parametrization.spawn_child().set_standardized_data(data)
             except (OverflowError, MetaModelFailure):  # The optimum is at infinity. Shit happens.
                 candidate = self._optim.ask()
@@ -2169,17 +2163,12 @@
 RFMetaModelOnePlusOne = ParametrizedMetaModel(multivariate_optimizer=OnePlusOne, algorithm="rf").set_name(
     "RFMetaModelOnePlusOne", register=True
 )
-<<<<<<< HEAD
 ImageMetaModelLogNormal = ParametrizedMetaModel(
     multivariate_optimizer=LognormalDiscreteOnePlusOne,
     algorithm="image",
 ).set_name("ImageMetaModelLogNormal", register=True)
 RF1MetaModelLogNormal = ParametrizedMetaModel(
     multivariate_optimizer=LognormalDiscreteOnePlusOne,
-=======
-RF1MetaModelLogNormal = ParametrizedMetaModel(
-    multivariate_optimizer=LognormalDiscreteOnePlusOne,
->>>>>>> 0a42b93d
     algorithm="rf",
     degree=1,
 ).set_name("RF1MetaModelLogNormal", register=True)
