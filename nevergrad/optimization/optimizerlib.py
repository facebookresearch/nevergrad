# Copyright (c) Facebook, Inc. and its affiliates. All Rights Reserved.
#
# This source code is licensed under the MIT license found in the
# LICENSE file in the root directory of this source tree.
import os
import logging
import typing as tp  # from now on, favor using tp.Dict etc instead of Dict
from typing import Optional, List, Dict, Tuple, Callable, Any
from collections import deque
import warnings
import cma
import numpy as np
from bayes_opt import UtilityFunction
from bayes_opt import BayesianOptimization
from nevergrad.parametrization import parameter as p
from nevergrad.parametrization import transforms
from nevergrad.parametrization import discretization
from nevergrad.parametrization import helpers as paramhelpers
from nevergrad.common.typetools import ArrayLike
from . import base
from . import mutations
from .base import registry as registry
from .base import addCompare  # pylint: disable=unused-import
from .base import InefficientSettingsWarning as InefficientSettingsWarning
from .base import IntOrParameter
from . import sequences


# families of optimizers
# pylint: disable=unused-wildcard-import,wildcard-import,too-many-lines,too-many-arguments
from .differentialevolution import *  # noqa: F403
from .es import *  # noqa: F403
from .oneshot import *  # noqa: F403
from .recastlib import *  # noqa: F403

# run with LOGLEVEL=DEBUG for more debug information
logging.basicConfig(level=os.environ.get("LOGLEVEL", "INFO"))
logger = logging.getLogger(__name__)

# # # # # optimizers # # # # #


class _OnePlusOne(base.Optimizer):
    """Simple but sometimes powerful optimization algorithm.

    We use the one-fifth adaptation rule, going back to Schumer and Steiglitz (1968).
    It was independently rediscovered by Devroye (1972) and Rechenberg (1973).
    We use asynchronous updates, so that the 1+1 can actually be parallel and even
    performs quite well in such a context - this is naturally close to 1+lambda.
    """

    def __init__(
        self,
        parametrization: IntOrParameter,
        budget: Optional[int] = None,
        num_workers: int = 1,
        *,
        noise_handling: tp.Optional[tp.Union[str, tp.Tuple[str, float]]] = None,
        mutation: str = "gaussian",
        crossover: bool = False
    ) -> None:
        super().__init__(parametrization, budget=budget, num_workers=num_workers)
        self._sigma: float = 1
        # configuration
        if noise_handling is not None:
            if isinstance(noise_handling, str):
                assert noise_handling in ["random", "optimistic"], f"Unkwnown noise handling: '{noise_handling}'"
            else:
                assert isinstance(noise_handling, tuple), "noise_handling must be a string or  a tuple of type (strategy, factor)"
                assert noise_handling[1] > 0.0, "the factor must be a float greater than 0"
                assert noise_handling[0] in ["random", "optimistic"], f"Unkwnown noise handling: '{noise_handling}'"
        assert mutation in ["gaussian", "cauchy", "discrete", "fastga", "doublefastga", "adaptive",
                            "portfolio", "discreteBSO", "doerr"], f"Unkwnown mutation: '{mutation}'"
        if mutation == "adaptive":
            self._adaptive_mr = 0.5
        self.noise_handling = noise_handling
        self.mutation = mutation
        self.crossover = crossover
        if mutation == "doerr":
            assert num_workers == 1, "Doerr mutation is implemented only in the sequential case." 
            self._doerr_mutation_rates = [1, 2]
            self._doerr_mutation_rewards = [0., 0.]
            self._doerr_counters = [0., 0.]
            self._doerr_epsilon = 0.25  #self.dimension ** (-0.01)
            self._doerr_gamma = 1 - 2 / self.dimension 
            self._doerr_current_best = float("inf")
            i = 3
            j = 2
            self._doerr_index: int = -1  # Nothing has been mutated for now.
            while i < self.dimension:
                self._doerr_mutation_rates += [i]
                self._doerr_mutation_rewards += [0.]
                self._doerr_counters += [0.]
                i += j
                j += 2
            

    def _internal_ask_candidate(self) -> p.Parameter:
        # pylint: disable=too-many-return-statements, too-many-branches
        noise_handling = self.noise_handling
        if not self._num_ask:
            out = self.parametrization.spawn_child()
            out._meta["sigma"] = self._sigma
            return out
        # for noisy version
        if noise_handling is not None:
            limit = (0.05 if isinstance(noise_handling, str) else noise_handling[1]) * len(self.archive) ** 3
            strategy = noise_handling if isinstance(noise_handling, str) else noise_handling[0]
            if self._num_ask <= limit:
                if strategy in ["cubic", "random"]:
                    idx = self._rng.choice(len(self.archive))
                    return list(self.archive.values())[idx].parameter.spawn_child()  # type: ignore
                elif strategy == "optimistic":
                    return self.current_bests["optimistic"].parameter.spawn_child()
        # crossover
        mutator = mutations.Mutator(self._rng)
        pessimistic = self.current_bests["pessimistic"].parameter.spawn_child()
        ref = self.parametrization
        if self.crossover and self._num_ask % 2 == 1 and len(self.archive) > 2:
            data = mutator.crossover(pessimistic.get_standardized_data(reference=ref),
                                     mutator.get_roulette(self.archive, num=2))
            return pessimistic.set_standardized_data(data, reference=ref)
        # mutating
        mutation = self.mutation
        if mutation in ("gaussian", "cauchy"):  # standard case
            step = (self._rng.normal(0, 1, self.dimension) if mutation == "gaussian" else
                    self._rng.standard_cauchy(self.dimension))
            out = pessimistic.set_standardized_data(self._sigma * step)
            out._meta["sigma"] = self._sigma
            return out
        else:
            pessimistic_data = pessimistic.get_standardized_data(reference=ref)
            if mutation == "crossover":
                if self._num_ask % 2 == 0 or len(self.archive) < 3:
                    data = mutator.portfolio_discrete_mutation(pessimistic_data)
                else:
                    data = mutator.crossover(pessimistic_data, mutator.get_roulette(self.archive, num=2))
            elif mutation == "adaptive":
                data = mutator.portfolio_discrete_mutation(pessimistic_data, max(1, int(self._adaptive_mr * self.dimension)))
            elif mutation == "discreteBSO":
                assert self.budget is not None, "DiscreteBSO needs a budget."
                intensity: int = int(self.dimension - self._num_ask * self.dimension / self.budget)
                if intensity < 1:
                    intensity = 1
                data = mutator.portfolio_discrete_mutation(pessimistic_data, intensity)
            elif mutation == "doerr":
                # Selection, either random, or greedy, or a mutation rate.
                assert self._doerr_index == -1, "We should have used this index in tell."
                if self._rng.uniform() < self._doerr_epsilon:
                    index = self._rng.choice(range(len(self._doerr_mutation_rates)))
                    self._doerr_index = index
                else:
                    index = self._doerr_mutation_rewards.index(max(self._doerr_mutation_rewards))                                                   
                    self._doerr_index = -1
                intensity = self._doerr_mutation_rates[index]
                data = mutator.portfolio_discrete_mutation(pessimistic_data, intensity)
            else:
                func: Callable[[ArrayLike], ArrayLike] = {  # type: ignore
                    "discrete": mutator.discrete_mutation,
                    "fastga": mutator.doerr_discrete_mutation,
                    "doublefastga": mutator.doubledoerr_discrete_mutation,
                    "portfolio": mutator.portfolio_discrete_mutation,
                }[mutation]
                data = func(pessimistic_data)
            return pessimistic.set_standardized_data(data, reference=ref)

    def _internal_tell(self, x: ArrayLike, value: float) -> None:
        # only used for cauchy and gaussian
        if self.mutation == "doerr" and self._doerr_current_best < float("inf") and self._doerr_index >= 0:
            improvement = max(0., self._doerr_current_best - value)
            # Decay.          
            index = self._doerr_index                                                       
            counter = self._doerr_counters[index]                                                   
            self._doerr_mutation_rewards[index] = (self._doerr_gamma * counter * self._doerr_mutation_rewards[index]
                                                   + improvement) / (self._doerr_gamma * counter + 1)
            self._doerr_counters = [self._doerr_gamma * x for x in self._doerr_counters]
            self._doerr_counters[index] += 1                                                       
            self._doerr_index = -1                                                       
        if self.mutation == "doerr":
            self._doerr_current_best = min(self._doerr_current_best, value)                                                       
        self._sigma *= 2.0 if value <= self.current_bests["pessimistic"].mean else 0.84
        if self.mutation == "adaptive":
            factor = 1.2 if value <= self.current_bests["pessimistic"].mean else 0.731  # 0.731 = 1.2**(-np.exp(1)-1)
            self._adaptive_mr = min(1., factor * self._adaptive_mr)


class ParametrizedOnePlusOne(base.ConfiguredOptimizer):
    """Simple but sometimes powerfull class of optimization algorithm.
    This use asynchronous updates, so that (1+1) can actually be parallel and even
    performs quite well in such a context - this is naturally close to (1+lambda).


    Parameters
    ----------
    noise_handling: str or Tuple[str, float]
        Method for handling the noise. The name can be:

        - `"random"`: a random point is reevaluated regularly, this uses the one-fifth adaptation rule,
          going back to Schumer and Steiglitz (1968). It was independently rediscovered by Devroye (1972) and Rechenberg (1973).
        - `"optimistic"`: the best optimistic point is reevaluated regularly, optimism in front of uncertainty
        - a coefficient can to tune the regularity of these reevaluations (default .05)
    mutation: str
        One of the available mutations from:

        - `"gaussian"`: standard mutation by adding a Gaussian random variable (with progressive
          widening) to the best pessimistic point
        - `"cauchy"`: same as Gaussian but with a Cauchy distribution.
        - `"discrete"`: when a variable is mutated (which happens with probability 1/d in dimension d), it's just
             randomly drawn. This means that on average, only one variable is mutated.
        - `"discreteBSO"`: as in brainstorm optimization, we slowly decrease the mutation rate from 1 to 1/d.
        - `"fastga"`: FastGA mutations from the current best
        - `"doublefastga"`: double-FastGA mutations from the current best (Doerr et al, Fast Genetic Algorithms, 2017)
        - `"portfolio"`: Random number of mutated bits (called niform mixing in
          Dang & Lehre "Self-adaptation of Mutation Rates in Non-elitist Population", 2016)

    crossover: bool
        whether to add a genetic crossover step every other iteration.

    Notes
    -----
    After many papers advocared the mutation rate 1/d in the discrete (1+1) for the discrete case,
    `it was proposed <https://arxiv.org/abs/1606.05551>`_ to use of a randomly
    drawn mutation rate. `Fast genetic algorithms <https://arxiv.org/abs/1703.03334>`_ are based on a similar idea
    These two simple methods perform quite well on a wide range of problems.

    """

    # pylint: disable=unused-argument
    def __init__(
        self,
        *,
        noise_handling: tp.Optional[tp.Union[str, tp.Tuple[str, float]]] = None,
        mutation: str = "gaussian",
        crossover: bool = False
    ) -> None:
        super().__init__(_OnePlusOne, locals())


OnePlusOne = ParametrizedOnePlusOne().set_name("OnePlusOne", register=True)
NoisyOnePlusOne = ParametrizedOnePlusOne(noise_handling="random").set_name("NoisyOnePlusOne", register=True)
DiscreteOnePlusOne = ParametrizedOnePlusOne(mutation="discrete").set_name("DiscreteOnePlusOne", register=True)
AdaptiveDiscreteOnePlusOne = ParametrizedOnePlusOne(mutation="adaptive").set_name("AdaptiveDiscreteOnePlusOne", register=True)
DiscreteBSOOnePlusOne = ParametrizedOnePlusOne(mutation="discreteBSO").set_name("DiscreteBSOOnePlusOne", register=True)
DiscreteDoerrOnePlusOne = ParametrizedOnePlusOne(mutation="doerr").set_name("DiscreteDoerrOnePlusOne", register=True).no_parallelization = True                                                                    
CauchyOnePlusOne = ParametrizedOnePlusOne(mutation="cauchy").set_name("CauchyOnePlusOne", register=True)
OptimisticNoisyOnePlusOne = ParametrizedOnePlusOne(
    noise_handling="optimistic").set_name("OptimisticNoisyOnePlusOne", register=True)
OptimisticDiscreteOnePlusOne = ParametrizedOnePlusOne(noise_handling="optimistic", mutation="discrete").set_name(
    "OptimisticDiscreteOnePlusOne", register=True
)
NoisyDiscreteOnePlusOne = ParametrizedOnePlusOne(noise_handling=("random", 1.0), mutation="discrete").set_name(
    "NoisyDiscreteOnePlusOne", register=True
)
DoubleFastGADiscreteOnePlusOne = ParametrizedOnePlusOne(
    mutation="doublefastga").set_name("DoubleFastGADiscreteOnePlusOne", register=True)
RecombiningPortfolioOptimisticNoisyDiscreteOnePlusOne = ParametrizedOnePlusOne(
    crossover=True, mutation="portfolio", noise_handling="optimistic"
).set_name("RecombiningPortfolioOptimisticNoisyDiscreteOnePlusOne", register=True)


# pylint: too-many-arguments,too-many-instance-attributes
class _CMA(base.Optimizer):

    def __init__(
            self,
            parametrization: IntOrParameter,
            budget: Optional[int] = None,
            num_workers: int = 1,
            scale: float = 1.0,
            popsize: Optional[int] = None,
            diagonal: bool = False,
            fcmaes: bool = False,
            random_init: bool = False,
    ) -> None:
        super().__init__(parametrization, budget=budget, num_workers=num_workers)
        self._scale = scale
        self._popsize = max(self.num_workers, 4 + int(3 * np.log(self.dimension))) if popsize is None else popsize
        self._diagonal = diagonal
        self._fcmaes = fcmaes
        self._random_init = random_init
        # internal attributes
        self._to_be_asked: tp.Deque[np.ndarray] = deque()
        self._to_be_told: tp.List[p.Parameter] = []
        self._num_spawners = self._popsize // 2  # experimental, for visualization
        self._parents = [self.parametrization]
        # delay initialization to ease implementation of variants
        self._es: tp.Any = None

    @property
    def es(self) -> tp.Any:  # typing not possible since cmaes not imported :(
        if self._es is None:
            if not self._fcmaes:
                inopts = {"popsize": self._popsize, "randn": self._rng.randn, "CMA_diagonal": self._diagonal, "verbose": 0}
                self._es = cma.CMAEvolutionStrategy(x0=self._rng.normal(size=self.dimension) if self._random_init else np.zeros(self.dimension, dtype=np.float), sigma0=self._scale, inopts=inopts)
            else:
                try:
                    from fcmaes import cmaes  # pylint: disable=import-outside-toplevel
                except ImportError as e:
                    raise ImportError("Please install fcmaes (pip install fcmaes) to use FCMA optimizers") from e
                self._es = cmaes.Cmaes(x0=np.zeros(self.dimension, dtype=np.float),
                                       input_sigma=self._scale,
                                       popsize=self._popsize, randn=self._rng.randn)
        return self._es

    def _internal_ask_candidate(self) -> p.Parameter:
        if not self._to_be_asked:
            self._to_be_asked.extend(self.es.ask())
        data = self._to_be_asked.popleft()
        parent = self._parents[self.num_ask % len(self._parents)]
        candidate = parent.spawn_child().set_standardized_data(data, reference=self.parametrization)
        return candidate

    def _internal_tell_candidate(self, candidate: p.Parameter, value: float) -> None:
        self._to_be_told.append(candidate)
        if len(self._to_be_told) >= self.es.popsize:
            listx = [c.get_standardized_data(reference=self.parametrization) for c in self._to_be_told]
            listy = [c.loss for c in self._to_be_told]
            args = (listy, listx) if self._fcmaes else (listx, listy)
            try:
                self.es.tell(*args)
            except RuntimeError:
                pass
            else:
                self._parents = sorted(self._to_be_told, key=lambda c: c.loss)[: self._num_spawners]
                self._to_be_told = []

    def _internal_provide_recommendation(self) -> np.ndarray:
        pessimistic = self.current_bests["pessimistic"].parameter.get_standardized_data(reference=self.parametrization)
        if self._es is None:
            return pessimistic
        cma_best: tp.Optional[np.ndarray] = self.es.best_x if self._fcmaes else self.es.result.xbest
        if cma_best is None:
            return pessimistic
        return cma_best


class ParametrizedCMA(base.ConfiguredOptimizer):
    """CMA-ES optimizer,
    This evolution strategy uses a Gaussian sampling, iteratively modified
    for searching in the best directions.
    This optimizer wraps an external implementation: https://github.com/CMA-ES/pycma

    Parameters
    ----------
    scale: float
        scale of the search
    popsize: Optional[int] = None
        population size, should be n * self.num_workers for int n >= 1.
        default is max(self.num_workers, 4 + int(3 * np.log(self.dimension)))

    diagonal: bool
        use the diagonal version of CMA (advised in big dimension)
    fcmaes: bool = False
        use fast implementation, doesn't support diagonal=True.
        produces equivalent results, preferable for high dimensions or
        if objective function evaluation is fast.
    """

    # pylint: disable=unused-argument
    def __init__(
        self,
        *,
        scale: float = 1.0,
        popsize: Optional[int] = None,
        diagonal: bool = False,
        fcmaes: bool = False,
        random_init: bool = False,
    ) -> None:
        super().__init__(_CMA, locals())
        if fcmaes:
            if diagonal:
                raise RuntimeError("fcmaes doesn't support diagonal=True, use fcmaes=False")


CMA = ParametrizedCMA().set_name("CMA", register=True)
DiagonalCMA = ParametrizedCMA(diagonal=True).set_name("DiagonalCMA", register=True)
FCMA = ParametrizedCMA(fcmaes=True).set_name("FCMA", register=True)


class _PopulationSizeController:
    """Population control scheme for TBPSA and EDA
    """

    def __init__(self, llambda: int, mu: int, dimension: int, num_workers: int = 1) -> None:
        self.llambda = max(llambda, num_workers)
        self.min_mu = min(mu, dimension)
        self.mu = mu
        self.dimension = dimension
        self.num_workers = num_workers
        self._loss_record: tp.List[float] = []

    def add_value(self, value: float) -> None:
        self._loss_record += [value]
        if len(self._loss_record) >= 5 * self.llambda:
            first_fifth = self._loss_record[: self.llambda]
            last_fifth = self._loss_record[-int(self.llambda):]  # casting to int to avoid pylint bug
            means = [sum(fitnesses) / float(self.llambda) for fitnesses in [first_fifth, last_fifth]]
            stds = [np.std(fitnesses) / np.sqrt(self.llambda - 1) for fitnesses in [first_fifth, last_fifth]]
            z = (means[0] - means[1]) / (np.sqrt(stds[0] ** 2 + stds[1] ** 2))
            if z < 2.0:
                self.mu *= 2
            else:
                self.mu = max(self.min_mu, int(self.mu * 0.84))
            self.llambda = 4 * self.mu
            if self.num_workers > 1:
                self.llambda = max(self.llambda, self.num_workers)
                self.mu = self.llambda // 4
            self._loss_record = []


# pylint: disable=too-many-instance-attributes
@registry.register
class EDA(base.Optimizer):
    """Test-based population-size adaptation.

    Population-size equal to lambda = 4 x dimension.
    Test by comparing the first fifth and the last fifth of the 5lambda evaluations.

    Caution
    -------
    This optimizer is probably wrong.
    """

    _POPSIZE_ADAPTATION = False
    _COVARIANCE_MEMORY = False

    def __init__(self, parametrization: IntOrParameter, budget: Optional[int] = None, num_workers: int = 1) -> None:
        super().__init__(parametrization, budget=budget, num_workers=num_workers)
        self.sigma = 1
        self.covariance = np.identity(self.dimension)
        dim = self.dimension
        self.popsize = _PopulationSizeController(llambda=4 * dim, mu=dim, dimension=dim, num_workers=num_workers)
        self.current_center: np.ndarray = np.zeros(self.dimension)
        # Population
        self.children: tp.List[p.Parameter] = []
        self.parents: List[p.Parameter] = [self.parametrization]  # for transfering heritage (checkpoints in PBT)

    def _internal_provide_recommendation(self) -> ArrayLike:  # This is NOT the naive version. We deal with noise.
        return self.current_center

    def _internal_ask_candidate(self) -> p.Parameter:
        mutated_sigma = self.sigma * np.exp(self._rng.normal(0, 1) / np.sqrt(self.dimension))
        # TODO: is a sigma necessary here as well? given the covariance is estimated
        assert len(self.current_center) == len(self.covariance), [self.dimension, self.current_center, self.covariance]
        data = self._rng.multivariate_normal(self.current_center, mutated_sigma * self.covariance)
        parent = self.parents[self.num_ask % len(self.parents)]
        candidate = parent.spawn_child().set_standardized_data(data, reference=self.parametrization)
        if parent is self.parametrization:
            candidate.heritage["lineage"] = candidate.uid  # for tracking
        candidate._meta["sigma"] = mutated_sigma
        return candidate

    def _internal_tell_candidate(self, candidate: p.Parameter, value: float) -> None:
        self.children.append(candidate)
        if self._POPSIZE_ADAPTATION:
            self.popsize.add_value(value)
        if len(self.children) >= self.popsize.llambda:
            self.children = sorted(self.children, key=lambda c: c.loss)
            population_data = [c.get_standardized_data(reference=self.parametrization) for c in self.children]
            mu = self.popsize.mu
            arrays = population_data[:mu]
            # covariance
            # TODO: check actual covariance that should be used
            centered_arrays = np.array([x - self.current_center for x in arrays])
            cov = centered_arrays.T.dot(centered_arrays)
            # cov = np.cov(np.array(population_data).T)
            mem_factor = 0.9 if self._COVARIANCE_MEMORY else 0
            self.covariance *= mem_factor
            self.covariance += (1 - mem_factor) * cov
            # Computing the new parent
            self.current_center = sum(arrays) / mu  # type: ignore
            self.sigma = np.exp(sum([np.log(c._meta["sigma"]) for c in self.children[:mu]]) / mu)
            self.parents = self.children[:mu]
            self.children = []

    def _internal_tell_not_asked(self, candidate: p.Parameter, value: float) -> None:
        raise base.TellNotAskedNotSupportedError


@registry.register
class PCEDA(EDA):
    _POPSIZE_ADAPTATION = True
    _COVARIANCE_MEMORY = False


@registry.register
class MPCEDA(EDA):
    _POPSIZE_ADAPTATION = True
    _COVARIANCE_MEMORY = True


@registry.register
class MEDA(EDA):
    _POPSIZE_ADAPTATION = False
    _COVARIANCE_MEMORY = True


class _TBPSA(base.Optimizer):
    """Test-based population-size adaptation.

    Population-size equal to lambda = 4 x dimension.
    Test by comparing the first fifth and the last fifth of the 5lambda evaluations.
    """

    # pylint: disable=too-many-instance-attributes

    def __init__(self,
                 parametrization: IntOrParameter,
                 budget: Optional[int] = None,
                 num_workers: int = 1,
                 naive: bool = True,
                 initial_popsize: tp.Optional[int] = None,
                 ) -> None:
        super().__init__(parametrization, budget=budget, num_workers=num_workers)
        self.sigma = 1
        self.naive = naive
        if initial_popsize is None:
            initial_popsize = self.dimension
        self.popsize = _PopulationSizeController(
            llambda=4 * initial_popsize,
            mu=initial_popsize,
            dimension=self.dimension,
            num_workers=num_workers
        )
        self.current_center: np.ndarray = np.zeros(self.dimension)
        # population
        self.parents: List[p.Parameter] = [self.parametrization]  # for transfering heritage (checkpoints in PBT)
        self.children: List[p.Parameter] = []

    def recommend(self) -> p.Parameter:
        if self.naive:
            return self.current_bests["optimistic"].parameter
        else:
            # This is NOT the naive version. We deal with noise.
            return self.parametrization.spawn_child().set_standardized_data(self.current_center, deterministic=True)

    def _internal_ask_candidate(self) -> p.Parameter:
        mutated_sigma = self.sigma * np.exp(self._rng.normal(0, 1) / np.sqrt(self.dimension))
        individual = self.current_center + mutated_sigma * self._rng.normal(0, 1, self.dimension)
        parent = self.parents[self.num_ask % len(self.parents)]
        candidate = parent.spawn_child().set_standardized_data(individual, reference=self.parametrization)
        if parent is self.parametrization:
            candidate.heritage["lineage"] = candidate.uid  # for tracking
        candidate._meta["sigma"] = mutated_sigma
        return candidate

    def _internal_tell_candidate(self, candidate: p.Parameter, value: float) -> None:
        candidate._meta["loss"] = value
        self.popsize.add_value(value)
        self.children.append(candidate)
        if len(self.children) >= self.popsize.llambda:
            # Sorting the population.
            self.children.sort(key=lambda c: c._meta["loss"])
            # Computing the new parent.
            self.parents = self.children[: self.popsize.mu]
            self.children = []
            self.current_center = sum(c.get_standardized_data(reference=self.parametrization)  # type: ignore
                                      for c in self.parents) / self.popsize.mu
            self.sigma = np.exp(np.sum(np.log([c._meta["sigma"] for c in self.parents])) / self.popsize.mu)

    def _internal_tell_not_asked(self, candidate: p.Parameter, value: float) -> None:
        data = candidate.get_standardized_data(reference=self.parametrization)
        sigma = np.linalg.norm(data - self.current_center) / np.sqrt(self.dimension)  # educated guess
        candidate._meta["sigma"] = sigma
        self._internal_tell_candidate(candidate, value)  # go through standard pipeline


class ParametrizedTBPSA(base.ConfiguredOptimizer):
    """`Test-based population-size adaptation <https://homepages.fhv.at/hgb/New-Papers/PPSN16_HB16.pdf>`_
    This method, based on adapting the population size, performs the best in
    many noisy optimization problems, even in large dimension

    Parameters
    ----------
    naive: bool
        set to False for noisy problem, so that the best points will be an
        average of the final population.
    initial_popsize: Optional[int]
        initial (and minimal) population size (default: 4 x dimension)

    Note
    ----
    Derived from:
    Hellwig, Michael & Beyer, Hans-Georg. (2016).
    Evolution under Strong Noise: A Self-Adaptive Evolution Strategy
    Reaches the Lower Performance Bound -- the pcCMSA-ES.
    https://homepages.fhv.at/hgb/New-Papers/PPSN16_HB16.pdf
    """

    # pylint: disable=unused-argument
    def __init__(
        self,
        *,
        naive: bool = True,
        initial_popsize: tp.Optional[int] = None,
    ) -> None:
        super().__init__(_TBPSA, locals())


TBPSA = ParametrizedTBPSA(naive=False).set_name("TBPSA", register=True)
NaiveTBPSA = ParametrizedTBPSA().set_name("NaiveTBPSA", register=True)


@registry.register
class NoisyBandit(base.Optimizer):
    """UCB.
    This is upper confidence bound (adapted to minimization),
    with very poor parametrization; in particular, the logarithmic term is set to zero.
    Infinite arms: we add one arm when `20 * #ask >= #arms ** 3`.
    """

    def _internal_ask(self) -> ArrayLike:
        if 20 * self._num_ask >= len(self.archive) ** 3:
            return self._rng.normal(0, 1, self.dimension)  # type: ignore
        if self._rng.choice([True, False]):
            # numpy does not accept choice on list of tuples, must choose index instead
            idx = self._rng.choice(len(self.archive))
            return np.frombuffer(list(self.archive.bytesdict.keys())[idx])  # type: ignore
        return self.current_bests["optimistic"].x


@registry.register
class PSO(base.Optimizer):

    # pylint: disable=too-many-instance-attributes
    def __init__(
        self,
        parametrization: IntOrParameter,
        budget: Optional[int] = None,
        num_workers: int = 1,
        transform: str = "arctan",
        wide: bool = False,  # legacy, to be removed if not needed anymore
        popsize: tp.Optional[int] = None,
    ) -> None:
        super().__init__(parametrization, budget=budget, num_workers=num_workers)
        if budget is not None and budget < 60:
            warnings.warn("PSO is inefficient with budget < 60", base.InefficientSettingsWarning)
        cases: tp.Dict[str, tp.Tuple[tp.Optional[float], transforms.Transform]] = dict(
            arctan=(0, transforms.ArctanBound(0, 1)),
            identity=(None, transforms.Affine(1, 0)),
            gaussian=(1e-10, transforms.CumulativeDensity()),
        )
        # eps is used for clipping to make sure it is admissible
        self._eps, self._transform = cases[transform]
        self._wide = wide
        self.llambda = max(40, num_workers)
        if popsize is not None:
            self.llambda = popsize
        self._uid_queue = base.utils.UidQueue()
        self.population: tp.Dict[str, p.Parameter] = {}
        self._best = self.parametrization.spawn_child()
        self._omega = 0.5 / np.log(2.0)
        self._phip = 0.5 + np.log(2.0)
        self._phig = 0.5 + np.log(2.0)

    def _internal_ask_candidate(self) -> p.Parameter:
        # population is increased only if queue is empty (otherwise tell_not_asked does not work well at the beginning)
        if len(self.population) < self.llambda:
            param = self.parametrization
            if self._wide:
                # old initialization below seeds in the while R space, while other algorithms use normal distrib
                data = self._transform.backward(self._rng.uniform(0, 1, self.dimension))
                candidate = param.spawn_child().set_standardized_data(data, reference=param)
                candidate.heritage["lineage"] = candidate.uid
            else:
                candidate = param.sample()
            self.population[candidate.uid] = candidate
            dim = self.parametrization.dimension
            candidate.heritage["speed"] = self._rng.normal(size=dim) if self._eps is None else self._rng.uniform(-1, 1, dim)
            self._uid_queue.asked.add(candidate.uid)
            return candidate
        uid = self._uid_queue.ask()
        candidate = self._spawn_mutated_particle(self.population[uid])
        return candidate

    def _get_boxed_data(self, particle: p.Parameter) -> np.ndarray:
        if particle._frozen and "boxed_data" in particle._meta:
            return particle._meta["boxed_data"]  # type: ignore
        boxed_data = self._transform.forward(particle.get_standardized_data(reference=self.parametrization))
        if particle._frozen:  # only save is frozen
            particle._meta["boxed_data"] = boxed_data
        return boxed_data

    def _spawn_mutated_particle(self, particle: p.Parameter) -> p.Parameter:
        x = self._get_boxed_data(particle)
        speed: np.ndarray = particle.heritage["speed"]
        global_best_x = self._get_boxed_data(self._best)
        parent_best_x = self._get_boxed_data(particle.heritage.get("best_parent", particle))
        rp = self._rng.uniform(0.0, 1.0, size=self.dimension)
        rg = self._rng.uniform(0.0, 1.0, size=self.dimension)
        speed = self._omega * speed + self._phip * rp * (parent_best_x - x) + self._phig * rg * (global_best_x - x)
        data = speed + x
        if self._eps is not None:
            data = np.clip(data, self._eps, 1 - self._eps)
        data = self._transform.backward(data)
        new_part = particle.spawn_child().set_standardized_data(data, reference=self.parametrization)
        new_part.heritage["speed"] = speed
        return new_part

    def _internal_tell_candidate(self, candidate: p.Parameter, value: float) -> None:
        uid = candidate.heritage["lineage"]
        if uid not in self.population:
            self._internal_tell_not_asked(candidate, value)
            return
        candidate._meta["loss"] = value
        self._uid_queue.tell(uid)
        self.population[uid] = candidate
        if value < self._best._meta.get("loss", float("inf")):
            self._best = candidate
        if value <= candidate.heritage.get("best_parent", candidate)._meta["loss"]:
            candidate.heritage["best_parent"] = candidate

    def _internal_tell_not_asked(self, candidate: p.Parameter, value: float) -> None:
        # nearly same as DE
        candidate._meta["loss"] = value
        worst: tp.Optional[p.Parameter] = None
        if not len(self.population) < self.llambda:
            worst = max(self.population.values(), key=lambda p: p._meta.get("value", float("inf")))
            if worst._meta.get("value", float("inf")) < value:
                return  # no need to update
            else:
                uid = worst.heritage["lineage"]
                del self.population[uid]
                self._uid_queue.discard(uid)
        candidate.heritage["lineage"] = candidate.uid  # new lineage
        if "speed" not in candidate.heritage:
            candidate.heritage["speed"] = self._rng.uniform(-1.0, 1.0, self.parametrization.dimension)
        self.population[candidate.uid] = candidate
        self._uid_queue.tell(candidate.uid)
        if value < self._best._meta.get("loss", float("inf")):
            self._best = candidate


class ConfiguredPSO(base.ConfiguredOptimizer):
    """`Particle Swarm Optimization <https://en.wikipedia.org/wiki/Particle_swarm_optimization>`_
    is based on a set of particles with their inertia.
    Wikipedia provides a beautiful illustration ;) (see link)


    Parameters
    ----------
    transform: str
        name of the transform to use to map from PSO optimization space to R-space.
    wide: bool
        if True: legacy initialization in [-1,1] box mapped to R
    popsize: int
        population size of the particle swarm. Defaults to max(40, num_workers)

    Note
    ----
    - Using non-default "transform" and "wide" parameters can lead to extreme values
    - Implementation partially following SPSO2011. However, no randomization of the population order.
    - Reference:
      M. Zambrano-Bigiarini, M. Clerc and R. Rojas,
      Standard Particle Swarm Optimisation 2011 at CEC-2013: A baseline for future PSO improvements,
      2013 IEEE Congress on Evolutionary Computation, Cancun, 2013, pp. 2337-2344.
      https://ieeexplore.ieee.org/document/6557848
    """

    # pylint: disable=unused-argument
    def __init__(
        self,
        transform: str = "identity",
        wide: bool = False,
        popsize: tp.Optional[int] = None,
    ) -> None:
        assert transform in ["arctan", "gaussian", "identity"]
        super().__init__(PSO, locals())


RealSpacePSO = ConfiguredPSO().set_name("RealSpacePSO", register=True)


@registry.register
class SPSA(base.Optimizer):
    # pylint: disable=too-many-instance-attributes
    """ The First order SPSA algorithm as shown in [1,2,3], with implementation details
    from [4,5].

    1) https://en.wikipedia.org/wiki/Simultaneous_perturbation_stochastic_approximation
    2) https://www.chessprogramming.org/SPSA
    3) Spall, James C. "Multivariate stochastic approximation using a simultaneous perturbation gradient approximation."
       IEEE transactions on automatic control 37.3 (1992): 332-341.
    4) Section 7.5.2 in "Introduction to Stochastic Search and Optimization: Estimation, Simulation and Control" by James C. Spall.
    5) Pushpendre Rastogi, Jingyi Zhu, James C. Spall CISS (2016).
       Efficient implementation of Enhanced Adaptive Simultaneous Perturbation Algorithms.
    """
    no_parallelization = True

    def __init__(self, parametrization: IntOrParameter, budget: Optional[int] = None, num_workers: int = 1) -> None:
        super().__init__(parametrization, budget=budget, num_workers=num_workers)
        self.init = True
        self.idx = 0
        self.delta = float("nan")
        self.ym: Optional[np.ndarray] = None
        self.yp: Optional[np.ndarray] = None
        self.t: np.ndarray = np.zeros(self.dimension)
        self.avg: np.ndarray = np.zeros(self.dimension)
        # Set A, a, c according to the practical implementation
        # guidelines in the ISSO book.
        self.A = 10 if budget is None else max(10, budget // 20)
        # TODO: We should spend first 10-20 iterations
        # to estimate the noise standard deviation and
        # then set c = standard deviation. 1e-1 is arbitrary.
        self.c = 1e-1
        # TODO: We should chose a to be inversely proportional to
        # the magnitude of gradient and propotional to (1+A)^0.602
        # we should spend some burn-in iterations to estimate the
        # magnitude of the gradient. 1e-5 is arbitrary.
        self.a = 1e-5

    def _ck(self, k: int) -> float:
        "c_k determines the pertubation."
        return self.c / (k // 2 + 1) ** 0.101

    def _ak(self, k: int) -> float:
        "a_k is the learning rate."
        return self.a / (k // 2 + 1 + self.A) ** 0.602

    def _internal_ask(self) -> ArrayLike:
        k = self.idx
        if k % 2 == 0:
            if not self.init:
                assert self.yp is not None and self.ym is not None
                self.t -= (self._ak(k) * (self.yp - self.ym) / 2 / self._ck(k)) * self.delta
                self.avg += (self.t - self.avg) / (k // 2 + 1)
            self.delta = 2 * self._rng.randint(2, size=self.dimension) - 1
            return self.t - self._ck(k) * self.delta  # type:ignore
        return self.t + self._ck(k) * self.delta  # type: ignore

    def _internal_tell(self, x: ArrayLike, value: float) -> None:
        setattr(self, ("ym" if self.idx % 2 == 0 else "yp"), np.array(value, copy=True))
        self.idx += 1
        if self.init and self.yp is not None and self.ym is not None:
            self.init = False

    def _internal_provide_recommendation(self) -> ArrayLike:
        return self.avg


@registry.register
class SplitOptimizer(base.Optimizer):
    """Combines optimizers, each of them working on their own variables.

    num_optims: number of optimizers
    num_vars: number of variable per optimizer.
    progressive: True if we want to progressively add optimizers during the optimization run.
    If progressive = True, the optimizer is forced at OptimisticNoisyOnePlusOne.

    E.g. for 5 optimizers, each of them working on 2 variables, we can use:
    opt = SplitOptimizer(parametrization=10, num_workers=3, num_optims=5, num_vars=[2, 2, 2, 2, 2])
    or equivalently:
    opt = SplitOptimizer(parametrization=10, num_workers=3, num_vars=[2, 2, 2, 2, 2])
    Given that all optimizers have the same number of variables, we can also do:
    opt = SplitOptimizer(parametrization=10, num_workers=3, num_optims=5)

    This is 5 parallel (by num_workers = 5).

    Be careful! The variables refer to the deep representation used by optimizers.
    For example, a categorical variable with 5 possible values becomes 5 continuous variables.
    """

    def __init__(
            self,
            parametrization: IntOrParameter,
            budget: Optional[int] = None,
            num_workers: int = 1,
            num_optims: tp.Optional[int] = None,
            num_vars: Optional[List[int]] = None,
            multivariate_optimizer: base.ConfiguredOptimizer = CMA,
            monovariate_optimizer: base.ConfiguredOptimizer = RandomSearch,
            progressive: bool = False,
    ) -> None:
        super().__init__(parametrization, budget=budget, num_workers=num_workers)
        if num_vars is not None:
            if num_optims is not None:
                assert num_optims == len(num_vars), f"The number {num_optims} of optimizers should match len(num_vars)={len(num_vars)}."
            else:
                num_optims = len(num_vars)
            assert sum(num_vars) == self.dimension, f"sum(num_vars)={sum(num_vars)} should be equal to the dimension {self.dimension}."
        else:
            if num_optims is None:  # if no num_vars and no num_optims, just assume 2.
                num_optims = 2
            # if num_vars not given: we will distribute variables equally.
        if num_optims > self.dimension:
            num_optims = self.dimension
        self.num_optims = num_optims
        self.progressive = progressive
        self.optims: List[Any] = []
        self.num_vars: List[Any] = num_vars if num_vars else []
        self.parametrizations: List[Any] = []
        for i in range(self.num_optims):
            if not self.num_vars or len(self.num_vars) < i + 1:
                self.num_vars += [(self.dimension // self.num_optims) + (self.dimension % self.num_optims > i)]

            assert self.num_vars[i] >= 1, "At least one variable per optimizer."
            self.parametrizations += [p.Array(shape=(self.num_vars[i],))]
            for param in self.parametrizations:
                param.random_state = self.parametrization.random_state
            assert len(self.optims) == i
            if self.num_vars[i] > 1:
                self.optims += [multivariate_optimizer(self.parametrizations[i], budget, num_workers)]  # noqa: F405
            else:
                self.optims += [monovariate_optimizer(self.parametrizations[i], budget, num_workers)]  # noqa: F405

        assert sum(
            self.num_vars) == self.dimension, f"sum(num_vars)={sum(self.num_vars)} should be equal to the dimension {self.dimension}."

    def _internal_ask_candidate(self) -> p.Parameter:
        data: List[Any] = []
        for i in range(self.num_optims):
            if self.progressive:
                assert self.budget is not None
                if i > 0 and i / self.num_optims > np.sqrt(2.0 * self._num_ask / self.budget):
                    data += [0.] * self.num_vars[i]
                    continue
            opt = self.optims[i]
            data += list(opt.ask().get_standardized_data(reference=opt.parametrization))
        assert len(data) == self.dimension
        return self.parametrization.spawn_child().set_standardized_data(data)

    def _internal_tell_candidate(self, candidate: p.Parameter, value: float) -> None:
        data = candidate.get_standardized_data(reference=self.parametrization)
        n = 0
        for i in range(self.num_optims):
            opt = self.optims[i]
            local_data = list(data)[n:n + self.num_vars[i]]
            n += self.num_vars[i]
            assert len(local_data) == self.num_vars[i]
            local_candidate = opt.parametrization.spawn_child().set_standardized_data(local_data)
            opt.tell(local_candidate, value)

    def _internal_tell_not_asked(self, candidate: p.Parameter, value: float) -> None:
        raise base.TellNotAskedNotSupportedError


class ConfSplitOptimizer(base.ConfiguredOptimizer):
    """Configurable split optimizer

    Parameters
    ----------
    num_optims: int
        number of optimizers
    num_vars: optional list of int
        number of variable per optimizer.
    progressive: optional bool
        whether we progressively add optimizers.
    """

    # pylint: disable=unused-argument
    def __init__(
        self,
        *,
        num_optims: int = 2,
        num_vars: tp.Optional[tp.List[int]] = None,
        multivariate_optimizer: base.ConfiguredOptimizer = CMA,
        monovariate_optimizer: base.ConfiguredOptimizer = RandomSearch,
        progressive: bool = False
    ) -> None:
        super().__init__(SplitOptimizer, locals())


@registry.register
class Portfolio(base.Optimizer):
    """Passive portfolio of CMA, 2-pt DE and Scr-Hammersley."""

    def __init__(self, parametrization: IntOrParameter, budget: Optional[int] = None, num_workers: int = 1) -> None:
        super().__init__(parametrization, budget=budget, num_workers=num_workers)
        assert budget is not None
        self.optims = [
            CMA(self.parametrization, budget // 3 + (budget % 3 > 0), num_workers),  # share parametrization and its rng
            TwoPointsDE(self.parametrization, budget // 3 + (budget % 3 > 1), num_workers),  # noqa: F405
            ScrHammersleySearch(self.parametrization, budget // 3, num_workers),
        ]  # noqa: F405
        if budget < 12 * num_workers:
            self.optims = [ScrHammersleySearch(self.parametrization, budget, num_workers)]  # noqa: F405

    def _internal_ask_candidate(self) -> p.Parameter:
        optim_index = self._num_ask % len(self.optims)
        candidate = self.optims[optim_index].ask()
        candidate._meta["optim_index"] = optim_index
        return candidate

    def _internal_tell_candidate(self, candidate: p.Parameter, value: float) -> None:
        optim_index: int = candidate._meta["optim_index"]
        self.optims[optim_index].tell(candidate, value)

    def _internal_tell_not_asked(self, candidate: p.Parameter, value: float) -> None:
        raise base.TellNotAskedNotSupportedError


class InfiniteMetaModelOptimum(ValueError):
    """Sometimes the optimum of the metamodel is at infinity."""


def learn_on_k_best(archive: utils.Archive[utils.MultiValue], k: int) -> ArrayLike:
    """Approximate optimum learnt from the k best.

    Parameters
    ----------
    archive: utils.Archive[utils.Value]
    """
    items = list(archive.items_as_arrays())
    dimension = len(items[0][0])

    # Select the k best.
    first_k_individuals = [x for x in sorted(items, key=lambda indiv: archive[indiv[0]].get_estimation("pessimistic"))[:k]]
    assert len(first_k_individuals) == k

    # Recenter the best.
    middle = np.array(sum(p[0] for p in first_k_individuals) / k)
    normalization = 1e-15 + np.sqrt(np.sum((first_k_individuals[-1][0] - first_k_individuals[0][0])**2))
    y = [archive[c[0]].get_estimation("pessimistic") for c in first_k_individuals]
    X = np.asarray([(c[0] - middle) / normalization for c in first_k_individuals])

    # We need SKLearn.
    from sklearn.linear_model import LinearRegression
    from sklearn.preprocessing import PolynomialFeatures
    polynomial_features = PolynomialFeatures(degree=2)
    X2 = polynomial_features.fit_transform(X)

    # Fit a linear model.
    model = LinearRegression()
    model.fit(X2, y)

    # Find the minimum of the quadratic model.
    optimizer = OnePlusOne(parametrization=dimension, budget=dimension * dimension + dimension + 500)
    try:
        optimizer.minimize(lambda x: float(model.predict(polynomial_features.fit_transform(np.asarray([x])))))
    except ValueError:
        raise InfiniteMetaModelOptimum("Infinite meta-model optimum in learn_on_k_best.")

    minimum = optimizer.provide_recommendation().value
    if np.sum(minimum**2) > 1.:
        raise InfiniteMetaModelOptimum("huge meta-model optimum in learn_on_k_best.")
    return middle + normalization * minimum


@registry.register
class ParaPortfolio(Portfolio):
    """Passive portfolio of CMA, 2-pt DE, PSO, SQP and Scr-Hammersley."""

    def __init__(self, parametrization: IntOrParameter, budget: Optional[int] = None, num_workers: int = 1) -> None:
        super().__init__(parametrization, budget=budget, num_workers=num_workers)
        assert budget is not None

        def intshare(n: int, m: int) -> Tuple[int, ...]:
            x = [n // m] * m
            i = 0
            while sum(x) < n:
                x[i] += 1
                i += 1
            return tuple(x)

        nw1, nw2, nw3, nw4 = intshare(num_workers - 1, 4)
        self.which_optim = [0] * nw1 + [1] * nw2 + [2] * nw3 + [3] + [4] * nw4
        assert len(self.which_optim) == num_workers
        # b1, b2, b3, b4, b5 = intshare(budget, 5)
        self.optims: List[base.Optimizer] = [
            CMA(self.parametrization, num_workers=nw1),  # share parametrization and its rng
            TwoPointsDE(self.parametrization, num_workers=nw2),  # noqa: F405
            PSO(self.parametrization, num_workers=nw3),
            SQP(self.parametrization, 1),  # noqa: F405
            ScrHammersleySearch(self.parametrization, budget=(budget // len(self.which_optim)) * nw4),  # noqa: F405
        ]

    def _internal_ask_candidate(self) -> p.Parameter:
        optim_index = self.which_optim[self._num_ask % len(self.which_optim)]
        candidate = self.optims[optim_index].ask()
        candidate._meta["optim_index"] = optim_index
        return candidate


@registry.register
class SQPCMA(ParaPortfolio):
    """Passive portfolio of CMA and many SQP."""

    def __init__(self, parametrization: IntOrParameter, budget: Optional[int] = None, num_workers: int = 1) -> None:
        super().__init__(parametrization, budget=budget, num_workers=num_workers)
        assert budget is not None
        nw = num_workers // 2
        self.which_optim = [0] * nw
        for i in range(num_workers - nw):
            self.which_optim += [i + 1]
        assert len(self.which_optim) == num_workers
        # b1, b2, b3, b4, b5 = intshare(budget, 5)
        self.optims = [CMA(self.parametrization, num_workers=nw)]  # share parametrization and its rng
        for i in range(num_workers - nw):
            self.optims += [SQP(self.parametrization, 1)]  # noqa: F405
            if i > 0:
                self.optims[-1].initial_guess = self._rng.normal(0, 1, self.dimension)  # type: ignore


@registry.register
class ASCMADEthird(Portfolio):
    """Algorithm selection, with CMA and Lhs-DE. Active selection at 1/3."""

    def __init__(self, parametrization: IntOrParameter, budget: Optional[int] = None, num_workers: int = 1) -> None:
        super().__init__(parametrization, budget=budget, num_workers=num_workers)
        assert budget is not None
        self.optims = [
            CMA(self.parametrization, budget=None, num_workers=num_workers),  # share parametrization and its rng
            LhsDE(self.parametrization, budget=None, num_workers=num_workers),
        ]  # noqa: F405
        self.budget_before_choosing = budget // 3
        self.best_optim = -1

    def _internal_ask_candidate(self) -> p.Parameter:
        if self.budget_before_choosing > 0:
            self.budget_before_choosing -= 1
            optim_index = self._num_ask % len(self.optims)
        else:
            if self.best_optim is None:
                best_value = float("inf")
                optim_index = -1
                for i, optim in enumerate(self.optims):
                    val = optim.current_bests["pessimistic"].get_estimation("pessimistic")
                    if not val > best_value:
                        optim_index = i
                        best_value = val
                self.best_optim = optim_index
            optim_index = self.best_optim
        candidate = self.optims[optim_index].ask()
        candidate._meta["optim_index"] = optim_index
        return candidate


@registry.register
class ASCMADEQRthird(ASCMADEthird):
    """Algorithm selection, with CMA, ScrHalton and Lhs-DE. Active selection at 1/3."""

    def __init__(self, parametrization: IntOrParameter, budget: Optional[int] = None, num_workers: int = 1) -> None:
        super().__init__(parametrization, budget=budget, num_workers=num_workers)
        self.optims = [
            CMA(self.parametrization, budget=None, num_workers=num_workers),
            LhsDE(self.parametrization, budget=None, num_workers=num_workers),  # noqa: F405
            ScrHaltonSearch(self.parametrization, budget=None, num_workers=num_workers),
        ]  # noqa: F405


@registry.register
class ASCMA2PDEthird(ASCMADEQRthird):
    """Algorithm selection, with CMA and 2pt-DE. Active selection at 1/3."""

    def __init__(self, parametrization: IntOrParameter, budget: Optional[int] = None, num_workers: int = 1) -> None:
        super().__init__(parametrization, budget=budget, num_workers=num_workers)
        self.optims = [
            CMA(self.parametrization, budget=None, num_workers=num_workers),
            TwoPointsDE(self.parametrization, budget=None, num_workers=num_workers),
        ]  # noqa: F405


@registry.register
class CMandAS2(ASCMADEthird):
    """Competence map, with algorithm selection in one of the cases (3 CMAs)."""

    def __init__(self, parametrization: IntOrParameter, budget: Optional[int] = None, num_workers: int = 1) -> None:
        super().__init__(parametrization, budget=budget, num_workers=num_workers)
        self.optims = [TwoPointsDE(self.parametrization, budget=None, num_workers=num_workers)]  # noqa: F405
        assert budget is not None
        self.budget_before_choosing = 2 * budget
        if budget < 201:
            self.optims = [OnePlusOne(self.parametrization, budget=None, num_workers=num_workers)]
        if budget > 50 * self.dimension or num_workers < 30:
            self.optims = [
                CMA(self.parametrization, budget=None, num_workers=num_workers),  # share parametrization and its rng
                CMA(self.parametrization, budget=None, num_workers=num_workers),
                CMA(self.parametrization, budget=None, num_workers=num_workers),
            ]
            self.budget_before_choosing = budget // 10


@registry.register
class CMandAS3(ASCMADEthird):
    """Competence map, with algorithm selection in one of the cases (3 CMAs)."""

    def __init__(self, parametrization: IntOrParameter, budget: Optional[int] = None, num_workers: int = 1) -> None:
        super().__init__(parametrization, budget=budget, num_workers=num_workers)
        self.optims = [TwoPointsDE(self.parametrization, budget=None, num_workers=num_workers)]  # noqa: F405
        assert budget is not None
        self.budget_before_choosing = 2 * budget
        if budget < 201:
            self.optims = [OnePlusOne(self.parametrization, budget=None, num_workers=num_workers)]
        if budget > 50 * self.dimension or num_workers < 30:
            if num_workers == 1:
                self.optims = [
                    chainCMAPowell(self.parametrization, budget=None, num_workers=num_workers),  # share parametrization and its rng
                    chainCMAPowell(self.parametrization, budget=None, num_workers=num_workers),
                    chainCMAPowell(self.parametrization, budget=None, num_workers=num_workers),
                ]
            else:
                self.optims = [
                    CMA(self.parametrization, budget=None, num_workers=num_workers),  # share parametrization and its rng
                    CMA(self.parametrization, budget=None, num_workers=num_workers),
                    CMA(self.parametrization, budget=None, num_workers=num_workers),
                ]
            self.budget_before_choosing = budget // 10


@registry.register
class CMandAS(CMandAS2):
    """Competence map, with algorithm selection in one of the cases (2 CMAs)."""

    def __init__(self, parametrization: IntOrParameter, budget: Optional[int] = None, num_workers: int = 1) -> None:
        super().__init__(parametrization, budget=budget, num_workers=num_workers)
        self.optims = [TwoPointsDE(self.parametrization, budget=None, num_workers=num_workers)]  # noqa: F405
        assert budget is not None
        self.budget_before_choosing = 2 * budget
        if budget < 201:
            # share parametrization and its rng
            self.optims = [OnePlusOne(self.parametrization, budget=None, num_workers=num_workers)]
            self.budget_before_choosing = 2 * budget
        if budget > 50 * self.dimension or num_workers < 30:
            self.optims = [
                CMA(self.parametrization, budget=None, num_workers=num_workers),
                CMA(self.parametrization, budget=None, num_workers=num_workers),
            ]
            self.budget_before_choosing = budget // 3


@registry.register
class CM(CMandAS2):
    """Competence map, simplest."""

    def __init__(self, parametrization: IntOrParameter, budget: Optional[int] = None, num_workers: int = 1) -> None:
        super().__init__(parametrization, budget=budget, num_workers=num_workers)
        assert budget is not None
        # share parametrization and its random number generator between all underlying optimizers
        self.optims = [TwoPointsDE(self.parametrization, budget=None, num_workers=num_workers)]  # noqa: F405
        self.budget_before_choosing = 2 * budget
        if budget < 201:
            self.optims = [OnePlusOne(self.parametrization, budget=None, num_workers=num_workers)]
        if budget > 50 * self.dimension:
            self.optims = [CMA(self.parametrization, budget=None, num_workers=num_workers)]


@registry.register
class MultiCMA(CM):
    """Combining 3 CMAs. Exactly identical. Active selection at 1/10 of the budget."""

    def __init__(self, parametrization: IntOrParameter, budget: Optional[int] = None, num_workers: int = 1) -> None:
        super().__init__(parametrization, budget=budget, num_workers=num_workers)
        assert budget is not None
        self.optims = [
            CMA(self.parametrization, budget=None, num_workers=num_workers),  # share parametrization and its rng
            CMA(self.parametrization, budget=None, num_workers=num_workers),
            CMA(self.parametrization, budget=None, num_workers=num_workers),
        ]
        self.budget_before_choosing = budget // 10


@registry.register
class MultiDiscrete(CM):
    """Combining 3 Discrete(1+1). Exactly identical. Active selection at 1/10 of the budget."""

    def __init__(self, parametrization: IntOrParameter, budget: Optional[int] = None, num_workers: int = 1) -> None:
        super().__init__(parametrization, budget=budget, num_workers=num_workers)
        assert budget is not None
        self.optims = [
            DiscreteOnePlusOne(self.parametrization, budget=budget // 12, num_workers=num_workers),  # share parametrization and its rng
            DiscreteBSOOnePlusOne(self.parametrization, budget=budget // 12, num_workers=num_workers),
            DoubleFastGADiscreteOnePlusOne(self.parametrization, budget=(budget // 4) - 2 * (budget // 12), num_workers=num_workers),
        ]
        self.budget_before_choosing = budget // 4


@registry.register
class TripleCMA(CM):
    """Combining 3 CMAs. Exactly identical. Active selection at 1/3 of the budget."""

    def __init__(self, parametrization: IntOrParameter, budget: Optional[int] = None, num_workers: int = 1) -> None:
        super().__init__(parametrization, budget=budget, num_workers=num_workers)
        assert budget is not None
        self.optims = [
            ParametrizedCMA(random_init=True)(self.parametrization, budget=None, num_workers=num_workers),  # share parametrization and its rng
            ParametrizedCMA(random_init=True)(self.parametrization, budget=None, num_workers=num_workers),
            ParametrizedCMA(random_init=True)(self.parametrization, budget=None, num_workers=num_workers),
        ]
        self.budget_before_choosing = budget // 3


@registry.register
class ManyCMA(CM):
    """Combining 3 CMAs. Exactly identical. Active selection at 1/3 of the budget."""

    def __init__(self, parametrization: IntOrParameter, budget: Optional[int] = None, num_workers: int = 1) -> None:
        super().__init__(parametrization, budget=budget, num_workers=num_workers)
        assert budget is not None
        self.optims = [ParametrizedCMA(random_init=True)(self.parametrization, budget=None, num_workers=num_workers) for _ in range(int(np.sqrt(budget)))]
        
        self.budget_before_choosing = budget // 3


@registry.register
class ManySmallCMA(CM):
    """Combining 3 CMAs. Exactly identical. Active selection at 1/3 of the budget."""

    def __init__(self, parametrization: IntOrParameter, budget: Optional[int] = None, num_workers: int = 1) -> None:
        super().__init__(parametrization, budget=budget, num_workers=num_workers)
        assert budget is not None
        self.optims = [ParametrizedCMA(scale=1e-6, random_init=i > 0)(self.parametrization, budget=None, num_workers=num_workers)
                for i in range(int(np.sqrt(budget)))]
        self.budget_before_choosing = budget // 3

                                                                                                                                                                                                           
@registry.register
class MultiScaleCMA(CM):
    """Combining 3 CMAs with different init scale. Active selection at 1/3 of the budget."""

    def __init__(self, parametrization: IntOrParameter, budget: Optional[int] = None, num_workers: int = 1) -> None:
        super().__init__(parametrization, budget=budget, num_workers=num_workers)
        self.optims = [
            CMA(self.parametrization, budget=None, num_workers=num_workers),  # share parametrization and its rng
            ParametrizedCMA(scale=1e-3, random_init=True)(self.parametrization, budget=None, num_workers=num_workers),
            ParametrizedCMA(scale=1e-6, random_init=True)(self.parametrization, budget=None, num_workers=num_workers),
        ]
        assert budget is not None
        self.budget_before_choosing = budget // 3


class _FakeFunction:
    """Simple function that returns the value which was registerd just before.
    This is a hack for BO.
    """

    def __init__(self) -> None:
        self._registered: List[Tuple[np.ndarray, float]] = []

    def register(self, x: np.ndarray, value: float) -> None:
        if self._registered:
            raise RuntimeError("Only one call can be registered at a time")
        self._registered.append((x, value))

    def __call__(self, **kwargs: float) -> float:
        if not self._registered:
            raise RuntimeError("Call must be registered first")
        x = [kwargs[f"x{i}"] for i in range(len(kwargs))]
        xr, value = self._registered[0]
        if not np.array_equal(x, xr):
            raise ValueError("Call does not match registered")
        self._registered.clear()
        return value


class _BO(base.Optimizer):

    def __init__(
        self,
        parametrization: IntOrParameter,
        budget: Optional[int] = None,
        num_workers: int = 1,
        *,
        initialization: Optional[str] = None,
        init_budget: Optional[int] = None,
        middle_point: bool = False,
        utility_kind: str = "ucb",  # bayes_opt default
        utility_kappa: float = 2.576,
        utility_xi: float = 0.0,
        gp_parameters: Optional[Dict[str, Any]] = None,
    ) -> None:
        super().__init__(parametrization, budget=budget, num_workers=num_workers)
        self._transform = transforms.ArctanBound(0, 1)
        self._bo: Optional[BayesianOptimization] = None
        self._fake_function = _FakeFunction()
        # configuration
        assert initialization is None or initialization in ["random", "Hammersley", "LHS"], f"Unknown init {initialization}"
        self.initialization = initialization
        self.init_budget = init_budget
        self.middle_point = middle_point
        self.utility_kind = utility_kind
        self.utility_kappa = utility_kappa
        self.utility_xi = utility_xi
        self.gp_parameters = {} if gp_parameters is None else gp_parameters
        if isinstance(parametrization, p.Parameter) and self.gp_parameters.get("alpha", 0) == 0:
            noisy = not parametrization.descriptors.deterministic
            cont = parametrization.descriptors.continuous
            if noisy or not cont:
                warnings.warn(
                    "Dis-continuous and noisy parametrization require gp_parameters['alpha'] > 0 "
                    "(for your parametrization, continuity={cont} and noisy={noisy}).\n"
                    "Find more information on BayesianOptimization's github.\n"
                    "You should then create a new instance of optimizerlib.ParametrizedBO with appropriate parametrization.",
                    InefficientSettingsWarning,
                )

    @property
    def bo(self) -> BayesianOptimization:
        if self._bo is None:
            bounds = {f"x{i}": (0.0, 1.0) for i in range(self.dimension)}
            self._bo = BayesianOptimization(self._fake_function, bounds, random_state=self._rng)
            if self.gp_parameters is not None:
                self._bo.set_gp_params(**self.gp_parameters)
            # init
            init = self.initialization
            if self.middle_point:
                self._bo.probe([0.5] * self.dimension, lazy=True)
            elif init is None:
                self._bo._queue.add(self._bo._space.random_sample())
            if init is not None:
                init_budget = int(np.sqrt(self.budget) if self.init_budget is None else self.init_budget)
                init_budget -= self.middle_point
                if init_budget > 0:
                    sampler = {"Hammersley": sequences.HammersleySampler, "LHS": sequences.LHSSampler, "random": sequences.RandomSampler}[
                        init
                    ](self.dimension, budget=init_budget, scrambling=(init == "Hammersley"), random_state=self._rng)
                    for point in sampler:
                        self._bo.probe(point, lazy=True)
        return self._bo

    def _internal_ask_candidate(self) -> p.Parameter:
        util = UtilityFunction(kind=self.utility_kind, kappa=self.utility_kappa, xi=self.utility_xi)
        try:
            x_probe = next(self.bo._queue)
        except StopIteration:
            x_probe = self.bo.suggest(util)  # this is time consuming
            x_probe = [x_probe[f"x{i}"] for i in range(len(x_probe))]
        data = self._transform.backward(np.array(x_probe, copy=False))
        candidate = self.parametrization.spawn_child().set_standardized_data(data)
        candidate._meta["x_probe"] = x_probe
        return candidate

    def _internal_tell_candidate(self, candidate: p.Parameter, value: float) -> None:
        if "x_probe" in candidate._meta:
            y = candidate._meta["x_probe"]
        else:
            data = candidate.get_standardized_data(reference=self.parametrization)
            y = self._transform.forward(data)  # tell not asked
        self._fake_function.register(y, -value)  # minimizing
        self.bo.probe(y, lazy=False)
        # for some unknown reasons, BO wants to evaluate twice the same point,
        # but since it keeps a cache of the values, the registered value is not used
        # so we should clean the "fake" function
        self._fake_function._registered.clear()

    def _internal_provide_recommendation(self) -> tp.Optional[ArrayLike]:
        if self.archive:
            return self._transform.backward(np.array([self.bo.max["params"][f"x{i}"] for i in range(self.dimension)]))
        else:
            return None


class ParametrizedBO(base.ConfiguredOptimizer):
    """Bayesian optimization.
    Hyperparameter tuning method, based on statistical modeling of the objective function.
    This class is a wrapper over the `bayes_opt <https://github.com/fmfn/BayesianOptimization>`_ package.

    Parameters
    ----------
    initialization: str
        Initialization algorithms (None, "Hammersley", "random" or "LHS")
    init_budget: int or None
        Number of initialization algorithm steps
    middle_point: bool
        whether to sample the 0 point first
    utility_kind: str
        Type of utility function to use among "ucb", "ei" and "poi"
    utility_kappa: float
        Kappa parameter for the utility function
    utility_xi: float
        Xi parameter for the utility function
    gp_parameters: dict
        dictionnary of parameters for the gaussian process
    """

    no_parallelization = True

    # pylint: disable=unused-argument
    def __init__(
        self,
        *,
        initialization: Optional[str] = None,
        init_budget: Optional[int] = None,
        middle_point: bool = False,
        utility_kind: str = "ucb",  # bayes_opt default
        utility_kappa: float = 2.576,
        utility_xi: float = 0.0,
        gp_parameters: Optional[Dict[str, Any]] = None,
    ) -> None:
        super().__init__(_BO, locals())


BO = ParametrizedBO().set_name("BO", register=True)


class _Chain(base.Optimizer):

    def __init__(
        self,
        parametrization: IntOrParameter,
        budget: Optional[int] = None,
        num_workers: int = 1,
        *,
        optimizers: tp.Sequence[tp.Union[base.ConfiguredOptimizer, tp.Type[base.Optimizer]]] = [LHSSearch, DE],
        budgets: tp.Sequence[tp.Union[str, int]] = (10,),
    ) -> None:
        super().__init__(parametrization, budget=budget, num_workers=num_workers)
        # delayed initialization
        # Either we have the budget for each algorithm, or the last algorithm uses the rest of the budget, so:
        self.optimizers: tp.List[base.Optimizer] = []
        converter = {"num_workers": self.num_workers, "dimension": self.dimension,
                     "half": self.budget // 2 if self.budget else self.num_workers,
                     "sqrt": int(np.sqrt(self.budget)) if self.budget else self.num_workers}
        self.budgets = [converter[b] if isinstance(b, str) else b for b in budgets]
        last_budget = None if self.budget is None else self.budget - sum(self.budgets)
        assert len(optimizers) == len(self.budgets) + 1
        assert all(x in ("half", "dimension", "num_workers", "sqrt") or x > 0 for x in self.budgets)
        for opt, optbudget in zip(optimizers, self.budgets + [last_budget]):  # type: ignore
            self.optimizers.append(opt(self.parametrization, budget=optbudget, num_workers=self.num_workers))

    def _internal_ask_candidate(self) -> p.Parameter:
        # Which algorithm are we playing with ?
        sum_budget = 0.0
        opt = self.optimizers[0]
        for opt in self.optimizers:
            sum_budget += float("inf") if opt.budget is None else opt.budget
            if self.num_ask < sum_budget:
                break
        # if we are over budget, then use the last one...
        return opt.ask()

    def _internal_tell_candidate(self, candidate: p.Parameter, value: float) -> None:
        # Let us inform all concerned algorithms
        sum_budget = 0.0
        for opt in self.optimizers:
            sum_budget += float("inf") if opt.budget is None else opt.budget
            if self.num_tell < sum_budget:
                opt.tell(candidate, value)


class Chaining(base.ConfiguredOptimizer):
    """
    A chaining consists in running algorithm 1 during T1, then algorithm 2 during T2, then algorithm 3 during T3, etc.
    Each algorithm is fed with what happened before it.

    Parameters
    ----------
    optimizers: list of Optimizer classes
        the sequence of optimizers to use
    budgets: list of int
        the corresponding budgets for each optimizer but the last one

    """

    # pylint: disable=unused-argument
    def __init__(
        self,
        optimizers: tp.Sequence[tp.Union[base.ConfiguredOptimizer, tp.Type[base.Optimizer]]],
        budgets: tp.Sequence[tp.Union[str, int]]
    ) -> None:
        super().__init__(_Chain, locals())


chainCMAPowell = Chaining([CMA, Powell], ["half"]).set_name("chainCMAPowell", register=True)
chainCMAPowell.no_parallelization = True


@registry.register
class cGA(base.Optimizer):
    """`Compact Genetic Algorithm <https://ieeexplore.ieee.org/document/797971>`_.
    A discrete optimization algorithm, introduced in and often used as a first baseline.
    """

    # pylint: disable=too-many-instance-attributes

    def __init__(
        self,
        parametrization: IntOrParameter,
        budget: Optional[int] = None,
        num_workers: int = 1,
        arity: Optional[int] = None
    ) -> None:
        super().__init__(parametrization, budget=budget, num_workers=num_workers)
        if arity is None:
            all_params = paramhelpers.flatten_parameter(self.parametrization)
            arity = max(len(param.choices) if isinstance(param, p.TransitionChoice) else 500 for param in all_params.values())
        self._arity = arity
        self._penalize_cheap_violations = False  # Not sure this is the optimal decision.
        # self.p[i][j] is the probability that the ith variable has value 0<=j< arity.
        self.p: np.ndarray = np.ones((self.dimension, arity)) / arity
        # Probability increments are of order 1./self.llambda
        # and lower bounded by something of order 1./self.llambda.
        self.llambda = max(num_workers, 40)  # FIXME: no good heuristic ?
        # CGA generates a candidate, then a second candidate;
        # then updates depending on the comparison with the first one. We therefore have to store the previous candidate.
        self._previous_value_candidate: Optional[Tuple[float, np.ndarray]] = None

    def _internal_ask_candidate(self) -> p.Parameter:
        # Multinomial.
        values: List[int] = [sum(self._rng.uniform() > cum_proba) for cum_proba in np.cumsum(self.p, axis=1)]
        data = discretization.noisy_inverse_threshold_discretization(values, arity=self._arity, gen=self._rng)
        return self.parametrization.spawn_child().set_standardized_data(data)

    def _internal_tell_candidate(self, candidate: p.Parameter, value: float) -> None:
        data = candidate.get_standardized_data(reference=self.parametrization)
        if self._previous_value_candidate is None:
            self._previous_value_candidate = (value, data)
        else:
            winner, loser = self._previous_value_candidate[1], data
            if self._previous_value_candidate[0] > value:
                winner, loser = loser, winner
            winner_data = discretization.threshold_discretization(np.asarray(winner.data), arity=self._arity)
            loser_data = discretization.threshold_discretization(np.asarray(loser.data), arity=self._arity)
            for i, _ in enumerate(winner_data):
                if winner_data[i] != loser_data[i]:
                    self.p[i][winner_data[i]] += 1. / self.llambda
                    self.p[i][loser_data[i]] -= 1. / self.llambda
                    for j in range(len(self.p[i])):
                        self.p[i][j] = max(self.p[i][j], 1. / self.llambda)
                    self.p[i] /= sum(self.p[i])
            self._previous_value_candidate = None


# Discussions with Jialin Liu and Fabien Teytaud helped the following development.
# This includes discussion at Dagstuhl's 2019 seminars on randomized search heuristics and computational intelligence in games.
@registry.register
class NGO(base.Optimizer):
    """Nevergrad optimizer by competence map."""
    one_shot = True

    # pylint: disable=too-many-branches
    def __init__(self, parametrization: IntOrParameter, budget: Optional[int] = None, num_workers: int = 1) -> None:
        super().__init__(parametrization, budget=budget, num_workers=num_workers)
        assert budget is not None
        descr = self.parametrization.descriptors
        self.has_noise = not (descr.deterministic and descr.deterministic_function)
        self.fully_continuous = descr.continuous
        all_params = paramhelpers.flatten_parameter(self.parametrization)
        self.has_discrete_not_softmax = any(isinstance(x, p.TransitionChoice) for x in all_params.values())
        # pylint: disable=too-many-nested-blocks
        if self.has_noise and self.has_discrete_not_softmax:
            # noise and discrete: let us merge evolution and bandits.
            if self.dimension < 60:
                self.optim: base.Optimizer = DoubleFastGADiscreteOnePlusOne(self.parametrization, budget, num_workers)
            else:
                self.optim = CMA(self.parametrization, budget, num_workers)
        else:
            if self.has_noise and self.fully_continuous:
                # This is the real of population control. FIXME: should we pair with a bandit ?
                self.optim = TBPSA(self.parametrization, budget, num_workers)
            else:
                if self.has_discrete_not_softmax or not self.parametrization.descriptors.metrizable or not self.fully_continuous:
                    self.optim = DoubleFastGADiscreteOnePlusOne(self.parametrization, budget, num_workers)
                else:
                    if num_workers > budget / 5:
                        if num_workers > budget / 2. or budget < self.dimension:
                            self.optim = MetaRecentering(self.parametrization, budget, num_workers)  # noqa: F405
                        else:
                            self.optim = NaiveTBPSA(self.parametrization, budget, num_workers)  # noqa: F405
                    else:
                        # Possibly a good idea to go memetic for large budget, but something goes wrong for the moment.
                        if num_workers == 1 and budget > 6000 and self.dimension > 7:  # Let us go memetic.
                            self.optim = chainCMAPowell(self.parametrization, budget, num_workers)  # noqa: F405
                        else:
                            if num_workers == 1 and budget < self.dimension * 30:
                                if self.dimension > 30:  # One plus one so good in large ratio "dimension / budget".
                                    self.optim = OnePlusOne(self.parametrization, budget, num_workers)  # noqa: F405
                                else:
                                    self.optim = Cobyla(self.parametrization, budget, num_workers)  # noqa: F405
                            else:
                                if self.dimension > 2000:  # DE is great in such a case (?).
                                    self.optim = DE(self.parametrization, budget, num_workers)  # noqa: F405
                                else:
                                    self.optim = CMA(self.parametrization, budget, num_workers)  # noqa: F405
        logger.debug("%s selected %s optimizer.", *(x.name for x in (self, self.optim)))

    def _internal_ask_candidate(self) -> p.Parameter:
        return self.optim.ask()

    def _internal_tell_candidate(self, candidate: p.Parameter, value: float) -> None:
        self.optim.tell(candidate, value)

    def recommend(self) -> p.Parameter:
        return self.optim.recommend()

    def _internal_tell_not_asked(self, candidate: p.Parameter, value: float) -> None:
        raise base.TellNotAskedNotSupportedError


class _EMNA(base.Optimizer):
    """Simple Estimation of Multivariate Normal Algorithm (EMNA).
    """

    # pylint: disable=too-many-instance-attributes

    def __init__(
            self,
            parametrization: IntOrParameter,
            budget: Optional[int] = None,
            num_workers: int = 1,
            isotropic: bool = True,
            naive: bool = True,
            population_size_adaptation: bool = False,
            initial_popsize: tp.Optional[int] = None,
    ) -> None:
        super().__init__(parametrization, budget=budget, num_workers=num_workers)
        self.isotropic: bool = isotropic
        self.naive: bool = naive
        self.population_size_adaptation = population_size_adaptation
        self.min_coef_parallel_context: int = 8
        # Sigma initialization
        self.sigma: tp.Union[float, np.ndarray]
        if initial_popsize is None:
            initial_popsize = self.dimension
        if self.isotropic:
            self.sigma = 1.0
        else:
            self.sigma = np.ones(self.dimension)
        # population size and parent size initializations
        self.popsize = _PopulationSizeController(
            llambda=4 * initial_popsize,
            mu=initial_popsize,
            dimension=self.dimension,
            num_workers=num_workers
        )
        if not self.population_size_adaptation:
            self.popsize.mu = max(16, self.dimension)
            self.popsize.llambda = 4 * self.popsize.mu
            self.popsize.llambda = max(self.popsize.llambda, num_workers)
            if budget is not None and self.popsize.llambda > budget:
                self.popsize.llambda = budget
                self.popsize.mu = self.popsize.llambda // 4
                warnings.warn("Budget may be too small in front of the dimension for EMNA", base.InefficientSettingsWarning)
        self.current_center: np.ndarray = np.zeros(self.dimension)
        # population
        self.parents: List[p.Parameter] = [self.parametrization]
        self.children: List[p.Parameter] = []

    def recommend(self) -> p.Parameter:
        if self.naive:
            return self.current_bests["optimistic"].parameter
        else:
            # This is NOT the naive version. We deal with noise.
            return self.parametrization.spawn_child().set_standardized_data(self.current_center, deterministic=True)

    def _internal_ask_candidate(self) -> p.Parameter:
        sigma_tmp = self.sigma
        if self.population_size_adaptation and self.popsize.llambda < self.min_coef_parallel_context * self.dimension:
            sigma_tmp = self.sigma * np.exp(self._rng.normal(0, 1) / np.sqrt(self.dimension))
        individual = self.current_center + sigma_tmp * self._rng.normal(0, 1, self.dimension)
        parent = self.parents[self.num_ask % len(self.parents)]
        candidate = parent.spawn_child().set_standardized_data(individual, reference=self.parametrization)
        if parent is self.parametrization:
            candidate.heritage["lineage"] = candidate.uid
        candidate._meta["sigma"] = sigma_tmp
        return candidate

    def _internal_tell_candidate(self, candidate: p.Parameter, value: float) -> None:
        candidate._meta["loss"] = value
        if self.population_size_adaptation:
            self.popsize.add_value(value)
        self.children.append(candidate)
        if len(self.children) >= self.popsize.llambda:
            # Sorting the population.
            self.children.sort(key=lambda c: c._meta["loss"])
            # Computing the new parent.
            self.parents = self.children[: self.popsize.mu]
            self.children = []
            self.current_center = sum(c.get_standardized_data(reference=self.parametrization)  # type: ignore
                                      for c in self.parents) / self.popsize.mu
            if self.population_size_adaptation:
                if self.popsize.llambda < self.min_coef_parallel_context * self.dimension:  # Population size not large enough for emna
                    self.sigma = np.exp(np.sum(np.log([c._meta["sigma"] for c in self.parents]),
                                               axis=0 if self.isotropic else None) / self.popsize.mu)
                else:
                    stdd = [(self.parents[i].get_standardized_data(reference=self.parametrization) -
                             self.current_center)**2 for i in range(self.popsize.mu)]
                    self.sigma = np.sqrt(np.sum(stdd) / (self.popsize.mu * (self.dimension if self.isotropic else 1)))
            else:
                # EMNA update
                stdd = [(self.parents[i].get_standardized_data(reference=self.parametrization) -
                         self.current_center)**2 for i in range(self.popsize.mu)]
                self.sigma = np.sqrt(np.sum(stdd, axis=0 if self.isotropic else None) /
                                     (self.popsize.mu * (self.dimension if self.isotropic else 1)))

            if self.num_workers / self.dimension > 32:  # faster decrease of sigma if large parallel context
                imp = max(1, (np.log(self.popsize.llambda) / 2)**(1 / self.dimension))
                self.sigma /= imp

    def _internal_tell_not_asked(self, candidate: p.Parameter, value: float) -> None:
        raise base.TellNotAskedNotSupportedError


class EMNA(base.ConfiguredOptimizer):
    """ Estimation of Multivariate Normal Algorithm
    This algorithm is quite efficient in a parallel context, i.e. when
    the population size is large.

    Parameters
    ----------
    isotropic: bool
        isotropic version on EMNA if True, i.e. we have an
        identity matrix for the Gaussian, else  we here consider the separable
        version, meaning we have a diagonal matrix for the Gaussian (anisotropic)
    naive: bool
        set to False for noisy problem, so that the best points will be an
        average of the final population.
    population_size_adaptation: bool
        population size automatically adapts to the landscape
    initial_popsize: Optional[int]
        initial (and minimal) population size (default: 4 x dimension)
    """

    # pylint: disable=unused-argument
    def __init__(
        self,
        *,
        isotropic: bool = True,
        naive: bool = True,
        population_size_adaptation: bool = False,
        initial_popsize: tp.Optional[int] = None,
    ) -> None:
        super().__init__(_EMNA, locals())


NaiveIsoEMNA = EMNA().set_name("NaiveIsoEMNA", register=True)


@registry.register
class Shiwa(NGO):
    """Nevergrad optimizer by competence map. You might modify this one for designing youe own competence map."""

    def __init__(self, parametrization: IntOrParameter, budget: Optional[int] = None, num_workers: int = 1) -> None:
        super().__init__(parametrization, budget=budget, num_workers=num_workers)
        assert budget is not None
        if self.has_noise and (self.has_discrete_not_softmax or not self.parametrization.descriptors.metrizable):
            self.optim = RecombiningPortfolioOptimisticNoisyDiscreteOnePlusOne(self.parametrization, budget, num_workers)
        else:
            if not self.parametrization.descriptors.metrizable:
                if self.dimension < 60:
                    self.optim = NGO(self.parametrization, budget, num_workers)
                else:
                    self.optim = CMA(self.parametrization, budget, num_workers)
            else:
                self.optim = NGO(self.parametrization, budget, num_workers)
        optim = self.optim if not isinstance(self.optim, NGO) else self.optim.optim
        logger.debug("%s selected %s optimizer.", *(x.name for x in (self, optim)))


@registry.register
class MetaModel(base.Optimizer):
    """Adding a metamodel into CMA."""

    def __init__(self, parametrization: IntOrParameter, budget: Optional[int] = None, num_workers: int = 1,
                 multivariate_optimizer: base.ConfiguredOptimizer = CMA) -> None:
        super().__init__(parametrization, budget=budget, num_workers=num_workers)
        assert budget is not None
        self._optim = multivariate_optimizer(self.parametrization, budget, num_workers)  # share parametrization and its rng

    def _internal_ask_candidate(self) -> p.Parameter:
        # We request a bit more points than what is really necessary for our dimensionality (+dimension).
        if (self._num_ask % max(self.num_workers, self.dimension) == 0 and
                len(self.archive) >= (self.dimension * (self.dimension - 1)) / 2 + 2 * self.dimension + 1):
            try:
                data = learn_on_k_best(self.archive, int((self.dimension * (self.dimension - 1)) / 2 + 2 * self.dimension + 1))
                candidate = self.parametrization.spawn_child().set_standardized_data(data)
            except InfiniteMetaModelOptimum:  # The optimum is at infinity. Shit happens.
                candidate = self._optim.ask()
        else:
            candidate = self._optim.ask()
        return candidate

    def _internal_tell_candidate(self, candidate: p.Parameter, value: float) -> None:
        self._optim.tell(candidate, value)


@registry.register
class NGO10(base.Optimizer):
    """Nevergrad optimizer by competence map. You might modify this one for designing youe own competence map."""

    def __init__(self, parametrization: IntOrParameter, budget: Optional[int] = None, num_workers: int = 1) -> None:
        super().__init__(parametrization, budget=budget, num_workers=num_workers)
        assert budget is not None
        descr = self.parametrization.descriptors
        self.has_noise = not (descr.deterministic and descr.deterministic_function)
        self.fully_continuous = descr.continuous
        all_params = paramhelpers.flatten_parameter(self.parametrization)
        self.has_discrete_not_softmax = any(isinstance(x, p.BaseChoice) for x in all_params.values())
        arity: int = max(len(param.choices) if isinstance(param, p.BaseChoice) else -1 for param in all_params.values())
        if self.has_noise and (self.has_discrete_not_softmax or not self.parametrization.descriptors.metrizable):
            self.optim: base.Optimizer = RecombiningPortfolioOptimisticNoisyDiscreteOnePlusOne(self.parametrization, budget, num_workers)
        elif not descr.not_manyobjective:
            self.optim = DiagonalCMA(self.parametrization, budget, num_workers)
        elif not descr.monoobjective:
            self.optim = LhsDE(self.parametrization, budget, num_workers)
        elif arity > 0:
            self.optim = DiscreteBSOOnePlusOne(self.parametrization, budget, num_workers) if arity > 5 else CMandAS2(
                self.parametrization, budget, num_workers)
        else:
            # pylint: disable=too-many-nested-blocks
            if self.has_noise and self.has_discrete_not_softmax:
                # noise and discrete: let us merge evolution and bandits.
                self.optim = RecombiningPortfolioOptimisticNoisyDiscreteOnePlusOne(self.parametrization, budget, num_workers)
            else:
                if self.has_noise and self.fully_continuous:
                    # This is the real of population control. FIXME: should we pair with a bandit ?
                    self.optim = TBPSA(self.parametrization, budget, num_workers)
                else:
                    if self.has_discrete_not_softmax or not self.parametrization.descriptors.metrizable or not self.fully_continuous:
                        self.optim = DoubleFastGADiscreteOnePlusOne(self.parametrization, budget, num_workers)
                    else:
                        if num_workers > budget / 5:
                            if num_workers > budget / 2. or budget < self.dimension:
                                self.optim = MetaTuneRecentering(self.parametrization, budget, num_workers)  # noqa: F405
                            else:
                                self.optim = NaiveTBPSA(self.parametrization, budget, num_workers)  # noqa: F405
                        else:
                            # Possibly a good idea to go memetic for large budget, but something goes wrong for the moment.
                            if num_workers == 1 and budget > 6000 and self.dimension > 7:  # Let us go memetic.
                                self.optim = chainCMAPowell(self.parametrization, budget, num_workers)  # noqa: F405
                            else:
                                if num_workers == 1 and budget < self.dimension * 30:
                                    if self.dimension > 30:  # One plus one so good in large ratio "dimension / budget".
                                        self.optim = OnePlusOne(self.parametrization, budget, num_workers)  # noqa: F405
                                    else:
                                        self.optim = Cobyla(self.parametrization, budget, num_workers)  # noqa: F405
                                else:
                                    if self.dimension > 2000:  # DE is great in such a case (?).
                                        self.optim = DE(self.parametrization, budget, num_workers)  # noqa: F405
                                    else:
                                        self.optim = CMA(self.parametrization, budget, num_workers)  # noqa: F405
        logger.debug("%s selected %s optimizer.", *(x.name for x in (self, self.optim)))

    def _internal_ask_candidate(self) -> p.Parameter:
        return self.optim.ask()

    def _internal_tell_candidate(self, candidate: p.Parameter, value: float) -> None:
        self.optim.tell(candidate, value)

    def recommend(self) -> p.Parameter:
        return self.optim.recommend()

    def _internal_tell_not_asked(self, candidate: p.Parameter, value: float) -> None:
<<<<<<< HEAD
        raise base.TellNotAskedNotSupportedError


@registry.register
class NGOpt(base.Optimizer):
    """Nevergrad optimizer by competence map. You might modify this one for designing youe own competence map."""

    def __init__(self, parametrization: IntOrParameter, budget: Optional[int] = None, num_workers: int = 1) -> None:
        super().__init__(parametrization, budget=budget, num_workers=num_workers)
        assert budget is not None
        descr = self.parametrization.descriptors
        self.has_noise = not (descr.deterministic and descr.deterministic_function)
        self.fully_continuous = descr.continuous
        all_params = paramhelpers.flatten_parameter(self.parametrization)
        self.has_discrete_not_softmax = any(isinstance(x, p.BaseChoice) for x in all_params.values())
        arity: int = max(len(param.choices) if isinstance(param, p.BaseChoice) else -1 for param in all_params.values())
        if self.has_noise and (self.has_discrete_not_softmax or not self.parametrization.descriptors.metrizable):
            self.optim: base.Optimizer = RecombiningPortfolioOptimisticNoisyDiscreteOnePlusOne(self.parametrization, budget, num_workers)
        elif arity > 0:
            self.optim = DiscreteBSOOnePlusOne(self.parametrization, budget, num_workers) if arity > 5 else CMandAS2(self.parametrization, budget, num_workers)
        else:
            # pylint: disable=too-many-nested-blocks
            if self.has_noise and self.has_discrete_not_softmax:
                # noise and discrete: let us merge evolution and bandits.
                self.optim = RecombiningPortfolioOptimisticNoisyDiscreteOnePlusOne(self.parametrization, budget, num_workers)
            else:
                if self.has_noise and self.fully_continuous:
                    # This is the real of population control. FIXME: should we pair with a bandit ?
                    self.optim = TBPSA(self.parametrization, budget, num_workers)
                else:
                    if self.has_discrete_not_softmax or not self.parametrization.descriptors.metrizable or not self.fully_continuous:
                        self.optim = DoubleFastGADiscreteOnePlusOne(self.parametrization, budget, num_workers)
                    else:
                        if num_workers > budget / 5:
                            if num_workers > budget / 2. or budget < self.dimension:
                                self.optim = MetaTuneRecentering(self.parametrization, budget, num_workers)  # noqa: F405
                            elif self.dimension < 5 and budget < 100:
                                self.optim = DiagonalCMA(self.parametrization, budget, num_workers)  # noqa: F405
                            elif self.dimension < 5 and budget < 500:
                                self.optim = MetaModel(self.parametrization, budget, num_workers)  # noqa: F405                                
                            else:
                                self.optim = NaiveTBPSA(self.parametrization, budget, num_workers)  # noqa: F405
                        else:
                            # Possibly a good idea to go memetic for large budget, but something goes wrong for the moment.
                            if num_workers == 1 and budget > 6000 and self.dimension > 7:  # Let us go memetic.
                                self.optim = chainCMAPowell(self.parametrization, budget, num_workers)  # noqa: F405
                            else:
                                if num_workers == 1 and budget < self.dimension * 30:
                                    if self.dimension > 30:  # One plus one so good in large ratio "dimension / budget".
                                        self.optim = OnePlusOne(self.parametrization, budget, num_workers)  # noqa: F405
                                    elif self.dimension < 5:
                                        self.optim = MetaModel(self.parametrization, budget, num_workers)  # noqa: F405
                                    else:
                                        self.optim = Cobyla(self.parametrization, budget, num_workers)  # noqa: F405
                                else:
                                    if self.dimension > 2000:  # DE is great in such a case (?).
                                        self.optim = DE(self.parametrization, budget, num_workers)  # noqa: F405
                                    else:
                                        if self.dimension < 10 and budget < 500:
                                            self.optim = MetaModel(self.parametrization, budget, num_workers)  # noqa: F405
                                        else:
                                            if self.dimension > 40 and num_workers > self.dimension and budget < 7 * self.dimension ** 2:
                                                self.optim = DiagonalCMA(self.parametrization, budget, num_workers)  # noqa: F405
                                            elif 3 * num_workers > self.dimension ** 2 and budget > self.dimension ** 2:
                                                self.optim = MetaModel(self.parametrization, budget, num_workers)  # noqa: F405
                                            else:
                                                self.optim = CMA(self.parametrization, budget, num_workers)  # noqa: F405
        logger.debug("%s selected %s optimizer.", *(x.name for x in (self, self.optim)))

    def _internal_ask_candidate(self) -> p.Parameter:
        return self.optim.ask()

    def _internal_tell_candidate(self, candidate: p.Parameter, value: float) -> None:
        self.optim.tell(candidate, value)

    def recommend(self) -> p.Parameter:
        return self.optim.recommend()

    def _internal_tell_not_asked(self, candidate: p.Parameter, value: float) -> None:
        raise base.TellNotAskedNotSupportedError

=======
        raise base.TellNotAskedNotSupportedError
>>>>>>> 715aa82e
<|MERGE_RESOLUTION|>--- conflicted
+++ resolved
@@ -1930,10 +1930,9 @@
         return self.optim.recommend()
 
     def _internal_tell_not_asked(self, candidate: p.Parameter, value: float) -> None:
-<<<<<<< HEAD
         raise base.TellNotAskedNotSupportedError
 
-
+        
 @registry.register
 class NGOpt(base.Optimizer):
     """Nevergrad optimizer by competence map. You might modify this one for designing youe own competence map."""
@@ -2011,7 +2010,3 @@
 
     def _internal_tell_not_asked(self, candidate: p.Parameter, value: float) -> None:
         raise base.TellNotAskedNotSupportedError
-
-=======
-        raise base.TellNotAskedNotSupportedError
->>>>>>> 715aa82e
