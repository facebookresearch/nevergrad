--- conflicted
+++ resolved
@@ -1720,18 +1720,12 @@
 
 
 @registry.register
-<<<<<<< HEAD
 class Alacrite(NGO):
     """Nevergrad optimizer by competence map. You might modify this one for designing your own competence map."""
-=======
-class MetaModel(base.Optimizer):
-    """Adding a metamodel into CMA."""
->>>>>>> 870c61fc
 
     def __init__(self, parametrization: IntOrParameter, budget: Optional[int] = None, num_workers: int = 1) -> None:
         super().__init__(parametrization, budget=budget, num_workers=num_workers)
         assert budget is not None
-<<<<<<< HEAD
         if self.has_noise and (self.has_discrete_not_softmax or not self.parametrization.descriptors.metrizable):
             self.optims = [RecombiningPortfolioOptimisticNoisyDiscreteOnePlusOne(self.parametrization, budget, num_workers)]
         else:
@@ -1747,7 +1741,14 @@
                     self.optims = [specific_optimizer(self.parametrization, budget, num_workers)]
                 else:
                     self.optims = [NGO(self.parametrization, budget, num_workers)]
-=======
+
+
+@registry.register
+class MetaModel(base.Optimizer):
+    """Adding a metamodel into CMA."""
+    def __init__(self, parametrization: IntOrParameter, budget: Optional[int] = None, num_workers: int = 1) -> None:
+        super().__init__(parametrization, budget=budget, num_workers=num_workers)
+        assert budget is not None
         self.optims = [
             CMA(self.parametrization, budget, num_workers),  # share parametrization and its rng
         ]  # noqa: F405
@@ -1771,4 +1772,3 @@
     #def _internal_tell_not_asked(self, candidate: p.Parameter, value: float) -> None:
     #    raise base.TellNotAskedNotSupportedError
 
->>>>>>> 870c61fc
