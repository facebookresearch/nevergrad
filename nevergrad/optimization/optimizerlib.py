# Copyright (c) Facebook, Inc. and its affiliates. All Rights Reserved.
#
# This source code is licensed under the MIT license found in the
# LICENSE file in the root directory of this source tree.
import os
import logging
from collections import deque
import warnings
import cma
import numpy as np
from bayes_opt import UtilityFunction
from bayes_opt import BayesianOptimization
import nevergrad.common.typing as tp
from nevergrad.parametrization import parameter as p
from nevergrad.parametrization import transforms
from nevergrad.parametrization import discretization
from nevergrad.parametrization import helpers as paramhelpers
from . import base
from . import mutations
from .base import registry as registry
from .base import addCompare  # pylint: disable=unused-import
from .base import InefficientSettingsWarning as InefficientSettingsWarning
from .base import IntOrParameter
from . import sequences


# families of optimizers
# pylint: disable=unused-wildcard-import,wildcard-import,too-many-lines,too-many-arguments
from .differentialevolution import *  # type: ignore  # noqa: F403
from .es import *  # type: ignore  # noqa: F403
from .oneshot import *  # noqa: F403
from .recastlib import *  # noqa: F403

try:
    from .externalbo import HyperOpt  # pylint: disable=unused-import
except ModuleNotFoundError:
    pass

# run with LOGLEVEL=DEBUG for more debug information
logging.basicConfig(level=os.environ.get("LOGLEVEL", "INFO"))
logger = logging.getLogger(__name__)

# # # # # optimizers # # # # #


class _OnePlusOne(base.Optimizer):
    """Simple but sometimes powerful optimization algorithm.

    We use the one-fifth adaptation rule, going back to Schumer and Steiglitz (1968).
    It was independently rediscovered by Devroye (1972) and Rechenberg (1973).
    We use asynchronous updates, so that the 1+1 can actually be parallel and even
    performs quite well in such a context - this is naturally close to 1+lambda.

    Posssible mutations include gaussian and cauchy for the continuous case, and in the discrete case:
    discrete, fastga, doublefastga, adaptive, portfolio, discreteBSO, doerr.
    - discrete is the most classical discrete mutation operator,
    - doubleFastGA is an adaptation of FastGA to arity > 2, Portfolio corresponds to random mutation rates,
    - discreteBSO corresponds to a decreasing schedule of mutation rate.
    - adaptive and doerr correspond to various self-adaptive mutation rates.
    - coordinatewise_adaptive is the anisotropic counterpart of the adaptive version.
    """

    def __init__(
        self,
        parametrization: IntOrParameter,
        budget: tp.Optional[int] = None,
        num_workers: int = 1,
        *,
        noise_handling: tp.Optional[tp.Union[str, tp.Tuple[str, float]]] = None,
        mutation: str = "gaussian",
        crossover: bool = False,
    ) -> None:
        super().__init__(parametrization, budget=budget, num_workers=num_workers)
        self._sigma: float = 1
        all_params = paramhelpers.flatten_parameter(self.parametrization)
        arity = max(
            len(param.choices) if isinstance(param, p.TransitionChoice) else 500
            for param in all_params.values()
        )
        self.arity_for_discrete_mutation = arity
        # configuration
        if noise_handling is not None:
            if isinstance(noise_handling, str):
                assert noise_handling in [
                    "random",
                    "optimistic",
                ], f"Unkwnown noise handling: '{noise_handling}'"
            else:
                assert isinstance(
                    noise_handling, tuple
                ), "noise_handling must be a string or  a tuple of type (strategy, factor)"
                assert noise_handling[1] > 0.0, "the factor must be a float greater than 0"
                assert noise_handling[0] in [
                    "random",
                    "optimistic",
                ], f"Unkwnown noise handling: '{noise_handling}'"
        assert mutation in [
            "gaussian",
            "cauchy",
            "discrete",
            "fastga",
            "doublefastga",
            "adaptive",
            "coordinatewise_adaptive",
            "portfolio",
            "discreteBSO",
            "lengler",
            "doerr",
        ], f"Unkwnown mutation: '{mutation}'"
        if mutation == "adaptive":
            self._adaptive_mr = 0.5
        if mutation == "coordinatewise_adaptive":
            self._velocity = np.random.uniform(size=self.dimension) * arity / 4.0
            self._modified_variables = np.array([True] * self.dimension)
        self.noise_handling = noise_handling
        self.mutation = mutation
        self.crossover = crossover
        if mutation == "doerr":
            assert num_workers == 1, "Doerr mutation is implemented only in the sequential case."
            self._doerr_mutation_rates = [1, 2]
            self._doerr_mutation_rewards = [0.0, 0.0]
            self._doerr_counters = [0.0, 0.0]
            self._doerr_epsilon = 0.25  # self.dimension ** (-0.01)
            self._doerr_gamma = 1 - 2 / self.dimension
            self._doerr_current_best = float("inf")
            i = 3
            j = 2
            self._doerr_index: int = -1  # Nothing has been mutated for now.
            while i < self.dimension:
                self._doerr_mutation_rates += [i]
                self._doerr_mutation_rewards += [0.0]
                self._doerr_counters += [0.0]
                i += j
                j += 2

    def _internal_ask_candidate(self) -> p.Parameter:
        # pylint: disable=too-many-return-statements, too-many-branches
        noise_handling = self.noise_handling
        if not self._num_ask:
            out = self.parametrization.spawn_child()
            out._meta["sigma"] = self._sigma
            return out
        # for noisy version
        if noise_handling is not None:
            limit = (0.05 if isinstance(noise_handling, str) else noise_handling[1]) * len(self.archive) ** 3
            strategy = noise_handling if isinstance(noise_handling, str) else noise_handling[0]
            if self._num_ask <= limit:
                if strategy in ["cubic", "random"]:
                    idx = self._rng.choice(len(self.archive))
                    return list(self.archive.values())[idx].parameter.spawn_child()  # type: ignore
                elif strategy == "optimistic":
                    return self.current_bests["optimistic"].parameter.spawn_child()
        # crossover
        mutator = mutations.Mutator(self._rng)
        pessimistic = self.current_bests["pessimistic"].parameter.spawn_child()
        ref = self.parametrization
        if self.crossover and self._num_ask % 2 == 1 and len(self.archive) > 2:
            data = mutator.crossover(
                pessimistic.get_standardized_data(reference=ref), mutator.get_roulette(self.archive, num=2)
            )
            return pessimistic.set_standardized_data(data, reference=ref)
        # mutating

        mutation = self.mutation
        if mutation in ("gaussian", "cauchy"):  # standard case
            step = (
                self._rng.normal(0, 1, self.dimension)
                if mutation == "gaussian"
                else self._rng.standard_cauchy(self.dimension)
            )
            out = pessimistic.set_standardized_data(self._sigma * step)
            out._meta["sigma"] = self._sigma
            return out
        else:
            pessimistic_data = pessimistic.get_standardized_data(reference=ref)
            if mutation == "crossover":
                if self._num_ask % 2 == 0 or len(self.archive) < 3:
                    data = mutator.portfolio_discrete_mutation(
                        pessimistic_data, arity=self.arity_for_discrete_mutation
                    )
                else:
                    data = mutator.crossover(pessimistic_data, mutator.get_roulette(self.archive, num=2))
            elif mutation == "adaptive":
                data = mutator.portfolio_discrete_mutation(
                    pessimistic_data,
                    intensity=max(1, int(self._adaptive_mr * self.dimension)),
                    arity=self.arity_for_discrete_mutation,
                )
            elif mutation == "discreteBSO":
                assert self.budget is not None, "DiscreteBSO needs a budget."
                intensity = int(self.dimension - self._num_ask * self.dimension / self.budget)
                if intensity < 1:
                    intensity = 1
                data = mutator.portfolio_discrete_mutation(
                    pessimistic_data, intensity=intensity, arity=self.arity_for_discrete_mutation
                )
            elif mutation == "coordinatewise_adaptive":
                self._modified_variables = np.array([True] * self.dimension)
                data = mutator.coordinatewise_mutation(
                    pessimistic_data,
                    self._velocity,
                    self._modified_variables,
                    arity=self.arity_for_discrete_mutation,
                )
            elif mutation == "lengler":
                alpha = 1.54468
                intensity = int(max(1, self.dimension * (alpha * np.log(self.num_ask) / self.num_ask)))
                data = mutator.portfolio_discrete_mutation(
                    pessimistic_data, intensity=intensity, arity=self.arity_for_discrete_mutation
                )
            elif mutation == "doerr":
                # Selection, either random, or greedy, or a mutation rate.
                assert self._doerr_index == -1, "We should have used this index in tell."
                if self._rng.uniform() < self._doerr_epsilon:
                    index = self._rng.choice(range(len(self._doerr_mutation_rates)))
                    self._doerr_index = index
                else:
                    index = self._doerr_mutation_rewards.index(max(self._doerr_mutation_rewards))
                    self._doerr_index = -1
                intensity = self._doerr_mutation_rates[index]
                data = mutator.portfolio_discrete_mutation(
                    pessimistic_data, intensity=intensity, arity=self.arity_for_discrete_mutation
                )
            else:
                func: tp.Any = {  # type: ignore
                    "discrete": mutator.discrete_mutation,
                    "fastga": mutator.doerr_discrete_mutation,
                    "doublefastga": mutator.doubledoerr_discrete_mutation,
                    "portfolio": mutator.portfolio_discrete_mutation,
                }[mutation]
                data = func(pessimistic_data, arity=self.arity_for_discrete_mutation)
            return pessimistic.set_standardized_data(data, reference=ref)

    def _internal_tell(self, x: tp.ArrayLike, loss: tp.FloatLoss) -> None:
        # only used for cauchy and gaussian
        if self.mutation == "doerr" and self._doerr_current_best < float("inf") and self._doerr_index >= 0:
            improvement = max(0.0, self._doerr_current_best - loss)
            # Decay.
            index = self._doerr_index
            counter = self._doerr_counters[index]
            self._doerr_mutation_rewards[index] = (
                self._doerr_gamma * counter * self._doerr_mutation_rewards[index] + improvement
            ) / (self._doerr_gamma * counter + 1)
            self._doerr_counters = [self._doerr_gamma * x for x in self._doerr_counters]
            self._doerr_counters[index] += 1
            self._doerr_index = -1
        if self.mutation == "doerr":
            self._doerr_current_best = min(self._doerr_current_best, loss)
        self._sigma *= 2.0 if loss <= self.current_bests["pessimistic"].mean else 0.84
        if self.mutation == "adaptive":
            factor = (
                1.2 if loss <= self.current_bests["pessimistic"].mean else 0.731
            )  # 0.731 = 1.2**(-np.exp(1)-1)
            self._adaptive_mr = min(1.0, factor * self._adaptive_mr)
        if self.mutation == "coordinatewise_adaptive":
            factor = (
                1.2 if loss < self.current_bests["pessimistic"].mean else 0.731
            )  # 0.731 = 1.2**(-np.exp(1)-1)
            inds = self._modified_variables
            self._velocity[inds] = np.clip(
                self._velocity[inds] * factor, 1.0, self.arity_for_discrete_mutation / 4.0
            )


class ParametrizedOnePlusOne(base.ConfiguredOptimizer):
    """Simple but sometimes powerfull class of optimization algorithm.
    This use asynchronous updates, so that (1+1) can actually be parallel and even
    performs quite well in such a context - this is naturally close to (1+lambda).


    Parameters
    ----------
    noise_handling: str or Tuple[str, float]
        Method for handling the noise. The name can be:

        - `"random"`: a random point is reevaluated regularly, this uses the one-fifth adaptation rule,
          going back to Schumer and Steiglitz (1968). It was independently rediscovered by Devroye (1972) and Rechenberg (1973).
        - `"optimistic"`: the best optimistic point is reevaluated regularly, optimism in front of uncertainty
        - a coefficient can to tune the regularity of these reevaluations (default .05)
    mutation: str
        One of the available mutations from:

        - `"gaussian"`: standard mutation by adding a Gaussian random variable (with progressive
          widening) to the best pessimistic point
        - `"cauchy"`: same as Gaussian but with a Cauchy distribution.
        - `"discrete"`: when a variable is mutated (which happens with probability 1/d in dimension d), it's just
             randomly drawn. This means that on average, only one variable is mutated.
        - `"discreteBSO"`: as in brainstorm optimization, we slowly decrease the mutation rate from 1 to 1/d.
        - `"fastga"`: FastGA mutations from the current best
        - `"doublefastga"`: double-FastGA mutations from the current best (Doerr et al, Fast Genetic Algorithms, 2017)
        - `"portfolio"`: Random number of mutated bits (called niform mixing in
          Dang & Lehre "Self-adaptation of Mutation Rates in Non-elitist Population", 2016)
        - `"lengler"`: specific mutation rate chosen as a function of the dimension and iteration index.
    crossover: bool
        whether to add a genetic crossover step every other iteration.

    Notes
    -----
    After many papers advocared the mutation rate 1/d in the discrete (1+1) for the discrete case,
    `it was proposed <https://arxiv.org/abs/1606.05551>`_ to use of a randomly
    drawn mutation rate. `Fast genetic algorithms <https://arxiv.org/abs/1703.03334>`_ are based on a similar idea
    These two simple methods perform quite well on a wide range of problems.

    """

    # pylint: disable=unused-argument
    def __init__(
        self,
        *,
        noise_handling: tp.Optional[tp.Union[str, tp.Tuple[str, float]]] = None,
        mutation: str = "gaussian",
        crossover: bool = False,
    ) -> None:
        super().__init__(_OnePlusOne, locals())


OnePlusOne = ParametrizedOnePlusOne().set_name("OnePlusOne", register=True)
NoisyOnePlusOne = ParametrizedOnePlusOne(noise_handling="random").set_name("NoisyOnePlusOne", register=True)
DiscreteOnePlusOne = ParametrizedOnePlusOne(mutation="discrete").set_name("DiscreteOnePlusOne", register=True)
DiscreteLenglerOnePlusOne = ParametrizedOnePlusOne(mutation="lengler").set_name(
    "DiscreteLenglerOnePlusOne", register=True
)

AdaptiveDiscreteOnePlusOne = ParametrizedOnePlusOne(mutation="adaptive").set_name(
    "AdaptiveDiscreteOnePlusOne", register=True
)
AnisotropicAdaptiveDiscreteOnePlusOne = ParametrizedOnePlusOne(mutation="coordinatewise_adaptive").set_name(
    "AnisotropicAdaptiveDiscreteOnePlusOne", register=True
)

DiscreteBSOOnePlusOne = ParametrizedOnePlusOne(mutation="discreteBSO").set_name(
    "DiscreteBSOOnePlusOne", register=True
)
DiscreteDoerrOnePlusOne = (
    ParametrizedOnePlusOne(mutation="doerr")
    .set_name("DiscreteDoerrOnePlusOne", register=True)
    .no_parallelization
) = True
CauchyOnePlusOne = ParametrizedOnePlusOne(mutation="cauchy").set_name("CauchyOnePlusOne", register=True)
OptimisticNoisyOnePlusOne = ParametrizedOnePlusOne(noise_handling="optimistic").set_name(
    "OptimisticNoisyOnePlusOne", register=True
)
OptimisticDiscreteOnePlusOne = ParametrizedOnePlusOne(
    noise_handling="optimistic", mutation="discrete"
).set_name("OptimisticDiscreteOnePlusOne", register=True)
NoisyDiscreteOnePlusOne = ParametrizedOnePlusOne(
    noise_handling=("random", 1.0), mutation="discrete"
).set_name("NoisyDiscreteOnePlusOne", register=True)
DoubleFastGADiscreteOnePlusOne = ParametrizedOnePlusOne(mutation="doublefastga").set_name(
    "DoubleFastGADiscreteOnePlusOne", register=True
)
RecombiningPortfolioOptimisticNoisyDiscreteOnePlusOne = ParametrizedOnePlusOne(
    crossover=True, mutation="portfolio", noise_handling="optimistic"
).set_name("RecombiningPortfolioOptimisticNoisyDiscreteOnePlusOne", register=True)


# pylint: too-many-arguments,too-many-instance-attributes
class _CMA(base.Optimizer):
    def __init__(
        self,
        parametrization: IntOrParameter,
        budget: tp.Optional[int] = None,
        num_workers: int = 1,
        scale: float = 1.0,
        elitist: bool = False,
        popsize: tp.Optional[int] = None,
        diagonal: bool = False,
        fcmaes: bool = False,
        random_init: bool = False,
    ) -> None:
        super().__init__(parametrization, budget=budget, num_workers=num_workers)
        self._scale = scale
        self._elitist = elitist
        self._popsize = (
            max(self.num_workers, 4 + int(3 * np.log(self.dimension))) if popsize is None else popsize
        )
        self._diagonal = diagonal
        self._fcmaes = fcmaes
        self._random_init = random_init
        # internal attributes
        self._to_be_asked: tp.Deque[np.ndarray] = deque()
        self._to_be_told: tp.List[p.Parameter] = []
        self._num_spawners = self._popsize // 2  # experimental, for visualization
        self._parents = [self.parametrization]
        # delay initialization to ease implementation of variants
        self._es: tp.Any = None

    @property
    def es(self) -> tp.Any:  # typing not possible since cmaes not imported :(
        if self._es is None:
            if not self._fcmaes:
                inopts = dict(
                    popsize=self._popsize,
                    randn=self._rng.randn,
                    CMA_diagonal=self._diagonal,
                    verbose=0,
                    seed=np.nan,
                    CMA_elitist=self._elitist,
                )
                self._es = cma.CMAEvolutionStrategy(
                    x0=self._rng.normal(size=self.dimension)
                    if self._random_init
                    else np.zeros(self.dimension, dtype=np.float),
                    sigma0=self._scale,
                    inopts=inopts,
                )
            else:
                try:
                    from fcmaes import cmaes  # pylint: disable=import-outside-toplevel
                except ImportError as e:
                    raise ImportError(
                        "Please install fcmaes (pip install fcmaes) to use FCMA optimizers"
                    ) from e
                self._es = cmaes.Cmaes(
                    x0=np.zeros(self.dimension, dtype=np.float),
                    input_sigma=self._scale,
                    popsize=self._popsize,
                    randn=self._rng.randn,
                )
        return self._es

    def _internal_ask_candidate(self) -> p.Parameter:
        if not self._to_be_asked:
            self._to_be_asked.extend(self.es.ask())
        data = self._to_be_asked.popleft()
        parent = self._parents[self.num_ask % len(self._parents)]
        candidate = parent.spawn_child().set_standardized_data(data, reference=self.parametrization)
        return candidate

    def _internal_tell_candidate(self, candidate: p.Parameter, loss: tp.FloatLoss) -> None:
        self._to_be_told.append(candidate)
        if len(self._to_be_told) >= self.es.popsize:
            listx = [c.get_standardized_data(reference=self.parametrization) for c in self._to_be_told]
            listy = [c.loss for c in self._to_be_told]
            args = (listy, listx) if self._fcmaes else (listx, listy)
            try:
                self.es.tell(*args)
            except RuntimeError:
                pass
            else:
                self._parents = sorted(self._to_be_told, key=base._loss)[: self._num_spawners]
                self._to_be_told = []

    def _internal_provide_recommendation(self) -> np.ndarray:
        pessimistic = self.current_bests["pessimistic"].parameter.get_standardized_data(
            reference=self.parametrization
        )
        if self._es is None:
            return pessimistic
        cma_best: tp.Optional[np.ndarray] = self.es.best_x if self._fcmaes else self.es.result.xbest
        if cma_best is None:
            return pessimistic
        return cma_best


class ParametrizedCMA(base.ConfiguredOptimizer):
    """CMA-ES optimizer,
    This evolution strategy uses a Gaussian sampling, iteratively modified
    for searching in the best directions.
    This optimizer wraps an external implementation: https://github.com/CMA-ES/pycma

    Parameters
    ----------
    scale: float
        scale of the search
    elitist: bool
        whether we switch to elitist mode, i.e. mode + instead of comma,
        i.e. mode in which we always keep the best point in the population.
    popsize: Optional[int] = None
        population size, should be n * self.num_workers for int n >= 1.
        default is max(self.num_workers, 4 + int(3 * np.log(self.dimension)))

    diagonal: bool
        use the diagonal version of CMA (advised in big dimension)
    fcmaes: bool = False
        use fast implementation, doesn't support diagonal=True.
        produces equivalent results, preferable for high dimensions or
        if objective function evaluation is fast.
    """

    # pylint: disable=unused-argument
    def __init__(
        self,
        *,
        scale: float = 1.0,
        elitist: bool = False,
        popsize: tp.Optional[int] = None,
        diagonal: bool = False,
        fcmaes: bool = False,
        random_init: bool = False,
    ) -> None:
        super().__init__(_CMA, locals())
        if fcmaes:
            if diagonal:
                raise RuntimeError("fcmaes doesn't support diagonal=True, use fcmaes=False")


CMA = ParametrizedCMA().set_name("CMA", register=True)
DiagonalCMA = ParametrizedCMA(diagonal=True).set_name("DiagonalCMA", register=True)
FCMA = ParametrizedCMA(fcmaes=True).set_name("FCMA", register=True)


class _PopulationSizeController:
    """Population control scheme for TBPSA and EDA"""

    def __init__(self, llambda: int, mu: int, dimension: int, num_workers: int = 1) -> None:
        self.llambda = max(llambda, num_workers)
        self.min_mu = min(mu, dimension)
        self.mu = mu
        self.dimension = dimension
        self.num_workers = num_workers
        self._loss_record: tp.List[float] = []

    def add_value(self, loss: tp.FloatLoss) -> None:
        self._loss_record += [loss]
        if len(self._loss_record) >= 5 * self.llambda:
            first_fifth = self._loss_record[: self.llambda]
            last_fifth = self._loss_record[-int(self.llambda) :]  # casting to int to avoid pylint bug
            means = [sum(fitnesses) / float(self.llambda) for fitnesses in [first_fifth, last_fifth]]
            stds = [np.std(fitnesses) / np.sqrt(self.llambda - 1) for fitnesses in [first_fifth, last_fifth]]
            z = (means[0] - means[1]) / (np.sqrt(stds[0] ** 2 + stds[1] ** 2))
            if z < 2.0:
                self.mu *= 2
            else:
                self.mu = max(self.min_mu, int(self.mu * 0.84))
            self.llambda = 4 * self.mu
            if self.num_workers > 1:
                self.llambda = max(self.llambda, self.num_workers)
                self.mu = self.llambda // 4
            self._loss_record = []


# pylint: disable=too-many-instance-attributes
@registry.register
class EDA(base.Optimizer):
    """Test-based population-size adaptation.

    Population-size equal to lambda = 4 x dimension.
    Test by comparing the first fifth and the last fifth of the 5lambda evaluations.

    Caution
    -------
    This optimizer is probably wrong.
    """

    _POPSIZE_ADAPTATION = False
    _COVARIANCE_MEMORY = False

    def __init__(
        self, parametrization: IntOrParameter, budget: tp.Optional[int] = None, num_workers: int = 1
    ) -> None:
        super().__init__(parametrization, budget=budget, num_workers=num_workers)
        self.sigma = 1
        self.covariance = np.identity(self.dimension)
        dim = self.dimension
        self.popsize = _PopulationSizeController(
            llambda=4 * dim, mu=dim, dimension=dim, num_workers=num_workers
        )
        self.current_center: np.ndarray = np.zeros(self.dimension)
        # Population
        self.children: tp.List[p.Parameter] = []
        self.parents: tp.List[p.Parameter] = [
            self.parametrization
        ]  # for transfering heritage (checkpoints in PBT)

    def _internal_provide_recommendation(
        self,
    ) -> tp.ArrayLike:  # This is NOT the naive version. We deal with noise.
        return self.current_center

    def _internal_ask_candidate(self) -> p.Parameter:
        mutated_sigma = self.sigma * np.exp(self._rng.normal(0, 1) / np.sqrt(self.dimension))
        # TODO: is a sigma necessary here as well? given the covariance is estimated
        assert len(self.current_center) == len(self.covariance), [
            self.dimension,
            self.current_center,
            self.covariance,
        ]
        data = self._rng.multivariate_normal(self.current_center, mutated_sigma * self.covariance)
        parent = self.parents[self.num_ask % len(self.parents)]
        candidate = parent.spawn_child().set_standardized_data(data, reference=self.parametrization)
        if parent is self.parametrization:
            candidate.heritage["lineage"] = candidate.uid  # for tracking
        candidate._meta["sigma"] = mutated_sigma
        return candidate

    def _internal_tell_candidate(self, candidate: p.Parameter, loss: tp.FloatLoss) -> None:
        self.children.append(candidate)
        if self._POPSIZE_ADAPTATION:
            self.popsize.add_value(loss)
        if len(self.children) >= self.popsize.llambda:
            self.children = sorted(self.children, key=base._loss)
            population_data = [c.get_standardized_data(reference=self.parametrization) for c in self.children]
            mu = self.popsize.mu
            arrays = population_data[:mu]
            # covariance
            # TODO: check actual covariance that should be used
            centered_arrays = np.array([x - self.current_center for x in arrays])
            cov = centered_arrays.T.dot(centered_arrays)
            # cov = np.cov(np.array(population_data).T)
            mem_factor = 0.9 if self._COVARIANCE_MEMORY else 0
            self.covariance *= mem_factor
            self.covariance += (1 - mem_factor) * cov
            # Computing the new parent
            self.current_center = sum(arrays) / mu  # type: ignore
            self.sigma = np.exp(sum([np.log(c._meta["sigma"]) for c in self.children[:mu]]) / mu)
            self.parents = self.children[:mu]
            self.children = []

    def _internal_tell_not_asked(self, candidate: p.Parameter, loss: tp.FloatLoss) -> None:
        raise base.TellNotAskedNotSupportedError


@registry.register
class PCEDA(EDA):
    _POPSIZE_ADAPTATION = True
    _COVARIANCE_MEMORY = False


@registry.register
class MPCEDA(EDA):
    _POPSIZE_ADAPTATION = True
    _COVARIANCE_MEMORY = True


@registry.register
class MEDA(EDA):
    _POPSIZE_ADAPTATION = False
    _COVARIANCE_MEMORY = True


class _TBPSA(base.Optimizer):
    """Test-based population-size adaptation.

    Population-size equal to lambda = 4 x dimension.
    Test by comparing the first fifth and the last fifth of the 5lambda evaluations.
    """

    # pylint: disable=too-many-instance-attributes

    def __init__(
        self,
        parametrization: IntOrParameter,
        budget: tp.Optional[int] = None,
        num_workers: int = 1,
        naive: bool = True,
        initial_popsize: tp.Optional[int] = None,
    ) -> None:
        super().__init__(parametrization, budget=budget, num_workers=num_workers)
        self.sigma = 1
        self.naive = naive
        if initial_popsize is None:
            initial_popsize = self.dimension
        self.popsize = _PopulationSizeController(
            llambda=4 * initial_popsize, mu=initial_popsize, dimension=self.dimension, num_workers=num_workers
        )
        self.current_center: np.ndarray = np.zeros(self.dimension)
        # population
        self.parents: tp.List[p.Parameter] = [
            self.parametrization
        ]  # for transfering heritage (checkpoints in PBT)
        self.children: tp.List[p.Parameter] = []

    def recommend(self) -> p.Parameter:
        if self.naive:
            return self.current_bests["optimistic"].parameter
        else:
            # This is NOT the naive version. We deal with noise.
            return self.parametrization.spawn_child().set_standardized_data(
                self.current_center, deterministic=True
            )

    def _internal_ask_candidate(self) -> p.Parameter:
        mutated_sigma = self.sigma * np.exp(self._rng.normal(0, 1) / np.sqrt(self.dimension))
        individual = self.current_center + mutated_sigma * self._rng.normal(0, 1, self.dimension)
        parent = self.parents[self.num_ask % len(self.parents)]
        candidate = parent.spawn_child().set_standardized_data(individual, reference=self.parametrization)
        if parent is self.parametrization:
            candidate.heritage["lineage"] = candidate.uid  # for tracking
        candidate._meta["sigma"] = mutated_sigma
        return candidate

    def _internal_tell_candidate(self, candidate: p.Parameter, loss: tp.FloatLoss) -> None:
        self.popsize.add_value(loss)
        self.children.append(candidate)
        if len(self.children) >= self.popsize.llambda:
            # Sorting the population.
            self.children.sort(key=base._loss)
            # Computing the new parent.

            self.parents = self.children[: self.popsize.mu]
            self.children = []
            self.current_center = (
                sum(  # type: ignore
                    c.get_standardized_data(reference=self.parametrization) for c in self.parents
                )
                / self.popsize.mu
            )
            self.sigma = np.exp(np.sum(np.log([c._meta["sigma"] for c in self.parents])) / self.popsize.mu)

    def _internal_tell_not_asked(self, candidate: p.Parameter, loss: tp.FloatLoss) -> None:
        data = candidate.get_standardized_data(reference=self.parametrization)
        sigma = np.linalg.norm(data - self.current_center) / np.sqrt(self.dimension)  # educated guess
        candidate._meta["sigma"] = sigma
        self._internal_tell_candidate(candidate, loss)  # go through standard pipeline


class ParametrizedTBPSA(base.ConfiguredOptimizer):
    """`Test-based population-size adaptation <https://homepages.fhv.at/hgb/New-Papers/PPSN16_HB16.pdf>`_
    This method, based on adapting the population size, performs the best in
    many noisy optimization problems, even in large dimension

    Parameters
    ----------
    naive: bool
        set to False for noisy problem, so that the best points will be an
        average of the final population.
    initial_popsize: Optional[int]
        initial (and minimal) population size (default: 4 x dimension)

    Note
    ----
    Derived from:
    Hellwig, Michael & Beyer, Hans-Georg. (2016).
    Evolution under Strong Noise: A Self-Adaptive Evolution Strategy
    Reaches the Lower Performance Bound -- the pcCMSA-ES.
    https://homepages.fhv.at/hgb/New-Papers/PPSN16_HB16.pdf
    """

    # pylint: disable=unused-argument
    def __init__(
        self,
        *,
        naive: bool = True,
        initial_popsize: tp.Optional[int] = None,
    ) -> None:
        super().__init__(_TBPSA, locals())


TBPSA = ParametrizedTBPSA(naive=False).set_name("TBPSA", register=True)
NaiveTBPSA = ParametrizedTBPSA().set_name("NaiveTBPSA", register=True)


@registry.register
class NoisyBandit(base.Optimizer):
    """UCB.
    This is upper confidence bound (adapted to minimization),
    with very poor parametrization; in particular, the logarithmic term is set to zero.
    Infinite arms: we add one arm when `20 * #ask >= #arms ** 3`.
    """

    def _internal_ask(self) -> tp.ArrayLike:
        if 20 * self._num_ask >= len(self.archive) ** 3:
            return self._rng.normal(0, 1, self.dimension)  # type: ignore
        if self._rng.choice([True, False]):
            # numpy does not accept choice on list of tuples, must choose index instead
            idx = self._rng.choice(len(self.archive))
            return np.frombuffer(list(self.archive.bytesdict.keys())[idx])  # type: ignore
        return self.current_bests["optimistic"].x


@registry.register
class PSO(base.Optimizer):

    # pylint: disable=too-many-instance-attributes
    def __init__(
        self,
        parametrization: IntOrParameter,
        budget: tp.Optional[int] = None,
        num_workers: int = 1,
        transform: str = "arctan",
        wide: bool = False,  # legacy, to be removed if not needed anymore
        popsize: tp.Optional[int] = None,
    ) -> None:
        super().__init__(parametrization, budget=budget, num_workers=num_workers)
        if budget is not None and budget < 60:
            warnings.warn("PSO is inefficient with budget < 60", base.InefficientSettingsWarning)
        cases: tp.Dict[str, tp.Tuple[tp.Optional[float], transforms.Transform]] = dict(
            arctan=(0, transforms.ArctanBound(0, 1)),
            identity=(None, transforms.Affine(1, 0)),
            gaussian=(1e-10, transforms.CumulativeDensity()),
        )
        # eps is used for clipping to make sure it is admissible
        self._eps, self._transform = cases[transform]
        self._wide = wide
        self.llambda = max(40, num_workers)
        if popsize is not None:
            self.llambda = popsize
        self._uid_queue = base.utils.UidQueue()
        self.population: tp.Dict[str, p.Parameter] = {}
        self._best = self.parametrization.spawn_child()
        self._omega = 0.5 / np.log(2.0)
        self._phip = 0.5 + np.log(2.0)
        self._phig = 0.5 + np.log(2.0)

    def _internal_ask_candidate(self) -> p.Parameter:
        # population is increased only if queue is empty (otherwise tell_not_asked does not work well at the beginning)
        if len(self.population) < self.llambda:
            param = self.parametrization
            if self._wide:
                # old initialization below seeds in the while R space, while other algorithms use normal distrib
                data = self._transform.backward(self._rng.uniform(0, 1, self.dimension))
                candidate = param.spawn_child().set_standardized_data(data, reference=param)
                candidate.heritage["lineage"] = candidate.uid
            else:
                candidate = param.sample()
            self.population[candidate.uid] = candidate
            dim = self.parametrization.dimension
            candidate.heritage["speed"] = (
                self._rng.normal(size=dim) if self._eps is None else self._rng.uniform(-1, 1, dim)
            )
            self._uid_queue.asked.add(candidate.uid)
            return candidate
        uid = self._uid_queue.ask()
        candidate = self._spawn_mutated_particle(self.population[uid])
        return candidate

    def _get_boxed_data(self, particle: p.Parameter) -> np.ndarray:
        if particle._frozen and "boxed_data" in particle._meta:
            return particle._meta["boxed_data"]  # type: ignore
        boxed_data = self._transform.forward(particle.get_standardized_data(reference=self.parametrization))
        if particle._frozen:  # only save is frozen
            particle._meta["boxed_data"] = boxed_data
        return boxed_data

    def _spawn_mutated_particle(self, particle: p.Parameter) -> p.Parameter:
        x = self._get_boxed_data(particle)
        speed: np.ndarray = particle.heritage["speed"]
        global_best_x = self._get_boxed_data(self._best)
        parent_best_x = self._get_boxed_data(particle.heritage.get("best_parent", particle))
        rp = self._rng.uniform(0.0, 1.0, size=self.dimension)
        rg = self._rng.uniform(0.0, 1.0, size=self.dimension)
        speed = (
            self._omega * speed
            + self._phip * rp * (parent_best_x - x)
            + self._phig * rg * (global_best_x - x)
        )
        data = speed + x
        if self._eps is not None:
            data = np.clip(data, self._eps, 1 - self._eps)
        data = self._transform.backward(data)
        new_part = particle.spawn_child().set_standardized_data(data, reference=self.parametrization)
        new_part.heritage["speed"] = speed
        return new_part

    def _internal_tell_candidate(self, candidate: p.Parameter, loss: tp.FloatLoss) -> None:
        uid = candidate.heritage["lineage"]
        if uid not in self.population:
            self._internal_tell_not_asked(candidate, loss)
            return
        self._uid_queue.tell(uid)
        self.population[uid] = candidate
        if self._best.loss is None or loss < self._best.loss:
            self._best = candidate
        if loss <= candidate.heritage.get("best_parent", candidate).loss:
            candidate.heritage["best_parent"] = candidate

    def _internal_tell_not_asked(self, candidate: p.Parameter, loss: tp.FloatLoss) -> None:
        # nearly same as DE
        candidate._meta["value"] = loss
        worst: tp.Optional[p.Parameter] = None
        if not len(self.population) < self.llambda:
            worst = max(self.population.values(), key=lambda p: p._meta.get("value", float("inf")))
            if worst._meta.get("value", float("inf")) < loss:
                return  # no need to update
            else:
                uid = worst.heritage["lineage"]
                del self.population[uid]
                self._uid_queue.discard(uid)
        candidate.heritage["lineage"] = candidate.uid  # new lineage
        if "speed" not in candidate.heritage:
            candidate.heritage["speed"] = self._rng.uniform(-1.0, 1.0, self.parametrization.dimension)
        self.population[candidate.uid] = candidate
        self._uid_queue.tell(candidate.uid)
        if loss < self._best._meta.get("loss", float("inf")):
            self._best = candidate


class ConfiguredPSO(base.ConfiguredOptimizer):
    """`Particle Swarm Optimization <https://en.wikipedia.org/wiki/Particle_swarm_optimization>`_
    is based on a set of particles with their inertia.
    Wikipedia provides a beautiful illustration ;) (see link)


    Parameters
    ----------
    transform: str
        name of the transform to use to map from PSO optimization space to R-space.
    wide: bool
        if True: legacy initialization in [-1,1] box mapped to R
    popsize: int
        population size of the particle swarm. Defaults to max(40, num_workers)

    Note
    ----
    - Using non-default "transform" and "wide" parameters can lead to extreme values
    - Implementation partially following SPSO2011. However, no randomization of the population order.
    - Reference:
      M. Zambrano-Bigiarini, M. Clerc and R. Rojas,
      Standard Particle Swarm Optimisation 2011 at CEC-2013: A baseline for future PSO improvements,
      2013 IEEE Congress on Evolutionary Computation, Cancun, 2013, pp. 2337-2344.
      https://ieeexplore.ieee.org/document/6557848
    """

    # pylint: disable=unused-argument
    def __init__(
        self,
        transform: str = "identity",
        wide: bool = False,
        popsize: tp.Optional[int] = None,
    ) -> None:
        assert transform in ["arctan", "gaussian", "identity"]
        super().__init__(PSO, locals())


RealSpacePSO = ConfiguredPSO().set_name("RealSpacePSO", register=True)


@registry.register
class SPSA(base.Optimizer):
    # pylint: disable=too-many-instance-attributes
    """The First order SPSA algorithm as shown in [1,2,3], with implementation details
    from [4,5].

    1) https://en.wikipedia.org/wiki/Simultaneous_perturbation_stochastic_approximation
    2) https://www.chessprogramming.org/SPSA
    3) Spall, James C. "Multivariate stochastic approximation using a simultaneous perturbation gradient approximation."
       IEEE transactions on automatic control 37.3 (1992): 332-341.
    4) Section 7.5.2 in "Introduction to Stochastic Search and Optimization: Estimation, Simulation and Control" by James C. Spall.
    5) Pushpendre Rastogi, Jingyi Zhu, James C. Spall CISS (2016).
       Efficient implementation of Enhanced Adaptive Simultaneous Perturbation Algorithms.
    """
    no_parallelization = True

    def __init__(
        self, parametrization: IntOrParameter, budget: tp.Optional[int] = None, num_workers: int = 1
    ) -> None:
        super().__init__(parametrization, budget=budget, num_workers=num_workers)
        self.init = True
        self.idx = 0
        self.delta = float("nan")
        self.ym: tp.Optional[np.ndarray] = None
        self.yp: tp.Optional[np.ndarray] = None
        self.t: np.ndarray = np.zeros(self.dimension)
        self.avg: np.ndarray = np.zeros(self.dimension)
        # Set A, a, c according to the practical implementation
        # guidelines in the ISSO book.
        self.A = 10 if budget is None else max(10, budget // 20)
        # TODO: We should spend first 10-20 iterations
        # to estimate the noise standard deviation and
        # then set c = standard deviation. 1e-1 is arbitrary.
        self.c = 1e-1
        # TODO: We should chose a to be inversely proportional to
        # the magnitude of gradient and propotional to (1+A)^0.602
        # we should spend some burn-in iterations to estimate the
        # magnitude of the gradient. 1e-5 is arbitrary.
        self.a = 1e-5

    def _ck(self, k: int) -> float:
        "c_k determines the pertubation."
        return self.c / (k // 2 + 1) ** 0.101

    def _ak(self, k: int) -> float:
        "a_k is the learning rate."
        return self.a / (k // 2 + 1 + self.A) ** 0.602

    def _internal_ask(self) -> tp.ArrayLike:
        k = self.idx
        if k % 2 == 0:
            if not self.init:
                assert self.yp is not None and self.ym is not None
                self.t -= (self._ak(k) * (self.yp - self.ym) / 2 / self._ck(k)) * self.delta
                self.avg += (self.t - self.avg) / (k // 2 + 1)
            self.delta = 2 * self._rng.randint(2, size=self.dimension) - 1
            return self.t - self._ck(k) * self.delta  # type:ignore
        return self.t + self._ck(k) * self.delta  # type: ignore

    def _internal_tell(self, x: tp.ArrayLike, loss: tp.FloatLoss) -> None:
        setattr(self, ("ym" if self.idx % 2 == 0 else "yp"), np.array(loss, copy=True))
        self.idx += 1
        if self.init and self.yp is not None and self.ym is not None:
            self.init = False

    def _internal_provide_recommendation(self) -> tp.ArrayLike:
        return self.avg


class _Rescaled(base.Optimizer):
    """Proposes a version of a base optimizer which works at a different scale."""

    def __init__(
        self,
        parametrization: IntOrParameter,
        budget: tp.Optional[int] = None,
        num_workers: int = 1,
        base_optimizer: base.OptCls = CMA,
        scale: tp.Optional[float] = None,
    ) -> None:
        super().__init__(parametrization, budget=budget, num_workers=num_workers)
        self._optimizer = base_optimizer(self.parametrization, budget=budget, num_workers=num_workers)
        self._subcandidates: tp.Dict[str, p.Parameter] = {}
        if scale is None:
            assert budget is not None, "Either scale or budget must be known in _Rescaled."
            scale = np.sqrt(np.log(self.budget) / self.dimension)
        self.scale = scale
        assert self.scale != 0.0, "scale should be non-zero in Rescaler."

    def rescale_candidate(self, candidate: p.Parameter, inverse: bool = False) -> p.Parameter:
        data = candidate.get_standardized_data(reference=self.parametrization)
        scale = self.scale if not inverse else 1.0 / self.scale
        return self.parametrization.spawn_child().set_standardized_data(scale * data)

    def _internal_ask_candidate(self) -> p.Parameter:
        candidate = self._optimizer.ask()
        sent_candidate = self.rescale_candidate(candidate)
        # We store the version corresponding to the underlying optimizer.
        self._subcandidates[sent_candidate.uid] = candidate
        return sent_candidate

    def _internal_tell_candidate(self, candidate: p.Parameter, loss: tp.FloatLoss) -> None:
        self._optimizer.tell(self._subcandidates.pop(candidate.uid), loss)

    def _internal_tell_not_asked(self, candidate: p.Parameter, loss: tp.FloatLoss) -> None:
        candidate = self.rescale_candidate(candidate, inverse=True)
        self._optimizer.tell(candidate, loss)


class SplitOptimizer(base.Optimizer):
    """Combines optimizers, each of them working on their own variables.

    Parameters
    ---------
    num_optims: int or None
        number of optimizers
    num_vars: int or None
        number of variable per optimizer.
    progressive: bool
        True if we want to progressively add optimizers during the optimization run.
        If progressive = True, the optimizer is forced at OptimisticNoisyOnePlusOne.

    Example
    -------
    for 5 optimizers, each of them working on 2 variables, one can use:

    opt = SplitOptimizer(parametrization=10, num_workers=3, num_optims=5, num_vars=[2, 2, 2, 2, 2])
    or equivalently:
    opt = SplitOptimizer(parametrization=10, num_workers=3, num_vars=[2, 2, 2, 2, 2])
    Given that all optimizers have the same number of variables, one can also run:
    opt = SplitOptimizer(parametrization=10, num_workers=3, num_optims=5)

    Note
    ----
    By default, it uses CMA for multivariate groups and RandomSearch for monovariate groups.

    Caution
    -------
    The variables refer to the deep representation used by optimizers.
    For example, a categorical variable with 5 possible values becomes 5 continuous variables.
    """

    def __init__(
        self,
        parametrization: IntOrParameter,
        budget: tp.Optional[int] = None,
        num_workers: int = 1,
        num_optims: tp.Optional[int] = None,
        num_vars: tp.Optional[tp.List[int]] = None,
        multivariate_optimizer: base.OptCls = CMA,
        monovariate_optimizer: base.OptCls = OnePlusOne,
        progressive: bool = False,
        non_deterministic_descriptor: bool = True,
    ) -> None:
        super().__init__(parametrization, budget=budget, num_workers=num_workers)
        self._subcandidates: tp.Dict[str, tp.List[p.Parameter]] = {}
        self._progressive = progressive
        subparams: tp.List[p.Parameter] = []
        if num_vars is not None:  # The user has specified how are the splits (s)he wants.
            assert (
                sum(num_vars) == self.dimension
            ), f"sum(num_vars)={sum(num_vars)} should be equal to the dimension {self.dimension}."
            if num_optims is None:  # we deduce the number of splits.
                num_optims = len(num_vars)
            assert num_optims == len(
                num_vars
            ), f"The number {num_optims} of optimizers should match len(num_vars)={len(num_vars)}."
        elif num_optims is None:
            # if no num_vars and no num_optims, try to guess how to split. Otherwise, just assume 2.
            if isinstance(parametrization, p.Parameter):
                subparams = [x[1] for x in paramhelpers.split_as_data_parameters(parametrization)]
                if len(subparams) == 1:
                    subparams.clear()
                num_optims = len(subparams)
            if not subparams:  # Desperate situation: just split in 2.
                num_optims = 2
        if not subparams:
            # if num_vars not given: we will distribute variables equally.
            assert num_optims is not None
            num_optims = min(num_optims, self.dimension)
            num_vars = num_vars if num_vars else []
            for i in range(num_optims):
                if len(num_vars) < i + 1:
                    num_vars += [(self.dimension // num_optims) + (self.dimension % num_optims > i)]
                assert num_vars[i] >= 1, "At least one variable per optimizer."
                subparams += [p.Array(shape=(num_vars[i],))]
        if non_deterministic_descriptor:
            for param in subparams:
                param.descriptors.deterministic_function = False
        # synchronize random state and create optimizers
        self.optims: tp.List[base.Optimizer] = []
        mono, multi = monovariate_optimizer, multivariate_optimizer
        for param in subparams:
            param.random_state = self.parametrization.random_state
            self.optims.append((multi if param.dimension > 1 else mono)(param, budget, num_workers))
        # final check for dimension
        assert (
            sum(opt.dimension for opt in self.optims) == self.dimension
        ), "sum of sub-dimensions should be equal to the total dimension."

    def _internal_ask_candidate(self) -> p.Parameter:
        candidates: tp.List[p.Parameter] = []
        for i, opt in enumerate(self.optims):
            if self._progressive:
                assert self.budget is not None
                if i > 0 and i / len(self.optims) > np.sqrt(2.0 * self.num_ask / self.budget):
                    candidates.append(opt.parametrization.spawn_child())  # unchanged
                    continue
            candidates.append(opt.ask())
        data = np.concatenate(
            [
                c.get_standardized_data(reference=opt.parametrization)
                for c, opt in zip(candidates, self.optims)
            ],
            axis=0,
        )
        cand = self.parametrization.spawn_child().set_standardized_data(data)
        self._subcandidates[cand.uid] = candidates
        return cand

    def _internal_tell_candidate(self, candidate: p.Parameter, loss: tp.FloatLoss) -> None:
        candidates = self._subcandidates.pop(candidate.uid)
        for cand, opt in zip(candidates, self.optims):
            opt.tell(cand, loss)

    def _internal_tell_not_asked(self, candidate: p.Parameter, loss: tp.FloatLoss) -> None:
        data = candidate.get_standardized_data(reference=self.parametrization)
        start = 0
        for opt in self.optims:
            local_data = data[start : start + opt.dimension]
            start += opt.dimension
            local_candidate = opt.parametrization.spawn_child().set_standardized_data(local_data)
            opt.tell(local_candidate, loss)


class Rescaled(base.ConfiguredOptimizer):
    """Configured optimizer for creating rescaled optimization algorithms.

    Parameters
    ----------
    base_optimizer: base.OptCls
        optimization algorithm to be rescaled.
    scale: how much do we rescale. E.g. 0.001 if we want to focus on the center
        with std 0.001 (assuming the std of the domain is set to 1).
    """

    # pylint: disable=unused-argument
    def __init__(
        self,
        *,
        base_optimizer: base.OptCls = CMA,
        scale: tp.Optional[float] = None,
    ) -> None:
        super().__init__(_Rescaled, locals())


RescaledCMA = Rescaled().set_name("RescaledCMA", register=True)


class ConfSplitOptimizer(base.ConfiguredOptimizer):
    """ "Combines optimizers, each of them working on their own variables.

    Parameters
    ----------
    num_optims: int
        number of optimizers
    num_vars: optional list of int
        number of variable per optimizer.
    progressive: optional bool
        whether we progressively add optimizers.
    non_deterministic_descriptor: bool
        subparts parametrization descriptor is set to noisy function.
        This can have an impact for optimizer selection for competence maps.
    """

    # pylint: disable=unused-argument
    def __init__(
        self,
        *,
        num_optims: tp.Optional[int] = None,
        num_vars: tp.Optional[tp.List[int]] = None,
        multivariate_optimizer: base.OptCls = CMA,
        monovariate_optimizer: base.OptCls = RandomSearch,
        progressive: bool = False,
        non_deterministic_descriptor: bool = True,
    ) -> None:
        super().__init__(SplitOptimizer, locals())


@registry.register
class Portfolio(base.Optimizer):
    """Passive portfolio of CMA, 2-pt DE and Scr-Hammersley."""

    def __init__(
        self, parametrization: IntOrParameter, budget: tp.Optional[int] = None, num_workers: int = 1
    ) -> None:
        super().__init__(parametrization, budget=budget, num_workers=num_workers)
        assert budget is not None
        self.optims = [
            CMA(
                self.parametrization, budget // 3 + (budget % 3 > 0), num_workers
            ),  # share parametrization and its rng
            TwoPointsDE(self.parametrization, budget // 3 + (budget % 3 > 1), num_workers),  # noqa: F405
            ScrHammersleySearch(self.parametrization, budget // 3, num_workers),
        ]  # noqa: F405
        if budget < 12 * num_workers:
            self.optims = [ScrHammersleySearch(self.parametrization, budget, num_workers)]  # noqa: F405

    def _internal_ask_candidate(self) -> p.Parameter:
        optim_index = self._num_ask % len(self.optims)
        candidate = self.optims[optim_index].ask()
        candidate._meta["optim_index"] = optim_index
        return candidate

    def _internal_tell_candidate(self, candidate: p.Parameter, loss: tp.FloatLoss) -> None:
        for opt in self.optims:
            try:
                opt.tell(candidate, loss)
            except base.TellNotAskedNotSupportedError:
                pass
        # Presumably better than self.optims[optim_index].tell(candidate, value)

    def _internal_tell_not_asked(self, candidate: p.Parameter, loss: tp.FloatLoss) -> None:
        at_least_one_ok = False
        for opt in self.optims:
            try:
                opt.tell(candidate, loss)
                at_least_one_ok = True
            except base.TellNotAskedNotSupportedError:
                pass
        if not at_least_one_ok:
            raise base.TellNotAskedNotSupportedError


class InfiniteMetaModelOptimum(ValueError):
    """Sometimes the optimum of the metamodel is at infinity."""


def learn_on_k_best(archive: utils.Archive[utils.MultiValue], k: int) -> tp.ArrayLike:
    """Approximate optimum learnt from the k best.

    Parameters
    ----------
    archive: utils.Archive[utils.Value]
    """
    items = list(archive.items_as_arrays())
    dimension = len(items[0][0])

    # Select the k best.
    first_k_individuals = [
        x for x in sorted(items, key=lambda indiv: archive[indiv[0]].get_estimation("pessimistic"))[:k]
    ]
    assert len(first_k_individuals) == k

    # Recenter the best.
    middle = np.array(sum(p[0] for p in first_k_individuals) / k)
    normalization = 1e-15 + np.sqrt(np.sum((first_k_individuals[-1][0] - first_k_individuals[0][0]) ** 2))
    y = [archive[c[0]].get_estimation("pessimistic") for c in first_k_individuals]
    X = np.asarray([(c[0] - middle) / normalization for c in first_k_individuals])

    # We need SKLearn.
    from sklearn.linear_model import LinearRegression
    from sklearn.preprocessing import PolynomialFeatures

    polynomial_features = PolynomialFeatures(degree=2)
    X2 = polynomial_features.fit_transform(X)

    # Fit a linear model.
    model = LinearRegression()
    model.fit(X2, y)

    try:
        for cls in Powell, DE:  # Powell excellent here, DE as a backup for thread safety.
            optimizer = cls(parametrization=dimension, budget=45 * dimension + 30)
            try:
                minimum = optimizer.minimize(
                    lambda x: float(model.predict(polynomial_features.fit_transform(x[None, :])))
                ).value
            except RuntimeError:
                assert cls == Powell, "Only Powell is allowed to crash here."
            else:
                break
    except ValueError:
        raise InfiniteMetaModelOptimum("Infinite meta-model optimum in learn_on_k_best.")

    if np.sum(minimum ** 2) > 1.0:
        raise InfiniteMetaModelOptimum("huge meta-model optimum in learn_on_k_best.")
    return middle + normalization * minimum


@registry.register
class MetaModel(base.Optimizer):
    """Adding a metamodel into CMA."""

    def __init__(
        self,
        parametrization: IntOrParameter,
        budget: tp.Optional[int] = None,
        num_workers: int = 1,
        multivariate_optimizer: tp.Optional[base.OptCls] = None,
    ) -> None:
        super().__init__(parametrization, budget=budget, num_workers=num_workers)
        if multivariate_optimizer is None:
            multivariate_optimizer = CMA if self.dimension > 1 else OnePlusOne
        self._optim = multivariate_optimizer(
            self.parametrization, budget, num_workers
        )  # share parametrization and its rng

    def _internal_ask_candidate(self) -> p.Parameter:
        # We request a bit more points than what is really necessary for our dimensionality (+dimension).
        sample_size = int((self.dimension * (self.dimension - 1)) / 2 + 2 * self.dimension + 1)
        if (
            self._num_ask % max(13, self.num_workers, self.dimension) == 0
            and len(self.archive) >= sample_size
        ):
            try:
                data = learn_on_k_best(self.archive, sample_size)
                candidate = self.parametrization.spawn_child().set_standardized_data(data)
            except InfiniteMetaModelOptimum:  # The optimum is at infinity. Shit happens.
                candidate = self._optim.ask()
        else:
            candidate = self._optim.ask()
        return candidate

    def _internal_tell_candidate(self, candidate: p.Parameter, loss: tp.FloatLoss) -> None:
        self._optim.tell(candidate, loss)


@registry.register
class ParaPortfolio(Portfolio):
    """Passive portfolio of CMA, 2-pt DE, PSO, SQP and Scr-Hammersley."""

    def __init__(
        self, parametrization: IntOrParameter, budget: tp.Optional[int] = None, num_workers: int = 1
    ) -> None:
        super().__init__(parametrization, budget=budget, num_workers=num_workers)
        assert budget is not None

        def intshare(n: int, m: int) -> tp.Tuple[int, ...]:
            x = [n // m] * m
            i = 0
            while sum(x) < n:
                x[i] += 1
                i += 1
            return tuple(x)

        nw1, nw2, nw3, nw4 = intshare(num_workers - 1, 4)
        self.which_optim = [0] * nw1 + [1] * nw2 + [2] * nw3 + [3] + [4] * nw4
        assert len(self.which_optim) == num_workers
        # b1, b2, b3, b4, b5 = intshare(budget, 5)
        self.optims: tp.List[base.Optimizer] = [
            CMA(self.parametrization, num_workers=nw1),  # share parametrization and its rng
            TwoPointsDE(self.parametrization, num_workers=nw2),  # noqa: F405
            PSO(self.parametrization, num_workers=nw3),
            SQP(self.parametrization, num_workers=1),  # noqa: F405
            ScrHammersleySearch(
                self.parametrization, budget=(budget // len(self.which_optim)) * nw4
            ),  # noqa: F405
        ]

    def _internal_ask_candidate(self) -> p.Parameter:
        optim_index = self.which_optim[self._num_ask % len(self.which_optim)]
        candidate = self.optims[optim_index].ask()
        candidate._meta["optim_index"] = optim_index
        return candidate


@registry.register
class SQPCMA(ParaPortfolio):
    """Passive portfolio of CMA and many SQP."""

    def __init__(
        self, parametrization: IntOrParameter, budget: tp.Optional[int] = None, num_workers: int = 1
    ) -> None:
        super().__init__(parametrization, budget=budget, num_workers=num_workers)
        assert budget is not None
        nw = num_workers // 2
        self.which_optim = [0] * nw
        for i in range(num_workers - nw):
            self.which_optim += [i + 1]
        assert len(self.which_optim) == num_workers
        # b1, b2, b3, b4, b5 = intshare(budget, 5)
        self.optims = [CMA(self.parametrization, num_workers=nw)]  # share parametrization and its rng
        for i in range(num_workers - nw):
            self.optims += [SQP(self.parametrization, num_workers=1)]  # noqa: F405
            if i > 0:
                self.optims[-1].initial_guess = self._rng.normal(0, 1, self.dimension)  # type: ignore


@registry.register
class ASCMADEthird(Portfolio):
    """Algorithm selection, with CMA and Lhs-DE. Active selection at 1/3."""

    def __init__(
        self, parametrization: IntOrParameter, budget: tp.Optional[int] = None, num_workers: int = 1
    ) -> None:
        super().__init__(parametrization, budget=budget, num_workers=num_workers)
        assert budget is not None
        self.optims = [
            CMA(
                self.parametrization, budget=None, num_workers=num_workers
            ),  # share parametrization and its rng
            LhsDE(self.parametrization, budget=None, num_workers=num_workers),
        ]  # noqa: F405
        self.budget_before_choosing = budget // 3
        self.best_optim = -1

    def _internal_ask_candidate(self) -> p.Parameter:
        if self.budget_before_choosing > 0:
            self.budget_before_choosing -= 1
            optim_index = self._num_ask % len(self.optims)
        else:
            if self.best_optim is None:
                best_loss = float("inf")
                optim_index = -1
                for i, optim in enumerate(self.optims):
                    val = optim.current_bests["pessimistic"].get_estimation("pessimistic")
                    if not val > best_loss:
                        optim_index = i
                        best_loss = val
                self.best_optim = optim_index
            optim_index = self.best_optim
        candidate = self.optims[optim_index].ask()
        candidate._meta["optim_index"] = optim_index
        return candidate


@registry.register
class ASCMADEQRthird(ASCMADEthird):
    """Algorithm selection, with CMA, ScrHalton and Lhs-DE. Active selection at 1/3."""

    def __init__(
        self, parametrization: IntOrParameter, budget: tp.Optional[int] = None, num_workers: int = 1
    ) -> None:
        super().__init__(parametrization, budget=budget, num_workers=num_workers)
        self.optims = [
            CMA(self.parametrization, budget=None, num_workers=num_workers),
            LhsDE(self.parametrization, budget=None, num_workers=num_workers),  # noqa: F405
            ScrHaltonSearch(self.parametrization, budget=None, num_workers=num_workers),
        ]  # noqa: F405


@registry.register
class ASCMA2PDEthird(ASCMADEQRthird):
    """Algorithm selection, with CMA and 2pt-DE. Active selection at 1/3."""

    def __init__(
        self, parametrization: IntOrParameter, budget: tp.Optional[int] = None, num_workers: int = 1
    ) -> None:
        super().__init__(parametrization, budget=budget, num_workers=num_workers)
        self.optims = [
            CMA(self.parametrization, budget=None, num_workers=num_workers),
            TwoPointsDE(self.parametrization, budget=None, num_workers=num_workers),
        ]  # noqa: F405


@registry.register
class CMandAS2(ASCMADEthird):
    """Competence map, with algorithm selection in one of the cases (3 CMAs)."""

    def __init__(
        self, parametrization: IntOrParameter, budget: tp.Optional[int] = None, num_workers: int = 1
    ) -> None:
        super().__init__(parametrization, budget=budget, num_workers=num_workers)
        self.optims = [TwoPointsDE(self.parametrization, budget=None, num_workers=num_workers)]  # noqa: F405
        assert budget is not None
        self.budget_before_choosing = 2 * budget
        if budget < 201:
            self.optims = [OnePlusOne(self.parametrization, budget=None, num_workers=num_workers)]
        if budget > 50 * self.dimension or num_workers < 30:
            self.optims = [
                MetaModel(self.parametrization, budget=None, num_workers=num_workers) for _ in range(3)
            ]
            self.budget_before_choosing = budget // 10


@registry.register
class CMandAS3(ASCMADEthird):
    """Competence map, with algorithm selection in one of the cases (3 CMAs)."""

    def __init__(
        self, parametrization: IntOrParameter, budget: tp.Optional[int] = None, num_workers: int = 1
    ) -> None:
        super().__init__(parametrization, budget=budget, num_workers=num_workers)
        self.optims = [TwoPointsDE(self.parametrization, budget=None, num_workers=num_workers)]  # noqa: F405
        assert budget is not None
        self.budget_before_choosing = 2 * budget
        if budget < 201:
            self.optims = [OnePlusOne(self.parametrization, budget=None, num_workers=num_workers)]
        if budget > 50 * self.dimension or num_workers < 30:
            if num_workers == 1:
                self.optims = [
                    chainCMAPowell(
                        self.parametrization, budget=None, num_workers=num_workers
                    ),  # share parametrization and its rng
                    chainCMAPowell(self.parametrization, budget=None, num_workers=num_workers),
                    chainCMAPowell(self.parametrization, budget=None, num_workers=num_workers),
                ]
            else:
                self.optims = [
                    CMA(
                        self.parametrization, budget=None, num_workers=num_workers
                    ),  # share parametrization and its rng
                    CMA(self.parametrization, budget=None, num_workers=num_workers),
                    CMA(self.parametrization, budget=None, num_workers=num_workers),
                ]
            self.budget_before_choosing = budget // 10


@registry.register
class CMandAS(CMandAS2):
    """Competence map, with algorithm selection in one of the cases (2 CMAs)."""

    def __init__(
        self, parametrization: IntOrParameter, budget: tp.Optional[int] = None, num_workers: int = 1
    ) -> None:
        super().__init__(parametrization, budget=budget, num_workers=num_workers)
        self.optims = [TwoPointsDE(self.parametrization, budget=None, num_workers=num_workers)]  # noqa: F405
        assert budget is not None
        self.budget_before_choosing = 2 * budget
        if budget < 201:
            # share parametrization and its rng
            self.optims = [OnePlusOne(self.parametrization, budget=None, num_workers=num_workers)]
            self.budget_before_choosing = 2 * budget
        if budget > 50 * self.dimension or num_workers < 30:
            self.optims = [
                CMA(self.parametrization, budget=None, num_workers=num_workers),
                CMA(self.parametrization, budget=None, num_workers=num_workers),
            ]
            self.budget_before_choosing = budget // 3


@registry.register
class CM(CMandAS2):
    """Competence map, simplest."""

    def __init__(
        self, parametrization: IntOrParameter, budget: tp.Optional[int] = None, num_workers: int = 1
    ) -> None:
        super().__init__(parametrization, budget=budget, num_workers=num_workers)
        assert budget is not None
        # share parametrization and its random number generator between all underlying optimizers
        self.optims = [TwoPointsDE(self.parametrization, budget=None, num_workers=num_workers)]  # noqa: F405
        self.budget_before_choosing = 2 * budget
        if budget < 201:
            self.optims = [OnePlusOne(self.parametrization, budget=None, num_workers=num_workers)]
        if budget > 50 * self.dimension:
            self.optims = [CMA(self.parametrization, budget=None, num_workers=num_workers)]


@registry.register
class MultiCMA(CM):
    """Combining 3 CMAs. Exactly identical. Active selection at 1/10 of the budget."""

    def __init__(
        self, parametrization: IntOrParameter, budget: tp.Optional[int] = None, num_workers: int = 1
    ) -> None:
        super().__init__(parametrization, budget=budget, num_workers=num_workers)
        assert budget is not None
        self.optims = [
            CMA(
                self.parametrization, budget=None, num_workers=num_workers
            ),  # share parametrization and its rng
            CMA(self.parametrization, budget=None, num_workers=num_workers),
            CMA(self.parametrization, budget=None, num_workers=num_workers),
        ]
        self.budget_before_choosing = budget // 10


@registry.register
class MultiDiscrete(CM):
    """Combining 3 Discrete(1+1). Exactly identical. Active selection at 1/10 of the budget."""

    def __init__(
        self, parametrization: IntOrParameter, budget: tp.Optional[int] = None, num_workers: int = 1
    ) -> None:
        super().__init__(parametrization, budget=budget, num_workers=num_workers)
        assert budget is not None
        self.optims = [
            DiscreteOnePlusOne(
                self.parametrization, budget=budget // 12, num_workers=num_workers
            ),  # share parametrization and its rng
            DiscreteBSOOnePlusOne(self.parametrization, budget=budget // 12, num_workers=num_workers),
            DoubleFastGADiscreteOnePlusOne(
                self.parametrization, budget=(budget // 4) - 2 * (budget // 12), num_workers=num_workers
            ),
        ]
        self.budget_before_choosing = budget // 4


@registry.register
class TripleCMA(CM):
    """Combining 3 CMAs. Exactly identical. Active selection at 1/3 of the budget."""

    def __init__(
        self, parametrization: IntOrParameter, budget: tp.Optional[int] = None, num_workers: int = 1
    ) -> None:
        super().__init__(parametrization, budget=budget, num_workers=num_workers)
        assert budget is not None
        self.optims = [
            ParametrizedCMA(random_init=True)(
                self.parametrization, budget=None, num_workers=num_workers
            ),  # share parametrization and its rng
            ParametrizedCMA(random_init=True)(self.parametrization, budget=None, num_workers=num_workers),
            ParametrizedCMA(random_init=True)(self.parametrization, budget=None, num_workers=num_workers),
        ]
        self.budget_before_choosing = budget // 3


@registry.register
class ManyCMA(CM):
    """Combining 3 CMAs. Exactly identical. Active selection at 1/3 of the budget."""

    def __init__(
        self, parametrization: IntOrParameter, budget: tp.Optional[int] = None, num_workers: int = 1
    ) -> None:
        super().__init__(parametrization, budget=budget, num_workers=num_workers)
        assert budget is not None
        self.optims = [
            ParametrizedCMA(random_init=True)(self.parametrization, budget=None, num_workers=num_workers)
            for _ in range(int(np.sqrt(budget)))
        ]

        self.budget_before_choosing = budget // 3


@registry.register
class PolyCMA(CM):
    """Combining 20 CMAs. Exactly identical. Active selection at 1/3 of the budget."""

    def __init__(
        self, parametrization: IntOrParameter, budget: tp.Optional[int] = None, num_workers: int = 1
    ) -> None:
        super().__init__(parametrization, budget=budget, num_workers=num_workers)
        assert budget is not None
        self.optims = [
            ParametrizedCMA(random_init=True)(self.parametrization, budget=None, num_workers=num_workers)
            for _ in range(20)
        ]

        self.budget_before_choosing = budget // 3


@registry.register
class ManySmallCMA(CM):
    """Combining 3 CMAs. Exactly identical. Active selection at 1/3 of the budget."""

    def __init__(
        self, parametrization: IntOrParameter, budget: tp.Optional[int] = None, num_workers: int = 1
    ) -> None:
        super().__init__(parametrization, budget=budget, num_workers=num_workers)
        assert budget is not None
        self.optims = [
            ParametrizedCMA(scale=1e-6, random_init=i > 0)(
                self.parametrization, budget=None, num_workers=num_workers
            )
            for i in range(int(np.sqrt(budget)))
        ]
        self.budget_before_choosing = budget // 3


@registry.register
class MultiScaleCMA(CM):
    """Combining 3 CMAs with different init scale. Active selection at 1/3 of the budget."""

    def __init__(
        self, parametrization: IntOrParameter, budget: tp.Optional[int] = None, num_workers: int = 1
    ) -> None:
        super().__init__(parametrization, budget=budget, num_workers=num_workers)
        self.optims = [
            CMA(
                self.parametrization, budget=None, num_workers=num_workers
            ),  # share parametrization and its rng
            ParametrizedCMA(scale=1e-3, random_init=True)(
                self.parametrization, budget=None, num_workers=num_workers
            ),
            ParametrizedCMA(scale=1e-6, random_init=True)(
                self.parametrization, budget=None, num_workers=num_workers
            ),
        ]
        assert budget is not None
        self.budget_before_choosing = budget // 3


class _FakeFunction:
    """Simple function that returns the loss which was registered just before.
    This is a hack for BO.
    """

    def __init__(self, num_digits: int) -> None:
        self.num_digits = num_digits
        self._registered: tp.List[tp.Tuple[np.ndarray, float]] = []

    def key(self, num: int) -> str:
        """Key corresponding to the array sample
        (uses zero-filling to keep order)
        """
        return "x" + str(num).zfill(self.num_digits)

    def register(self, x: np.ndarray, loss: tp.FloatLoss) -> None:
        if self._registered:
            raise RuntimeError("Only one call can be registered at a time")
        self._registered.append((x, loss))

    def __call__(self, **kwargs: float) -> float:
        if not self._registered:
            raise RuntimeError("Call must be registered first")
        x = [kwargs[self.key(i)] for i in range(len(kwargs))]
        xr, loss = self._registered[0]
        np.testing.assert_array_almost_equal(x, xr, err_msg="Call does not match registered")
        self._registered.clear()
        return loss


class _BO(base.Optimizer):
    def __init__(
        self,
        parametrization: IntOrParameter,
        budget: tp.Optional[int] = None,
        num_workers: int = 1,
        *,
        initialization: tp.Optional[str] = None,
        init_budget: tp.Optional[int] = None,
        middle_point: bool = False,
        utility_kind: str = "ucb",  # bayes_opt default
        utility_kappa: float = 2.576,
        utility_xi: float = 0.0,
        gp_parameters: tp.Optional[tp.Dict[str, tp.Any]] = None,
    ) -> None:
        super().__init__(parametrization, budget=budget, num_workers=num_workers)
        self._transform = transforms.ArctanBound(0, 1)
        self._bo: tp.Optional[BayesianOptimization] = None
        self._fake_function = _FakeFunction(num_digits=len(str(self.dimension)))
        # configuration
        assert initialization is None or initialization in [
            "random",
            "Hammersley",
            "LHS",
        ], f"Unknown init {initialization}"
        self.initialization = initialization
        self.init_budget = init_budget
        self.middle_point = middle_point
        self.utility_kind = utility_kind
        self.utility_kappa = utility_kappa
        self.utility_xi = utility_xi
        self.gp_parameters = {} if gp_parameters is None else gp_parameters
        if isinstance(parametrization, p.Parameter) and self.gp_parameters.get("alpha", 0) == 0:
            noisy = not parametrization.descriptors.deterministic
            cont = parametrization.descriptors.continuous
            if noisy or not cont:
                warnings.warn(
                    "Dis-continuous and noisy parametrization require gp_parameters['alpha'] > 0 "
                    "(for your parametrization, continuity={cont} and noisy={noisy}).\n"
                    "Find more information on BayesianOptimization's github.\n"
                    "You should then create a new instance of optimizerlib.ParametrizedBO with appropriate parametrization.",
                    InefficientSettingsWarning,
                )

    @property
    def bo(self) -> BayesianOptimization:
        if self._bo is None:
            bounds = {self._fake_function.key(i): (0.0, 1.0) for i in range(self.dimension)}
            self._bo = BayesianOptimization(self._fake_function, bounds, random_state=self._rng)
            init_budget = max(2, int(np.sqrt(self.budget) if self.init_budget is None else self.init_budget))
            if self.gp_parameters is not None:
                self._bo.set_gp_params(**self.gp_parameters)
            # init
            init = self.initialization
            if self.middle_point:
                self._bo.probe([0.5] * self.dimension, lazy=True)
                init_budget -= 1
            if init is not None and init_budget > 0:
                sampler = {
                    "Hammersley": sequences.HammersleySampler,
                    "LHS": sequences.LHSSampler,
                    "random": sequences.RandomSampler,
                }[init](
                    self.dimension,
                    budget=init_budget,
                    scrambling=(init == "Hammersley"),
                    random_state=self._rng,
                )
                for k, point in enumerate(sampler):
                    if not k and self.middle_point and np.linalg.norm(point - 0.5) < 1e-6:
                        # resampling middle point, this is useless, let's redraw randomly
                        point = self._bo._space.random_sample()
                    self._bo.probe(point, lazy=True)
            else:  # default
                for _ in range(init_budget):
                    self._bo.probe(self._bo._space.random_sample(), lazy=True)
        return self._bo

    def _internal_ask_candidate(self) -> p.Parameter:
        util = UtilityFunction(kind=self.utility_kind, kappa=self.utility_kappa, xi=self.utility_xi)
        if self.bo._queue:
            x_probe = next(self.bo._queue)
        else:
            x_probe = self.bo.suggest(util)  # this is time consuming
            x_probe = [x_probe[self._fake_function.key(i)] for i in range(len(x_probe))]
        data = self._transform.backward(np.array(x_probe, copy=False))
        candidate = self.parametrization.spawn_child().set_standardized_data(data)
        candidate._meta["x_probe"] = x_probe
        return candidate

    def _internal_tell_candidate(self, candidate: p.Parameter, loss: tp.FloatLoss) -> None:
        if "x_probe" in candidate._meta:
            y = candidate._meta["x_probe"]
        else:
            data = candidate.get_standardized_data(reference=self.parametrization)
            y = self._transform.forward(data)  # tell not asked
        self._fake_function.register(y, -loss)  # minimizing
        self.bo.probe(y, lazy=False)
        # for some unknown reasons, BO wants to evaluate twice the same point,
        # but since it keeps a cache of the values, the registered value is not used
        # so we should clean the "fake" function
        self._fake_function._registered.clear()

    def _internal_provide_recommendation(self) -> tp.Optional[tp.ArrayLike]:
        if not self.archive:
            return None
        return self._transform.backward(
            np.array([self.bo.max["params"][self._fake_function.key(i)] for i in range(self.dimension)])
        )


class ParametrizedBO(base.ConfiguredOptimizer):
    """Bayesian optimization.
    Hyperparameter tuning method, based on statistical modeling of the objective function.
    This class is a wrapper over the `bayes_opt <https://github.com/fmfn/BayesianOptimization>`_ package.

    Parameters
    ----------
    initialization: str
        Initialization algorithms (None, "Hammersley", "random" or "LHS")
    init_budget: int or None
        Number of initialization algorithm steps
    middle_point: bool
        whether to sample the 0 point first
    utility_kind: str
        Type of utility function to use among "ucb", "ei" and "poi"
    utility_kappa: float
        Kappa parameter for the utility function
    utility_xi: float
        Xi parameter for the utility function
    gp_parameters: dict
        dictionnary of parameters for the gaussian process
    """

    no_parallelization = True

    # pylint: disable=unused-argument
    def __init__(
        self,
        *,
        initialization: tp.Optional[str] = None,
        init_budget: tp.Optional[int] = None,
        middle_point: bool = False,
        utility_kind: str = "ucb",  # bayes_opt default
        utility_kappa: float = 2.576,
        utility_xi: float = 0.0,
        gp_parameters: tp.Optional[tp.Dict[str, tp.Any]] = None,
    ) -> None:
        super().__init__(_BO, locals())


BO = ParametrizedBO().set_name("BO", register=True)


class _Chain(base.Optimizer):
    def __init__(
        self,
        parametrization: IntOrParameter,
        budget: tp.Optional[int] = None,
        num_workers: int = 1,
        *,
        optimizers: tp.Sequence[tp.Union[base.ConfiguredOptimizer, tp.Type[base.Optimizer]]] = [
            LHSSearch,
            DE,
        ],
        budgets: tp.Sequence[tp.Union[str, int]] = (10,),
    ) -> None:
        super().__init__(parametrization, budget=budget, num_workers=num_workers)
        # delayed initialization
        # Either we have the budget for each algorithm, or the last algorithm uses the rest of the budget, so:
        self.optimizers: tp.List[base.Optimizer] = []
        converter = {
            "num_workers": self.num_workers,
            "dimension": self.dimension,
            "half": self.budget // 2 if self.budget else self.num_workers,
            "third": self.budget // 3 if self.budget else self.num_workers,
            "sqrt": int(np.sqrt(self.budget)) if self.budget else self.num_workers,
        }
        self.budgets = [max(1, converter[b]) if isinstance(b, str) else b for b in budgets]
        last_budget = None if self.budget is None else max(4, self.budget - sum(self.budgets))
        assert len(optimizers) == len(self.budgets) + 1
        assert all(
            x in ("third", "half", "dimension", "num_workers", "sqrt") or x > 0 for x in self.budgets
        ), str(self.budgets)
        for opt, optbudget in zip(optimizers, self.budgets + [last_budget]):  # type: ignore
            self.optimizers.append(opt(self.parametrization, budget=optbudget, num_workers=self.num_workers))

    def _internal_ask_candidate(self) -> p.Parameter:
        # Which algorithm are we playing with ?
        sum_budget = 0.0
        opt = self.optimizers[0]
        for opt in self.optimizers:
            sum_budget += float("inf") if opt.budget is None else opt.budget
            if self.num_ask < sum_budget:
                break
        # if we are over budget, then use the last one...
        return opt.ask()

    def _internal_tell_candidate(self, candidate: p.Parameter, loss: tp.FloatLoss) -> None:
        # Let us inform all concerned algorithms
        sum_budget = 0.0
        for opt in self.optimizers:
            sum_budget += float("inf") if opt.budget is None else opt.budget
            if self.num_tell < sum_budget:
                opt.tell(candidate, loss)


class Chaining(base.ConfiguredOptimizer):
    """
    A chaining consists in running algorithm 1 during T1, then algorithm 2 during T2, then algorithm 3 during T3, etc.
    Each algorithm is fed with what happened before it.

    Parameters
    ----------
    optimizers: list of Optimizer classes
        the sequence of optimizers to use
    budgets: list of int
        the corresponding budgets for each optimizer but the last one

    """

    # pylint: disable=unused-argument
    def __init__(
        self,
        optimizers: tp.Sequence[tp.Union[base.ConfiguredOptimizer, tp.Type[base.Optimizer]]],
        budgets: tp.Sequence[tp.Union[str, int]],
    ) -> None:
        super().__init__(_Chain, locals())


chainCMAPowell = Chaining([CMA, Powell], ["half"]).set_name("chainCMAPowell", register=True)
chainCMAPowell.no_parallelization = True
chainMetaModelSQP = Chaining([MetaModel, SQP], ["half"]).set_name("chainMetaModelSQP", register=True)
chainMetaModelSQP.no_parallelization = True
chainMetaModelPowell = Chaining([MetaModel, Powell], ["half"]).set_name("chainMetaModelPowell", register=True)
chainMetaModelPowell.no_parallelization = True
chainDiagonalCMAPowell = Chaining([DiagonalCMA, Powell], ["half"]).set_name(
    "chainDiagonalCMAPowell", register=True
)
chainDiagonalCMAPowell.no_parallelization = True
chainNaiveTBPSAPowell = Chaining([NaiveTBPSA, Powell], ["half"]).set_name(
    "chainNaiveTBPSAPowell", register=True
)
chainNaiveTBPSAPowell.no_parallelization = True
chainNaiveTBPSACMAPowell = Chaining([NaiveTBPSA, CMA, Powell], ["third", "third"]).set_name(
    "chainNaiveTBPSACMAPowell", register=True
)
chainNaiveTBPSACMAPowell.no_parallelization = True


@registry.register
class cGA(base.Optimizer):
    """`Compact Genetic Algorithm <https://ieeexplore.ieee.org/document/797971>`_.
    A discrete optimization algorithm, introduced in and often used as a first baseline.
    """

    # pylint: disable=too-many-instance-attributes

    def __init__(
        self,
        parametrization: IntOrParameter,
        budget: tp.Optional[int] = None,
        num_workers: int = 1,
        arity: tp.Optional[int] = None,
    ) -> None:
        super().__init__(parametrization, budget=budget, num_workers=num_workers)
        if arity is None:
            all_params = paramhelpers.flatten_parameter(self.parametrization)
            arity = max(
                len(param.choices) if isinstance(param, p.TransitionChoice) else 500
                for param in all_params.values()
            )
        self._arity = arity
        self._penalize_cheap_violations = False  # Not sure this is the optimal decision.
        # self.p[i][j] is the probability that the ith variable has value 0<=j< arity.
        self.p: np.ndarray = np.ones((self.dimension, arity)) / arity
        # Probability increments are of order 1./self.llambda
        # and lower bounded by something of order 1./self.llambda.
        self.llambda = max(num_workers, 40)  # FIXME: no good heuristic ?
        # CGA generates a candidate, then a second candidate;
        # then updates depending on the comparison with the first one. We therefore have to store the previous candidate.
        self._previous_value_candidate: tp.Optional[tp.Tuple[float, np.ndarray]] = None

    def _internal_ask_candidate(self) -> p.Parameter:
        # Multinomial.
        values: tp.List[int] = [
            sum(self._rng.uniform() > cum_proba) for cum_proba in np.cumsum(self.p, axis=1)
        ]
        data = discretization.noisy_inverse_threshold_discretization(values, arity=self._arity, gen=self._rng)
        return self.parametrization.spawn_child().set_standardized_data(data)

    def _internal_tell_candidate(self, candidate: p.Parameter, loss: tp.FloatLoss) -> None:
        data = candidate.get_standardized_data(reference=self.parametrization)
        if self._previous_value_candidate is None:
            self._previous_value_candidate = (loss, data)
        else:
            winner, loser = self._previous_value_candidate[1], data
            if self._previous_value_candidate[0] > loss:
                winner, loser = loser, winner
            winner_data = discretization.threshold_discretization(np.asarray(winner.data), arity=self._arity)
            loser_data = discretization.threshold_discretization(np.asarray(loser.data), arity=self._arity)
            for i, _ in enumerate(winner_data):
                if winner_data[i] != loser_data[i]:
                    self.p[i][winner_data[i]] += 1.0 / self.llambda
                    self.p[i][loser_data[i]] -= 1.0 / self.llambda
                    for j in range(len(self.p[i])):
                        self.p[i][j] = max(self.p[i][j], 1.0 / self.llambda)
                    self.p[i] /= sum(self.p[i])
            self._previous_value_candidate = None


class _EMNA(base.Optimizer):
    """Simple Estimation of Multivariate Normal Algorithm (EMNA)."""

    # pylint: disable=too-many-instance-attributes

    def __init__(
        self,
        parametrization: IntOrParameter,
        budget: tp.Optional[int] = None,
        num_workers: int = 1,
        isotropic: bool = True,
        naive: bool = True,
        population_size_adaptation: bool = False,
        initial_popsize: tp.Optional[int] = None,
    ) -> None:
        super().__init__(parametrization, budget=budget, num_workers=num_workers)
        self.isotropic: bool = isotropic
        self.naive: bool = naive
        self.population_size_adaptation = population_size_adaptation
        self.min_coef_parallel_context: int = 8
        # Sigma initialization
        self.sigma: tp.Union[float, np.ndarray]
        if initial_popsize is None:
            initial_popsize = self.dimension
        if self.isotropic:
            self.sigma = 1.0
        else:
            self.sigma = np.ones(self.dimension)
        # population size and parent size initializations
        self.popsize = _PopulationSizeController(
            llambda=4 * initial_popsize, mu=initial_popsize, dimension=self.dimension, num_workers=num_workers
        )
        if not self.population_size_adaptation:
            self.popsize.mu = max(16, self.dimension)
            self.popsize.llambda = 4 * self.popsize.mu
            self.popsize.llambda = max(self.popsize.llambda, num_workers)
            if budget is not None and self.popsize.llambda > budget:
                self.popsize.llambda = budget
                self.popsize.mu = self.popsize.llambda // 4
                warnings.warn(
                    "Budget may be too small in front of the dimension for EMNA",
                    base.InefficientSettingsWarning,
                )
        self.current_center: np.ndarray = np.zeros(self.dimension)
        # population
        self.parents: tp.List[p.Parameter] = [self.parametrization]
        self.children: tp.List[p.Parameter] = []

    def recommend(self) -> p.Parameter:
        if self.naive:
            return self.current_bests["optimistic"].parameter
        else:
            # This is NOT the naive version. We deal with noise.
            return self.parametrization.spawn_child().set_standardized_data(
                self.current_center, deterministic=True
            )

    def _internal_ask_candidate(self) -> p.Parameter:
        sigma_tmp = self.sigma
        if (
            self.population_size_adaptation
            and self.popsize.llambda < self.min_coef_parallel_context * self.dimension
        ):
            sigma_tmp = self.sigma * np.exp(self._rng.normal(0, 1) / np.sqrt(self.dimension))
        individual = self.current_center + sigma_tmp * self._rng.normal(0, 1, self.dimension)
        parent = self.parents[self.num_ask % len(self.parents)]
        candidate = parent.spawn_child().set_standardized_data(individual, reference=self.parametrization)
        if parent is self.parametrization:
            candidate.heritage["lineage"] = candidate.uid
        candidate._meta["sigma"] = sigma_tmp
        return candidate

    def _internal_tell_candidate(self, candidate: p.Parameter, loss: tp.FloatLoss) -> None:
        candidate._meta["loss"] = loss
        if self.population_size_adaptation:
            self.popsize.add_value(loss)
        self.children.append(candidate)
        if len(self.children) >= self.popsize.llambda:
            # Sorting the population.
            self.children.sort(key=lambda c: c._meta["loss"])
            # Computing the new parent.
            self.parents = self.children[: self.popsize.mu]
            self.children = []
            self.current_center = (
                sum(  # type: ignore
                    c.get_standardized_data(reference=self.parametrization) for c in self.parents
                )
                / self.popsize.mu
            )
            if self.population_size_adaptation:
                if (
                    self.popsize.llambda < self.min_coef_parallel_context * self.dimension
                ):  # Population size not large enough for emna
                    self.sigma = np.exp(
                        np.sum(
                            np.log([c._meta["sigma"] for c in self.parents]),
                            axis=0 if self.isotropic else None,
                        )
                        / self.popsize.mu
                    )
                else:
                    stdd = [
                        (
                            self.parents[i].get_standardized_data(reference=self.parametrization)
                            - self.current_center
                        )
                        ** 2
                        for i in range(self.popsize.mu)
                    ]
                    self.sigma = np.sqrt(
                        np.sum(stdd) / (self.popsize.mu * (self.dimension if self.isotropic else 1))
                    )
            else:
                # EMNA update
                stdd = [
                    (
                        self.parents[i].get_standardized_data(reference=self.parametrization)
                        - self.current_center
                    )
                    ** 2
                    for i in range(self.popsize.mu)
                ]
                self.sigma = np.sqrt(
                    np.sum(stdd, axis=0 if self.isotropic else None)
                    / (self.popsize.mu * (self.dimension if self.isotropic else 1))
                )

            if self.num_workers / self.dimension > 32:  # faster decrease of sigma if large parallel context
                imp = max(1, (np.log(self.popsize.llambda) / 2) ** (1 / self.dimension))
                self.sigma /= imp

    def _internal_tell_not_asked(self, candidate: p.Parameter, loss: tp.FloatLoss) -> None:
        raise base.TellNotAskedNotSupportedError


class EMNA(base.ConfiguredOptimizer):
    """Estimation of Multivariate Normal Algorithm
    This algorithm is quite efficient in a parallel context, i.e. when
    the population size is large.

    Parameters
    ----------
    isotropic: bool
        isotropic version on EMNA if True, i.e. we have an
        identity matrix for the Gaussian, else  we here consider the separable
        version, meaning we have a diagonal matrix for the Gaussian (anisotropic)
    naive: bool
        set to False for noisy problem, so that the best points will be an
        average of the final population.
    population_size_adaptation: bool
        population size automatically adapts to the landscape
    initial_popsize: Optional[int]
        initial (and minimal) population size (default: 4 x dimension)
    """

    # pylint: disable=unused-argument
    def __init__(
        self,
        *,
        isotropic: bool = True,
        naive: bool = True,
        population_size_adaptation: bool = False,
        initial_popsize: tp.Optional[int] = None,
    ) -> None:
        super().__init__(_EMNA, locals())


NaiveIsoEMNA = EMNA().set_name("NaiveIsoEMNA", register=True)


# Discussions with Jialin Liu and Fabien Teytaud helped the following development.
# This includes discussion at Dagstuhl's 2019 seminars on randomized search heuristics and computational intelligence in games.
@registry.register
class NGOptBase(base.Optimizer):
    """Nevergrad optimizer by competence map."""

    # pylint: disable=too-many-branches
    def __init__(
        self, parametrization: IntOrParameter, budget: tp.Optional[int] = None, num_workers: int = 1
    ) -> None:
        super().__init__(parametrization, budget=budget, num_workers=num_workers)
        descr = self.parametrization.descriptors
        self.has_noise = not (descr.deterministic and descr.deterministic_function)
        # The noise coming from discrete variables goes to 0.
        self.noise_from_instrumentation = self.has_noise and descr.deterministic_function
        self.fully_continuous = descr.continuous
        all_params = paramhelpers.flatten_parameter(self.parametrization)
        choicetags = [p.BaseChoice.ChoiceTag.as_tag(x) for x in all_params.values()]
        self.has_discrete_not_softmax = any(issubclass(ct.cls, p.TransitionChoice) for ct in choicetags)
        self._has_discrete = any(issubclass(ct.cls, p.BaseChoice) for ct in choicetags)
        self._arity = max(ct.arity for ct in choicetags)
        if self.fully_continuous:
            self._arity = -1
        self._optim: tp.Optional[base.Optimizer] = None
        self._constraints_manager.update(
            max_trials=1000,
            penalty_factor=1.0,
            penalty_exponent=1.01,
        )

    @property
    def optim(self) -> base.Optimizer:
        if self._optim is None:
            self._optim = self._select_optimizer_cls()(self.parametrization, self.budget, self.num_workers)
            optim = self._optim if not isinstance(self._optim, NGOptBase) else self._optim.optim
            logger.debug("%s selected %s optimizer.", *(x.name for x in (self, optim)))
        return self._optim

    def _select_optimizer_cls(self) -> base.OptCls:
        # pylint: disable=too-many-nested-blocks
        assert self.budget is not None
        if self.has_noise and self.has_discrete_not_softmax:
            # noise and discrete: let us merge evolution and bandits.
            cls: base.OptCls = DoubleFastGADiscreteOnePlusOne if self.dimension < 60 else CMA
        else:
            if self.has_noise and self.fully_continuous:
                # This is the real of population control. FIXME: should we pair with a bandit ?
                cls = TBPSA
            else:
                if (
                    self.has_discrete_not_softmax
                    or not self.parametrization.descriptors.metrizable
                    or not self.fully_continuous
                ):
                    cls = DoubleFastGADiscreteOnePlusOne
                else:
                    if self.num_workers > self.budget / 5:
                        if self.num_workers > self.budget / 2.0 or self.budget < self.dimension:
                            cls = MetaRecentering
                        else:
                            cls = NaiveTBPSA
                    else:
                        # Possibly a good idea to go memetic for large budget, but something goes wrong for the moment.
                        if (
                            self.num_workers == 1 and self.budget > 6000 and self.dimension > 7
                        ):  # Let us go memetic.
                            cls = chainCMAPowell
                        else:
                            if self.num_workers == 1 and self.budget < self.dimension * 30:
                                # One plus one so good in large ratio "dimension / budget".
                                cls = OnePlusOne if self.dimension > 30 else Cobyla
                            else:
                                # DE is great in such a case (?).
                                cls = (
                                    DE if self.dimension > 2000 else CMA if self.dimension > 1 else OnePlusOne
                                )
        return cls

    def _internal_ask_candidate(self) -> p.Parameter:
        return self.optim.ask()

    def _internal_tell_candidate(self, candidate: p.Parameter, loss: tp.FloatLoss) -> None:
        self.optim.tell(candidate, loss)

    def recommend(self) -> p.Parameter:
        return self.optim.recommend()

    def _internal_tell_not_asked(self, candidate: p.Parameter, loss: tp.FloatLoss) -> None:
        self.optim.tell(candidate, loss)


@registry.register
class Shiwa(NGOptBase):
    """Nevergrad optimizer by competence map. You might modify this one for designing youe own competence map."""

    def _select_optimizer_cls(self) -> base.OptCls:
        optCls: base.OptCls = NGOptBase
        if self.has_noise and (
            self.has_discrete_not_softmax or not self.parametrization.descriptors.metrizable
        ):
            optCls = RecombiningPortfolioOptimisticNoisyDiscreteOnePlusOne
        elif self.dimension >= 60 and not self.parametrization.descriptors.metrizable:
            optCls = CMA
        return optCls


@registry.register
class NGO(NGOptBase):  # compatibility
    pass


@registry.register
class NGOpt2(NGOptBase):
    """Nevergrad optimizer by competence map. You might modify this one for designing youe own competence map."""

    def _select_optimizer_cls(self) -> base.OptCls:
        budget, num_workers = self.budget, self.num_workers
        assert budget is not None
        optimClass: base.OptCls
        if self.has_noise and (
            self.has_discrete_not_softmax or not self.parametrization.descriptors.metrizable
        ):
            optimClass = RecombiningPortfolioOptimisticNoisyDiscreteOnePlusOne
        elif self._arity > 0:
            optimClass = DiscreteBSOOnePlusOne if self._arity > 5 else CMandAS2
        else:
            # pylint: disable=too-many-nested-blocks
            if self.has_noise and self.has_discrete_not_softmax:
                # noise and discrete: let us merge evolution and bandits.
                optimClass = RecombiningPortfolioOptimisticNoisyDiscreteOnePlusOne
            else:
                if self.has_noise and self.fully_continuous:
                    # This is the real of population control. FIXME: should we pair with a bandit ?
                    optimClass = TBPSA
                else:
                    if (
                        self.has_discrete_not_softmax
                        or not self.parametrization.descriptors.metrizable
                        or not self.fully_continuous
                    ):
                        optimClass = DoubleFastGADiscreteOnePlusOne
                    else:
                        if num_workers > budget / 5:
                            if num_workers > budget / 2.0 or budget < self.dimension:
                                optimClass = MetaTuneRecentering
                            elif self.dimension < 5 and budget < 100:
                                optimClass = DiagonalCMA
                            elif self.dimension < 5 and budget < 500:
                                optimClass = Chaining([DiagonalCMA, MetaModel], [100])
                            else:
                                optimClass = NaiveTBPSA
                        else:
                            # Possibly a good idea to go memetic for large budget, but something goes wrong for the moment.
                            if (
                                num_workers == 1 and budget > 6000 and self.dimension > 7
                            ):  # Let us go memetic.
                                optimClass = chainNaiveTBPSACMAPowell  # type: ignore
                            else:
                                if num_workers == 1 and budget < self.dimension * 30:
                                    if (
                                        self.dimension > 30
                                    ):  # One plus one so good in large ratio "dimension / budget".
                                        optimClass = OnePlusOne
                                    elif self.dimension < 5:
                                        optimClass = MetaModel
                                    else:
                                        optimClass = Cobyla
                                else:
                                    if self.dimension > 2000:  # DE is great in such a case (?).
                                        optimClass = DE
                                    else:
                                        if self.dimension < 10 and budget < 500:
                                            optimClass = MetaModel
                                        else:
                                            if (
                                                self.dimension > 40
                                                and num_workers > self.dimension
                                                and budget < 7 * self.dimension ** 2
                                            ):
                                                optimClass = DiagonalCMA
                                            elif (
                                                3 * num_workers > self.dimension ** 2
                                                and budget > self.dimension ** 2
                                            ):
                                                optimClass = MetaModel
                                            else:
                                                optimClass = CMA
        return optimClass


@registry.register
class NGOpt4(NGOptBase):
    """Nevergrad optimizer by competence map. You might modify this one for designing youe own competence map."""

    def _select_optimizer_cls(self) -> base.OptCls:
        self.fully_continuous = (
            self.fully_continuous and not self.has_discrete_not_softmax and self._arity < 0
        )
        budget, num_workers = self.budget, self.num_workers
        assert budget is not None
        optimClass: base.OptCls
        if self.has_noise and (
            self.has_discrete_not_softmax or not self.parametrization.descriptors.metrizable
        ):
            mutation = "portfolio" if budget > 1000 else "discrete"
            optimClass = ParametrizedOnePlusOne(
                crossover=True, mutation=mutation, noise_handling="optimistic"
            )
        elif self._arity > 0:
            if self._arity == 2:
                optimClass = DiscreteOnePlusOne
            else:
                optimClass = AdaptiveDiscreteOnePlusOne if self._arity < 5 else CMandAS2
        else:
            # pylint: disable=too-many-nested-blocks
            if self.has_noise and self.fully_continuous and self.dimension > 100:
                # Waow, this is actually a discrete algorithm.
                optimClass = ConfSplitOptimizer(
                    num_optims=13, progressive=True, multivariate_optimizer=OptimisticDiscreteOnePlusOne
                )
            else:
                if self.has_noise and self.fully_continuous:
                    if budget > 100:
                        optimClass = (
                            OnePlusOne if self.noise_from_instrumentation or self.num_workers > 1 else SQP
                        )
                    else:
                        optimClass = OnePlusOne
                else:
                    if (
                        self.has_discrete_not_softmax
                        or not self.parametrization.descriptors.metrizable
                        or not self.fully_continuous
                    ):
                        optimClass = DoubleFastGADiscreteOnePlusOne
                    else:
                        if num_workers > budget / 5:
                            if num_workers > budget / 2.0 or budget < self.dimension:
                                optimClass = MetaTuneRecentering
                            elif self.dimension < 5 and budget < 100:
                                optimClass = DiagonalCMA
                            elif self.dimension < 5 and budget < 500:
                                optimClass = Chaining([DiagonalCMA, MetaModel], [100])
                            else:
                                optimClass = NaiveTBPSA
                        else:
                            # Possibly a good idea to go memetic for large budget, but something goes wrong for the moment.
                            if (
                                num_workers == 1 and budget > 6000 and self.dimension > 7
                            ):  # Let us go memetic.
                                optimClass = chainNaiveTBPSACMAPowell
                            else:
                                if num_workers == 1 and budget < self.dimension * 30:
                                    if (
                                        self.dimension > 30
                                    ):  # One plus one so good in large ratio "dimension / budget".
                                        optimClass = OnePlusOne
                                    elif self.dimension < 5:
                                        optimClass = MetaModel
                                    else:
                                        optimClass = Cobyla
                                else:
                                    if self.dimension > 2000:  # DE is great in such a case (?).
                                        optimClass = DE
                                    else:
                                        if self.dimension < 10 and budget < 500:
                                            optimClass = MetaModel
                                        else:
                                            if (
                                                self.dimension > 40
                                                and num_workers > self.dimension
                                                and budget < 7 * self.dimension ** 2
                                            ):
                                                optimClass = DiagonalCMA
                                            elif (
                                                3 * num_workers > self.dimension ** 2
                                                and budget > self.dimension ** 2
                                            ):
                                                optimClass = MetaModel
                                            else:
                                                optimClass = CMA
        return optimClass


@registry.register
class NGOpt8(NGOpt4):
    """Nevergrad optimizer by competence map. You might modify this one for designing youe own competence map."""

    def _select_optimizer_cls(self) -> base.OptCls:
        # Extracting info as far as possible.
        assert self.budget is not None
        optimClass: base.OptCls
        if self.has_noise and (
            self.has_discrete_not_softmax or not self.parametrization.descriptors.metrizable
        ):
            if self.budget > 10000:
                optimClass = RecombiningPortfolioOptimisticNoisyDiscreteOnePlusOne
            else:
                optimClass = ParametrizedOnePlusOne(
                    crossover=True, mutation="discrete", noise_handling="optimistic"
                )
        elif self._arity > 0:
            if self.budget < 1000 and self.num_workers == 1:
                optimClass = DiscreteBSOOnePlusOne
            elif self.num_workers > 2:
                optimClass = CMandAS2  # type: ignore
            else:
                optimClass = super()._select_optimizer_cls()
        else:
            if (
                not (self.has_noise and self.fully_continuous and self.dimension > 100)
                and not (self.has_noise and self.fully_continuous)
                and not (self.num_workers > self.budget / 5)
                and (self.num_workers == 1 and self.budget > 6000 and self.dimension > 7)
            ):
                optimClass = chainMetaModelPowell
            else:
                optimClass = super()._select_optimizer_cls()

        return optimClass

    def _num_objectives_set_callback(self) -> None:
        super()._num_objectives_set_callback()
        if self.num_objectives > 1:
            if self.noise_from_instrumentation or not self.has_noise:
                # override at runtime
                self._optim = DE(self.parametrization, self.budget, self.num_workers)


@registry.register
<<<<<<< HEAD
class NGOpt(NGOpt8):
    pass

# TODO: REPLACE THIS BY COOP DIRECTLY
from .coop import *
=======
class NGOpt9(NGOpt8):
    def recommend(self) -> p.Parameter:
        return base.Optimizer.recommend(self)


@registry.register
class NGOpt10(NGOpt9):
    def _select_optimizer_cls(self) -> base.OptCls:
        if not self.has_noise and self._arity > 0:
            return DiscreteLenglerOnePlusOne
        else:
            return super()._select_optimizer_cls()

    def recommend(self) -> p.Parameter:
        return base.Optimizer.recommend(self)


@registry.register
class NGOpt(NGOpt10):
    pass
>>>>>>> e2f6f811
<|MERGE_RESOLUTION|>--- conflicted
+++ resolved
@@ -2541,13 +2541,6 @@
 
 
 @registry.register
-<<<<<<< HEAD
-class NGOpt(NGOpt8):
-    pass
-
-# TODO: REPLACE THIS BY COOP DIRECTLY
-from .coop import *
-=======
 class NGOpt9(NGOpt8):
     def recommend(self) -> p.Parameter:
         return base.Optimizer.recommend(self)
@@ -2568,4 +2561,6 @@
 @registry.register
 class NGOpt(NGOpt10):
     pass
->>>>>>> e2f6f811
+
+# TODO: REPLACE THIS BY COOP DIRECTLY
+from .coop import *