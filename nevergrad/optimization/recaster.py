# Copyright (c) Facebook, Inc. and its affiliates. All Rights Reserved.
#
# This source code is licensed under the MIT license found in the
# LICENSE file in the root directory of this source tree.

import time
import warnings
import threading
from typing import Any, Callable, Dict, Optional, List
import numpy as np
<<<<<<< HEAD
from nevergrad.parametrization import parameter as p
from nevergrad.common.typetools import ArrayLike
=======
from ..common.typetools import ArrayLike
>>>>>>> 865938ff
from . import base
from .base import IntOrParameter


class Message:
    """Straightforward class for passing parameters of a function and
    results to and from a thread.

    Parameters
    ----------
    *args: Any
    **kwargs: Any

    Note
    ----
    - "result" attribute is a property which records when it is "posted"
    (ie message has been received and processed and "result" is the answer, which is ready)
    - "meta" attribute is only there for more implementation specific usages.
    """

    def __init__(self, *args: Any, **kwargs: Any) -> None:
        self.args = args
        self.kwargs = kwargs
        self.meta: Dict[str, Any] = {}  # for none Thread caller purposes
        self._result: Optional[Any] = None
        self.done = False

    @property
    def result(self) -> Any:
        if not self.done:
            raise RuntimeError("Result was not provided (not done)")
        return self._result

    @result.setter
    def result(self, value: Any) -> None:
        self.done = True
        self._result = value

    def __repr__(self) -> str:
        return (f"<Message: args={self.args}, kwargs={self.kwargs}" +
                f" (result: {self.result})>" if self.done else ">")


class StopOptimizerThread(Exception):
    pass


class _MessagingThread(threading.Thread):
    """Thread that runs a function taking another function as input. Each call of the inner function
    creates a Message with fields args and kwargs and waits for the main thread to set the result
    attribute of the message

    Note
    ----
    This thread must be overlaid into another MessagingThread  because:
    - the threading part should hold no reference from outside (otherwise the destructors may wait each other)
    - the destructor cannot be implemented, hence there is no way to stop the thread automatically
    """

    # pylint: disable=too-many-instance-attributes
    def __init__(self, caller: Callable[..., Any], *args: Any, **kwargs: Any) -> None:
        super().__init__()
        self.messages: List[Message] = []
        self.call_count = 0
        self.error: Optional[Exception] = None
        self._kill_order = False
        self._caller = caller
        self._args = args
        self._kwargs = kwargs
        self.output: Optional[Any] = None  # TODO add a "done" attribute ?
        self._last_evaluation_duration = 0.0001

    def run(self) -> None:
        """Starts the thread and run the "caller" function argument on
        the fake callable, which posts messages and awaits for their answers.
        """
        try:
            self.output = self._caller(self._fake_callable, *self._args, **self._kwargs)
        except StopOptimizerThread:  # gracefully stopping the thread
            self.messages.clear()
        except Exception as e:  # pylint: disable=broad-except
            self.error = e

    def _fake_callable(self, *args: Any, **kwargs: Any) -> Any:
        """Appends a message in the messages attribute of the thread when
        the caller needs an evaluation, and wait for it to be provided
        to return it to the caller
        """
        self.call_count += 1
        mess = Message(*args, **kwargs)
        self.messages.append(mess)  # sends a message
        t0 = time.time()
        while not (mess.done or self._kill_order):  # waits for its answer
            time.sleep(self._last_evaluation_duration / 10.)
        self._last_evaluation_duration = np.clip(time.time() - t0, .0001, 1.)
        # sys.stdout.write(f"Received answer {repr(mess)}\n")
        # sys.stdout.flush()
        if self._kill_order:
            raise StopOptimizerThread("Received kill order")  # kill the thread gracefully if asked to do so
        self.messages.remove(mess)  # remove the message, which is not useful anymore
        return mess.result

    def stop(self) -> None:
        """Notifies the thread that it must stop
        """
        self._kill_order = True


class MessagingThread:
    """Encapsulate the inner thread, so that kill order is automatically called at deletion.
    """

    def __init__(self, caller: Callable[..., Any], *args: Any, **kwargs: Any) -> None:
        self._thread = _MessagingThread(caller, *args, **kwargs)
        self._thread.start()

    def is_alive(self) -> bool:
        return self._thread.is_alive()

    @property
    def output(self) -> Any:
        return self._thread.output

    @property
    def error(self) -> Optional[Exception]:
        return self._thread.error

    @property
    def messages(self) -> List[Message]:
        return self._thread.messages

    def stop(self) -> None:
        self._thread.stop()

    def __del__(self) -> None:
        self.stop()  # del method of the thread class does not work


class FinishedUnderlyingOptimizerWarning(Warning):
    pass


class RecastOptimizer(base.Optimizer):
    """Base class for ask and tell optimizer derived from implementations with no ask and tell interface.
    The underlying optimizer implementation is a function which is supposed to call directly the function
    to optimize. It is tricked into optimizing a "fake" function in a thread:
    - calls to the fake functions are returned by the "ask()" interface
    - return values of the fake functions are provided to the thread when calling "tell(x, value)"

    Note
    ----
    These implementations are not necessarily robust. More specifically, one cannot "tell" any
    point which was not "asked" before.
    """

    recast = True

    def __init__(self, instrumentation: IntOrParameter, budget: Optional[int] = None, num_workers: int = 1) -> None:
        super().__init__(instrumentation, budget, num_workers=num_workers)
        self._messaging_thread: Optional[MessagingThread] = None  # instantiate at runtime
        self._last_optimizer_duration = 0.0001

    def get_optimization_function(self) -> Callable[[Callable[..., Any]], ArrayLike]:
        """Return an optimization procedure function (taking a function to optimize as input)

        Note
        ----
        This optimization procedure must be a function or an object which is completely
        independent from self, otherwise deletion of the optimizer may hang indefinitely.
        """
        raise NotImplementedError("You should define your optimizer! Also, be very careful to avoid "
                                  " reference to this instance in the returned object")

    def _internal_ask_candidate(self) -> base.Candidate:
        """Reads messages from the thread in which the underlying optimization function is running
        New messages are sent as "ask".
        """
        if self._messaging_thread is None:
            self._messaging_thread = MessagingThread(self.get_optimization_function())
        # wait for a message
        messages: List[Message] = []
        t0 = time.time()
        while not messages and self._messaging_thread.is_alive():
            messages = [m for m in self._messaging_thread.messages if not m.meta.get("asked", False)]
            if not messages:  # avoid waiting if messages at the first iteration
                time.sleep(self._last_optimizer_duration / 10.)
        self._last_optimizer_duration = np.clip(time.time() - t0, .0001, 1.)
        # case when the thread is dead (send random points)
        if not self._messaging_thread.is_alive():  # In case the algorithm stops before the budget is elapsed.
            warnings.warn("Underlying optimizer has already converged, returning random points",
                          FinishedUnderlyingOptimizerWarning)
            self._check_error()
            return np.random.normal(0, 1, self.dimension)  # type: ignore
        message = messages[0]  # take oldest message
        message.meta["asked"] = True  # notify that it has been asked so that it is not selected again
        candidate = self.create_candidate.from_data(message.args[0])
        message.meta["uid"] = candidate.uid
        return candidate

    def _check_error(self) -> None:
        if self._messaging_thread is not None:
            if self._messaging_thread.error is not None:
                raise RuntimeError(f"Recast optimizer raised an error:\n{self._messaging_thread.error}") from self._messaging_thread.error

    def _internal_tell_candidate(self, candidate: base.Candidate, value: float) -> None:
        """Returns value for a point which was "asked"
        (none asked point cannot be "tell")
        """
        x = candidate.data
        assert self._messaging_thread is not None, 'Start by using "ask" method, instead of "tell" method'
        if not self._messaging_thread.is_alive():  # optimizer is done
            self._check_error()
            return
        messages = [m for m in self._messaging_thread.messages if m.meta.get("asked", False) and not m.done]
        messages = [m for m in messages if m.meta["uid"] == candidate.uid]
        if not messages:
            raise RuntimeError(f"No message for evaluated point {x}: {self._messaging_thread.messages}")
        messages[0].result = value  # post the value, and the thread will deal with it

    def _internal_tell_not_asked(self, candidate: p.Parameter, value: float) -> None:
        raise base.TellNotAskedNotSupportedError

    def _internal_provide_recommendation(self) -> base.ArrayLike:
        """Returns the underlying optimizer output if provided (ie if the optimizer did finish)
        else the best pessimistic point.
        """
        assert self._messaging_thread is not None, 'Optimization was not even started'
        if self._messaging_thread.output is not None:
            return self._messaging_thread.output  # type: ignore
        return self.current_bests["pessimistic"].x

    def __del__(self) -> None:
        # explicitly ask the thread to stop (better be safe :))
        if self._messaging_thread is not None:
            self._messaging_thread.stop()


class SequentialRecastOptimizer(RecastOptimizer):
    """Recast Optimizer which cannot deal with parallelization
    """
    # pylint: disable=abstract-method

    no_parallelization = True<|MERGE_RESOLUTION|>--- conflicted
+++ resolved
@@ -8,12 +8,8 @@
 import threading
 from typing import Any, Callable, Dict, Optional, List
 import numpy as np
-<<<<<<< HEAD
 from nevergrad.parametrization import parameter as p
 from nevergrad.common.typetools import ArrayLike
-=======
-from ..common.typetools import ArrayLike
->>>>>>> 865938ff
 from . import base
 from .base import IntOrParameter
 
@@ -187,7 +183,7 @@
         raise NotImplementedError("You should define your optimizer! Also, be very careful to avoid "
                                   " reference to this instance in the returned object")
 
-    def _internal_ask_candidate(self) -> base.Candidate:
+    def _internal_ask_candidate(self) -> p.Parameter:
         """Reads messages from the thread in which the underlying optimization function is running
         New messages are sent as "ask".
         """
@@ -209,7 +205,7 @@
             return np.random.normal(0, 1, self.dimension)  # type: ignore
         message = messages[0]  # take oldest message
         message.meta["asked"] = True  # notify that it has been asked so that it is not selected again
-        candidate = self.create_candidate.from_data(message.args[0])
+        candidate = self.instrumentation.spawn_child().set_standardized_data(message.args[0])
         message.meta["uid"] = candidate.uid
         return candidate
 
@@ -218,11 +214,11 @@
             if self._messaging_thread.error is not None:
                 raise RuntimeError(f"Recast optimizer raised an error:\n{self._messaging_thread.error}") from self._messaging_thread.error
 
-    def _internal_tell_candidate(self, candidate: base.Candidate, value: float) -> None:
+    def _internal_tell_candidate(self, candidate: p.Parameter, value: float) -> None:
         """Returns value for a point which was "asked"
         (none asked point cannot be "tell")
         """
-        x = candidate.data
+        x = candidate.get_standardized_data(reference=self.instrumentation)
         assert self._messaging_thread is not None, 'Start by using "ask" method, instead of "tell" method'
         if not self._messaging_thread.is_alive():  # optimizer is done
             self._check_error()
