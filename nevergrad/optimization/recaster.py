--- conflicted
+++ resolved
@@ -177,14 +177,11 @@
             self._check_error()
             data = self._rng.normal(0, 1, self.dimension)
             return self.parametrization.spawn_child().set_standardized_data(data)
-<<<<<<< HEAD
-        point = self._messaging_thread.messages_ask.get()
-        if self._normalizer is not None:
-            data = self._normalizer.backward(data)
-=======
->>>>>>> 19819976
         candidate = self.parametrization.spawn_child().set_standardized_data(point)
         return candidate
+        # I'm lost, do we need something like this:
+        # if self._normalizer is not None:
+        #    data = self._normalizer.backward(data)
 
     def _check_error(self) -> None:
         if self._messaging_thread is not None:
