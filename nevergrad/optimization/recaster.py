--- conflicted
+++ resolved
@@ -171,7 +171,6 @@
             " reference to this instance in the returned object"
         )
 
-<<<<<<< HEAD
     def _internal_ask_candidate(self) -> p.Parameter:
         """Reads messages from the thread in which the underlying optimization function is running
         New messages are sent as "ask".
@@ -203,8 +202,6 @@
         message.meta["uid"] = candidate.uid
         return candidate
 
-=======
->>>>>>> 3375d2e1
     def _check_error(self) -> None:
         if self._messaging_thread is not None:
             if self._messaging_thread.error is not None:
