--- conflicted
+++ resolved
@@ -150,7 +150,6 @@
             # limit to 20s at most
             optimizer.register_callback("ask", callbacks.EarlyStopping.timer(20))
             if "image" in algorithm:
-<<<<<<< HEAD
                 optimizer.suggest(X2[0].reshape(shape))
                 optimizer.suggest(X2[1].reshape(shape))
                 optimizer.suggest(X2[2].reshape(shape))
@@ -161,10 +160,6 @@
                 # print(X[0].dtype, new_first_k_individuals[0].dtype)
                 # print("k", float(model.predict(trans(np.asarray(new_first_k_individuals[0], dtype=X[0].dtype).flatten()[None, :]))))
                 # print("k3", float(model.predict(trans(X[0].flatten()[None, :]))))
-=======
-                optimizer.suggest(new_first_k_individuals[0].reshape(shape))
-                optimizer.suggest(new_first_k_individuals[1].reshape(shape))
->>>>>>> 6bff68f5
             try:
                 minimum_point = optimizer.minimize(loss_function_sm)
                 # lambda x: float(model.predict(trans(np.asarray(x, dtype=X[0].dtype).flatten()[None, :])))
@@ -176,21 +171,11 @@
             else:
                 break
     except ValueError as e:
-<<<<<<< HEAD
-        # if "image" in algorithm:
-        #   print("b", para, e)
         raise MetaModelFailure(f"Infinite meta-model optimum in learn_on_k_best: {e}.")
     if loss_function_sm(minimum) > y[len(y) // 3] and algorithm == "image" and success_rate < 0.9:
         # print("b", "bbb", float(model.predict(trans(minimum[None, :]))), y)
         raise MetaModelFailure("Not a good proposal.")
     if loss_function_sm(minimum) > y[0] and algorithm != "image":
-=======
-        raise MetaModelFailure(f"Infinite meta-model optimum in learn_on_k_best: {e}.")
-    predicted_value = float(model.predict(trans(minimum.flatten()[None, :])))
-    if predicted_value > y[len(y) // 3] and algorithm == "image" and success_rate < 0.9:
-        raise MetaModelFailure("Not a good proposal.")
-    if predicted_value > y[0] and algorithm != "image":
->>>>>>> 6bff68f5
         raise MetaModelFailure("Not a good proposal.")
     if algorithm == "image":
         minimum = minimum_point.get_standardized_data(reference=para)
