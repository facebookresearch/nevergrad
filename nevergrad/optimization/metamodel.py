--- conflicted
+++ resolved
@@ -98,17 +98,10 @@
             k = np.zeros(shape=(len(x), len(y)))
             for i in range(len(x)):
                 for j in range(len(y)):
-<<<<<<< HEAD
                     k[i][j] = np.exp(-50.0 * np.sum((rephrase(x[i]) - rephrase(y[j])) ** 2) / (len(x[0])))
             return k
 
         model = SVR(kernel=my_kernel, C=1e4, tol=1e-3)
-=======
-                    k[i][j] = np.exp(-500.0 * np.sum((rephrase(x[i]) - rephrase(y[j])) ** 2) / (len(x[0])))
-            return k
-
-        model = SVR(kernel=my_kernel, C=1e10, tol=1e-10)
->>>>>>> a2006e50
         # print(X2.shape)
     elif algorithm in ["svm", "svr"]:
         from sklearn.svm import SVR
@@ -147,7 +140,6 @@
     try:
         Powell = registry["Powell"]
         DE = registry["DE"]
-<<<<<<< HEAD
         DiscreteLenglerOnePlusOne = registry["DiscreteLenglerOnePlusOne"]
 
         def loss_function_sm(x):
@@ -156,9 +148,6 @@
         for cls in (
             (Powell, DE) if algorithm != "image" else (DiscreteLenglerOnePlusOne,)
         ):  # Powell excellent here, DE as a backup for thread safety.
-=======
-        for cls in (Powell, DE):  # Powell excellent here, DE as a backup for thread safety.
->>>>>>> a2006e50
             optimizer = cls(
                 parametrization=para if (para is not None and algorithm == "image") else dimension,
                 budget=45 * dimension + 30,
@@ -166,7 +155,6 @@
             # limit to 20s at most
             optimizer.register_callback("ask", callbacks.EarlyStopping.timer(20))
             if "image" in algorithm:
-<<<<<<< HEAD
                 optimizer.suggest(X2[0].reshape(shape))
                 optimizer.suggest(X2[1].reshape(shape))
                 optimizer.suggest(X2[2].reshape(shape))
@@ -182,16 +170,6 @@
                 # lambda x: float(model.predict(trans(np.asarray(x, dtype=X[0].dtype).flatten()[None, :])))
                 # lambda x: float(model.predict(polynomial_features.fit_transform(x[None, :])))
                 # )
-=======
-                optimizer.suggest(new_first_k_individuals[0].reshape(shape))
-                optimizer.suggest(new_first_k_individuals[1].reshape(shape))
-                # print("k")
-            try:
-                minimum_point = optimizer.minimize(
-                    lambda x: float(model.predict(trans(x.flatten()[None, :])))
-                    # lambda x: float(model.predict(polynomial_features.fit_transform(x[None, :])))
-                )
->>>>>>> a2006e50
                 minimum = minimum_point.value
             except RuntimeError:
                 assert cls == Powell, "Only Powell is allowed to crash here."
@@ -199,37 +177,16 @@
                 break
     except ValueError as e:
         # if "image" in algorithm:
-<<<<<<< HEAD
         #   print("b", para, e)
         raise MetaModelFailure(f"Infinite meta-model optimum in learn_on_k_best: {e}.")
     if loss_function_sm(minimum) > y[len(y) // 3] and algorithm == "image" and success_rate < 0.9:
         # print("b", "bbb", float(model.predict(trans(minimum[None, :]))), y)
         raise MetaModelFailure("Not a good proposal.")
     if loss_function_sm(minimum) > y[0] and algorithm != "image":
-=======
-        #    print("b", para, e)
-        raise MetaModelFailure(f"Infinite meta-model optimum in learn_on_k_best: {e}.")
-    if (
-        float(model.predict(trans(minimum.flatten()[None, :]))) > y[len(y) // 3]
-        and algorithm == "image"
-        and success_rate < 0.9
-    ):
-        # print("bbb", float(model.predict(trans(minimum[None, :]))), y)
-        raise MetaModelFailure("Not a good proposal.")
-    if float(model.predict(trans(minimum[None, :]))) > y[0] and algorithm != "image":
->>>>>>> a2006e50
         raise MetaModelFailure("Not a good proposal.")
     if algorithm == "image":
         # print(minimum)  # This is is the real space of the user.
         minimum = minimum_point.get_standardized_data(reference=para)
-    # if float(model.predict(trans(minimum[None, :]))) > y[len(y) // 3]:
-    #    if "image" in algorithm:
-    #        print("bbb", float(model.predict(trans(minimum[None, :]))), "min:", y[0], "max:", y[-1], "avg:", np.average(y), "1/3:", y[len(y) // 3])
-    #    raise MetaModelFailure("Not a good proposal.")
     if np.sum(minimum**2) > 1.0 and algorithm != "image":
-        # if "image" in algorithm:
-        #    print("d")
         raise MetaModelFailure("huge meta-model optimum in learn_on_k_best.")
-    # if "image" in algorithm:
-    # print("e" + "eeeeeeeeeeeeeeeeeeeeeeeeeeeeeeeeeeeeeeeeeeeeeeeeeeeeeeeeeeeeeeeeee")
     return middle + normalization * minimum.flatten()