# Copyright (c) Meta Platforms, Inc. and affiliates. All Rights Reserved.
#
# This source code is licensed under the MIT license found in the
# LICENSE file in the root directory of this source tree.

import numpy as np
import nevergrad.common.typing as tp
from . import utils
from .base import registry
from . import callbacks


class MetaModelFailure(ValueError):
    """Sometimes the optimum of the metamodel is at infinity."""


def learn_on_k_best(
    archive: utils.Archive[utils.MultiValue], k: int, algorithm: str = "quad"
) -> tp.ArrayLike:
    """Approximate optimum learnt from the k best.

    Parameters
    ----------
    archive: utils.Archive[utils.Value]
    """
    items = list(archive.items_as_arrays())
    dimension = len(items[0][0])

    # Select the k best.
    first_k_individuals = sorted(items, key=lambda indiv: archive[indiv[0]].get_estimation("average"))[:k]
    assert len(first_k_individuals) == k

    # Recenter the best.
    middle = np.array(sum(p[0] for p in first_k_individuals) / k)
    normalization = 1e-15 + np.sqrt(np.sum((first_k_individuals[-1][0] - first_k_individuals[0][0]) ** 2))
    y = np.asarray([archive[c[0]].get_estimation("pessimistic") for c in first_k_individuals])
    X = np.asarray([(c[0] - middle) / normalization for c in first_k_individuals])

    from sklearn.preprocessing import PolynomialFeatures

    polynomial_features = PolynomialFeatures(degree=2)
    X2 = polynomial_features.fit_transform(X)
    if not max(y) - min(y) > 1e-20:  # better use "not" for dealing with nans
        raise MetaModelFailure
    y = (y - min(y)) / (max(y) - min(y))
    if algorithm == "neural":
        from sklearn.neural_network import MLPRegressor

        model = MLPRegressor(hidden_layer_sizes=(16, 16), solver="lbfgs")
<<<<<<< HEAD
        try:
            model.fit(X2, y)
        except Exception as e:
            assert False, f"Fitting failed with X2={X2}, y={y}: {e}"
        model_outputs = model.predict(X2)
    elif algorithm in ["svm", "svr"]:
        from sklearn.svm import SVR

        model = SVR()
        model.fit(X2, y)
        model_outputs = model.predict(X2)
    elif algorithm == "rf":
        from sklearn.ensemble import RandomForestRegressor

        model = RandomForestRegressor()
        model.fit(X2, y)
        model_outputs = model.predict(X2)
    else:
        assert algorithm == "quad", f"Metamodelling algorithm {algorithm} not recognized."
        # We need SKLearn.
        from sklearn.linear_model import LinearRegression

        # Fit a linear model.
        model = LinearRegression()
        model.fit(X2, y)

        # Check model quality.
        model_outputs = model.predict(X2)
=======
    elif algorithm in ["svm", "svr"]:
        from sklearn.svm import SVR

        model = SVR()
    elif algorithm == "rf":
        from sklearn.ensemble import RandomForestRegressor

        model = RandomForestRegressor()
    else:
        assert algorithm == "quad", f"Metamodelling algorithm {algorithm} not recognized."
        # We need SKLearn.
        from sklearn.linear_model import LinearRegression

        # Fit a linear model.
        model = LinearRegression()

    model.fit(X2, y)
    # Check model quality.
    model_outputs = model.predict(X2)
>>>>>>> 0b385bf1
    indices = np.argsort(y)
    ordered_model_outputs = [model_outputs[i] for i in indices]
    if not np.all(np.diff(ordered_model_outputs) > 0):
        raise MetaModelFailure("Unlearnable objective function.")

    try:
        Powell = registry["Powell"]
        DE = registry["DE"]
        for cls in (Powell, DE):  # Powell excellent here, DE as a backup for thread safety.
            optimizer = cls(parametrization=dimension, budget=45 * dimension + 30)
            # limit to 20s at most
            optimizer.register_callback("ask", callbacks.EarlyStopping.timer(20))
            try:
                minimum = optimizer.minimize(
                    lambda x: float(model.predict(polynomial_features.fit_transform(x[None, :])))
                ).value
            except RuntimeError:
                assert cls == Powell, "Only Powell is allowed to crash here."
            else:
                break
    except ValueError:
        raise MetaModelFailure("Infinite meta-model optimum in learn_on_k_best.")
    if float(model.predict(polynomial_features.fit_transform(minimum[None, :]))) > y[0]:
        raise MetaModelFailure("Not a good proposal.")
    if np.sum(minimum**2) > 1.0:
        raise MetaModelFailure("huge meta-model optimum in learn_on_k_best.")
    return middle + normalization * minimum<|MERGE_RESOLUTION|>--- conflicted
+++ resolved
@@ -47,36 +47,6 @@
         from sklearn.neural_network import MLPRegressor
 
         model = MLPRegressor(hidden_layer_sizes=(16, 16), solver="lbfgs")
-<<<<<<< HEAD
-        try:
-            model.fit(X2, y)
-        except Exception as e:
-            assert False, f"Fitting failed with X2={X2}, y={y}: {e}"
-        model_outputs = model.predict(X2)
-    elif algorithm in ["svm", "svr"]:
-        from sklearn.svm import SVR
-
-        model = SVR()
-        model.fit(X2, y)
-        model_outputs = model.predict(X2)
-    elif algorithm == "rf":
-        from sklearn.ensemble import RandomForestRegressor
-
-        model = RandomForestRegressor()
-        model.fit(X2, y)
-        model_outputs = model.predict(X2)
-    else:
-        assert algorithm == "quad", f"Metamodelling algorithm {algorithm} not recognized."
-        # We need SKLearn.
-        from sklearn.linear_model import LinearRegression
-
-        # Fit a linear model.
-        model = LinearRegression()
-        model.fit(X2, y)
-
-        # Check model quality.
-        model_outputs = model.predict(X2)
-=======
     elif algorithm in ["svm", "svr"]:
         from sklearn.svm import SVR
 
@@ -96,7 +66,6 @@
     model.fit(X2, y)
     # Check model quality.
     model_outputs = model.predict(X2)
->>>>>>> 0b385bf1
     indices = np.argsort(y)
     ordered_model_outputs = [model_outputs[i] for i in indices]
     if not np.all(np.diff(ordered_model_outputs) > 0):
