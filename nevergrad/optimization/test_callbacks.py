--- conflicted
+++ resolved
@@ -31,15 +31,12 @@
     logs = logger.load_flattened()
     assert len(logs) == 32
     assert isinstance(logs[-1]["1"], float)
-<<<<<<< HEAD
-    assert len(logs[-1]) == 34
-    logs = logger.load_flattened(max_list_elements=2)
-    assert len(logs[-1]) == 26
-=======
+    #assert len(logs[-1]) == 34
+    #logs = logger.load_flattened(max_list_elements=2)
+    #assert len(logs[-1]) == 26
     assert len(logs[-1]) == 35
     logs = logger.load_flattened(max_list_elements=2)
     assert len(logs[-1]) == 27
->>>>>>> 40fb1cb5
     # deletion
     logger = callbacks.ParametersLogger(filepath, append=False)
     assert not logger.load()
