# Copyright (c) Facebook, Inc. and its affiliates. All Rights Reserved.
#
# This source code is licensed under the MIT license found in the
# LICENSE file in the root directory of this source tree.

import typing as tp
import numpy as np
from scipy import stats
from scipy.spatial import ConvexHull  # pylint: disable=no-name-in-module
from nevergrad.common.typetools import ArrayLike
from . import sequences
from . import base
from .base import IntOrParameter
from . import utils

# In some cases we will need the average of the k best.


def convex_limit(points: np.ndarray) -> int:
    """Given points in order from best to worst,
    Returns the length of the maximum initial segment of points such that quasiconvexity is verified."""
    d = len(points[0])
    hull = ConvexHull(points[: d + 1], incremental=True)
    k = min(d, len(points) // 4)
    for i in range(d + 1, len(points)):
        hull.add_points(points[i: (i + 1)])
        if i not in hull.vertices:
            k = i - 1
            break
    return k


<<<<<<< HEAD
def hull_center(points: np.ndarray, k: int) -> np.ndarray:
    d = len(points[0])
    hull = ConvexHull(points[:k])
    maxi = np.asarray(hull.vertices[0])
    mini = np.asarray(hull.vertices[0])
    for v in hull.vertices:
        maxi = np.maximum(np.asarray(v), maxi)
        mini = np.minimum(np.asarray(v), mini)
    return 0.5 * (maxi + mini)


def avg_of_k_best(archive: utils.Archive[utils.Value], method: str = "dimfourth") -> ArrayLike:
=======
def avg_of_k_best(archive: utils.Archive[utils.MultiValue], method: str = "dimfourth") -> ArrayLike:
>>>>>>> 40fb1cb5
    """Operators inspired by the work of Yann Chevaleyre, Laurent Meunier, Clement Royer, Olivier Teytaud, Fabien Teytaud.

    Parameters
    ----------
    archive: utils.Archive[utils.Value]
        Provides a random recommendation instead of the best point so far (for baseline)
    method: str
        If dimfourth, we use the Fteytaud heuristic, i.e. k = min(len(archive) // 4, dimension)
        If exp, we use the Lmeunier method, i.e. k=max(1, len(archiv) // (2**dimension))
        If hull, we use the maximum k <= dimfourth-value, such that the function looks quasiconvex on the k best points.
    """
    items = list(archive.items_as_arrays())
    dimension = len(items[0][0])
    if method == "dimfourth":
        k = min(len(archive) // 4, dimension)  # fteytaud heuristic.
    elif method == "exp":
        k = max(1, len(archive) // (1.1**dimension))
    elif method == "hull":
        k = convex_limit(np.concatenate(sorted(items, key=lambda indiv: archive[indiv[0]].get_estimation("pessimistic")), axis=0))
        return hull_center(np.concatenate(sorted(items, key=lambda indiv: archive[indiv[0]].get_estimation("pessimistic")), axis=0), k)
    else:
        raise ValueError(f"{method} not implemented as a method for choosing k in avg_of_k_best.")
    k = 1 if k < 1 else k
    # Wasted time.
    first_k_individuals = [k for k in sorted(items, key=lambda indiv: archive[indiv[0]].get_estimation("pessimistic"))[:k]]
    assert len(first_k_individuals) == k
    return np.array(sum(p[0] for p in first_k_individuals) / k)

# # # # # classes of optimizers # # # # #


class OneShotOptimizer(base.Optimizer):
    # pylint: disable=abstract-method
    one_shot = True

# Recentering or center-based counterparts of the original Nevergrad oneshot optimizers:
# - Quasi-opposite counterpart of a sampling = one sample out of 2 is the symmetric of the previous one,
#   multiplied by rand([0,1]).
# - Opposite counterpart of a sampling = one sample out of 2 is the symmetric of the previous one.
# - PlusMiddlePoint counterpart of a sampling: we add (0,0,...,0) as a first point.
#   Useful in high dim.
# - Some variants use a rescaling depending on the budget and the dimension.


# # # # # One-shot optimizers: all fitness evaluations are in parallel. # # # # #


# pylint: disable=too-many-arguments,too-many-instance-attributes
class _RandomSearch(OneShotOptimizer):

    def __init__(
        self,
        parametrization: IntOrParameter,
        budget: tp.Optional[int] = None,
        num_workers: int = 1,
        middle_point: bool = False,
        stupid: bool = False,
        opposition_mode: tp.Optional[str] = None,
        cauchy: bool = False,
        scale: tp.Union[float, str] = 1.,
        recommendation_rule: str = "pessimistic"
    ) -> None:
        super().__init__(parametrization, budget=budget, num_workers=num_workers)
        assert opposition_mode is None or opposition_mode in ["quasi", "opposite"]
        assert isinstance(scale, (int, float)) or scale in ["auto", "random", "autolog", "autotune"]
        self.middle_point = middle_point
        self.opposition_mode = opposition_mode
        self.stupid = stupid
        self.recommendation_rule = recommendation_rule
        self.cauchy = cauchy
        self.scale = scale
        self._opposable_data: tp.Optional[np.ndarray] = None

    def _internal_ask(self) -> ArrayLike:
        # pylint: disable=not-callable
        mode = self.opposition_mode
        if self._opposable_data is not None and mode is not None:
            data = self._opposable_data
            data *= -(self._rng.uniform(0.0, 1.0) if mode == "quasi" else 1.0)
            self._opposable_data = None
            return data
        if self.middle_point and not self._num_ask:
            self._opposable_data = np.zeros(self.dimension)
            return self._opposable_data
        scale = self.scale
        if isinstance(scale, str) and scale == "auto":
            # Some variants use a rescaling depending on the budget and the dimension (1st version).
            scale = (1 + np.log(self.budget)) / (4 * np.log(self.dimension))
        if isinstance(scale, str) and scale == "autotune":
            scale = np.sqrt(np.log(self.budget) / self.dimension)
        if isinstance(scale, str) and scale == "autolog":
            # Some variants use a rescaling depending on the budget and the dimension (2nde version).
            if self.dimension - 4 * np.log(self.budget) > 1.:
                scale = min(1, np.sqrt(4 * np.log(self.budget) / (self.dimension - 4 * np.log(self.budget))))
            else:
                scale = 1.
        if isinstance(scale, str) and scale == "random":
            scale = np.exp(self._rng.normal(0., 1.) - 2.) / np.sqrt(self.dimension)
        point = (self._rng.standard_cauchy(self.dimension) if self.cauchy
                 else self._rng.normal(0, 1, self.dimension))
        self._opposable_data = scale * point
        return self._opposable_data  # type: ignore

    def _internal_provide_recommendation(self) -> ArrayLike:
        if self.stupid:
            return self._internal_ask()
        elif self.archive:
            if self.recommendation_rule == "average_of_best":
                return avg_of_k_best(self.archive, "dimfourth")
            if self.recommendation_rule == "average_of_exp_best":
                return avg_of_k_best(self.archive, "exp")
            if self.recommendation_rule == "average_of_hull_best":
                return avg_of_k_best(self.archive, "hull")
        return super()._internal_provide_recommendation()


class RandomSearchMaker(base.ConfiguredOptimizer):
    """Provides random suggestions.

    Parameters
    ----------
    stupid: bool
        Provides a random recommendation instead of the best point so far (for baseline)
    middle_point: bool
        enforces that the first suggested point (ask) is zero.
    opposition_mode: str or None
        symmetrizes exploration wrt the center: (e.g. https://ieeexplore.ieee.org/document/4424748)
             - full symmetry if "opposite"
             - random * symmetric if "quasi"
    cauchy: bool
        use a Cauchy distribution instead of Gaussian distribution
    scale: float or "random"
        scalar for multiplying the suggested point values, or string:
         - "random": uses a randomized pattern for the scale.
         - "auto": scales in function of dimension and budget (version 1)
         - "autolog": scales in function of dimension and budget (version 2)
<<<<<<< HEAD
         - "autotune": scales in function of dimension and budget (version 3)
=======
>>>>>>> 40fb1cb5
    recommendation_rule: str
        "average_of_best" or "pessimistic" or "average_of_exp_best"; "pessimistic" is
        the default and implies selecting the pessimistic best.
    """

    one_shot = True

    # pylint: disable=unused-argument
    def __init__(
        self,
        *,
        middle_point: bool = False,
        stupid: bool = False,
        opposition_mode: tp.Optional[str] = None,
        cauchy: bool = False,
        scale: tp.Union[float, str] = 1.,
        recommendation_rule: str = "pessimistic"
    ) -> None:
        super().__init__(_RandomSearch, locals())


RandomSearch = RandomSearchMaker().set_name("RandomSearch", register=True)
QORandomSearch = RandomSearchMaker(opposition_mode="quasi").set_name("QORandomSearch", register=True)
ORandomSearch = RandomSearchMaker(opposition_mode="opposite").set_name("ORandomSearch", register=True)
RandomSearchPlusMiddlePoint = RandomSearchMaker(middle_point=True).set_name("RandomSearchPlusMiddlePoint", register=True)


class _SamplingSearch(OneShotOptimizer):

    def __init__(
        self,
        parametrization: IntOrParameter,
        budget: tp.Optional[int] = None,
        num_workers: int = 1,
        sampler: str = "Halton",
        scrambled: bool = False,
        middle_point: bool = False,
        opposition_mode: tp.Optional[str] = None,
        cauchy: bool = False,
        autorescale: tp.Union[bool, str] = False,
        scale: float = 1.,
        rescaled: bool = False,
        recommendation_rule: str = "pessimistic"
    ) -> None:
        super().__init__(parametrization, budget=budget, num_workers=num_workers)
        self._sampler_instance: tp.Optional[sequences.Sampler] = None
        self._rescaler: tp.Optional[sequences.Rescaler] = None
        self._opposable_data: tp.Optional[np.ndarray] = None
        self._sampler = sampler
        self.opposition_mode = opposition_mode
        self.middle_point = middle_point
        self.scrambled = scrambled
        self.cauchy = cauchy
        self.autorescale = autorescale
        self.scale = scale
        self.rescaled = rescaled
        self.recommendation_rule = recommendation_rule
        # rescale to the bounds if both are provided
        self._scaler = utils.BoundScaler(self.parametrization)

    @property
    def sampler(self) -> sequences.Sampler:
        if self._sampler_instance is None:
            budget = None if self.budget is None else self.budget - self.middle_point
            samplers = {"Halton": sequences.HaltonSampler,
                        "Hammersley": sequences.HammersleySampler,
                        "LHS": sequences.LHSSampler,
                        "Random":sequences.RandomSampler,
                        }
            internal_budget = (budget + 1) // 2 if budget and (self.opposition_mode in ["quasi", "opposite"]) else budget
            self._sampler_instance = samplers[self._sampler](
                self.dimension, internal_budget, scrambling=self.scrambled, random_state=self._rng)
            assert self._sampler_instance is not None
            if self.rescaled:
                self._rescaler = sequences.Rescaler(self.sampler)
                self._sampler_instance.reinitialize()  # sampler was consumed by the scaler
        return self._sampler_instance

    def _internal_ask(self) -> ArrayLike:
        # pylint: disable=not-callable
        if self.middle_point and not self._num_ask:
            return np.zeros(self.dimension)
        mode = self.opposition_mode
        if self._opposable_data is not None and mode is not None:
            # weird mypy error, revealed as array, but not accepting substraction
            data = self._opposable_data
            data *= -(self._rng.uniform(0.0, 1.0) if mode == "quasi" else 1.0)
            self._opposable_data = None
            return data
        sample = self.sampler()
        if self._rescaler is not None:
            sample = self._rescaler.apply(sample)
        if self.autorescale is True or self.autorescale == "auto":
            self.scale = (1 + np.log(self.budget)) / (4 * np.log(self.dimension))
        if self.autorescale == "autotune":
            self.scale = np.sqrt(np.log(self.budget) / self.dimension)
        if self.autorescale == "autolog":
<<<<<<< HEAD
            if self.dimension - 4 * np.log(self.budget) > 1.: 
                self.scale = min(1, np.sqrt(4 * np.log(self.budget) / (self.dimension - 4 * np.log(self.budget))))
            else:
                self.scale = 1.
        self._opposable_data = self.scale * (
            stats.cauchy.ppf if self.cauchy else stats.norm.ppf)(sample)
=======
            if self.dimension - 4 * np.log(self.budget) > 1.:
                scale = min(1, np.sqrt(4 * np.log(self.budget) / (self.dimension - 4 * np.log(self.budget))))
            else:
                scale = 1.

        def transf(x: np.ndarray) -> np.ndarray:
            return self.scale * (stats.cauchy.ppf if self.cauchy else stats.norm.ppf)(x)  # type: ignore

        self._opposable_data = self._scaler.transform(sample, transf)
>>>>>>> 40fb1cb5
        assert self._opposable_data is not None
        return self._opposable_data

    def _internal_provide_recommendation(self) -> ArrayLike:
        if self.archive and self.recommendation_rule == "average_of_best":
            return avg_of_k_best(self.archive)
        return super()._internal_provide_recommendation()


# pylint: disable=too-many-instance-attributes
class SamplingSearch(base.ConfiguredOptimizer):
    """This is a one-shot optimization method, hopefully better than random search
    by ensuring more uniformity.

    Parameters
    ----------
    sampler: str
        Choice of the sampler among "Halton", "Hammersley" and "LHS".
    scrambled: bool
        Adds scrambling to the search; much better in high dimension and rarely worse
        than the original search.
    middle_point: bool
        enforces that the first suggested point (ask) is zero.
    cauchy: bool
        use Cauchy inverse distribution instead of Gaussian when fitting points to real space
        (instead of box).
    scale: float or "random"
        scalar for multiplying the suggested point values.
    rescaled: bool or str
        rescales the sampling pattern to reach the boundaries and/or applies automatic rescaling.
    recommendation_rule: str
        "average_of_best" or "pessimistic"; "pessimistic" is the default and implies selecting the pessimistic best.

    Notes
    -----
    - Halton is a low quality sampling method when the dimension is high; it is usually better
      to use Halton with scrambling.
    - When the budget is known in advance, it is also better to replace Halton by Hammersley.
      Basically the key difference with Halton is adding one coordinate evenly spaced
      (the discrepancy is better).
      budget, low discrepancy sequences (e.g. scrambled Hammersley) have a better discrepancy.
    - Reference: Halton 1964: Algorithm 247: Radical-inverse quasi-random point sequence, ACM, p. 701.
      adds scrambling to the Halton search; much better in high dimension and rarely worse
      than the original Halton search.
    - About Latin Hypercube Sampling (LHS):
      Though partially incremental versions exist, this implementation needs the budget in advance.
      This can be great in terms of discrepancy when the budget is not very high.
    """

    one_shot = True

    # pylint: disable=unused-argument,too-many-arguments
    def __init__(
        self,
        *,
        sampler: str = "Halton",
        scrambled: bool = False,
        middle_point: bool = False,
        opposition_mode: tp.Optional[str] = None,
        cauchy: bool = False,
        autorescale: tp.Union[bool, str] = False,
        scale: float = 1.,
        rescaled: bool = False,
        recommendation_rule: str = "pessimistic"
    ) -> None:
        super().__init__(_SamplingSearch, locals())


# pylint: disable=line-too-long
<<<<<<< HEAD
HOAvgMetaLogRecentering = SamplingSearch(
    cauchy=False, autorescale="autolog", 
=======
OAvgMetaLogRecentering = SamplingSearch(
    cauchy=False, autorescale="autolog",
>>>>>>> 40fb1cb5
    sampler="Hammersley", scrambled=True,
    recommendation_rule="average_of_hull_best",
    opposition_mode="opposite"
).set_name("HOAvgMetaLogRecentering", register=True)
MetaRecentering = SamplingSearch(
    cauchy=False, autorescale=True, sampler="Hammersley", scrambled=True
).set_name("MetaRecentering", register=True)
MetaLogRecentering = SamplingSearch(
    cauchy=False, autorescale="autolog", sampler="Hammersley", scrambled=True
).set_name("MetaLogRecentering", register=True)
MetaTuneRecentering = SamplingSearch(
    cauchy=False, autorescale="autotune", sampler="Hammersley", scrambled=True
).set_name("MetaTuneRecentering", register=True)
HAvgMetaRecentering = SamplingSearch(
    cauchy=False, autorescale=True, sampler="Hammersley", scrambled=True, recommendation_rule="average_of_hull_best"
).set_name("HAvgMetaRecentering", register=True)
HAvgMetaLogRecentering = SamplingSearch(
    cauchy=False, autorescale="autolog", sampler="Hammersley", scrambled=True, recommendation_rule="average_of_hull_best"
).set_name("HAvgMetaLogRecentering", register=True)

AvgMetaRecenteringNoHull = SamplingSearch(
    cauchy=False, autorescale=True, sampler="Hammersley", scrambled=True, recommendation_rule="average_of_exp_best"
).set_name("AvgMetaRecenteringNoHull", register=True)
AvgMetaLogRecenteringNoHull = SamplingSearch(
    cauchy=False, autorescale="autolog", sampler="Hammersley", scrambled=True, recommendation_rule="average_of_exp_best"
).set_name("AvgMetaLogRecenteringNoHull", register=True)

HaltonSearch = SamplingSearch().set_name("HaltonSearch", register=True)
HaltonSearchPlusMiddlePoint = SamplingSearch(middle_point=True).set_name("HaltonSearchPlusMiddlePoint", register=True)
LargeHaltonSearch = SamplingSearch(scale=100.).set_name("LargeHaltonSearch", register=True)
ScrHaltonSearch = SamplingSearch(scrambled=True).set_name("ScrHaltonSearch", register=True)
ScrHaltonSearchPlusMiddlePoint = SamplingSearch(
    middle_point=True, scrambled=True).set_name("ScrHaltonSearchPlusMiddlePoint", register=True)
HammersleySearch = SamplingSearch(sampler="Hammersley").set_name("HammersleySearch", register=True)
HammersleySearchPlusMiddlePoint = SamplingSearch(
    sampler="Hammersley", middle_point=True).set_name("HammersleySearchPlusMiddlePoint", register=True)
ScrHammersleySearchPlusMiddlePoint = SamplingSearch(
    scrambled=True, sampler="Hammersley", middle_point=True).set_name("ScrHammersleySearchPlusMiddlePoint", register=True)
ScrHammersleySearch = SamplingSearch(sampler="Hammersley", scrambled=True).set_name("ScrHammersleySearch", register=True)
QOScrHammersleySearch = SamplingSearch(sampler="Hammersley", scrambled=True,
                                       opposition_mode="quasi").set_name("QOScrHammersleySearch", register=True)
OScrHammersleySearch = SamplingSearch(sampler="Hammersley", scrambled=True,
                                      opposition_mode="opposite").set_name("OScrHammersleySearch", register=True)
CauchyScrHammersleySearch = SamplingSearch(
    cauchy=True, sampler="Hammersley", scrambled=True).set_name("CauchyScrHammersleySearch", register=True)
LHSSearch = SamplingSearch(sampler="LHS").set_name("LHSSearch", register=True)
CauchyLHSSearch = SamplingSearch(sampler="LHS", cauchy=True).set_name("CauchyLHSSearch", register=True)<|MERGE_RESOLUTION|>--- conflicted
+++ resolved
@@ -30,7 +30,6 @@
     return k
 
 
-<<<<<<< HEAD
 def hull_center(points: np.ndarray, k: int) -> np.ndarray:
     d = len(points[0])
     hull = ConvexHull(points[:k])
@@ -42,10 +41,8 @@
     return 0.5 * (maxi + mini)
 
 
-def avg_of_k_best(archive: utils.Archive[utils.Value], method: str = "dimfourth") -> ArrayLike:
-=======
+#def avg_of_k_best(archive: utils.Archive[utils.Value], method: str = "dimfourth") -> ArrayLike:
 def avg_of_k_best(archive: utils.Archive[utils.MultiValue], method: str = "dimfourth") -> ArrayLike:
->>>>>>> 40fb1cb5
     """Operators inspired by the work of Yann Chevaleyre, Laurent Meunier, Clement Royer, Olivier Teytaud, Fabien Teytaud.
 
     Parameters
@@ -182,10 +179,7 @@
          - "random": uses a randomized pattern for the scale.
          - "auto": scales in function of dimension and budget (version 1)
          - "autolog": scales in function of dimension and budget (version 2)
-<<<<<<< HEAD
          - "autotune": scales in function of dimension and budget (version 3)
-=======
->>>>>>> 40fb1cb5
     recommendation_rule: str
         "average_of_best" or "pessimistic" or "average_of_exp_best"; "pessimistic" is
         the default and implies selecting the pessimistic best.
@@ -283,14 +277,12 @@
         if self.autorescale == "autotune":
             self.scale = np.sqrt(np.log(self.budget) / self.dimension)
         if self.autorescale == "autolog":
-<<<<<<< HEAD
-            if self.dimension - 4 * np.log(self.budget) > 1.: 
-                self.scale = min(1, np.sqrt(4 * np.log(self.budget) / (self.dimension - 4 * np.log(self.budget))))
-            else:
-                self.scale = 1.
-        self._opposable_data = self.scale * (
-            stats.cauchy.ppf if self.cauchy else stats.norm.ppf)(sample)
-=======
+#            if self.dimension - 4 * np.log(self.budget) > 1.: 
+#                self.scale = min(1, np.sqrt(4 * np.log(self.budget) / (self.dimension - 4 * np.log(self.budget))))
+#            else:
+#                self.scale = 1.
+#        self._opposable_data = self.scale * (
+#            stats.cauchy.ppf if self.cauchy else stats.norm.ppf)(sample)
             if self.dimension - 4 * np.log(self.budget) > 1.:
                 scale = min(1, np.sqrt(4 * np.log(self.budget) / (self.dimension - 4 * np.log(self.budget))))
             else:
@@ -300,7 +292,6 @@
             return self.scale * (stats.cauchy.ppf if self.cauchy else stats.norm.ppf)(x)  # type: ignore
 
         self._opposable_data = self._scaler.transform(sample, transf)
->>>>>>> 40fb1cb5
         assert self._opposable_data is not None
         return self._opposable_data
 
@@ -370,13 +361,8 @@
 
 
 # pylint: disable=line-too-long
-<<<<<<< HEAD
 HOAvgMetaLogRecentering = SamplingSearch(
     cauchy=False, autorescale="autolog", 
-=======
-OAvgMetaLogRecentering = SamplingSearch(
-    cauchy=False, autorescale="autolog",
->>>>>>> 40fb1cb5
     sampler="Hammersley", scrambled=True,
     recommendation_rule="average_of_hull_best",
     opposition_mode="opposite"
