# Copyright (c) Facebook, Inc. and its affiliates. All Rights Reserved.
#
# This source code is licensed under the MIT license found in the
# LICENSE file in the root directory of this source tree.

from typing import Optional, Union
import numpy as np
from scipy import stats
from ..common.typetools import ArrayLike
from ..instrumentation import Instrumentation
from . import sequences
from . import base
from . import utils

# In some cases we will need the average of the k best.
def avg_of_k_best(archive: utils.Archive[utils.Value]) -> ArrayLike:
    # Operator inspired by the work of Yann Chevaleyre, Laurent Meunier, Clement Royer, Olivier Teytaud.
    items = list(archive.items_as_array())
    dimension = len(items[0][0])
    k = min(len(archive) // 4, dimension)  # fteytaud heuristic.
    k = 1 if k < 1 else k
    # Wasted time.
    first_k_individuals = [k for k in sorted(items, key=lambda indiv: archive[indiv[0]].get_estimation("pessimistic"))[:k]]
    assert len(first_k_individuals) == k
    #print("sum=",sum(p[0] for p in first_k_individuals) / k)
    return np.array(sum(p[0] for p in first_k_individuals) / k)

# # # # # classes of optimizers # # # # #


class OneShotOptimizer(base.Optimizer):
    # pylint: disable=abstract-method
    one_shot = True

# Recentering or center-based counterparts of the original Nevergrad oneshot optimizers:
# - Quasi-opposite counterpart of a sampling = one sample out of 2 is the symmetric of the previous one,
#   multiplied by rand([0,1]).
# - Opposite counterpart of a sampling = one sample out of 2 is the symmetric of the previous one.
# - PlusMiddlePoint counterpart of a sampling: we add (0,0,...,0) as a first point.
#   Useful in high dim.
# - Some variants use a rescaling depending on the budget and the dimension.




# # # # # One-shot optimizers: all fitness evaluations are in parallel. # # # # #


class _RandomSearch(OneShotOptimizer):

    def __init__(self, instrumentation: Union[int, Instrumentation], budget: Optional[int] = None, num_workers: int = 1) -> None:
        super().__init__(instrumentation, budget=budget, num_workers=num_workers)
        self._parameters = RandomSearchMaker()  # updated by the parametrized family

    def _internal_ask(self) -> ArrayLike:
        # pylint: disable=not-callable
        if self._parameters.quasi_opposite == "quasi" and self._num_ask % 2:
            return -self._rng.uniform(0., 1.) * self.last_guy  # type: ignore
        if self._parameters.quasi_opposite == "opposite" and self._num_ask % 2:
            return -self.last_guy  # type: ignore
        if self._parameters.middle_point and not self._num_ask:
            self.last_guy = np.zeros(self.dimension)
            return self.last_guy  # type: ignore
        scale = self._parameters.scale
        if isinstance(scale, str) and scale == "super":
            # Some variants use a rescaling depending on the budget and the dimension.
            scale = (1 + np.log(self.budget)) / (4 * np.log(self.dimension))
        if isinstance(scale, str) and scale == "random":
            scale = np.exp(self._rng.normal(0., 1.) - 2.) / np.sqrt(self.dimension)
        point = (self._rng.standard_cauchy(self.dimension) if self._parameters.cauchy
                 else self._rng.normal(0, 1, self.dimension))
        self.last_guy = scale * point
        return self.last_guy  # type: ignore

    def _internal_provide_recommendation(self) -> ArrayLike:
        if self._parameters.stupid:
            return self._internal_ask()        
        if self._parameters.recommendation_rule == "average_of_best":
            return avg_of_k_best(self.archive)
        return super()._internal_provide_recommendation()


class RandomSearchMaker(base.ParametrizedFamily):
    """Provides random suggestions.

    Parameters
    ----------
    stupid: bool
        Provides a random recommendation instead of the best point so far (for baseline)
    middle_point: bool
        enforces that the first suggested point (ask) is zero.
    quasi_opposite: str
        symmetrizes exploration wrt the center: (e.g. https://ieeexplore.ieee.org/document/4424748)
             - full symmetry if "opposite"
             - random * symmetric if "quasi"
    cauchy: bool
        use a Cauchy distribution instead of Gaussian distribution
    scale: float or "random"
        scalar for multiplying the suggested point values. If "random", this
        used a randomized pattern for the scale.
    recommendation_rule: str
        "average_of_best" or "pessimistic"; "pessimistic" is the default and implies selecting the pessimistic best.        
    """

    _optimizer_class = _RandomSearch
    one_shot = True

    # pylint: disable=unused-argument
    def __init__(self, *, middle_point: bool = False, stupid: bool = False,
<<<<<<< HEAD
                 quasi_opposite: Optional[str] = None,
                 cauchy: bool = False, scale: Union[float, str] = 1.) -> None:
=======
                 quasi_opposite: str = "none",
                 cauchy: bool = False, scale: Union[float, str] = 1., 
                 recommendation_rule: str = "pessimistic") -> None:
>>>>>>> 33e6d802
        # keep all parameters and set initialize superclass for print
        assert quasi_opposite is None or quasi_opposite in ["quasi", "opposite"]
        assert isinstance(scale, (int, float)) or scale == "random"
        self.middle_point = middle_point
        self.quasi_opposite = quasi_opposite
        self.stupid = stupid
        self.recommendation_rule = recommendation_rule
        self.cauchy = cauchy
        self.scale = scale
        super().__init__()

Zero = RandomSearchMaker(scale=0.).with_name("Zero", register=True)
RandomSearch = RandomSearchMaker().with_name("RandomSearch", register=True)
QORandomSearch = RandomSearchMaker(quasi_opposite="quasi").with_name("QORandomSearch", register=True)
ORandomSearch = RandomSearchMaker(quasi_opposite="opposite").with_name("ORandomSearch", register=True)
RandomSearchPlusMiddlePoint = RandomSearchMaker(middle_point=True).with_name("RandomSearchPlusMiddlePoint", register=True)
LargerScaleRandomSearchPlusMiddlePoint = RandomSearchMaker(
    middle_point=True, scale=500.).with_name("LargerScaleRandomSearchPlusMiddlePoint", register=True)
SmallScaleRandomSearchPlusMiddlePoint = RandomSearchMaker(
    middle_point=True, scale=.01).with_name("SmallScaleRandomSearchPlusMiddlePoint", register=True)
StupidRandom = RandomSearchMaker(stupid=True).with_name("StupidRandom", register=True)
CauchyRandomSearch = RandomSearchMaker(cauchy=True).with_name("CauchyRandomSearch", register=True)
RandomScaleRandomSearch = RandomSearchMaker(
    scale="random", middle_point=True).with_name("RandomScaleRandomSearch", register=True)
RandomScaleRandomSearchPlusMiddlePoint = RandomSearchMaker(
    scale="random", middle_point=True).with_name("RandomScaleRandomSearchPlusMiddlePoint", register=True)


class _SamplingSearch(OneShotOptimizer):

    def __init__(self, instrumentation: Union[int, Instrumentation], budget: Optional[int] = None, num_workers: int = 1) -> None:
        super().__init__(instrumentation, budget=budget, num_workers=num_workers)
        self._parameters = SamplingSearch()  # updated by the parametrized family
        self._sampler_instance: Optional[sequences.Sampler] = None
        self._rescaler: Optional[sequences.Rescaler] = None


    @property
    def sampler(self) -> sequences.Sampler:
        if self._sampler_instance is None:
            budget = None if self.budget is None else self.budget - self._parameters.middle_point
            samplers = {"Halton": sequences.HaltonSampler,
                        "Hammersley": sequences.HammersleySampler,
                        "LHS": sequences.LHSSampler,
                        }
            internal_budget = (budget + 1) // 2 if budget and (self._parameters == "quasi" or self._parameters == "opposite") else budget
            self._sampler_instance = samplers[self._parameters.sampler](self.dimension, internal_budget, scrambling=self._parameters.scrambled,
                                                                        random_state=self._rng)

            assert self._sampler_instance is not None
            if self._parameters.rescaled:
                self._rescaler = sequences.Rescaler(self.sampler)
                self._sampler_instance.reinitialize()  # sampler was consumed by the scaler
        return self._sampler_instance

    def _internal_ask(self) -> ArrayLike:
        # pylint: disable=not-callable
        if self._parameters.middle_point and not self._num_ask:
            self.last_guy = np.zeros(self.dimension)
            return self.last_guy  # type: ignore
        if self._parameters.quasi_opposite == "quasi" and (self._num_ask - (1 if self._parameters.middle_point else 0)) % 2:
            return -self._rng.uniform(0., 1.) * self.last_guy  # type: ignore
        if self._parameters.quasi_opposite == "opposite" and (self._num_ask - (1 if self._parameters.middle_point else 0)) % 2:
            return -self.last_guy  # type: ignore
        sample = self.sampler()
        if self._rescaler is not None:
            sample = self._rescaler.apply(sample)
        if self._parameters.autorescale:
            self._parameters.scale = (1 + np.log(self.budget)) / (4 * np.log(self.dimension))
        self.last_guy = self._parameters.scale * (stats.cauchy.ppf if self._parameters.cauchy else stats.norm.ppf)(sample)  # type:ignore
        return self.last_guy
    
    def _internal_provide_recommendation(self) -> ArrayLike:
        if self._parameters.recommendation_rule == "average_of_best":
            return avg_of_k_best(self.archive)
        return super()._internal_provide_recommendation()



class SamplingSearch(base.ParametrizedFamily):
    """This is a one-shot optimization method, hopefully better than random search
    by ensuring more uniformity.

    Parameters
    ----------
    sampler: str
        Choice of the sampler among "Halton", "Hammersley" and "LHS".
    scrambled: bool
        Adds scrambling to the search; much better in high dimension and rarely worse
        than the original search.
    middle_point: bool
        enforces that the first suggested point (ask) is zero.
    cauchy: bool
        use Cauchy inverse distribution instead of Gaussian when fitting points to real space
        (instead of box).
    scale: float or "random"
        scalar for multiplying the suggested point values.
    rescaled: bool
        rescales the sampling pattern to reach the boundaries.
    recommendation_rule: str
        "average_of_best" or "pessimistic"; "pessimistic" is the default and implies selecting the pessimistic best.

    Notes
    -----
    - Halton is a low quality sampling method when the dimension is high; it is usually better
      to use Halton with scrambling.
    - When the budget is known in advance, it is also better to replace Halton by Hammersley.
      Basically the key difference with Halton is adding one coordinate evenly spaced
      (the discrepancy is better).
      budget, low discrepancy sequences (e.g. scrambled Hammersley) have a better discrepancy.
    - Reference: Halton 1964: Algorithm 247: Radical-inverse quasi-random point sequence, ACM, p. 701.
      adds scrambling to the Halton search; much better in high dimension and rarely worse
      than the original Halton search.
    - About Latin Hypercube Sampling (LHS):
      Though partially incremental versions exist, this implementation needs the budget in advance.
      This can be great in terms of discrepancy when the budget is not very high.
    """

    one_shot = True
    _optimizer_class = _SamplingSearch

    # pylint: disable=unused-argument
    def __init__(self, *, sampler: str = "Halton", scrambled: bool = False, middle_point: bool = False,
<<<<<<< HEAD
                 quasi_opposite: Optional[str] = None,
                 cauchy: bool = False, autorescale: bool = False, scale: float = 1., rescaled: bool = False) -> None:
=======
                 quasi_opposite: str = "none",
                 cauchy: bool = False, supercalais: bool = False, scale: float = 1., rescaled: bool = False, 
                 recommendation_rule: str = "pessimistic") -> None:
>>>>>>> 33e6d802
        # keep all parameters and set initialize superclass for print
        self.sampler = sampler
        self.quasi_opposite = quasi_opposite
        self.middle_point = middle_point
        self.scrambled = scrambled
        self.cauchy = cauchy
        self.autorescale = autorescale
        self.scale = scale
        self.rescaled = rescaled
        self.recommendation_rule = recommendation_rule
        super().__init__()


# pylint: disable=line-too-long
HaltonSearch = SamplingSearch().with_name("HaltonSearch", register=True)
HaltonSearchPlusMiddlePoint = SamplingSearch(middle_point=True).with_name("HaltonSearchPlusMiddlePoint", register=True)
LargeHaltonSearch = SamplingSearch(scale=100.).with_name("LargeHaltonSearch", register=True)
LargeScrHaltonSearch = SamplingSearch(scale=100., scrambled=True).with_name("LargeScrHaltonSearch", register=True)
LargeHaltonSearchPlusMiddlePoint = SamplingSearch(
    scale=100., middle_point=True).with_name("LargeHaltonSearchPlusMiddlePoint", register=True)
SmallHaltonSearchPlusMiddlePoint = SamplingSearch(
    scale=.01, middle_point=True).with_name("SmallHaltonSearchPlusMiddlePoint", register=True)
ScrHaltonSearch = SamplingSearch(scrambled=True).with_name("ScrHaltonSearch", register=True)
ScrHaltonSearchPlusMiddlePoint = SamplingSearch(
    middle_point=True, scrambled=True).with_name("ScrHaltonSearchPlusMiddlePoint", register=True)
LargeScrHaltonSearchPlusMiddlePoint = SamplingSearch(
    scale=100., middle_point=True, scrambled=True).with_name("LargeScrHaltonSearchPlusMiddlePoint", register=True)
SmallScrHaltonSearchPlusMiddlePoint = SamplingSearch(
    scale=.01, middle_point=True, scrambled=True).with_name("SmallScrHaltonSearchPlusMiddlePoint", register=True)
HammersleySearch = SamplingSearch(sampler="Hammersley").with_name("HammersleySearch", register=True)
HammersleySearchPlusMiddlePoint = SamplingSearch(
    sampler="Hammersley", middle_point=True).with_name("HammersleySearchPlusMiddlePoint", register=True)
LargeHammersleySearchPlusMiddlePoint = SamplingSearch(
    scale=100., sampler="Hammersley", middle_point=True).with_name("LargeHammersleySearchPlusMiddlePoint", register=True)
SmallHammersleySearchPlusMiddlePoint = SamplingSearch(
    scale=.01, sampler="Hammersley", middle_point=True).with_name("SmallHammersleySearchPlusMiddlePoint", register=True)
LargeScrHammersleySearchPlusMiddlePoint = SamplingSearch(
    scrambled=True, scale=100., sampler="Hammersley", middle_point=True).with_name("LargeScrHammersleySearchPlusMiddlePoint", register=True)
SmallScrHammersleySearchPlusMiddlePoint = SamplingSearch(
    scrambled=True, scale=.01, sampler="Hammersley", middle_point=True).with_name("SmallScrHammersleySearchPlusMiddlePoint", register=True)
ScrHammersleySearchPlusMiddlePoint = SamplingSearch(
    scrambled=True, sampler="Hammersley", middle_point=True).with_name("ScrHammersleySearchPlusMiddlePoint", register=True)
LargeHammersleySearch = SamplingSearch(scale=100., sampler="Hammersley").with_name("LargeHammersleySearch", register=True)
LargeScrHammersleySearch = SamplingSearch(
    scale=100., sampler="Hammersley", scrambled=True).with_name("LargeScrHammersleySearch", register=True)
ScrHammersleySearch = SamplingSearch(sampler="Hammersley", scrambled=True).with_name("ScrHammersleySearch", register=True)
QOScrHammersleySearch = SamplingSearch(sampler="Hammersley", scrambled=True, quasi_opposite="quasi").with_name("QOScrHammersleySearch", register=True)
OScrHammersleySearch = SamplingSearch(sampler="Hammersley", scrambled=True, quasi_opposite="opposite").with_name("OScrHammersleySearch", register=True)
RescaleScrHammersleySearch = SamplingSearch(
    sampler="Hammersley", scrambled=True, rescaled=True).with_name("RescaleScrHammersleySearch", register=True)
CauchyScrHammersleySearch = SamplingSearch(
    cauchy=True, sampler="Hammersley", scrambled=True).with_name("CauchyScrHammersleySearch", register=True)
LHSSearch = SamplingSearch(sampler="LHS").with_name("LHSSearch", register=True)
CauchyLHSSearch = SamplingSearch(sampler="LHS", cauchy=True).with_name("CauchyLHSSearch", register=True)


AvgHaltonSearch = SamplingSearch(recommendation_rule="average_of_best").with_name("AvgHaltonSearch", register=True)
AvgHaltonSearchPlusMiddlePoint = SamplingSearch(middle_point=True, recommendation_rule="average_of_best").with_name("AvgHaltonSearchPlusMiddlePoint", register=True)
AvgLargeHaltonSearch = SamplingSearch(scale=100., recommendation_rule="average_of_best").with_name("AvgLargeHaltonSearch", register=True)
AvgLargeScrHaltonSearch = SamplingSearch(scale=100., scrambled=True, recommendation_rule="average_of_best").with_name("AvgLargeScrHaltonSearch", register=True)
AvgLargeHaltonSearchPlusMiddlePoint = SamplingSearch(
    scale=100., middle_point=True, recommendation_rule="average_of_best").with_name("AvgLargeHaltonSearchPlusMiddlePoint", register=True)
AvgSmallHaltonSearchPlusMiddlePoint = SamplingSearch(
    scale=.01, middle_point=True, recommendation_rule="average_of_best").with_name("AvgSmallHaltonSearchPlusMiddlePoint", register=True)
AvgScrHaltonSearch = SamplingSearch(scrambled=True, recommendation_rule="average_of_best").with_name("AvgScrHaltonSearch", register=True)
AvgScrHaltonSearchPlusMiddlePoint = SamplingSearch(
    middle_point=True, scrambled=True, recommendation_rule="average_of_best").with_name("AvgScrHaltonSearchPlusMiddlePoint", register=True)
AvgLargeScrHaltonSearchPlusMiddlePoint = SamplingSearch(
    scale=100., middle_point=True, scrambled=True, recommendation_rule="average_of_best").with_name("AvgLargeScrHaltonSearchPlusMiddlePoint", register=True)
AvgSmallScrHaltonSearchPlusMiddlePoint = SamplingSearch(
    scale=.01, middle_point=True, scrambled=True, recommendation_rule="average_of_best").with_name("AvgSmallScrHaltonSearchPlusMiddlePoint", register=True)
AvgHammersleySearch = SamplingSearch(sampler="Hammersley", recommendation_rule="average_of_best").with_name("AvgHammersleySearch", register=True)
AvgHammersleySearchPlusMiddlePoint = SamplingSearch(
    sampler="Hammersley", middle_point=True, recommendation_rule="average_of_best").with_name("AvgHammersleySearchPlusMiddlePoint", register=True)
AvgLargeHammersleySearchPlusMiddlePoint = SamplingSearch(
    scale=100., sampler="Hammersley", middle_point=True, recommendation_rule="average_of_best").with_name("AvgLargeHammersleySearchPlusMiddlePoint", register=True)
AvgSmallHammersleySearchPlusMiddlePoint = SamplingSearch(
    scale=.01, sampler="Hammersley", middle_point=True, recommendation_rule="average_of_best").with_name("AvgSmallHammersleySearchPlusMiddlePoint", register=True)
AvgLargeScrHammersleySearchPlusMiddlePoint = SamplingSearch(
    scrambled=True, scale=100., sampler="Hammersley", middle_point=True, recommendation_rule="average_of_best").with_name("AvgLargeScrHammersleySearchPlusMiddlePoint", register=True)
AvgSmallScrHammersleySearchPlusMiddlePoint = SamplingSearch(
    scrambled=True, scale=.01, sampler="Hammersley", middle_point=True, recommendation_rule="average_of_best").with_name("AvgSmallScrHammersleySearchPlusMiddlePoint", register=True)
AvgScrHammersleySearchPlusMiddlePoint = SamplingSearch(
    scrambled=True, sampler="Hammersley", middle_point=True, recommendation_rule="average_of_best").with_name("AvgScrHammersleySearchPlusMiddlePoint", register=True)
AvgLargeHammersleySearch = SamplingSearch(scale=100., sampler="Hammersley", recommendation_rule="average_of_best").with_name("AvgLargeHammersleySearch", register=True)
AvgLargeScrHammersleySearch = SamplingSearch(
    scale=100., sampler="Hammersley", scrambled=True, recommendation_rule="average_of_best").with_name("AvgLargeScrHammersleySearch", register=True)
AvgScrHammersleySearch = SamplingSearch(sampler="Hammersley", scrambled=True, recommendation_rule="average_of_best").with_name("AvgScrHammersleySearch", register=True)
AvgRescaleScrHammersleySearch = SamplingSearch(
    sampler="Hammersley", scrambled=True, rescaled=True, recommendation_rule="average_of_best").with_name("AvgRescaleScrHammersleySearch", register=True)
AvgCauchyScrHammersleySearch = SamplingSearch(
    cauchy=True, sampler="Hammersley", scrambled=True, recommendation_rule="average_of_best").with_name("AvgCauchyScrHammersleySearch", register=True)
AvgLHSSearch = SamplingSearch(sampler="LHS", recommendation_rule="average_of_best").with_name("AvgLHSSearch", register=True)
AvgCauchyLHSSearch = SamplingSearch(sampler="LHS", cauchy=True, recommendation_rule="average_of_best").with_name("AvgCauchyLHSSearch", register=True)
<|MERGE_RESOLUTION|>--- conflicted
+++ resolved
@@ -107,14 +107,9 @@
 
     # pylint: disable=unused-argument
     def __init__(self, *, middle_point: bool = False, stupid: bool = False,
-<<<<<<< HEAD
                  quasi_opposite: Optional[str] = None,
-                 cauchy: bool = False, scale: Union[float, str] = 1.) -> None:
-=======
-                 quasi_opposite: str = "none",
                  cauchy: bool = False, scale: Union[float, str] = 1., 
                  recommendation_rule: str = "pessimistic") -> None:
->>>>>>> 33e6d802
         # keep all parameters and set initialize superclass for print
         assert quasi_opposite is None or quasi_opposite in ["quasi", "opposite"]
         assert isinstance(scale, (int, float)) or scale == "random"
@@ -238,14 +233,9 @@
 
     # pylint: disable=unused-argument
     def __init__(self, *, sampler: str = "Halton", scrambled: bool = False, middle_point: bool = False,
-<<<<<<< HEAD
                  quasi_opposite: Optional[str] = None,
-                 cauchy: bool = False, autorescale: bool = False, scale: float = 1., rescaled: bool = False) -> None:
-=======
-                 quasi_opposite: str = "none",
-                 cauchy: bool = False, supercalais: bool = False, scale: float = 1., rescaled: bool = False, 
+                 cauchy: bool = False, autorescale: bool = False, scale: float = 1., rescaled: bool = False,
                  recommendation_rule: str = "pessimistic") -> None:
->>>>>>> 33e6d802
         # keep all parameters and set initialize superclass for print
         self.sampler = sampler
         self.quasi_opposite = quasi_opposite
