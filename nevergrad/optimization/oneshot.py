--- conflicted
+++ resolved
@@ -20,17 +20,10 @@
     """Given points in order from best to worst,
     Returns the length of the maximum initial segment of points such that quasiconvexity is verified."""
     d = len(points[0])
-<<<<<<< HEAD
-    hull = ConvexHull(points[:d + 1], incremental=True)
+    hull = ConvexHull(points[: d + 1], incremental=True)
     k = min(d, len(points) // 4)
     for i in range(d + 1, len(points)):
         hull.add_points(points[i: (i + 1)])
-=======
-    hull = ConvexHull(points[: d + 1], incremental=True)
-    k = min(d, len(points) // 4)
-    for i in range(d + 1, len(points)):
-        hull.add_points(points[i:(i + 1)])
->>>>>>> 5fa6e960
         if i not in hull.vertices:
             k = i - 1
             break
