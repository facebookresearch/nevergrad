--- conflicted
+++ resolved
@@ -44,7 +44,6 @@
         self.last_guy = scale * point
         return self.last_guy  # type: ignore
 
-
     def _internal_provide_recommendation(self) -> ArrayLike:
         if self._parameters.stupid:
             return self._internal_ask()
@@ -125,10 +124,7 @@
 
             self._sampler_instance = samplers[self._parameters.sampler](self.dimension, internal_budget, scrambling=self._parameters.scrambled,
                                                                         random_state=self._rng)
-<<<<<<< HEAD
-=======
-
->>>>>>> 0c8f9ce6
+
             assert self._sampler_instance is not None
             if self._parameters.rescaled:
                 self._rescaler = sequences.Rescaler(self.sampler)
