--- conflicted
+++ resolved
@@ -26,30 +26,25 @@
     def __init__(self, instrumentation: Union[int, Instrumentation], budget: Optional[int] = None, num_workers: int = 1) -> None:
         super().__init__(instrumentation, budget=budget, num_workers=num_workers)
         self._parameters = RandomSearchMaker()  # updated by the parametrized family
+        self._last_ask: np.ndarray = np.zeros((self.dimension,))
 
     def _internal_ask(self) -> ArrayLike:
-        # pylint: disable=not-callable
-        if self._parameters.quasi_opposite == "quasi" and self._num_ask % 2:
-            return -self.random_state.uniform(0., 1.) * self.last_guy  # type: ignore
-        if self._parameters.quasi_opposite == "opposite" and self._num_ask % 2:
-            return -self.last_guy  # type: ignore
-        if self._parameters.middle_point and not self._num_ask:
-            self.last_guy = np.zeros(self.dimension)
-            return self.last_guy  # type: ignore
-        scale = self._parameters.scale
+        params = self._parameters
+        if params.opposition_mode is not None and self.num_ask % 2 and self.num_ask > params.middle_point:
+            if params.opposition_mode == "quasi":
+                return -self._rng.uniform(0., 1.) * self._last_ask  # type: ignore
+            elif params.opposition_mode == "opposite":
+                return -self._last_ask
+        if params.middle_point and not self._num_ask:
+            self._last_ask = np.zeros(self.dimension)
+            return self._last_ask
+        scale = params.scale
         if isinstance(scale, str) and scale == "random":
-<<<<<<< HEAD
-            scale = np.exp(self.random_state.normal(0., 1.) - 2.) / np.sqrt(self.dimension)
-        point = (self.random_state.standard_cauchy(self.dimension) if self._parameters.cauchy
-                 else self.random_state.normal(0, 1, self.dimension))
-        self.last_guy = scale * point
-        return self.last_guy  # type: ignore
-=======
             scale = np.exp(self._rng.normal(0., 1.) - 2.) / np.sqrt(self.dimension)
-        point = (self._rng.standard_cauchy(self.dimension) if self._parameters.cauchy
+        point = (self._rng.standard_cauchy(self.dimension) if params.cauchy
                  else self._rng.normal(0, 1, self.dimension))
-        return scale * point  # type: ignore
->>>>>>> 98a4ca92
+        self._last_ask = scale * point
+        return self._last_ask  # type: ignore
 
     def _internal_provide_recommendation(self) -> ArrayLike:
         if self._parameters.stupid:
@@ -66,10 +61,10 @@
         Provides a random recommendation instead of the best point so far (for baseline)
     middle_point: bool
         enforces that the first suggested point (ask) is zero.
-    quasi_opposite: str
-        symmetrizes exploration wrt the center:
-             - full symmetry if "opposite"
-             - random * symmetric if "quasi"
+    opposition_mode: str or None
+        if not None, symmetrizes exploration wrt the center:
+         - "opposite": full symmetry
+         - "quasi": uniform random * symmetric
     cauchy: bool
         use a Cauchy distribution instead of Gaussian distribution
     scale: float or "random"
@@ -82,12 +77,13 @@
 
     # pylint: disable=unused-argument
     def __init__(self, *, middle_point: bool = False, stupid: bool = False,
-                 quasi_opposite: str = "none",
+                 opposition_mode: Optional[str] = None,
                  cauchy: bool = False, scale: Union[float, str] = 1.) -> None:
         # keep all parameters and set initialize superclass for print
         assert isinstance(scale, (int, float)) or scale == "random"
+        assert opposition_mode in [None, "quasi", "opposite"]
         self.middle_point = middle_point
-        self.quasi_opposite = quasi_opposite
+        self.opposition_mode = opposition_mode
         self.stupid = stupid
         self.cauchy = cauchy
         self.scale = scale
@@ -96,8 +92,8 @@
 
 Zero = RandomSearchMaker(scale=0.).with_name("Zero", register=True)
 RandomSearch = RandomSearchMaker().with_name("RandomSearch", register=True)
-QORandomSearch = RandomSearchMaker(quasi_opposite="quasi").with_name("QORandomSearch", register=True)
-ORandomSearch = RandomSearchMaker(quasi_opposite="opposite").with_name("ORandomSearch", register=True)
+QORandomSearch = RandomSearchMaker(opposition_mode="quasi").with_name("QORandomSearch", register=True)
+ORandomSearch = RandomSearchMaker(opposition_mode="opposite").with_name("ORandomSearch", register=True)
 RandomSearchPlusMiddlePoint = RandomSearchMaker(middle_point=True).with_name("RandomSearchPlusMiddlePoint", register=True)
 LargerScaleRandomSearchPlusMiddlePoint = RandomSearchMaker(
     middle_point=True, scale=500.).with_name("LargerScaleRandomSearchPlusMiddlePoint", register=True)
@@ -187,11 +183,11 @@
 
     # pylint: disable=unused-argument
     def __init__(self, *, sampler: str = "Halton", scrambled: bool = False, middle_point: bool = False,
-                 quasi_opposite: str = "none",
+                 opposition_mode: str = "none",
                  cauchy: bool = False, scale: float = 1., rescaled: bool = False) -> None:
         # keep all parameters and set initialize superclass for print
         self.sampler = sampler
-        self.quasi_opposite = quasi_opposite
+        self.opposition_mode = opposition_mode
         self.middle_point = middle_point
         self.scrambled = scrambled
         self.cauchy = cauchy
@@ -233,8 +229,10 @@
 LargeScrHammersleySearch = SamplingSearch(
     scale=100., sampler="Hammersley", scrambled=True).with_name("LargeScrHammersleySearch", register=True)
 ScrHammersleySearch = SamplingSearch(sampler="Hammersley", scrambled=True).with_name("ScrHammersleySearch", register=True)
-QOScrHammersleySearch = SamplingSearch(sampler="Hammersley", scrambled=True, quasi_opposite="quasi").with_name("QOScrHammersleySearch", register=True)
-OScrHammersleySearch = SamplingSearch(sampler="Hammersley", scrambled=True, quasi_opposite="opposite").with_name("OScrHammersleySearch", register=True)
+QOScrHammersleySearch = SamplingSearch(sampler="Hammersley", scrambled=True,
+                                       opposition_mode="quasi").with_name("QOScrHammersleySearch", register=True)
+OScrHammersleySearch = SamplingSearch(sampler="Hammersley", scrambled=True,
+                                      opposition_mode="opposite").with_name("OScrHammersleySearch", register=True)
 RescaleScrHammersleySearch = SamplingSearch(
     sampler="Hammersley", scrambled=True, rescaled=True).with_name("RescaleScrHammersleySearch", register=True)
 CauchyScrHammersleySearch = SamplingSearch(
