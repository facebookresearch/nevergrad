# Copyright (c) Facebook, Inc. and its affiliates. All Rights Reserved.
#
# This source code is licensed under the MIT license found in the
# LICENSE file in the root directory of this source tree.

import pytest
import numpy as np
<<<<<<< HEAD
import nevergrad as ng
from nevergrad.common import testing
=======
from nevergrad.common import testing
from nevergrad.parametrization import parameter as p
>>>>>>> 5fa6e960
from .test_base import CounterFunction
from . import experimentalvariants as xpvariants
from . import utils


def test_value_and_point() -> None:
    param = ng.p.Scalar(init=12.0)
    v = utils.MultiValue(param, 4, reference=param)
    np.testing.assert_equal(v.count, 1)
    v.add_evaluation(3)
    np.testing.assert_equal(v.count, 2)
    np.testing.assert_equal(v.mean, 3.5)
    np.testing.assert_equal(v.square, 12.5)
    np.testing.assert_almost_equal(v.variance, 0.3536, decimal=4)
    assert v.optimistic_confidence_bound < v.pessimistic_confidence_bound
    assert v.get_estimation("optimistic") < v.get_estimation("pessimistic")
    np.testing.assert_raises(NotImplementedError, v.get_estimation, "blublu")
    repr(v)
<<<<<<< HEAD
    assert v.parameter.value == 12
=======
    # now test point based on this value
    pt = utils.Point(np.array([0., 0]), v)
    np.testing.assert_equal(pt.mean, 3.5)
    np.testing.assert_almost_equal(pt.variance, 0.3536, decimal=4)
    repr(pt)
    np.testing.assert_raises(AssertionError, utils.Point, (0, 0), 3)
>>>>>>> 5fa6e960


def test_sequential_executor() -> None:
    func = CounterFunction()
    executor = utils.SequentialExecutor()
    job1 = executor.submit(func, [3])
    np.testing.assert_equal(job1.done(), True)
    np.testing.assert_equal(job1.result(), 4)
    np.testing.assert_equal(func.count, 1)
    job2 = executor.submit(func, [3])
    np.testing.assert_equal(job2.done(), True)
    np.testing.assert_equal(func.count, 1)  # not computed just yet
    job2.result()
    np.testing.assert_equal(func.count, 2)


def test_get_nash() -> None:
    zeroptim = xpvariants.Zero(parametrization=1, budget=4, num_workers=1)
    param = zeroptim.parametrization
    for k in range(4):
        array = (float(k),)
        zeroptim.archive[array] = utils.MultiValue(param, k, reference=param)
        zeroptim.archive[array].count += (4 - k)
    nash = utils._get_nash(zeroptim)
    testing.printed_assert_equal(nash, [((2,), 3), ((1,), 4), ((0,), 5)])
    np.random.seed(12)
    output = utils.sample_nash(zeroptim)
    np.testing.assert_equal(output, (2,))


def test_archive() -> None:
    data = [1, 4.5, 12, 0]
    archive = utils.Archive[int]()
    archive[np.array(data)] = 12
    np.testing.assert_equal(archive[np.array(data)], 12)
    np.testing.assert_equal(archive.get(data), 12)
    np.testing.assert_equal(archive.get([0, 12.]), None)
    y = np.frombuffer(next(iter(archive.bytesdict.keys())))
    assert data in archive
    np.testing.assert_equal(y, data)
    items = list(archive.items_as_arrays())
    assert isinstance(items[0][0], np.ndarray)
    keys = list(archive.keys_as_arrays())
    assert isinstance(keys[0], np.ndarray)
    repr(archive)
    str(archive)


def test_archive_errors() -> None:
    archive = utils.Archive[float]()
    archive[[12, 0.]] = 12.
    np.testing.assert_raises(AssertionError, archive.__getitem__, [12, 0])  # int instead of float
    np.testing.assert_raises(AssertionError, archive.__getitem__, [[12], [0.]])  # int instead of float
    np.testing.assert_raises(RuntimeError, archive.keys)
    np.testing.assert_raises(RuntimeError, archive.items)


def test_pruning() -> None:
    param = ng.p.Scalar(init=12.0)
    archive = utils.Archive[utils.MultiValue]()
    for k in range(3):
        value = utils.MultiValue(param, float(k), reference=param)
        archive[(float(k),)] = value
    value = utils.MultiValue(param, 1., reference=param)
    value.add_evaluation(1.)
    archive[(3.,)] = value
    # pruning
    pruning = utils.Pruning(min_len=1, max_len=3)
    # 0 is best optimistic and average, and 3 is best pessimistic (variance=0)
    archive = pruning(archive)
    testing.assert_set_equal([x[0] for x in archive.keys_as_arrays()], [0, 3], err_msg=f"Repetition #{k+1}")
    # should not change anything this time
    archive = pruning(archive)
    testing.assert_set_equal([x[0] for x in archive.keys_as_arrays()], [0, 3], err_msg=f"Repetition #{k+1}")


@pytest.mark.parametrize("nw,dimension,expected_min,expected_max", [  # type: ignore
    (12, 8, 100, 1000),
    (24, 8, 168, 1680),
    (24, 100000, 168, 671),
    (24, 1000000, 168, 504),
])
def test_pruning_sensible_default(nw: int, dimension: int, expected_min: int, expected_max: int) -> None:
    pruning = utils.Pruning.sensible_default(num_workers=nw, dimension=dimension)
    assert pruning.min_len == expected_min
    assert pruning.max_len == expected_max


def test_uid_queue() -> None:
    uidq = utils.UidQueue()
    for uid in ["a", "b", "c"]:
        uidq.tell(uid)
    for uid in ["a", "b"]:
        assert uidq.ask() == uid
    uidq.tell("b")
    for uid in ["c", "b", "a", "c", "b", "a"]:
        assert uidq.ask() == uid
    # discarding (in asked, and in told)
    uidq.discard("b")
    for uid in ["c", "a", "c", "a"]:
        assert uidq.ask() == uid
    uidq.tell("a")
    uidq.discard("a")
    for uid in ["c", "c"]:
        assert uidq.ask() == uid
    # clearing
    uidq.clear()
    with pytest.raises(RuntimeError):
        uidq.ask()


def test_bound_scaler() -> None:
    ref = p.Instrumentation(
        p.Array(shape=(1, 2)).set_bounds(-12, 12, method="arctan"),
        p.Array(shape=(2,)).set_bounds(-12, 12, full_range_sampling=False),
        lr=p.Log(lower=0.001, upper=1000),
        stuff=p.Scalar(lower=-1, upper=2),
        unbounded=p.Scalar(lower=-1, init=0.0),
        value=p.Scalar(),
        letter=p.Choice("abc"),
    )
    param = ref.spawn_child()
    scaler = utils.BoundScaler(param)
    output = scaler.transform([1.0] * param.dimension, lambda x: x)
    param.set_standardized_data(output)
    (array1, array2), values = param.value
    np.testing.assert_array_almost_equal(array1, [[12, 12]])
    np.testing.assert_array_almost_equal(array2, [1, 1])
    assert values["stuff"] == 2
    assert values["unbounded"] == 1
    assert values["value"] == 1
    np.testing.assert_almost_equal(values["lr"], 1000)
    # again, on the middle point
    output = scaler.transform([0] * param.dimension, lambda x: x)
    param.set_standardized_data(output)
    np.testing.assert_almost_equal(param.value[1]["lr"], 1.0)
    np.testing.assert_almost_equal(param.value[1]["stuff"], 0.5)<|MERGE_RESOLUTION|>--- conflicted
+++ resolved
@@ -5,13 +5,9 @@
 
 import pytest
 import numpy as np
-<<<<<<< HEAD
 import nevergrad as ng
 from nevergrad.common import testing
-=======
-from nevergrad.common import testing
 from nevergrad.parametrization import parameter as p
->>>>>>> 5fa6e960
 from .test_base import CounterFunction
 from . import experimentalvariants as xpvariants
 from . import utils
@@ -30,16 +26,7 @@
     assert v.get_estimation("optimistic") < v.get_estimation("pessimistic")
     np.testing.assert_raises(NotImplementedError, v.get_estimation, "blublu")
     repr(v)
-<<<<<<< HEAD
     assert v.parameter.value == 12
-=======
-    # now test point based on this value
-    pt = utils.Point(np.array([0., 0]), v)
-    np.testing.assert_equal(pt.mean, 3.5)
-    np.testing.assert_almost_equal(pt.variance, 0.3536, decimal=4)
-    repr(pt)
-    np.testing.assert_raises(AssertionError, utils.Point, (0, 0), 3)
->>>>>>> 5fa6e960
 
 
 def test_sequential_executor() -> None:
