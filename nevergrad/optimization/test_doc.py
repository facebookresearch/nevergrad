import warnings
import numpy as np
import nevergrad as ng
# pylint: disable=reimported,redefined-outer-name,unused-variable,unsubscriptable-object, unused-argument


def test_simplest_example() -> None:
    # DOC_SIMPLEST_0
    import nevergrad as ng

    def square(x):
        return sum((x - .5)**2)

    # optimization on x as an array of shape (2,)
    optimizer = ng.optimizers.OnePlusOne(parametrization=2, budget=100)
    recommendation = optimizer.minimize(square)  # best value
    print(recommendation.value)
    # >>> [0.49971112 0.5002944 ]
    # DOC_SIMPLEST_1
    np.testing.assert_array_almost_equal(recommendation.value, [0.5, 0.5], decimal=1)


def test_base_example() -> None:
    # DOC_BASE_0
    import nevergrad as ng

    def square(x, y=12):
        return sum((x - .5)**2) + abs(y)

    # optimization on x as an array of shape (2,)
    optimizer = ng.optimizers.OnePlusOne(parametrization=2, budget=100)
    recommendation = optimizer.minimize(square)  # best value
    print(recommendation.value)
    # >>> [0.49971112 0.5002944 ]
    # DOC_BASE_1
    instrum = ng.p.Instrumentation(ng.p.Array(shape=(2,)), y=ng.p.Scalar())
    optimizer = ng.optimizers.OnePlusOne(parametrization=instrum, budget=100)
    recommendation = optimizer.minimize(square)
    print(recommendation.value)
    # >>> [0.490, 0.546]
    # DOC_BASE_2
    from concurrent import futures
    optimizer = ng.optimizers.OnePlusOne(parametrization=instrum, budget=10, num_workers=2)

    with futures.ThreadPoolExecutor(max_workers=optimizer.num_workers) as executor:
        recommendation = optimizer.minimize(square, executor=executor, batch_mode=False)
    # DOC_BASE_3
    import nevergrad as ng
    
    def square(x, y=12):
        return sum((x - .5)**2) + abs(y)
    
    instrum = ng.p.Instrumentation(ng.p.Array(shape=(2,)), y=ng.p.Scalar())  # We are working on R^2 x R.
    optimizer = ng.optimizers.OnePlusOne(parametrization=instrum, budget=100, num_workers=1)

    for _ in range(optimizer.budget):
        x = optimizer.ask()
        loss = square(*x.args, **x.kwargs)
        optimizer.tell(x, loss)

    recommendation = optimizer.provide_recommendation()
<<<<<<< HEAD
    # DOC_BASE_4
    import nevergrad as ng
    
    def onemax(*x):
        return len(x) - x.count(1)
    
    # Discrete, ordered
    variables = list(ng.p.TransitionChoice(list(range(7))) for _ in range(10))
    instrum = ng.p.Instrumentation(*variables)
    optimizer = ng.optimizers.DiscreteOnePlusOne(parametrization=instrum, budget=100, num_workers=1)
    
    recommendation = optimizer.provide_recommendation()
    for _ in range(optimizer.budget):
        x = optimizer.ask()
        loss = onemax(*x.args, **x.kwargs)
        optimizer.tell(x, loss)
    
    recommendation = optimizer.provide_recommendation()
    print(recommendation.value)
    # >>> ((1, 1, 0, 1, 1, 4, 1, 1, 1, 1), {})
    # DOC_BASE_5
=======
    print(recommendation.value)    
# DOC_BASE_4
>>>>>>> 5026eea6


def test_print_all_optimizers() -> None:
    # DOC_OPT_REGISTRY_0
    import nevergrad as ng
    print(sorted(ng.optimizers.registry.keys()))
    # DOC_OPT_REGISTRY_1


def test_parametrization() -> None:
    # DOC_PARAM_0
    arg1 = ng.p.TransitionChoice(["a", "b"])
    arg2 = ng.p.Choice(["a", "c", "e"])
    value = ng.p.Scalar()

    instru = ng.p.Instrumentation(arg1, arg2, "blublu", value=value)
    print(instru.dimension)
    # >>> 5
    # DOC_PARAM_1

    def myfunction(arg1, arg2, arg3, value=3):
        print(arg1, arg2, arg3)
        return value**2

    optimizer = ng.optimizers.OnePlusOne(parametrization=instru, budget=100)
    recommendation = optimizer.minimize(myfunction)
    print(recommendation.value)
    # >>> (('b', 'e', 'blublu'), {'value': -0.00014738768964717153})
    # DOC_PARAM_2
    instru2 = instru.spawn_child().set_standardized_data([1, -80, -80, 80, 3])
    assert instru2.args == ('b', 'e', 'blublu')
    assert instru2.kwargs == {'value': 3}
    # DOC_PARAM_3


def test_doc_constrained_optimization() -> None:
    with warnings.catch_warnings():
        warnings.filterwarnings("ignore", category=UserWarning)
        # DOC_CONSTRAINED_0
        import nevergrad as ng

        def square(x):
            return sum((x - .5)**2)

        optimizer = ng.optimizers.OnePlusOne(parametrization=2, budget=100)
        # define a constraint on first variable of x:
        optimizer.parametrization.register_cheap_constraint(lambda x: x[0] >= 1)

        recommendation = optimizer.minimize(square)
        print(recommendation.value)
        # >>> [1.00037625, 0.50683314]
        # DOC_CONSTRAINED_1
    np.testing.assert_array_almost_equal(recommendation.value, [1, 0.5], decimal=1)


def test_callback_doc() -> None:
    # DOC_CALLBACK_0
    import nevergrad as ng

    def my_function(x):
        return abs(sum(x - 1))

    def print_candidate_and_value(optimizer, candidate, value):
        print(candidate, value)

    optimizer = ng.optimizers.OnePlusOne(parametrization=2, budget=4)
    optimizer.register_callback("tell", print_candidate_and_value)
    optimizer.minimize(my_function)  # triggers a print at each tell within minimize
    # DOC_CALLBACK_1<|MERGE_RESOLUTION|>--- conflicted
+++ resolved
@@ -59,7 +59,7 @@
         optimizer.tell(x, loss)
 
     recommendation = optimizer.provide_recommendation()
-<<<<<<< HEAD
+    print(recommendation.value)    
     # DOC_BASE_4
     import nevergrad as ng
     
@@ -81,10 +81,6 @@
     print(recommendation.value)
     # >>> ((1, 1, 0, 1, 1, 4, 1, 1, 1, 1), {})
     # DOC_BASE_5
-=======
-    print(recommendation.value)    
-# DOC_BASE_4
->>>>>>> 5026eea6
 
 
 def test_print_all_optimizers() -> None:
