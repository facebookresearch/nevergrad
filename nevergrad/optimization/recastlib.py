--- conflicted
+++ resolved
@@ -10,12 +10,9 @@
 import weakref
 import numpy as np
 from scipy import optimize as scipyoptimize
-<<<<<<< HEAD
 import pybobyqa
 from ax import optimize as axoptimize
-=======
 import cma
->>>>>>> 3375d2e1
 import nevergrad.common.typing as tp
 from nevergrad.parametrization import parameter as p
 from nevergrad.common import errors
@@ -24,12 +21,7 @@
 from . import recaster
 
 
-<<<<<<< HEAD
-
-class _ScipyMinimizeBase(recaster.SequentialRecastOptimizer):
-=======
 class _NonObjectMinimizeBase(recaster.SequentialRecastOptimizer):
->>>>>>> 3375d2e1
     def __init__(
         self,
         parametrization: IntOrParameter,
@@ -44,15 +36,17 @@
         self._normalizer: tp.Any = None
         self.initial_guess: tp.Optional[tp.ArrayLike] = None
         # configuration
-<<<<<<< HEAD
         #assert method in ["Nelder-Mead", "COBYLA", "SLSQP", "Powell", "BOBYQA", "AX"], f"Unknown method '{method}'"
         #assert method in ["SMAC2", "SMAC", "Nelder-Mead", "COBYLA", "SLSQP", "Powell"], f"Unknown method '{method}'"
         self.method = method
         self.random_restart = random_restart
         self._normalizer = p.helpers.Normalizer(self.parametrization)
-=======
         assert method in [
             "CmaFmin2",
+            "SMAC2",
+            "SMAC",
+            "AX",
+            "Lamcts",
             "Nelder-Mead",
             "COBYLA",
             "SLSQP",
@@ -66,7 +60,6 @@
             normalizer = p.helpers.Normalizer(self.parametrization)
             if normalizer.fully_bounded:
                 self._normalizer = normalizer
->>>>>>> 3375d2e1
 
     def _internal_tell_not_asked(self, candidate: p.Parameter, loss: tp.Loss) -> None:
         """Called whenever calling "tell" on a candidate that was not "asked".
@@ -74,37 +67,18 @@
         """  # We do not do anything; this just updates the current best.
 
     def get_optimization_function(self) -> tp.Callable[[tp.Callable[[tp.ArrayLike], float]], tp.ArrayLike]:
-<<<<<<< HEAD
-        # create a different sub-instance, so that the current instance is not referenced by the thread
-        # (consequence: do not create a thread at initialization, or we get a thread explosion)
-        subinstance = self.__class__(
-            parametrization=self.parametrization,
-            budget=self.budget,
-            num_workers=self.num_workers,
-            method=self.method,
-            random_restart=self.random_restart,
-        )
-        subinstance.archive = self.archive
-        subinstance.current_bests = self.current_bests
-        return subinstance._optimization_function
-
-
-    def _optimization_function(self, objective_function: tp.Callable[[tp.ArrayLike], float]) -> tp.ArrayLike:
-=======
         return functools.partial(self._optimization_function, weakref.proxy(self))
 
     @staticmethod
     def _optimization_function(
         weakself: tp.Any, objective_function: tp.Callable[[tp.ArrayLike], float]
     ) -> tp.ArrayLike:
->>>>>>> 3375d2e1
         # pylint:disable=unused-argument
         budget = np.inf if weakself.budget is None else weakself.budget
         best_res = np.inf
-<<<<<<< HEAD
         best_x: np.ndarray = self.current_bests["average"].x
         if self.initial_guess is not None:
-            best_x = np.array(self.initial_guess, copy=True)  # copy, just to make sure it is not modified
+            best_x = np.array(weakself.initial_guess, copy=True)  # copy, just to make sure it is not modified
         remaining = budget - self._num_ask
         def ax_obj(p):
             data = [p["x" + str(i)] for i in range(self.dimension)]
@@ -113,21 +87,21 @@
         while remaining > 0:  # try to restart if budget is not elapsed
             print(f"Iteration with remaining={remaining}")
             options: tp.Dict[str, tp.Any] = {} if self.budget is None else {"maxiter": remaining}
-            if self.method == "BOBYQA":
+            if weakself.method == "BOBYQA":
                 res = pybobyqa.solve(objective_function, best_x, maxfun=budget, do_logging=False)
                 if res.f < best_res:
                     best_res = res.f
                     best_x = res.x
-            elif self.method == "AX":
-                parameters = [{"name": "x"+str(i), "type":"range", "bounds":[0., 1.]} for i in range(self.dimension)]
+            elif weakself.method == "AX":
+                parameters = [{"name": "x"+str(i), "type":"range", "bounds":[0., 1.]} for i in range(weakself.dimension)]
                 best_parameters, best_values, experiment, model = axoptimize(
                     parameters,
                     evaluation_function = ax_obj,
                     minimize=True,
                     total_trials = budget)
-                best_x = [p["x" + str(i)] for i in range(self.dimension)]
-                best_x = self._normalizer.backward(np.asarray(best_x, dtype=np.float))
-            elif self.method == "SMAC2":
+                best_x = [p["x" + str(i)] for i in range(weakself.dimension)]
+                best_x = weakself._normalizer.backward(np.asarray(best_x, dtype=np.float))
+            elif weakself.method == "SMAC2":
                 from ConfigSpace.hyperparameters import (
                     UniformFloatHyperparameter,
                 )  # noqa  # pylint: disable=unused-import
@@ -184,7 +158,7 @@
                 def smac2_obj(p):
                     print(f"SMAC2 proposes {p}")
                     p = [p[f"x{i}"] for i in range(len(p.keys()))]
-                    data = self._normalizer.backward(np.asarray(p, dtype=np.float))
+                    data = weakself._normalizer.backward(np.asarray(p, dtype=np.float))
                     print(f"converted to {data}")
                     if Path(fed).is_file():
                         os.remove(fed)
@@ -200,12 +174,12 @@
                 smac = SMAC4HPO(scenario=scenario, rng=self._rng.randint(5000), tae_runner=smac2_obj)
                 res = smac.optimize()
                 best_x = [res[f"x{k}"] for k in range(len(res.keys()))]
-                best_x = self._normalizer.backward(np.asarray(best_x, dtype=np.float))
+                best_x = weakself._normalizer.backward(np.asarray(best_x, dtype=np.float))
                 print("end SMAC optimization")
                 thread.join()
-                self._num_ask = budget
-
-            elif self.method == "SMAC":
+                weakself._num_ask = budget
+
+            elif weakself.method == "SMAC":
                 import smac  # noqa  # pylint: disable=unused-import
                 import scipy.optimize  # noqa  # pylint: disable=unused-import
                 from smac.facade.func_facade import fmin_smac  # noqa  # pylint: disable=unused-import
@@ -238,7 +212,7 @@
 
                 def smac_obj(p):
                     print(f"SMAC proposes {p}")
-                    data = self._normalizer.backward(np.asarray([p[i] for i in range(len(p))], dtype=np.float))
+                    data = weakself._normalizer.backward(np.asarray([p[i] for i in range(len(p))], dtype=np.float))
                     print(f"converted to {data}")
                     if Path(fed).is_file():
                         os.remove(fed)
@@ -252,87 +226,81 @@
                     print(f"SMAC will receive {res}")
                     return res
 
-                print(f"start SMAC optimization with budget {budget} in dimension {self.dimension}")
+                print(f"start SMAC optimization with budget {budget} in dimension {weakself.dimension}")
                 assert budget is not None
                 x, cost, _ = fmin_smac(
                     #func=lambda x: sum([(x_ - 1.234)**2  for x_ in x]),
                     func=smac_obj,
-                    x0=[0.0] * self.dimension,
-                    bounds=[(0., 1.)] * self.dimension,
+                    x0=[0.0] * weakself.dimension,
+                    bounds=[(0., 1.)] * weakself.dimension,
                     maxfun=remaining,
-                    rng=self._rng.randint(5000),
+                    rng=weakself._rng.randint(5000),
                 )  # Passing a seed makes fmin_smac determistic
                 print("end SMAC optimization")
                 thread.join()
-                self._num_ask = budget
+                weakself._num_ask = budget
 
                 if cost < best_res:
                     best_res = cost
-                    best_x = self._normalizer.backward(np.asarray(x, dtype=np.float))
+                    best_x = weakself._normalizer.backward(np.asarray(x, dtype=np.float))
             else:
                 res = scipyoptimize.minimize(
                     objective_function,
-                    best_x if not self.random_restart else self._rng.normal(0.0, 1.0, self.dimension),
-                    method=self.method,
-=======
-        best_x: np.ndarray = weakself.current_bests["average"].x  # np.zeros(self.dimension)
-        if weakself.initial_guess is not None:
-            best_x = np.array(weakself.initial_guess, copy=True)  # copy, just to make sure it is not modified
-        remaining: float = budget - weakself._num_ask
-        while remaining > 0:  # try to restart if budget is not elapsed
-            options: tp.Dict[str, tp.Any] = {} if weakself.budget is None else {"maxiter": remaining}
-            # options: tp.Dict[str, tp.Any] = {} if self.budget is None else {"maxiter": remaining}
-            if weakself.method == "CmaFmin2":
-
-                def cma_objective_function(data):
-                    # Hopefully the line below does nothing if unbounded and rescales from [0, 1] if bounded.
-                    if weakself._normalizer is not None:
-                        data = weakself._normalizer.backward(np.asarray(data, dtype=np.float32))
-                    return objective_function(data)
-
-                # cma.fmin2(objective_function, [0.0] * self.dimension, [1.0] * self.dimension, remaining)
-                x0 = 0.5 * np.ones(weakself.dimension)
-                num_calls = 0
-                while budget - num_calls > 0:
-                    options = {"maxfevals": budget - num_calls, "verbose": -9}
-                    if weakself._normalizer is not None:
-                        # Tell CMA to work in [0, 1].
-                        options["bounds"] = [0.0, 1.0]
-                    res = cma.fmin(
-                        cma_objective_function,
-                        x0=x0,
-                        sigma0=0.2,
-                        options=options,
-                        restarts=9,
-                    )
-                    x0 = 0.5 + np.random.uniform() * np.random.uniform(
-                        low=-0.5, high=0.5, size=weakself.dimension
-                    )
-                    if res[1] < best_res:
-                        best_res = res[1]
-                        best_x = res[0]
-                        if weakself._normalizer is not None:
-                            best_x = weakself._normalizer.backward(np.asarray(best_x, dtype=np.float32))
-                    num_calls += res[2]
-            else:
-                res = scipyoptimize.minimize(
-                    objective_function,
-                    best_x
-                    if not weakself.random_restart
-                    else weakself._rng.normal(0.0, 1.0, weakself.dimension),
+                    best_x if not weakself.random_restart else weakself._rng.normal(0.0, 1.0, weakself.dimension),
                     method=weakself.method,
->>>>>>> 3375d2e1
+#        best_x: np.ndarray = weakself.current_bests["average"].x  # np.zeros(self.dimension)
+#        if weakself.initial_guess is not None:
+#            best_x = np.array(weakself.initial_guess, copy=True)  # copy, just to make sure it is not modified
+#        remaining: float = budget - weakself._num_ask
+#        while remaining > 0:  # try to restart if budget is not elapsed
+#            options: tp.Dict[str, tp.Any] = {} if weakself.budget is None else {"maxiter": remaining}
+#            # options: tp.Dict[str, tp.Any] = {} if self.budget is None else {"maxiter": remaining}
+#            if weakself.method == "CmaFmin2":
+#
+#                def cma_objective_function(data):
+#                    # Hopefully the line below does nothing if unbounded and rescales from [0, 1] if bounded.
+#                    if weakself._normalizer is not None:
+#                        data = weakself._normalizer.backward(np.asarray(data, dtype=np.float32))
+#                    return objective_function(data)
+#
+#                # cma.fmin2(objective_function, [0.0] * self.dimension, [1.0] * self.dimension, remaining)
+#                x0 = 0.5 * np.ones(weakself.dimension)
+#                num_calls = 0
+#                while budget - num_calls > 0:
+#                    options = {"maxfevals": budget - num_calls, "verbose": -9}
+#                    if weakself._normalizer is not None:
+#                        # Tell CMA to work in [0, 1].
+#                        options["bounds"] = [0.0, 1.0]
+#                    res = cma.fmin(
+#                        cma_objective_function,
+#                        x0=x0,
+#                        sigma0=0.2,
+#                        options=options,
+#                        restarts=9,
+#                    )
+#                    x0 = 0.5 + np.random.uniform() * np.random.uniform(
+#                        low=-0.5, high=0.5, size=weakself.dimension
+#                    )
+#                    if res[1] < best_res:
+#                        best_res = res[1]
+#                        best_x = res[0]
+#                        if weakself._normalizer is not None:
+#                            best_x = weakself._normalizer.backward(np.asarray(best_x, dtype=np.float32))
+#                    num_calls += res[2]
+#            else:
+#                res = scipyoptimize.minimize(
+#                    objective_function,
+#                    best_x
+#                    if not weakself.random_restart
+#                    else weakself._rng.normal(0.0, 1.0, weakself.dimension),
+#                    method=weakself.method,
                     options=options,
                     tol=0,
                 )
                 if res.fun < best_res:
                     best_res = res.fun
                     best_x = res.x
-<<<<<<< HEAD
-            remaining = budget - self._num_ask
-=======
             remaining = budget - weakself._num_ask
->>>>>>> 3375d2e1
         return best_x
 
 
@@ -367,18 +335,6 @@
         super().__init__(_NonObjectMinimizeBase, locals())
 
 
-<<<<<<< HEAD
-AX = ScipyOptimizer(method="AX").set_name("AX", register=True)
-BOBYQA = ScipyOptimizer(method="BOBYQA").set_name("BOBYQA", register=True)
-NelderMead = ScipyOptimizer(method="Nelder-Mead").set_name("NelderMead", register=True)
-SMAC = ScipyOptimizer(method="SMAC").set_name("SMAC", register=True)
-SMAC2 = ScipyOptimizer(method="SMAC2").set_name("SMAC2", register=True)
-Powell = ScipyOptimizer(method="Powell").set_name("Powell", register=True)
-RPowell = ScipyOptimizer(method="Powell", random_restart=True).set_name("RPowell", register=True)
-Cobyla = ScipyOptimizer(method="COBYLA").set_name("Cobyla", register=True)
-RCobyla = ScipyOptimizer(method="COBYLA", random_restart=True).set_name("RCobyla", register=True)
-SQP = ScipyOptimizer(method="SLSQP").set_name("SQP", register=True)
-=======
 NelderMead = NonObjectOptimizer(method="Nelder-Mead").set_name("NelderMead", register=True)
 CmaFmin2 = NonObjectOptimizer(method="CmaFmin2").set_name("CmaFmin2", register=True)
 Powell = NonObjectOptimizer(method="Powell").set_name("Powell", register=True)
@@ -386,7 +342,6 @@
 Cobyla = NonObjectOptimizer(method="COBYLA").set_name("Cobyla", register=True)
 RCobyla = NonObjectOptimizer(method="COBYLA", random_restart=True).set_name("RCobyla", register=True)
 SQP = NonObjectOptimizer(method="SLSQP").set_name("SQP", register=True)
->>>>>>> 3375d2e1
 SLSQP = SQP  # Just so that people who are familiar with SLSQP naming are not lost.
 RSQP = NonObjectOptimizer(method="SLSQP", random_restart=True).set_name("RSQP", register=True)
 RSLSQP = RSQP  # Just so that people who are familiar with SLSQP naming are not lost.
@@ -676,7 +631,6 @@
 
 
 PymooNSGA2 = Pymoo(algorithm="nsga2").set_name("PymooNSGA2", register=True)
-<<<<<<< HEAD
 
 
 from .lamcts.MCTS import lamcts_minimize
@@ -724,8 +678,8 @@
         # pylint:disable=unused-argument
         budget = np.inf if self.budget is None else self.budget
         best_res = np.inf
-        best_x: np.ndarray = self.current_bests["average"].x  # np.zeros(self.dimension)
-        if self.initial_guess is not None:
+        best_x: np.ndarray = weakself.current_bests["average"].x  # np.zeros(self.dimension)
+        if weakself.initial_guess is not None:
             best_x = np.array(self.initial_guess, copy=True)  # copy, just to make sure it is not modified
         remaining = budget - self._num_ask
         while remaining > 0:  # try to restart if budget is not elapsed
@@ -782,6 +736,8 @@
         device: str = 'cpu'
     ) -> None:
         super().__init__(_LamctsMinimizeBase, locals())
-=======
-PymooBatchNSGA2 = PymooBatch(algorithm="nsga2").set_name("PymooBatchNSGA2", register=False)
->>>>>>> 3375d2e1
+
+
+
+
+PymooBatchNSGA2 = PymooBatch(algorithm="nsga2").set_name("PymooBatchNSGA2", register=False)