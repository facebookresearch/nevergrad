--- conflicted
+++ resolved
@@ -34,24 +34,12 @@
         self.initial_guess: tp.Optional[tp.ArrayLike] = None
         # configuration
         assert method in [
-<<<<<<< HEAD
-            "Nelder-Mead",
-            "COBYLA",
-            "SLSQP",
-            "Powell",
-            # "BB",
-            "RBFOPT",
-        ], f"Unknown method '{method}'"
-        self.method = method
-        self.random_restart = random_restart
-        self.objective_function: tp.Optional[tp.Any] = None
-=======
-            "CmaFmin2",
             "Nelder-Mead",
             "COBYLA",
             "SLSQP",
             "NLOPT",
             "Powell",
+            "RBFOPT",
         ], f"Unknown method '{method}'"
         self.method = method
         self.random_restart = random_restart
@@ -61,7 +49,6 @@
             normalizer = p.helpers.Normalizer(self.parametrization)
             if normalizer.fully_bounded:
                 self._normalizer = normalizer
->>>>>>> c403b088
 
     def _internal_tell_not_asked(self, candidate: p.Parameter, loss: tp.Loss) -> None:
         """Called whenever calling "tell" on a candidate that was not "asked".
@@ -69,28 +56,6 @@
         """  # We do not do anything; this just updates the current best.
 
     def get_optimization_function(self) -> tp.Callable[[tp.Callable[[tp.ArrayLike], float]], tp.ArrayLike]:
-<<<<<<< HEAD
-        # create a different sub-instance, so that the current instance is not referenced by the thread
-        # (consequence: do not create a thread at initialization, or we get a thread explosion)
-        subinstance = self.__class__(
-            parametrization=self.parametrization,
-            budget=self.budget,
-            num_workers=self.num_workers,
-            method=self.method,
-            random_restart=self.random_restart,
-        )
-        subinstance.archive = self.archive
-        subinstance.current_bests = self.current_bests
-        return subinstance._optimization_function
-
-    def local_objective_function(self, x) -> float:
-        return self.objective_function(np.arctanh(x))
-
-    def _optimization_function(self, objective_function: tp.Callable[[tp.ArrayLike], float]) -> tp.ArrayLike:
-        # pylint:disable=unused-argument
-        self.objective_function = objective_function
-        budget = np.inf if self.budget is None else self.budget
-=======
         return functools.partial(self._optimization_function, weakref.proxy(self))
 
     @staticmethod
@@ -99,33 +64,15 @@
     ) -> tp.ArrayLike:
         # pylint:disable=unused-argument
         budget = np.inf if weakself.budget is None else weakself.budget
->>>>>>> c403b088
         best_res = np.inf
         best_x: np.ndarray = weakself.current_bests["average"].x  # np.zeros(self.dimension)
         if weakself.initial_guess is not None:
             best_x = np.array(weakself.initial_guess, copy=True)  # copy, just to make sure it is not modified
         remaining: float = budget - weakself._num_ask
         while remaining > 0:  # try to restart if budget is not elapsed
-<<<<<<< HEAD
-            options: tp.Dict[str, tp.Any] = {} if self.budget is None else {"maxiter": remaining}
-            ### Failed so solve the pickle issue.
-            # if self.method == "BB":
-            #    import black_box as bb
-            #    domain = [[-1.0, 1.0]] * self.dimension
-            #    try:
-            #        res = bb.search_min(
-            #            f=self.local_objective_function,  # given function
-            #            domain=domain,
-            #            budget=max(budget, 2 + 2 * len(domain)),  # total number of function calls available
-            #            batch=1,
-            #            resfile="/dev/null",
-            #        )
-            #    except RuntimeError:  # Can not be pickled... leads to various errors.
-            #        res = None
-            #    if res is None:
-            #        res = np.array([0.0] * self.dimension)
-            #    best_x = np.arctanh(res)
-            if self.method == "RBFOPT":
+            options: tp.Dict[str, tp.Any] = {} if weakself.budget is None else {"maxiter": remaining}
+            # options: tp.Dict[str, tp.Any] = {} if self.budget is None else {"maxiter": remaining}
+            if weakself.method == "RBFOPT":
                 import rbfopt
 
                 d = self.dimension
@@ -142,15 +89,7 @@
                 if val < best_res:
                     best_x = np.arctanh(x)
                     best_res = val
-            else:
-                res = scipyoptimize.minimize(
-                    objective_function,
-                    best_x if not self.random_restart else self._rng.normal(0.0, 1.0, self.dimension),
-                    method=self.method,
-=======
-            options: tp.Dict[str, tp.Any] = {} if weakself.budget is None else {"maxiter": remaining}
-            # options: tp.Dict[str, tp.Any] = {} if self.budget is None else {"maxiter": remaining}
-            if weakself.method == "NLOPT":
+            elif weakself.method == "NLOPT":
                 # This is NLOPT, used as in the PCSE simulator notebook.
                 # ( https://github.com/ajwdewit/pcse_notebooks ).
                 import nlopt
@@ -226,18 +165,13 @@
                     if not weakself.random_restart
                     else weakself._rng.normal(0.0, 1.0, weakself.dimension),
                     method=weakself.method,
->>>>>>> c403b088
                     options=options,
                     tol=0,
                 )
                 if res.fun < best_res:
                     best_res = res.fun
                     best_x = res.x
-<<<<<<< HEAD
-            remaining = budget - self._num_ask
-=======
             remaining = budget - weakself._num_ask
->>>>>>> c403b088
         return best_x
 
 
@@ -255,11 +189,8 @@
         - SQP (or SLSQP): very powerful e.g. in continuous noisy optimization. It is based on
           approximating the objective function by quadratic models.
         - Powell
-<<<<<<< HEAD
         - RBFOPT
-=======
         - NLOPT (https://nlopt.readthedocs.io/en/latest/; uses Sbplx, based on Subplex)
->>>>>>> c403b088
     random_restart: bool
         whether to restart at a random point if the optimizer converged but the budget is not entirely
         spent yet (otherwise, restarts from best point)
@@ -277,15 +208,7 @@
         super().__init__(_NonObjectMinimizeBase, locals())
 
 
-<<<<<<< HEAD
-NelderMead = ScipyOptimizer(method="Nelder-Mead").set_name("NelderMead", register=True)
-RBFOPT = ScipyOptimizer(method="RBFOPT").set_name("RBFOPT", register=True)
-Powell = ScipyOptimizer(method="Powell").set_name("Powell", register=True)
-RPowell = ScipyOptimizer(method="Powell", random_restart=True).set_name("RPowell", register=True)
-Cobyla = ScipyOptimizer(method="COBYLA").set_name("Cobyla", register=True)
-RCobyla = ScipyOptimizer(method="COBYLA", random_restart=True).set_name("RCobyla", register=True)
-SQP = ScipyOptimizer(method="SLSQP").set_name("SQP", register=True)
-=======
+RBFOPT = NonObjectOptimizer(method="RBFOPT").set_name("RBFOPT", register=True)
 NelderMead = NonObjectOptimizer(method="Nelder-Mead").set_name("NelderMead", register=True)
 CmaFmin2 = NonObjectOptimizer(method="CmaFmin2").set_name("CmaFmin2", register=True)
 NLOPT = NonObjectOptimizer(method="NLOPT").set_name("NLOPT", register=True)
@@ -294,7 +217,6 @@
 Cobyla = NonObjectOptimizer(method="COBYLA").set_name("Cobyla", register=True)
 RCobyla = NonObjectOptimizer(method="COBYLA", random_restart=True).set_name("RCobyla", register=True)
 SQP = NonObjectOptimizer(method="SLSQP").set_name("SQP", register=True)
->>>>>>> c403b088
 SLSQP = SQP  # Just so that people who are familiar with SLSQP naming are not lost.
 RSQP = NonObjectOptimizer(method="SLSQP", random_restart=True).set_name("RSQP", register=True)
 RSLSQP = RSQP  # Just so that people who are familiar with SLSQP naming are not lost.
