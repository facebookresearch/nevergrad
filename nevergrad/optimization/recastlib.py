# Copyright (c) Facebook, Inc. and its affiliates. All Rights Reserved.
#
# This source code is licensed under the MIT license found in the
# LICENSE file in the root directory of this source tree.


import functools
import math
import warnings
import weakref
import numpy as np
from scipy import optimize as scipyoptimize
import cma
import nevergrad.common.typing as tp
from nevergrad.parametrization import parameter as p
from nevergrad.common import errors
from . import base
from .base import IntOrParameter
from . import recaster


class _NonObjectMinimizeBase(recaster.SequentialRecastOptimizer):
    def __init__(
        self,
        parametrization: IntOrParameter,
        budget: tp.Optional[int] = None,
        num_workers: int = 1,
        *,
        method: str = "Nelder-Mead",
        random_restart: bool = False,
    ) -> None:
        super().__init__(parametrization, budget=budget, num_workers=num_workers)
        self.multirun = 1  # work in progress
        self._normalizer: tp.Any = None
        self.initial_guess: tp.Optional[tp.ArrayLike] = None
        # configuration
        assert method in [
            "CmaFmin2",
            "Nelder-Mead",
            "COBYLA",
            "SLSQP",
            "Powell",
        ], f"Unknown method '{method}'"
        self.method = method
        self.random_restart = random_restart
        # The following line rescales to [0, 1] if fully bounded.

        if method == "CmaFmin2":
            normalizer = p.helpers.Normalizer(self.parametrization)
            if normalizer.fully_bounded:
                self._normalizer = normalizer

    def _internal_tell_not_asked(self, candidate: p.Parameter, loss: tp.Loss) -> None:
        """Called whenever calling "tell" on a candidate that was not "asked".
        Defaults to the standard tell pipeline.
        """  # We do not do anything; this just updates the current best.

    def get_optimization_function(self) -> tp.Callable[[tp.Callable[[tp.ArrayLike], float]], tp.ArrayLike]:
        return functools.partial(self._optimization_function, weakref.proxy(self))

    @staticmethod
    def _optimization_function(
        weakself: tp.Any, objective_function: tp.Callable[[tp.ArrayLike], float]
    ) -> tp.ArrayLike:
        # pylint:disable=unused-argument
        budget = np.inf if weakself.budget is None else weakself.budget
        best_res = np.inf
        best_x: np.ndarray = weakself.current_bests["average"].x  # np.zeros(self.dimension)
        if weakself.initial_guess is not None:
            best_x = np.array(weakself.initial_guess, copy=True)  # copy, just to make sure it is not modified
        remaining: float = budget - weakself._num_ask
        while remaining > 0:  # try to restart if budget is not elapsed
            options: tp.Dict[str, tp.Any] = {} if weakself.budget is None else {"maxiter": remaining}
            # options: tp.Dict[str, tp.Any] = {} if self.budget is None else {"maxiter": remaining}
            if weakself.method == "CmaFmin2":

                def cma_objective_function(data):
                    # Hopefully the line below does nothing if unbounded and rescales from [0, 1] if bounded.
                    if self._normalizer is not None:
                        data = self._normalizer.backward(np.asarray(data, dtype=np.float32))
                    return objective_function(data)

                # cma.fmin2(objective_function, [0.0] * self.dimension, [1.0] * self.dimension, remaining)
                x0 = 0.5 * np.ones(weakself.dimension)
                num_calls = 0
                while budget - num_calls > 0:
                    options = {"maxfevals": budget - num_calls, "verbose": -9}
                    if self._normalizer is not None:
                        # Tell CMA to work in [0, 1].
                        options["bounds"] = [0.0, 1.0]
                    res = cma.fmin(
                        cma_objective_function,
                        x0=x0,
                        sigma0=0.2,
                        options=options,
                        restarts=9,
                    )
<<<<<<< HEAD
                    x0 = (
                        0.5
                        + np.random.uniform() * (2.0 * np.random.uniform(size=weakself.dimension) - 1) / 2.0
                    )
=======
                    x0 = 0.5 + np.random.uniform() * np.random.uniform(low=-0.5, high=0.5, size=self.dimension)
>>>>>>> 5ba6f017
                    if res[1] < best_res:
                        best_res = res[1]
                        best_x = res[0]
                        if weakself._normalizer is not None:
                            best_x = weakself._normalizer.backward(np.asarray(best_x, dtype=np.float32))
                    num_calls += res[2]
            else:
                res = scipyoptimize.minimize(
                    objective_function,
                    best_x
                    if not weakself.random_restart
                    else weakself._rng.normal(0.0, 1.0, weakself.dimension),
                    method=weakself.method,
                    options=options,
                    tol=0,
                )
                if res.fun < best_res:
                    best_res = res.fun
                    best_x = res.x
            remaining = budget - weakself._num_ask
        return best_x


class NonObjectOptimizer(base.ConfiguredOptimizer):
    """Wrapper over Scipy optimizer implementations, in standard ask and tell format.
    This is actually an import from scipy-optimize, including Sequential Quadratic Programming,

    Parameters
    ----------
    method: str
        Name of the method to use among:

        - Nelder-Mead
        - COBYLA
        - SQP (or SLSQP): very powerful e.g. in continuous noisy optimization. It is based on
          approximating the objective function by quadratic models.
        - Powell
    random_restart: bool
        whether to restart at a random point if the optimizer converged but the budget is not entirely
        spent yet (otherwise, restarts from best point)

    Note
    ----
    These optimizers do not support asking several candidates in a row
    """

    recast = True
    no_parallelization = True

    # pylint: disable=unused-argument
    def __init__(self, *, method: str = "Nelder-Mead", random_restart: bool = False) -> None:
        super().__init__(_NonObjectMinimizeBase, locals())


NelderMead = NonObjectOptimizer(method="Nelder-Mead").set_name("NelderMead", register=True)
CmaFmin2 = NonObjectOptimizer(method="CmaFmin2").set_name("CmaFmin2", register=True)
Powell = NonObjectOptimizer(method="Powell").set_name("Powell", register=True)
RPowell = NonObjectOptimizer(method="Powell", random_restart=True).set_name("RPowell", register=True)
Cobyla = NonObjectOptimizer(method="COBYLA").set_name("Cobyla", register=True)
RCobyla = NonObjectOptimizer(method="COBYLA", random_restart=True).set_name("RCobyla", register=True)
SQP = NonObjectOptimizer(method="SLSQP").set_name("SQP", register=True)
SLSQP = SQP  # Just so that people who are familiar with SLSQP naming are not lost.
RSQP = NonObjectOptimizer(method="SLSQP", random_restart=True).set_name("RSQP", register=True)
RSLSQP = RSQP  # Just so that people who are familiar with SLSQP naming are not lost.


class _PymooMinimizeBase(recaster.SequentialRecastOptimizer):
    def __init__(
        self,
        parametrization: IntOrParameter,
        budget: tp.Optional[int] = None,
        num_workers: int = 1,
        *,
        algorithm: str,
    ) -> None:
        super().__init__(parametrization, budget=budget, num_workers=num_workers)
        # configuration
        self.algorithm = algorithm
        self._no_hypervolume = True
        self._initial_seed = -1

    def get_optimization_function(self) -> tp.Callable[[tp.Callable[..., tp.Any]], tp.Optional[tp.ArrayLike]]:
        if self._initial_seed == -1:
            self._initial_seed = self._rng.randint(2 ** 30)
        return functools.partial(self._optimization_function, weakref.proxy(self))
        # pylint:disable=useless-return

    @staticmethod
    def _optimization_function(
        weakself: tp.Any, objective_function: tp.Callable[[tp.ArrayLike], float]
    ) -> tp.Optional[tp.ArrayLike]:
        # pylint:disable=unused-argument, import-outside-toplevel
        from pymoo import optimize as pymoooptimize

        from pymoo.factory import get_algorithm as get_pymoo_algorithm

        # from pymoo.factory import get_reference_directions

        # reference direction code for when we want to use the other MOO optimizers in Pymoo
        # if self.algorithm in [
        #     "rnsga2",
        #     "nsga3",
        #     "unsga3",
        #     "rnsga3",
        #     "moead",
        #     "ctaea",
        # ]:  # algorithms that require reference points or reference directions
        #     the appropriate n_partitions must be looked into
        #     ref_dirs = get_reference_directions("das-dennis", self.num_objectives, n_partitions=12)
        #     algorithm = get_pymoo_algorithm(self.algorithm, ref_dirs)
        # else:
        algorithm = get_pymoo_algorithm(weakself.algorithm)
        problem = _create_pymoo_problem(weakself, objective_function)
        pymoooptimize.minimize(problem, algorithm, seed=weakself._initial_seed)
        return None

    def _internal_ask_candidate(self) -> p.Parameter:
        """
        Special version to make sure that num_objectives has been set before
        the proper _internal_ask_candidate, in our parent class, is called.
        """
        if self.num_objectives == 0:
            # dummy ask i.e. not activating pymoo until num_objectives is set
            warnings.warn(
                "with this optimizer, it is more efficient to set num_objectives before the optimization begins",
                errors.NevergradRuntimeWarning,
            )
            # We need to get a datapoint that is a random point in parameter space,
            # and waste an evaluation on it.
            return self.parametrization.spawn_child()
        return super()._internal_ask_candidate()

    def _internal_tell_candidate(self, candidate: p.Parameter, loss: float) -> None:
        """
        Special version to make sure that we the extra initial evaluation which
        we may have done in order to get num_objectives, is discarded.
        Note that this discarding means that the extra point will not make it into
        replay_archive_tell. Correspondingly, because num_objectives will make it into
        the pickle, __setstate__ will never need a dummy ask.
        """
        if self._messaging_thread is None:
            return  # dummy tell i.e. not activating pymoo until num_objectives is set
        super()._internal_tell_candidate(candidate, loss)

    def _post_loss(self, candidate: p.Parameter, loss: float) -> tp.Loss:
        # pylint: disable=unused-argument
        """
        Multi-Objective override for this function.
        """
        return candidate.losses


class Pymoo(base.ConfiguredOptimizer):
    """Wrapper over Pymoo optimizer implementations, in standard ask and tell format.
    This is actually an import from Pymoo Optimize.

    Parameters
    ----------
    algorithm: str

        Use "algorithm-name" with following names to access algorithm classes:
        Single-Objective
        -"de"
        -'ga'
        -"brkga"
        -"nelder-mead"
        -"pattern-search"
        -"cmaes"
        Multi-Objective
        -"nsga2"
        Multi-Objective requiring reference directions, points or lines
        -"rnsga2"
        -"nsga3"
        -"unsga3"
        -"rnsga3"
        -"moead"
        -"ctaea"

    Note
    ----
    These optimizers do not support asking several candidates in a row
    """

    recast = True
    no_parallelization = True

    # pylint: disable=unused-argument
    def __init__(self, *, algorithm: str) -> None:
        super().__init__(_PymooMinimizeBase, locals())


class _PymooBatchMinimizeBase(recaster.BatchRecastOptimizer):

    # pylint: disable=abstract-method

    def __init__(
        self,
        parametrization: IntOrParameter,
        budget: tp.Optional[int] = None,
        num_workers: int = 1,
        *,
        algorithm: str,
    ) -> None:
        super().__init__(parametrization, budget=budget, num_workers=num_workers)
        # configuration
        self.algorithm = algorithm
        self._no_hypervolume = True
        self._initial_seed = -1

    def get_optimization_function(self) -> tp.Callable[[tp.Callable[..., tp.Any]], tp.Optional[tp.ArrayLike]]:
        if self._initial_seed == -1:
            self._initial_seed = self._rng.randint(2 ** 30)
        return functools.partial(self._optimization_function, weakref.proxy(self))
        # pylint:disable=useless-return

    @staticmethod
    def _optimization_function(
        weakself: tp.Any, objective_function: tp.Callable[[tp.ArrayLike], float]
    ) -> tp.Optional[tp.ArrayLike]:
        # pylint:disable=unused-argument, import-outside-toplevel
        from pymoo import optimize as pymoooptimize

        from pymoo.factory import get_algorithm as get_pymoo_algorithm

        # from pymoo.factory import get_reference_directions

        # reference direction code for when we want to use the other MOO optimizers in Pymoo
        # if self.algorithm in [
        #     "rnsga2",
        #     "nsga3",
        #     "unsga3",
        #     "rnsga3",
        #     "moead",
        #     "ctaea",
        # ]:  # algorithms that require reference points or reference directions
        #     the appropriate n_partitions must be looked into
        #     ref_dirs = get_reference_directions("das-dennis", self.num_objectives, n_partitions=12)
        #     algorithm = get_pymoo_algorithm(self.algorithm, ref_dirs)
        # else:
        algorithm = get_pymoo_algorithm(weakself.algorithm)
        problem = _create_pymoo_problem(weakself, objective_function, False)
        pymoooptimize.minimize(problem, algorithm, seed=weakself._initial_seed)
        return None

    def _internal_ask_candidate(self) -> p.Parameter:
        """Reads messages from the thread in which the underlying optimization function is running
        New messages are sent as "ask".
        """
        # get a datapoint that is a random point in parameter space
        if self.num_objectives == 0:  # dummy ask i.e. not activating pymoo until num_objectives is set
            warnings.warn(
                "with this optimizer, it is more efficient to set num_objectives before the optimization begins",
                errors.NevergradRuntimeWarning,
            )
            return self.parametrization.spawn_child()
        return super()._internal_ask_candidate()

    def _internal_tell_candidate(self, candidate: p.Parameter, loss: float) -> None:
        """Returns value for a point which was "asked"
        (none asked point cannot be "tell")
        """
        if self._messaging_thread is None:
            return  # dummy tell i.e. not activating pymoo until num_objectives is set
        super()._internal_tell_candidate(candidate, loss)

    def _post_loss(self, candidate: p.Parameter, loss: float) -> tp.Loss:
        # pylint: disable=unused-argument
        """
        Multi-Objective override for this function.
        """
        return candidate.losses


class PymooBatch(base.ConfiguredOptimizer):
    """Wrapper over Pymoo optimizer implementations, in standard ask and tell format.
    This is actually an import from Pymoo Optimize.

    Parameters
    ----------
    algorithm: str

        Use "algorithm-name" with following names to access algorithm classes:
        Single-Objective
        -"de"
        -'ga'
        -"brkga"
        -"nelder-mead"
        -"pattern-search"
        -"cmaes"
        Multi-Objective
        -"nsga2"
        Multi-Objective requiring reference directions, points or lines
        -"rnsga2"
        -"nsga3"
        -"unsga3"
        -"rnsga3"
        -"moead"
        -"ctaea"

    Note
    ----
    These optimizers do not support asking several candidates in a row
    """

    recast = True

    # pylint: disable=unused-argument
    def __init__(self, *, algorithm: str) -> None:
        super().__init__(_PymooBatchMinimizeBase, locals())


def _create_pymoo_problem(
    optimizer: base.Optimizer,
    objective_function: tp.Callable[[tp.ArrayLike], float],
    elementwise: bool = True,
):
    kwargs = {}
    try:
        # pylint:disable=import-outside-toplevel
        from pymoo.core.problem import ElementwiseProblem, Problem  # type: ignore

        Base = ElementwiseProblem if elementwise else Problem
    except ImportError:
        # Used if pymoo < 0.5.0
        # pylint:disable=import-outside-toplevel
        from pymoo.model.problem import Problem as Base  # type: ignore

        kwargs = {"elementwise_evaluation": elementwise}

    class _PymooProblem(Base):  # type: ignore
        def __init__(self, optimizer, objective_function):
            self.objective_function = objective_function
            super().__init__(
                n_var=optimizer.dimension,
                n_obj=optimizer.num_objectives,
                n_constr=0,  # constraints handled already by nevergrad
                xl=-math.pi * 0.5,
                xu=math.pi * 0.5,
                **kwargs,
            )

        def _evaluate(self, X, out, *args, **kwargs):
            # pylint:disable=unused-argument
            # pymoo is supplying us with bounded parameters in [-pi/2,pi/2]. Nevergrad wants unbounded reals from us.
            out["F"] = self.objective_function(np.tan(X))

    return _PymooProblem(optimizer, objective_function)


PymooNSGA2 = Pymoo(algorithm="nsga2").set_name("PymooNSGA2", register=True)
PymooBatchNSGA2 = PymooBatch(algorithm="nsga2").set_name("PymooBatchNSGA2", register=False)<|MERGE_RESOLUTION|>--- conflicted
+++ resolved
@@ -95,14 +95,7 @@
                         options=options,
                         restarts=9,
                     )
-<<<<<<< HEAD
-                    x0 = (
-                        0.5
-                        + np.random.uniform() * (2.0 * np.random.uniform(size=weakself.dimension) - 1) / 2.0
-                    )
-=======
                     x0 = 0.5 + np.random.uniform() * np.random.uniform(low=-0.5, high=0.5, size=self.dimension)
->>>>>>> 5ba6f017
                     if res[1] < best_res:
                         best_res = res[1]
                         best_x = res[0]
