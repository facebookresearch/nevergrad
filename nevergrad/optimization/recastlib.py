# Copyright (c) Meta Platforms, Inc. and affiliates.
#
# This source code is licensed under the MIT license found in the
# LICENSE file in the root directory of this source tree.


import functools
import math
import warnings
import weakref
import numpy as np
from scipy import optimize as scipyoptimize
import nevergrad.common.typing as tp
from nevergrad.parametrization import parameter as p
from nevergrad.common import errors
from . import base
from .base import IntOrParameter
from . import recaster


class _NonObjectMinimizeBase(recaster.SequentialRecastOptimizer):
    def __init__(
        self,
        parametrization: IntOrParameter,
        budget: tp.Optional[int] = None,
        num_workers: int = 1,
        *,
        method: str = "Nelder-Mead",
        random_restart: bool = False,
    ) -> None:
        super().__init__(parametrization, budget=budget, num_workers=num_workers)
        self.multirun = 1  # work in progress
        self._normalizer: tp.Any = None
        self.initial_guess: tp.Optional[tp.ArrayLike] = None
        # configuration
        assert method in [
            "Nelder-Mead",
            "CmaFmin2",
            "COBYLA",
            "SLSQP",
            "Powell",
<<<<<<< HEAD
            # "BB",
            "RBFOPT",
            "NLOPT",
=======
            "RBFOPT",
>>>>>>> c564519e
        ], f"Unknown method '{method}'"
        self.method = method
        self.random_restart = random_restart
        self.objective_function: tp.Optional[tp.Any] = None
        # The following line rescales to [0, 1] if fully bounded.

        if method in ("CmaFmin2", "NLOPT"):
            normalizer = p.helpers.Normalizer(self.parametrization)
            if normalizer.fully_bounded:
                self._normalizer = normalizer

    def _internal_tell_not_asked(self, candidate: p.Parameter, loss: tp.Loss) -> None:
        """Called whenever calling "tell" on a candidate that was not "asked".
        Defaults to the standard tell pipeline.
        """  # We do not do anything; this just updates the current best.

    def get_optimization_function(self) -> tp.Callable[[tp.Callable[[tp.ArrayLike], float]], tp.ArrayLike]:
        return functools.partial(self._optimization_function, weakref.proxy(self))

    @staticmethod
    def _optimization_function(
        weakself: tp.Any, objective_function: tp.Callable[[tp.ArrayLike], float]
    ) -> tp.ArrayLike:
        # pylint:disable=unused-argument
        budget = np.inf if weakself.budget is None else weakself.budget
        best_res = np.inf
        best_x: np.ndarray = weakself.current_bests["average"].x  # np.zeros(self.dimension)
        if weakself.initial_guess is not None:
            best_x = np.array(weakself.initial_guess, copy=True)  # copy, just to make sure it is not modified
        remaining: float = budget - weakself._num_ask
        while remaining > 0:  # try to restart if budget is not elapsed
<<<<<<< HEAD
            if weakself.method == "RBFOPT":
                import rbfopt

                d = weakself.dimension
=======
            options: tp.Dict[str, tp.Any] = {} if weakself.budget is None else {"maxiter": remaining}
            # options: tp.Dict[str, tp.Any] = {} if self.budget is None else {"maxiter": remaining}
            if weakself.method == "RBFOPT":
                import rbfopt

                d = self.dimension
>>>>>>> c564519e
                bb = rbfopt.RbfoptUserBlackBox(
                    d,
                    np.array([-1.0] * d),
                    np.array([1.0] * d),
                    np.array(["R"] * d),
<<<<<<< HEAD
                    weakself.local_objective_function,
=======
                    self.local_objective_function,
>>>>>>> c564519e
                )
                settings = rbfopt.RbfoptSettings(max_evaluations=budget)
                alg = rbfopt.RbfoptAlgorithm(settings, bb)
                val, x, _, _, fast_evalcount = alg.optimize()
                if val < best_res:
                    best_x = np.arctanh(x)
                    best_res = val
            elif weakself.method == "NLOPT":
                # This is NLOPT, used as in the PCSE simulator notebook.
                # ( https://github.com/ajwdewit/pcse_notebooks ).
                import nlopt

                def nlopt_objective_function(*args):
                    data = np.asarray([arg for arg in args])[0]
                    assert len(data) == weakself.dimension, (
                        str(data) + " does not have length " + str(weakself.dimension)
                    )
                    if weakself._normalizer is not None:
                        data = weakself._normalizer.backward(np.asarray(data, dtype=np.float32))
                    return objective_function(data)

                # Sbplx (based on Subplex) is used by default.
                opt = nlopt.opt(nlopt.LN_SBPLX, weakself.dimension)
                # Assign the objective function calculator
                opt.set_min_objective(nlopt_objective_function)
                # Set the bounds.
                opt.set_lower_bounds(np.zeros(weakself.dimension))
                opt.set_upper_bounds(np.ones(weakself.dimension))
                # opt.set_initial_step([0.05, 0.05])
                opt.set_maxeval(budget)
                # Relative tolerance for convergence
                opt.set_ftol_rel(1.0e-10)

                # Start the optimization with the first guess
                firstguess = 0.5 * np.ones(weakself.dimension)
                best_x = opt.optimize(firstguess)
                # print("\noptimum at TDWI: %s, SPAN: %s" % (x[0], x[1]))
                # print("minimum value = ",  opt.last_optimum_value())
                # print("result code = ", opt.last_optimize_result())
                # print("With %i function calls" % objfunc_calculator.n_calls)
                if weakself._normalizer is not None:
                    best_x = weakself._normalizer.backward(np.asarray(best_x, dtype=np.float32))

            elif weakself.method == "CmaFmin2":
                import cma  # import inline in order to avoid matplotlib initialization warning

                def cma_objective_function(data):
                    # Hopefully the line below does nothing if unbounded and rescales from [0, 1] if bounded.
                    if weakself._normalizer is not None:
                        data = weakself._normalizer.backward(np.asarray(data, dtype=np.float32))
                    return objective_function(data)

                # cma.fmin2(objective_function, [0.0] * self.dimension, [1.0] * self.dimension, remaining)
                x0 = 0.5 * np.ones(weakself.dimension)
                num_calls = 0
                while budget - num_calls > 0:
                    options = {"maxfevals": budget - num_calls, "verbose": -9}
                    if weakself._normalizer is not None:
                        # Tell CMA to work in [0, 1].
                        options["bounds"] = [0.0, 1.0]
                    res = cma.fmin(
                        cma_objective_function,
                        x0=x0,
                        sigma0=0.2,
                        options=options,
                        restarts=9,
                    )
                    x0 = 0.5 + np.random.uniform() * np.random.uniform(
                        low=-0.5, high=0.5, size=weakself.dimension
                    )
                    if res[1] < best_res:
                        best_res = res[1]
                        best_x = res[0]
                        if weakself._normalizer is not None:
                            best_x = weakself._normalizer.backward(np.asarray(best_x, dtype=np.float32))
                    num_calls += res[2]
            else:
                res = scipyoptimize.minimize(
                    objective_function,
                    best_x
                    if not weakself.random_restart
                    else weakself._rng.normal(0.0, 1.0, weakself.dimension),
                    method=weakself.method,
                    options=options,
                    tol=0,
                )
                if res.fun < best_res:
                    best_res = res.fun
                    best_x = res.x
            remaining = budget - weakself._num_ask
        return best_x


class NonObjectOptimizer(base.ConfiguredOptimizer):
    """Wrapper over Scipy optimizer implementations, in standard ask and tell format.
    This is actually an import from scipy-optimize, including Sequential Quadratic Programming,

    Parameters
    ----------
    method: str
        Name of the method to use among:

        - Nelder-Mead
        - COBYLA
        - SQP (or SLSQP): very powerful e.g. in continuous noisy optimization. It is based on
          approximating the objective function by quadratic models.
        - Powell
        - RBFOPT
        - NLOPT (https://nlopt.readthedocs.io/en/latest/; uses Sbplx, based on Subplex)
    random_restart: bool
        whether to restart at a random point if the optimizer converged but the budget is not entirely
        spent yet (otherwise, restarts from best point)

    Note
    ----
    These optimizers do not support asking several candidates in a row
    """

    recast = True
    no_parallelization = True

    # pylint: disable=unused-argument
    def __init__(self, *, method: str = "Nelder-Mead", random_restart: bool = False) -> None:
        super().__init__(_NonObjectMinimizeBase, locals())


RBFOPT = NonObjectOptimizer(method="RBFOPT").set_name("RBFOPT", register=True)
NelderMead = NonObjectOptimizer(method="Nelder-Mead").set_name("NelderMead", register=True)
CmaFmin2 = NonObjectOptimizer(method="CmaFmin2").set_name("CmaFmin2", register=True)
NLOPT = NonObjectOptimizer(method="NLOPT").set_name("NLOPT", register=True)
Powell = NonObjectOptimizer(method="Powell").set_name("Powell", register=True)
RPowell = NonObjectOptimizer(method="Powell", random_restart=True).set_name("RPowell", register=True)
Cobyla = NonObjectOptimizer(method="COBYLA").set_name("Cobyla", register=True)
RCobyla = NonObjectOptimizer(method="COBYLA", random_restart=True).set_name("RCobyla", register=True)
SQP = NonObjectOptimizer(method="SLSQP").set_name("SQP", register=True)
SLSQP = SQP  # Just so that people who are familiar with SLSQP naming are not lost.
RSQP = NonObjectOptimizer(method="SLSQP", random_restart=True).set_name("RSQP", register=True)
RSLSQP = RSQP  # Just so that people who are familiar with SLSQP naming are not lost.


class _PymooMinimizeBase(recaster.SequentialRecastOptimizer):
    def __init__(
        self,
        parametrization: IntOrParameter,
        budget: tp.Optional[int] = None,
        num_workers: int = 1,
        *,
        algorithm: str,
    ) -> None:
        super().__init__(parametrization, budget=budget, num_workers=num_workers)
        # configuration
        self.algorithm = algorithm
        self._no_hypervolume = True
        self._initial_seed = -1

    def get_optimization_function(self) -> tp.Callable[[tp.Callable[..., tp.Any]], tp.Optional[tp.ArrayLike]]:
        if self._initial_seed == -1:
            self._initial_seed = self._rng.randint(2 ** 30)
        return functools.partial(self._optimization_function, weakref.proxy(self))
        # pylint:disable=useless-return

    @staticmethod
    def _optimization_function(
        weakself: tp.Any, objective_function: tp.Callable[[tp.ArrayLike], float]
    ) -> tp.Optional[tp.ArrayLike]:
        # pylint:disable=unused-argument, import-outside-toplevel
        from pymoo import optimize as pymoooptimize

        from pymoo.factory import get_algorithm as get_pymoo_algorithm

        # from pymoo.factory import get_reference_directions

        # reference direction code for when we want to use the other MOO optimizers in Pymoo
        # if self.algorithm in [
        #     "rnsga2",
        #     "nsga3",
        #     "unsga3",
        #     "rnsga3",
        #     "moead",
        #     "ctaea",
        # ]:  # algorithms that require reference points or reference directions
        #     the appropriate n_partitions must be looked into
        #     ref_dirs = get_reference_directions("das-dennis", self.num_objectives, n_partitions=12)
        #     algorithm = get_pymoo_algorithm(self.algorithm, ref_dirs)
        # else:
        algorithm = get_pymoo_algorithm(weakself.algorithm)
        problem = _create_pymoo_problem(weakself, objective_function)
        pymoooptimize.minimize(problem, algorithm, seed=weakself._initial_seed)
        return None

    def _internal_ask_candidate(self) -> p.Parameter:
        """
        Special version to make sure that num_objectives has been set before
        the proper _internal_ask_candidate, in our parent class, is called.
        """
        if self.num_objectives == 0:
            # dummy ask i.e. not activating pymoo until num_objectives is set
            warnings.warn(
                "with this optimizer, it is more efficient to set num_objectives before the optimization begins",
                errors.NevergradRuntimeWarning,
            )
            # We need to get a datapoint that is a random point in parameter space,
            # and waste an evaluation on it.
            return self.parametrization.spawn_child()
        return super()._internal_ask_candidate()

    def _internal_tell_candidate(self, candidate: p.Parameter, loss: float) -> None:
        """
        Special version to make sure that we the extra initial evaluation which
        we may have done in order to get num_objectives, is discarded.
        Note that this discarding means that the extra point will not make it into
        replay_archive_tell. Correspondingly, because num_objectives will make it into
        the pickle, __setstate__ will never need a dummy ask.
        """
        if self._messaging_thread is None:
            return  # dummy tell i.e. not activating pymoo until num_objectives is set
        super()._internal_tell_candidate(candidate, loss)

    def _post_loss(self, candidate: p.Parameter, loss: float) -> tp.Loss:
        # pylint: disable=unused-argument
        """
        Multi-Objective override for this function.
        """
        return candidate.losses


class Pymoo(base.ConfiguredOptimizer):
    """Wrapper over Pymoo optimizer implementations, in standard ask and tell format.
    This is actually an import from Pymoo Optimize.

    Parameters
    ----------
    algorithm: str

        Use "algorithm-name" with following names to access algorithm classes:
        Single-Objective
        -"de"
        -'ga'
        -"brkga"
        -"nelder-mead"
        -"pattern-search"
        -"cmaes"
        Multi-Objective
        -"nsga2"
        Multi-Objective requiring reference directions, points or lines
        -"rnsga2"
        -"nsga3"
        -"unsga3"
        -"rnsga3"
        -"moead"
        -"ctaea"

    Note
    ----
    These optimizers do not support asking several candidates in a row
    """

    recast = True
    no_parallelization = True

    # pylint: disable=unused-argument
    def __init__(self, *, algorithm: str) -> None:
        super().__init__(_PymooMinimizeBase, locals())


class _PymooBatchMinimizeBase(recaster.BatchRecastOptimizer):

    # pylint: disable=abstract-method

    def __init__(
        self,
        parametrization: IntOrParameter,
        budget: tp.Optional[int] = None,
        num_workers: int = 1,
        *,
        algorithm: str,
    ) -> None:
        super().__init__(parametrization, budget=budget, num_workers=num_workers)
        # configuration
        self.algorithm = algorithm
        self._no_hypervolume = True
        self._initial_seed = -1

    def get_optimization_function(self) -> tp.Callable[[tp.Callable[..., tp.Any]], tp.Optional[tp.ArrayLike]]:
        if self._initial_seed == -1:
            self._initial_seed = self._rng.randint(2 ** 30)
        return functools.partial(self._optimization_function, weakref.proxy(self))
        # pylint:disable=useless-return

    @staticmethod
    def _optimization_function(
        weakself: tp.Any, objective_function: tp.Callable[[tp.ArrayLike], float]
    ) -> tp.Optional[tp.ArrayLike]:
        # pylint:disable=unused-argument, import-outside-toplevel
        from pymoo import optimize as pymoooptimize

        from pymoo.factory import get_algorithm as get_pymoo_algorithm

        # from pymoo.factory import get_reference_directions

        # reference direction code for when we want to use the other MOO optimizers in Pymoo
        # if self.algorithm in [
        #     "rnsga2",
        #     "nsga3",
        #     "unsga3",
        #     "rnsga3",
        #     "moead",
        #     "ctaea",
        # ]:  # algorithms that require reference points or reference directions
        #     the appropriate n_partitions must be looked into
        #     ref_dirs = get_reference_directions("das-dennis", self.num_objectives, n_partitions=12)
        #     algorithm = get_pymoo_algorithm(self.algorithm, ref_dirs)
        # else:
        algorithm = get_pymoo_algorithm(weakself.algorithm)
        problem = _create_pymoo_problem(weakself, objective_function, False)
        pymoooptimize.minimize(problem, algorithm, seed=weakself._initial_seed)
        return None

    def _internal_ask_candidate(self) -> p.Parameter:
        """Reads messages from the thread in which the underlying optimization function is running
        New messages are sent as "ask".
        """
        # get a datapoint that is a random point in parameter space
        if self.num_objectives == 0:  # dummy ask i.e. not activating pymoo until num_objectives is set
            warnings.warn(
                "with this optimizer, it is more efficient to set num_objectives before the optimization begins",
                errors.NevergradRuntimeWarning,
            )
            return self.parametrization.spawn_child()
        return super()._internal_ask_candidate()

    def _internal_tell_candidate(self, candidate: p.Parameter, loss: float) -> None:
        """Returns value for a point which was "asked"
        (none asked point cannot be "tell")
        """
        if self._messaging_thread is None:
            return  # dummy tell i.e. not activating pymoo until num_objectives is set
        super()._internal_tell_candidate(candidate, loss)

    def _post_loss(self, candidate: p.Parameter, loss: float) -> tp.Loss:
        # pylint: disable=unused-argument
        """
        Multi-Objective override for this function.
        """
        return candidate.losses


class PymooBatch(base.ConfiguredOptimizer):
    """Wrapper over Pymoo optimizer implementations, in standard ask and tell format.
    This is actually an import from Pymoo Optimize.

    Parameters
    ----------
    algorithm: str

        Use "algorithm-name" with following names to access algorithm classes:
        Single-Objective
        -"de"
        -'ga'
        -"brkga"
        -"nelder-mead"
        -"pattern-search"
        -"cmaes"
        Multi-Objective
        -"nsga2"
        Multi-Objective requiring reference directions, points or lines
        -"rnsga2"
        -"nsga3"
        -"unsga3"
        -"rnsga3"
        -"moead"
        -"ctaea"

    Note
    ----
    These optimizers do not support asking several candidates in a row
    """

    recast = True

    # pylint: disable=unused-argument
    def __init__(self, *, algorithm: str) -> None:
        super().__init__(_PymooBatchMinimizeBase, locals())


def _create_pymoo_problem(
    optimizer: base.Optimizer,
    objective_function: tp.Callable[[tp.ArrayLike], float],
    elementwise: bool = True,
):
    kwargs = {}
    try:
        # pylint:disable=import-outside-toplevel
        from pymoo.core.problem import ElementwiseProblem, Problem  # type: ignore

        Base = ElementwiseProblem if elementwise else Problem
    except ImportError:
        # Used if pymoo < 0.5.0
        # pylint:disable=import-outside-toplevel
        from pymoo.model.problem import Problem as Base  # type: ignore

        kwargs = {"elementwise_evaluation": elementwise}

    class _PymooProblem(Base):  # type: ignore
        def __init__(self, optimizer, objective_function):
            self.objective_function = objective_function
            super().__init__(
                n_var=optimizer.dimension,
                n_obj=optimizer.num_objectives,
                n_constr=0,  # constraints handled already by nevergrad
                xl=-math.pi * 0.5,
                xu=math.pi * 0.5,
                **kwargs,
            )

        def _evaluate(self, X, out, *args, **kwargs):
            # pylint:disable=unused-argument
            # pymoo is supplying us with bounded parameters in [-pi/2,pi/2]. Nevergrad wants unbounded reals from us.
            out["F"] = self.objective_function(np.tan(X))

    return _PymooProblem(optimizer, objective_function)


PymooNSGA2 = Pymoo(algorithm="nsga2").set_name("PymooNSGA2", register=True)
PymooBatchNSGA2 = PymooBatch(algorithm="nsga2").set_name("PymooBatchNSGA2", register=False)<|MERGE_RESOLUTION|>--- conflicted
+++ resolved
@@ -39,13 +39,10 @@
             "COBYLA",
             "SLSQP",
             "Powell",
-<<<<<<< HEAD
             # "BB",
             "RBFOPT",
             "NLOPT",
-=======
             "RBFOPT",
->>>>>>> c564519e
         ], f"Unknown method '{method}'"
         self.method = method
         self.random_restart = random_restart
@@ -77,29 +74,17 @@
             best_x = np.array(weakself.initial_guess, copy=True)  # copy, just to make sure it is not modified
         remaining: float = budget - weakself._num_ask
         while remaining > 0:  # try to restart if budget is not elapsed
-<<<<<<< HEAD
+            options: tp.Dict[str, tp.Any] = {} if weakself.budget is None else {"maxiter": remaining}
             if weakself.method == "RBFOPT":
                 import rbfopt
 
                 d = weakself.dimension
-=======
-            options: tp.Dict[str, tp.Any] = {} if weakself.budget is None else {"maxiter": remaining}
-            # options: tp.Dict[str, tp.Any] = {} if self.budget is None else {"maxiter": remaining}
-            if weakself.method == "RBFOPT":
-                import rbfopt
-
-                d = self.dimension
->>>>>>> c564519e
                 bb = rbfopt.RbfoptUserBlackBox(
                     d,
                     np.array([-1.0] * d),
                     np.array([1.0] * d),
                     np.array(["R"] * d),
-<<<<<<< HEAD
                     weakself.local_objective_function,
-=======
-                    self.local_objective_function,
->>>>>>> c564519e
                 )
                 settings = rbfopt.RbfoptSettings(max_evaluations=budget)
                 alg = rbfopt.RbfoptAlgorithm(settings, bb)
