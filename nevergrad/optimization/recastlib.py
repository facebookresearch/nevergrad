# Copyright (c) Meta Platforms, Inc. and affiliates.
#
# This source code is licensed under the MIT license found in the
# LICENSE file in the root directory of this source tree.


import functools
import math
import warnings
import weakref
import numpy as np
from scipy import optimize as scipyoptimize
<<<<<<< HEAD
import cma
import pybobyqa  # type: ignore
from ax import optimize as axoptimize  # type: ignore
=======
import pybobyqa
from ax import optimize as axoptimize
import cma
>>>>>>> 4dad2102
import nevergrad.common.typing as tp
from nevergrad.parametrization import parameter as p
from nevergrad.common import errors
from . import base
from .base import IntOrParameter
from . import recaster


class _NonObjectMinimizeBase(recaster.SequentialRecastOptimizer):
    def __init__(
        self,
        parametrization: IntOrParameter,
        budget: tp.Optional[int] = None,
        num_workers: int = 1,
        *,
        method: str = "Nelder-Mead",
        random_restart: bool = False,
    ) -> None:
        super().__init__(parametrization, budget=budget, num_workers=num_workers)
        self.multirun = 1  # work in progress
        self._normalizer: tp.Any = None
        self.initial_guess: tp.Optional[tp.ArrayLike] = None
        # configuration
<<<<<<< HEAD
        # assert method in ["Nelder-Mead", "COBYLA", "SLSQP", "Powell", "BOBYQA", "AX"], f"Unknown method '{method}'"
        # assert method in ["SMAC3", "SMAC", "Nelder-Mead", "COBYLA", "SLSQP", "Powell"], f"Unknown method '{method}'"
        self.method = method
        self.random_restart = random_restart
        # self._normalizer = p.helpers.Normalizer(self.parametrization)
        assert (
            method
            in [
                "CmaFmin2",
                "SMAC3",
                "BFGS",
                "LBFGSB",
                "L-BFGS-B",
                "SMAC",
                "AX",
                "Lamcts",
                "Nelder-Mead",
                "COBYLA",
                "BOBYQA",
                "SLSQP",
                "pysot",
                "negpysot",
                "Powell",
            ]
            or "NLOPT" in method
            or "BFGS" in method
        ), f"Unknown method '{method}'"
        if (
            method == "CmaFmin2"
            or "NLOPT" in method
            or "AX" in method
            or "BOBYQA" in method
            or "pysot" in method
            or "SMAC" in method
        ):
=======
        #assert method in ["Nelder-Mead", "COBYLA", "SLSQP", "Powell", "BOBYQA", "AX"], f"Unknown method '{method}'"
        #assert method in ["SMAC2", "SMAC", "Nelder-Mead", "COBYLA", "SLSQP", "Powell"], f"Unknown method '{method}'"
        self.method = method
        self.random_restart = random_restart
        #self._normalizer = p.helpers.Normalizer(self.parametrization)
        assert method in [
            "CmaFmin2",
            "SMAC2",
            "BFGS",
            "LBFGSB",
            "L-BFGS-B",
            "SMAC",
            "AX",
            "Lamcts",
            "Nelder-Mead",
            "COBYLA",
            "BOBYQA",
            "SLSQP",
            "Powell",
        ], f"Unknown method '{method}'"
        self.method = method
        self.random_restart = random_restart
        # The following line rescales to [0, 1] if fully bounded.

        if method == "CmaFmin2" or "NLOPT" in method or "Lamcts" in  method:
>>>>>>> 4dad2102
            normalizer = p.helpers.Normalizer(self.parametrization)
            #            if normalizer.fully_bounded or method == "AX" or "pysot" == method or "SMAC" in method:
            #                self._normalizer = normalizer
            self._normalizer = normalizer

    def _internal_tell_not_asked(self, candidate: p.Parameter, loss: tp.Loss) -> None:
        """Called whenever calling "tell" on a candidate that was not "asked".
        Defaults to the standard tell pipeline.
        """  # We do not do anything; this just updates the current best.

    def get_optimization_function(self) -> tp.Callable[[tp.Callable[[tp.ArrayLike], float]], tp.ArrayLike]:
        return functools.partial(self._optimization_function, weakref.proxy(self))

    @staticmethod
    def _optimization_function(
        weakself: tp.Any, objective_function: tp.Callable[[tp.ArrayLike], float]
    ) -> tp.ArrayLike:
        # pylint:disable=unused-argument
        budget = np.inf if weakself.budget is None else weakself.budget
        best_res = np.inf
        best_x: np.ndarray = weakself.current_bests["average"].x
        if weakself.initial_guess is not None:
            best_x = np.array(weakself.initial_guess, copy=True)  # copy, just to make sure it is not modified
<<<<<<< HEAD

        remaining: float = budget - weakself._num_ask

        def ax_obj(p):
            data = [p["x" + str(i)] for i in range(weakself.dimension)]  # type: ignore
            if weakself._normalizer:
                data = weakself._normalizer.backward(np.asarray(data, dtype=np.float_))
            return objective_function(data)

        while remaining > 0:  # try to restart if budget is not elapsed
            # print(f"Iteration with remaining={remaining}")
=======
        remaining = budget - weakself._num_ask
        def ax_obj(p):
            data = [p["x" + str(i)] for i in range(weakself.dimension)]
            data = weakself._normalizer.backward(np.asarray(data, dtype=np.float))
            return objective_function(data)
        while remaining > 0:  # try to restart if budget is not elapsed
            print(f"Iteration with remaining={remaining}")
>>>>>>> 4dad2102
            options: tp.Dict[str, tp.Any] = {} if weakself.budget is None else {"maxiter": remaining}
            if weakself.method == "BOBYQA":
                res = pybobyqa.solve(objective_function, best_x, maxfun=budget, do_logging=False)
                if res.f < best_res:
                    best_res = res.f
                    best_x = res.x
            elif weakself.method == "AX":
<<<<<<< HEAD
                parameters = [
                    {"name": "x" + str(i), "type": "range", "bounds": [0.0, 1.0]}
                    for i in range(weakself.dimension)
                ]
                best_parameters, _best_values, _experiment, _model = axoptimize(
                    parameters, evaluation_function=ax_obj, minimize=True, total_trials=budget
                )
                best_x = np.array([float(best_parameters["x" + str(i)]) for i in range(weakself.dimension)])
                best_x = weakself._normalizer.backward(np.asarray(best_x, dtype=float))
            # options: tp.Dict[str, tp.Any] = {} if weakself.budget is None else {"maxiter": remaining}
=======
                parameters = [{"name": "x"+str(i), "type":"range", "bounds":[0., 1.]} for i in range(weakself.dimension)]
                best_parameters, best_values, experiment, model = axoptimize(
                    parameters,
                    evaluation_function = ax_obj,
                    minimize=True,
                    total_trials = budget)
                best_x = [p["x" + str(i)] for i in range(weakself.dimension)]
                best_x = weakself._normalizer.backward(np.asarray(best_x, dtype=np.float))
            elif weakself.method == "SMAC2":
                from ConfigSpace.hyperparameters import (
                    UniformFloatHyperparameter,
                )  # noqa  # pylint: disable=unused-import
            # options: tp.Dict[str, tp.Any] = {} if self.budget is None else {"maxiter": remaining}
>>>>>>> 4dad2102
            elif weakself.method[:5] == "NLOPT":
                # This is NLOPT, used as in the PCSE simulator notebook.
                # ( https://github.com/ajwdewit/pcse_notebooks ).
                import nlopt

                def nlopt_objective_function(*args):
                    try:
                        data = np.asarray([arg for arg in args if len(arg) > 0])[0]
                    except Exception as e:
                        raise ValueError(f"{e}:\n{args}\n {[arg for arg in args]}")
                    assert len(data) == weakself.dimension, (
                        str(data) + " does not have length " + str(weakself.dimension)
                    )
                    if weakself._normalizer is not None:
                        data = weakself._normalizer.backward(np.asarray(data, dtype=np.float32))
                    return objective_function(data)

                # Sbplx (based on Subplex) is used by default.
                nlopt_param = (
                    getattr(nlopt, weakself.method[6:]) if len(weakself.method) > 5 else nlopt.LN_SBPLX
                )
                opt = nlopt.opt(nlopt_param, weakself.dimension)
                # Assign the objective function calculator
                opt.set_min_objective(nlopt_objective_function)
                # Set the bounds.
                opt.set_lower_bounds(np.zeros(weakself.dimension))
                opt.set_upper_bounds(np.ones(weakself.dimension))
                # opt.set_initial_step([0.05, 0.05])
                opt.set_maxeval(budget)

                # Start the optimization with the first guess
                firstguess = 0.5 * np.ones(weakself.dimension)
                best_x = opt.optimize(firstguess)
                # print("\noptimum at TDWI: %s, SPAN: %s" % (x[0], x[1]))
                # print("minimum value = ",  opt.last_optimum_value())
                # print("result code = ", opt.last_optimize_result())
                # print("With %i function calls" % objfunc_calculator.n_calls)
                if weakself._normalizer is not None:
                    best_x = weakself._normalizer.backward(np.asarray(best_x, dtype=np.float32))
            elif "pysot" in weakself.method:
                from poap.controller import BasicWorkerThread, ThreadController  # type: ignore

                from pySOT.experimental_design import SymmetricLatinHypercube  # type: ignore
                from pySOT.optimization_problems import OptimizationProblem  # type: ignore

                # from pySOT.strategy import SRBFStrategy
                from pySOT.strategy import DYCORSStrategy  # type: ignore
                from pySOT.surrogate import CubicKernel, LinearTail, RBFInterpolant  # type: ignore

                class LocalOptimizationProblem(OptimizationProblem):
                    def eval(self, data):
                        if weakself._normalizer is not None:
                            data = weakself._normalizer.backward(np.asarray(data, dtype=np.float32))
                        val = (
                            float(objective_function(data))
                            if "negpysot" not in weakself.method
                            else -float(objective_function(data))
                        )
                        return val

                dim = weakself.dimension
                opt_prob = LocalOptimizationProblem()
                opt_prob.dim = dim
                opt_prob.lb = np.array([0.0] * dim)
                opt_prob.ub = np.array([1.0] * dim)
                opt_prob.int_var = []
                opt_prob.cont_var = np.array(range(dim))

                rbf = RBFInterpolant(
                    dim=opt_prob.dim,
                    lb=opt_prob.lb,
                    ub=opt_prob.ub,
                    kernel=CubicKernel(),
                    tail=LinearTail(opt_prob.dim),
                )
                slhd = SymmetricLatinHypercube(dim=opt_prob.dim, num_pts=2 * (opt_prob.dim + 1))
                controller = ThreadController()
                # controller.strategy = SRBFStrategy(
                #    max_evals=budget, opt_prob=opt_prob, exp_design=slhd, surrogate=rbf, asynchronous=True
                # )
                controller.strategy = DYCORSStrategy(
                    opt_prob=opt_prob, exp_design=slhd, surrogate=rbf, max_evals=budget, asynchronous=True
                )
                worker = BasicWorkerThread(controller, opt_prob.eval)
                controller.launch_worker(worker)

                result = controller.run()

                best_res = result.value
                best_x = result.params[0]

            elif weakself.method == "SMAC3":

                # Import ConfigSpace and different types of parameters
                # from smac.configspace import ConfigurationSpace  # type: ignore  # noqa  # pylint: disable=unused-import
                # from smac.configspace import UniformFloatHyperparameter  # type: ignore
                # from smac.facade.smac_hpo_facade import SMAC4HPO  # type: ignore  # noqa  # pylint: disable=unused-import

                from ConfigSpace import Configuration, ConfigurationSpace, UniformFloatHyperparameter
                from smac import HyperparameterOptimizationFacade, Scenario

                # Import SMAC-utilities
                import threading
                import os
                import time
                from pathlib import Path

                the_date = str(time.time()) + "_" + str(np.random.rand())
                tag = str(np.random.rand())
                feed = "/tmp/smac_feed" + the_date + ".txt"
                fed = "/tmp/smac_fed" + the_date + ".txt"

                def dummy_function():
                    for _ in range(remaining):
                        # print(f"side thread waiting for request... ({u}/{weakself.budget})")
                        while (not Path(feed).is_file()) or os.stat(feed).st_size == 0:
                            time.sleep(0.1)
                        time.sleep(0.1)
                        # print("side thread happy to work on a request...")
                        data = np.loadtxt(feed)
                        os.remove(feed)
                        # print("side thread happy to really work on a request...")
                        res = objective_function(data)
                        # print("side thread happy to forward the result of a request...")
                        f = open(fed, "w")
                        f.write(str(res))
                        f.close()
                    return

                thread = threading.Thread(target=dummy_function)
                thread.start()

                # print(f"start SMAC3 optimization with budget {budget} in dimension {weakself.dimension}")
                cs = ConfigurationSpace()
                cs.add_hyperparameters(
                    [
                        UniformFloatHyperparameter(f"x{tag}{i}", 0.0, 1.0, default_value=0.0)
                        for i in range(weakself.dimension)
                    ]
                )

                def smac2_obj(p, seed: int = 0):
                    # print(f"SMAC3 proposes {p} {type(p)}")
                    pdata = [p[f"x{tag}{i}"] for i in range(len(p.keys()))]
                    data = weakself._normalizer.backward(np.asarray(pdata, dtype=float))
                    # print(f"converted to {data}")
                    if Path(fed).is_file():
                        os.remove(fed)
                    np.savetxt(feed, data)
                    while (not Path(fed).is_file()) or os.stat(fed).st_size == 0:
                        time.sleep(0.1)
                    time.sleep(0.1)
                    f = open(fed, "r")
                    res = float(f.read())
                    f.close()
                    # print(f"SMAC3 will receive {res}")
                    return res

                # scenario = Scenario({'cs': cs, 'run_obj': smac2_obj, 'runcount-limit': remaining, 'deterministic': True})
                scenario = Scenario(cs, deterministic=True, n_trials=int(remaining))

                smac = HyperparameterOptimizationFacade(scenario, smac2_obj)
                res = smac.optimize()
                best_x = np.array([res[f"x{tag}{k}"] for k in range(len(res.keys()))])
                best_x = weakself._normalizer.backward(np.asarray(best_x, dtype=float))
                # print(f"end SMAC optimization {best_x}")
                thread.join()
                weakself._num_ask = budget

            #            elif weakself.method == "SMAC":
            #                import smac  # noqa  # pylint: disable=unused-import
            #                import scipy.optimize  # noqa  # pylint: disable=unused-import
            #                from smac.facade.func_facade import fmin_smac  # noqa  # pylint: disable=unused-import
            #
            #                import threading
            #                import os
            #                import time
            #                from pathlib import Path
            #
            #                the_date = str(time.time())
            #                feed = "/tmp/smac_feed" + the_date + ".txt"
            #                fed = "/tmp/smac_fed" + the_date + ".txt"
            #
            #                def dummy_function():
            #                    for u in range(remaining):
            #                        print(f"side thread waiting for request... ({u}/{weakself.budget})")
            #                        while (not Path(feed).is_file()) or os.stat(feed).st_size == 0:
            #                            time.sleep(0.1)
            #                        time.sleep(0.1)
            #                        print("side thread happy to work on a request...")
            #                        data = np.loadtxt(feed)
            #                        os.remove(feed)
            #                        print("side thread happy to really work on a request...")
            #                        res = objective_function(data)
            #                        print("side thread happy to forward the result of a request...")
            #                        f = open(fed, "w")
            #                        f.write(str(res))
            #                        f.close()
            #                    return
            #
            #                thread = threading.Thread(target=dummy_function)
            #                thread.start()
            #
            #                def smac_obj(p):
            #                    print(f"SMAC proposes {p}")
            #                    data = weakself._normalizer.backward(
            #                        np.asarray([p[i] for i in range(len(p))], dtype=np.float)
            #                    )
            #                    print(f"converted to {data}")
            #                    if Path(fed).is_file():
            #                        os.remove(fed)
            #                    np.savetxt(feed, data)
            #                    while (not Path(fed).is_file()) or os.stat(fed).st_size == 0:
            #                        time.sleep(0.1)
            #                    time.sleep(0.1)
            #                    f = open(fed, "r")
            #                    res = np.float(f.read())
            #                    f.close()
            #                    print(f"SMAC will receive {res}")
            #                    return res
            #
            #                print(f"start SMAC optimization with budget {budget} in dimension {weakself.dimension}")
            #                assert budget is not None
            #                x, cost, _ = fmin_smac(
            #                    # func=lambda x: sum([(x_ - 1.234)**2  for x_ in x]),
            #                    func=smac_obj,
            #                    x0=[0.0] * weakself.dimension,
            #                    bounds=[(0.0, 1.0)] * weakself.dimension,
            #                    maxfun=remaining,
            #                    rng=weakself._rng.randint(5000),
            #                )  # Passing a seed makes fmin_smac determistic
            #                print("end SMAC optimization")
            #                thread.join()
            #                weakself._num_ask = budget
            #
            #                if cost < best_res:
            #                    best_res = cost
            #                    best_x = weakself._normalizer.backward(np.asarray(x, dtype=float))
            #
            elif weakself.method == "CmaFmin2":

<<<<<<< HEAD
                def cma_objective_function(data):
                    # Hopefully the line below does nothing if unbounded and rescales from [0, 1] if bounded.
                    if weakself._normalizer is not None and weakself._normalizer.fully_bounded:
                        data = weakself._normalizer.backward(np.asarray(data, dtype=np.float32))
                    return objective_function(data)

                # cma.fmin2(objective_function, [0.0] * self.dimension, [1.0] * self.dimension, remaining)
                x0 = (
                    0.5 * np.ones(weakself.dimension)
                    if weakself._normalizer is not None and weakself._normalizer.fully_bounded
                    else np.zeros(weakself.dimension)
                )
                num_calls = 0
                while budget - num_calls > 0:
                    options = {"maxfevals": budget - num_calls, "verbose": -9}
                    if weakself._normalizer is not None and weakself._normalizer.fully_bounded:
                        # Tell CMA to work in [0, 1].
                        options["bounds"] = [0.0, 1.0]
                    res = cma.fmin(
                        cma_objective_function,
                        x0=x0,
                        sigma0=0.2,
                        options=options,
                        restarts=9,
                    )
                    x0 = (
                        0.5
                        + np.random.uniform() * np.random.uniform(low=-0.5, high=0.5, size=weakself.dimension)
                        if weakself._normalizer is not None and weakself._normalizer.fully_bounded
                        else np.random.randn(weakself.dimension)
                    )
                    if res[1] < best_res:
                        best_res = res[1]
                        best_x = res[0]
                        if weakself._normalizer is not None:
                            best_x = weakself._normalizer.backward(np.asarray(best_x, dtype=np.float32))
                    num_calls += res[2]
=======
                # Import ConfigSpace and different types of parameters
                from smac.configspace import ConfigurationSpace  # noqa  # pylint: disable=unused-import
                from smac.facade.smac_hpo_facade import SMAC4HPO  # noqa  # pylint: disable=unused-import

                # Import SMAC-utilities
                from smac.scenario.scenario import Scenario  # noqa  # pylint: disable=unused-import
                import threading
                import os
                import time
                from pathlib import Path
                the_date = str(time.time())
                feed = "/tmp/smac_feed" + the_date + ".txt"
                fed = "/tmp/smac_fed" + the_date + ".txt"
                def dummy_function():
                    for u in range(remaining):
                        print(f"side thread waiting for request... ({u}/{weakself.budget})")
                        while (not Path(feed).is_file()) or os.stat(feed).st_size == 0:
                            time.sleep(0.1)
                        time.sleep(0.1)
                        print("side thread happy to work on a request...")
                        data = np.loadtxt(feed)
                        os.remove(feed)
                        print("side thread happy to really work on a request...")
                        res = objective_function(data)
                        print("side thread happy to forward the result of a request...")
                        f = open(fed, "w")
                        f.write(str(res))
                        f.close()
                    return
                thread = threading.Thread(target=dummy_function)
                thread.start()


                print(f"start SMAC2 optimization with budget {budget} in dimension {weakself.dimension}")
                cs = ConfigurationSpace()
                cs.add_hyperparameters(
                    [
                        UniformFloatHyperparameter(f"x{i}", 0.0, 1.0, default_value=0.0)
                        for i in range(weakself.dimension)
                    ]
                )
                scenario = Scenario(
                    {
                        "run_obj": "quality",  # we optimize quality (alternatively runtime)
                        "runcount-limit": budget,  # max. number of function evaluations
                        "cs": cs,  # configuration space
                        "deterministic": "true",
                    }
                )
                def smac2_obj(p):
                    print(f"SMAC2 proposes {p}")
                    p = [p[f"x{i}"] for i in range(len(p.keys()))]
                    data = weakself._normalizer.backward(np.asarray(p, dtype=np.float))
                    print(f"converted to {data}")
                    if Path(fed).is_file():
                        os.remove(fed)
                    np.savetxt(feed, data)
                    while (not Path(fed).is_file()) or os.stat(fed).st_size == 0:
                        time.sleep(0.1)
                    time.sleep(0.1)
                    f = open(fed, "r")
                    res = np.float(f.read())
                    f.close()
                    print(f"SMAC2 will receive {res}")
                    return res
                smac = SMAC4HPO(scenario=scenario, rng=weakself._rng.randint(5000), tae_runner=smac2_obj)
                res = smac.optimize()
                best_x = [res[f"x{k}"] for k in range(len(res.keys()))]
                best_x = weakself._normalizer.backward(np.asarray(best_x, dtype=np.float))
                print("end SMAC optimization")
                thread.join()
                weakself._num_ask = budget

            elif weakself.method == "SMAC":
                import smac  # noqa  # pylint: disable=unused-import
                import scipy.optimize  # noqa  # pylint: disable=unused-import
                from smac.facade.func_facade import fmin_smac  # noqa  # pylint: disable=unused-import

                import threading
                import os
                import time
                from pathlib import Path
                the_date = str(time.time())
                feed = "/tmp/smac_feed" + the_date + ".txt"
                fed = "/tmp/smac_fed" + the_date + ".txt"
                def dummy_function():
                    for u in range(remaining):
                        print(f"side thread waiting for request... ({u}/{weakself.budget})")
                        while (not Path(feed).is_file()) or os.stat(feed).st_size == 0:
                            time.sleep(0.1)
                        time.sleep(0.1)
                        print("side thread happy to work on a request...")
                        data = np.loadtxt(feed)
                        os.remove(feed)
                        print("side thread happy to really work on a request...")
                        res = objective_function(data)
                        print("side thread happy to forward the result of a request...")
                        f = open(fed, "w")
                        f.write(str(res))
                        f.close()
                    return
                thread = threading.Thread(target=dummy_function)
                thread.start()

                def smac_obj(p):
                    print(f"SMAC proposes {p}")
                    data = weakself._normalizer.backward(np.asarray([p[i] for i in range(len(p))], dtype=np.float))
                    print(f"converted to {data}")
                    if Path(fed).is_file():
                        os.remove(fed)
                    np.savetxt(feed, data)
                    while (not Path(fed).is_file()) or os.stat(fed).st_size == 0:
                        time.sleep(0.1)
                    time.sleep(0.1)
                    f = open(fed, "r")
                    res = np.float(f.read())
                    f.close()
                    print(f"SMAC will receive {res}")
                    return res

                print(f"start SMAC optimization with budget {budget} in dimension {weakself.dimension}")
                assert budget is not None
                x, cost, _ = fmin_smac(
                    #func=lambda x: sum([(x_ - 1.234)**2  for x_ in x]),
                    func=smac_obj,
                    x0=[0.0] * weakself.dimension,
                    bounds=[(0., 1.)] * weakself.dimension,
                    maxfun=remaining,
                    rng=weakself._rng.randint(5000),
                )  # Passing a seed makes fmin_smac determistic
                print("end SMAC optimization")
                thread.join()
                weakself._num_ask = budget

                if cost < best_res:
                    best_res = cost
                    best_x = weakself._normalizer.backward(np.asarray(x, dtype=np.float))
>>>>>>> 4dad2102
            else:
                res = scipyoptimize.minimize(
                    objective_function,
                    best_x if not weakself.random_restart else weakself._rng.normal(0.0, 1.0, weakself.dimension),
                    method=weakself.method,
#        best_x: np.ndarray = weakself.current_bests["average"].x  # np.zeros(self.dimension)
#        if weakself.initial_guess is not None:
#            best_x = np.array(weakself.initial_guess, copy=True)  # copy, just to make sure it is not modified
#        remaining: float = budget - weakself._num_ask
#        while remaining > 0:  # try to restart if budget is not elapsed
#            options: tp.Dict[str, tp.Any] = {} if weakself.budget is None else {"maxiter": remaining}
#            # options: tp.Dict[str, tp.Any] = {} if self.budget is None else {"maxiter": remaining}
#            if weakself.method == "CmaFmin2":
#
#                def cma_objective_function(data):
#                    # Hopefully the line below does nothing if unbounded and rescales from [0, 1] if bounded.
#                    if weakself._normalizer is not None:
#                        data = weakself._normalizer.backward(np.asarray(data, dtype=np.float32))
#                    return objective_function(data)
#
#                # cma.fmin2(objective_function, [0.0] * self.dimension, [1.0] * self.dimension, remaining)
#                x0 = 0.5 * np.ones(weakself.dimension)
#                num_calls = 0
#                while budget - num_calls > 0:
#                    options = {"maxfevals": budget - num_calls, "verbose": -9}
#                    if weakself._normalizer is not None:
#                        # Tell CMA to work in [0, 1].
#                        options["bounds"] = [0.0, 1.0]
#                    res = cma.fmin(
#                        cma_objective_function,
#                        x0=x0,
#                        sigma0=0.2,
#                        options=options,
#                        restarts=9,
#                    )
#                    x0 = 0.5 + np.random.uniform() * np.random.uniform(
#                        low=-0.5, high=0.5, size=weakself.dimension
#                    )
#                    if res[1] < best_res:
#                        best_res = res[1]
#                        best_x = res[0]
#                        if weakself._normalizer is not None:
#                            best_x = weakself._normalizer.backward(np.asarray(best_x, dtype=np.float32))
#                    num_calls += res[2]
#            else:
#                res = scipyoptimize.minimize(
#                    objective_function,
#                    best_x
#                    if not weakself.random_restart
#                    else weakself._rng.normal(0.0, 1.0, weakself.dimension),
#                    method=weakself.method,
                    options=options,
                    tol=0,
                )
                if res.fun < best_res:
                    best_res = res.fun
                    best_x = res.x
            remaining = budget - weakself._num_ask
        assert best_x is not None
        return best_x


class NonObjectOptimizer(base.ConfiguredOptimizer):
    """Wrapper over Scipy optimizer implementations, in standard ask and tell format.
    This is actually an import from scipy-optimize, including Sequential Quadratic Programming,

    Parameters
    ----------
    method: str
        Name of the method to use among:

        - Nelder-Mead
        - COBYLA
        - SQP (or SLSQP): very powerful e.g. in continuous noisy optimization. It is based on
          approximating the objective function by quadratic models.
        - Powell
        - NLOPT* (https://nlopt.readthedocs.io/en/latest/; by default, uses Sbplx, based on Subplex);
            can be NLOPT,
                NLOPT_LN_SBPLX,
                NLOPT_LN_PRAXIS,
                NLOPT_GN_DIRECT,
                NLOPT_GN_DIRECT_L,
                NLOPT_GN_CRS2_LM,
                NLOPT_GN_AGS,
                NLOPT_GN_ISRES,
                NLOPT_GN_ESCH,
                NLOPT_LN_COBYLA,
                NLOPT_LN_BOBYQA,
                NLOPT_LN_NEWUOA_BOUND,
                NLOPT_LN_NELDERMEAD.
    random_restart: bool
        whether to restart at a random point if the optimizer converged but the budget is not entirely
        spent yet (otherwise, restarts from best point)

    Note
    ----
    These optimizers do not support asking several candidates in a row
    """

    recast = True
    no_parallelization = True

    # pylint: disable=unused-argument
    def __init__(self, *, method: str = "Nelder-Mead", random_restart: bool = False) -> None:
        super().__init__(_NonObjectMinimizeBase, locals())


AX = NonObjectOptimizer(method="AX").set_name("AX", register=True)
BOBYQA = NonObjectOptimizer(method="BOBYQA").set_name("BOBYQA", register=True)
NelderMead = NonObjectOptimizer(method="Nelder-Mead").set_name("NelderMead", register=True)
CmaFmin2 = NonObjectOptimizer(method="CmaFmin2").set_name("CmaFmin2", register=True)
<<<<<<< HEAD
# NLOPT = NonObjectOptimizer(method="NLOPT").set_name("NLOPT", register=True)
=======
#NLOPT = NonObjectOptimizer(method="NLOPT").set_name("NLOPT", register=True)
>>>>>>> 4dad2102
Powell = NonObjectOptimizer(method="Powell").set_name("Powell", register=True)
RPowell = NonObjectOptimizer(method="Powell", random_restart=True).set_name("RPowell", register=True)
BFGS = NonObjectOptimizer(method="BFGS", random_restart=True).set_name("BFGS", register=True)
LBFGSB = NonObjectOptimizer(method="L-BFGS-B", random_restart=True).set_name("LBFGSB", register=True)
Cobyla = NonObjectOptimizer(method="COBYLA").set_name("Cobyla", register=True)
RCobyla = NonObjectOptimizer(method="COBYLA", random_restart=True).set_name("RCobyla", register=True)
SQP = NonObjectOptimizer(method="SLSQP").set_name("SQP", register=True)
SLSQP = SQP  # Just so that people who are familiar with SLSQP naming are not lost.
RSQP = NonObjectOptimizer(method="SLSQP", random_restart=True).set_name("RSQP", register=True)
RSLSQP = RSQP  # Just so that people who are familiar with SLSQP naming are not lost.
<<<<<<< HEAD
# NEWUOA = NonObjectOptimizer(method="NLOPT_LN_NEWUOA_BOUND").set_name("NEWUOA", register=True)
=======
NEWUOA = NonObjectOptimizer(method="NLOPT_LN_NEWUOA_BOUND").set_name("NEWUOA", register=True)
>>>>>>> 4dad2102
NLOPT_LN_SBPLX = NonObjectOptimizer(method="NLOPT_LN_SBPLX").set_name("NLOPT_LN_SBPLX", register=True)
NLOPT_LN_PRAXIS = NonObjectOptimizer(method="NLOPT_LN_PRAXIS").set_name("NLOPT_LN_PRAXIS", register=True)
NLOPT_GN_DIRECT = NonObjectOptimizer(method="NLOPT_GN_DIRECT").set_name("NLOPT_GN_DIRECT", register=True)
NLOPT_GN_DIRECT_L = NonObjectOptimizer(method="NLOPT_GN_DIRECT_L").set_name(
    "NLOPT_GN_DIRECT_L", register=True
)
NLOPT_GN_CRS2_LM = NonObjectOptimizer(method="NLOPT_GN_CRS2_LM").set_name("NLOPT_GN_CRS2_LM", register=True)
NLOPT_GN_AGS = NonObjectOptimizer(method="NLOPT_GN_AGS").set_name("NLOPT_GN_AGS", register=True)
NLOPT_GN_ISRES = NonObjectOptimizer(method="NLOPT_GN_ISRES").set_name("NLOPT_GN_ISRES", register=True)
NLOPT_GN_ESCH = NonObjectOptimizer(method="NLOPT_GN_ESCH").set_name("NLOPT_GN_ESCH", register=True)
NLOPT_LN_COBYLA = NonObjectOptimizer(method="NLOPT_LN_COBYLA").set_name("NLOPT_LN_COBYLA", register=True)
NLOPT_LN_BOBYQA = NonObjectOptimizer(method="NLOPT_LN_BOBYQA").set_name("NLOPT_LN_BOBYQA", register=True)
NLOPT_LN_NEWUOA_BOUND = NonObjectOptimizer(method="NLOPT_LN_NEWUOA_BOUND").set_name(
    "NLOPT_LN_NEWUOA_BOUND", register=True
)
NLOPT_LN_NELDERMEAD = NonObjectOptimizer(method="NLOPT_LN_NELDERMEAD").set_name(
    "NLOPT_LN_NELDERMEAD", register=True
)
<<<<<<< HEAD
# AX = NonObjectOptimizer(method="AX").set_name("AX", register=True)
# BOBYQA = NonObjectOptimizer(method="BOBYQA").set_name("BOBYQA", register=True)
# SMAC = NonObjectOptimizer(method="SMAC").set_name("SMAC", register=True)
SMAC3 = NonObjectOptimizer(method="SMAC3").set_name("SMAC3", register=True)
=======
AX = NonObjectOptimizer(method="AX").set_name("AX", register=True)
BOBYQA = NonObjectOptimizer(method="BOBYQA").set_name("BOBYQA", register=True)
SMAC = NonObjectOptimizer(method="SMAC").set_name("SMAC", register=True)
SMAC2 = NonObjectOptimizer(method="SMAC2").set_name("SMAC2", register=True)

#NEWUOA = NonObjectOptimizer(method="NLOPT_LN_NEWUOA_BOUND").set_name("NEWUOA", register=True)
>>>>>>> 4dad2102


class _PymooMinimizeBase(recaster.SequentialRecastOptimizer):
    def __init__(
        self,
        parametrization: IntOrParameter,
        budget: tp.Optional[int] = None,
        num_workers: int = 1,
        *,
        algorithm: str,
    ) -> None:
        super().__init__(parametrization, budget=budget, num_workers=num_workers)
        # configuration
        self.algorithm = algorithm
        self._no_hypervolume = True
        self._initial_seed = -1

    def get_optimization_function(self) -> tp.Callable[[tp.Callable[..., tp.Any]], tp.Optional[tp.ArrayLike]]:
        if self._initial_seed == -1:
            self._initial_seed = self._rng.randint(2**30)
        return functools.partial(self._optimization_function, weakref.proxy(self))
        # pylint:disable=useless-return

    @staticmethod
    def _optimization_function(
        weakself: tp.Any, objective_function: tp.Callable[[tp.ArrayLike], float]
    ) -> tp.Optional[tp.ArrayLike]:
        # pylint:disable=unused-argument, import-outside-toplevel
        from pymoo import optimize as pymoooptimize

        from pymoo.factory import get_algorithm as get_pymoo_algorithm

        # from pymoo.factory import get_reference_directions

        # reference direction code for when we want to use the other MOO optimizers in Pymoo
        # if self.algorithm in [
        #     "rnsga2",
        #     "nsga3",
        #     "unsga3",
        #     "rnsga3",
        #     "moead",
        #     "ctaea",
        # ]:  # algorithms that require reference points or reference directions
        #     the appropriate n_partitions must be looked into
        #     ref_dirs = get_reference_directions("das-dennis", self.num_objectives, n_partitions=12)
        #     algorithm = get_pymoo_algorithm(self.algorithm, ref_dirs)
        # else:
        problem = _create_pymoo_problem(weakself, objective_function)
        if weakself.algorithm == "CMAES":
            from pymoo.algorithms.soo.nonconvex.cmaes import CMAES

            algorithm = CMAES(x0=np.random.random(problem.n_var), maxfevals=weakself.budget)
        elif weakself.algorithm == "BIPOP":
            from pymoo.algorithms.soo.nonconvex.cmaes import CMAES

            algorithm = CMAES(
                x0=np.random.random(problem.n_var),
                sigma=0.5,
                restarts=2,
                maxfevals=weakself.budget,
                tolfun=1e-6,
                tolx=1e-6,
                restart_from_best=True,
                bipop=True,
            )
        else:
            algorithm = get_pymoo_algorithm(weakself.algorithm)
        pymoooptimize.minimize(problem, algorithm, seed=weakself._initial_seed)
        return None

    def _internal_ask_candidate(self) -> p.Parameter:
        """
        Special version to make sure that num_objectives has been set before
        the proper _internal_ask_candidate, in our parent class, is called.
        """
        if self.num_objectives == 0:
            # dummy ask i.e. not activating pymoo until num_objectives is set
            warnings.warn(
                "with this optimizer, it is more efficient to set num_objectives before the optimization begins",
                errors.NevergradRuntimeWarning,
            )
            # We need to get a datapoint that is a random point in parameter space,
            # and waste an evaluation on it.
            return self.parametrization.spawn_child()
        return super()._internal_ask_candidate()

    def _internal_tell_candidate(self, candidate: p.Parameter, loss: float) -> None:
        """
        Special version to make sure that we the extra initial evaluation which
        we may have done in order to get num_objectives, is discarded.
        Note that this discarding means that the extra point will not make it into
        replay_archive_tell. Correspondingly, because num_objectives will make it into
        the pickle, __setstate__ will never need a dummy ask.
        """
        if self._messaging_thread is None:
            return  # dummy tell i.e. not activating pymoo until num_objectives is set
        super()._internal_tell_candidate(candidate, loss)

    def _post_loss(self, candidate: p.Parameter, loss: float) -> tp.Loss:
        # pylint: disable=unused-argument
        """
        Multi-Objective override for this function.
        """
        return candidate.losses


class Pymoo(base.ConfiguredOptimizer):
    """Wrapper over Pymoo optimizer implementations, in standard ask and tell format.
    This is actually an import from Pymoo Optimize.

    Parameters
    ----------
    algorithm: str

        Use "algorithm-name" with following names to access algorithm classes:
        Single-Objective
        -"de"
        -'ga'
        -"brkga"
        -"nelder-mead"
        -"pattern-search"
        -"cmaes"
        Multi-Objective
        -"nsga2"
        Multi-Objective requiring reference directions, points or lines
        -"rnsga2"
        -"nsga3"
        -"unsga3"
        -"rnsga3"
        -"moead"
        -"ctaea"

    Note
    ----
    These optimizers do not support asking several candidates in a row
    """

    recast = True
    no_parallelization = True

    # pylint: disable=unused-argument
    def __init__(self, *, algorithm: str) -> None:
        super().__init__(_PymooMinimizeBase, locals())


class _PymooBatchMinimizeBase(recaster.BatchRecastOptimizer):

    # pylint: disable=abstract-method

    def __init__(
        self,
        parametrization: IntOrParameter,
        budget: tp.Optional[int] = None,
        num_workers: int = 1,
        *,
        algorithm: str,
    ) -> None:
        super().__init__(parametrization, budget=budget, num_workers=num_workers)
        # configuration
        self.algorithm = algorithm
        self._no_hypervolume = True
        self._initial_seed = -1

    def get_optimization_function(self) -> tp.Callable[[tp.Callable[..., tp.Any]], tp.Optional[tp.ArrayLike]]:
        if self._initial_seed == -1:
            self._initial_seed = self._rng.randint(2**30)
        return functools.partial(self._optimization_function, weakref.proxy(self))
        # pylint:disable=useless-return

    @staticmethod
    def _optimization_function(
        weakself: tp.Any, objective_function: tp.Callable[[tp.ArrayLike], float]
    ) -> tp.Optional[tp.ArrayLike]:
        # pylint:disable=unused-argument, import-outside-toplevel
        from pymoo import optimize as pymoooptimize

        from pymoo.factory import get_algorithm as get_pymoo_algorithm

        # from pymoo.factory import get_reference_directions

        # reference direction code for when we want to use the other MOO optimizers in Pymoo
        # if self.algorithm in [
        #     "rnsga2",
        #     "nsga3",
        #     "unsga3",
        #     "rnsga3",
        #     "moead",
        #     "ctaea",
        # ]:  # algorithms that require reference points or reference directions
        #     the appropriate n_partitions must be looked into
        #     ref_dirs = get_reference_directions("das-dennis", self.num_objectives, n_partitions=12)
        #     algorithm = get_pymoo_algorithm(self.algorithm, ref_dirs)
        # else:
        algorithm = get_pymoo_algorithm(weakself.algorithm)
        problem = _create_pymoo_problem(weakself, objective_function, False)
        pymoooptimize.minimize(problem, algorithm, seed=weakself._initial_seed)
        return None

    def _internal_ask_candidate(self) -> p.Parameter:
        """Reads messages from the thread in which the underlying optimization function is running
        New messages are sent as "ask".
        """
        # get a datapoint that is a random point in parameter space
        if self.num_objectives == 0:  # dummy ask i.e. not activating pymoo until num_objectives is set
            warnings.warn(
                "with this optimizer, it is more efficient to set num_objectives before the optimization begins",
                errors.NevergradRuntimeWarning,
            )
            return self.parametrization.spawn_child()
        return super()._internal_ask_candidate()

    def _internal_tell_candidate(self, candidate: p.Parameter, loss: float) -> None:
        """Returns value for a point which was "asked"
        (none asked point cannot be "tell")
        """
        if self._messaging_thread is None:
            return  # dummy tell i.e. not activating pymoo until num_objectives is set
        super()._internal_tell_candidate(candidate, loss)

    def _post_loss(self, candidate: p.Parameter, loss: float) -> tp.Loss:
        # pylint: disable=unused-argument
        """
        Multi-Objective override for this function.
        """
        return candidate.losses


class PymooBatch(base.ConfiguredOptimizer):
    """Wrapper over Pymoo optimizer implementations, in standard ask and tell format.
    This is actually an import from Pymoo Optimize.

    Parameters
    ----------
    algorithm: str

        Use "algorithm-name" with following names to access algorithm classes:
        Single-Objective
        -"de"
        -'ga'
        -"brkga"
        -"nelder-mead"
        -"pattern-search"
        -"cmaes"
        Multi-Objective
        -"nsga2"
        Multi-Objective requiring reference directions, points or lines
        -"rnsga2"
        -"nsga3"
        -"unsga3"
        -"rnsga3"
        -"moead"
        -"ctaea"

    Note
    ----
    These optimizers do not support asking several candidates in a row
    """

    recast = True

    # pylint: disable=unused-argument
    def __init__(self, *, algorithm: str) -> None:
        super().__init__(_PymooBatchMinimizeBase, locals())


def _create_pymoo_problem(
    optimizer: base.Optimizer,
    objective_function: tp.Callable[[tp.ArrayLike], float],
    elementwise: bool = True,
):
    kwargs = {}
    try:
        # pylint:disable=import-outside-toplevel
        from pymoo.core.problem import ElementwiseProblem, Problem  # type: ignore

        Base = ElementwiseProblem if elementwise else Problem
    except ImportError:
        # Used if pymoo < 0.5.0
        # pylint:disable=import-outside-toplevel
        from pymoo.model.problem import Problem as Base  # type: ignore

        kwargs = {"elementwise_evaluation": elementwise}

    class _PymooProblem(Base):  # type: ignore
        def __init__(self, optimizer, objective_function):
            self.objective_function = objective_function
            super().__init__(
                n_var=optimizer.dimension,
                n_obj=optimizer.num_objectives,
                n_constr=0,  # constraints handled already by nevergrad
                xl=-math.pi * 0.5,
                xu=math.pi * 0.5,
                **kwargs,
            )

        def _evaluate(self, X, out, *args, **kwargs):
            # pylint:disable=unused-argument
            # pymoo is supplying us with bounded parameters in [-pi/2,pi/2]. Nevergrad wants unbounded reals from us.
            out["F"] = self.objective_function(np.tan(X))

    return _PymooProblem(optimizer, objective_function)


PymooCMAES = Pymoo(algorithm="CMAES").set_name("PymooCMAES", register=True)
PymooBIPOP = Pymoo(algorithm="BIPOP").set_name("PymooBIPOP", register=True)
PymooNSGA2 = Pymoo(algorithm="nsga2").set_name("PymooNSGA2", register=True)


<<<<<<< HEAD
##Not yet included, coming.
# from .lamcts.MCTS import lamcts_minimize
#
#
# class _LamctsMinimizeBase(recaster.SequentialRecastOptimizer):
#    def __init__(
#        self,
#        parametrization: IntOrParameter,
#        budget: tp.Optional[int] = None,
#        num_workers: int = 1,
#        *,
#        method: str = "Nelder-Mead",
#        random_restart: bool = False,
#        device: str = "cpu",
#    ) -> None:
#        super().__init__(parametrization, budget=budget, num_workers=num_workers)
#        self.multirun = 1  # work in progress
#        normalizer = p.helpers.Normalizer(self.parametrization)
#        self._normalizer = normalizer
#
#        self.initial_guess: tp.Optional[tp.ArrayLike] = None
#        # configuration
#        assert method in ["Nelder-Mead", "COBYLA", "SLSQP", "Powell"], f"Unknown method '{method}'"
#        self.method = method
#        self.random_restart = random_restart
#        self.device = device
#
#    def _internal_tell_not_asked(self, candidate: p.Parameter, value: float) -> None:
#        """Called whenever calling "tell" on a candidate that was not "asked".
#        Defaults to the standard tell pipeline.
#        """  # We do not do anything; this just updates the current best.
#
#    def get_optimization_function(self) -> tp.Callable[[tp.Callable[[tp.ArrayLike], float]], tp.ArrayLike]:
#        # create a different sub-instance, so that the current instance is not referenced by the thread
#        # (consequence: do not create a thread at initialization, or we get a thread explosion)
#        subinstance = self.__class__(
#            parametrization=self.parametrization,
#            budget=self.budget,
#            num_workers=self.num_workers,
#            method=self.method,
#            random_restart=self.random_restart,
#        )
#        subinstance.archive = self.archive
#        subinstance.current_bests = self.current_bests
#        return subinstance._optimization_function
#
#    def _optimization_function(self, objective_function: tp.Callable[[tp.ArrayLike], float]) -> tp.ArrayLike:
#        # pylint:disable=unused-argument
#        budget = np.inf if self.budget is None else self.budget
#        best_res = np.inf
#        best_x: np.ndarray = self.current_bests["average"].x  # np.zeros(self.dimension)
#        if self.initial_guess is not None:
#            best_x = np.array(self.initial_guess, copy=True)  # copy, just to make sure it is not modified
#        remaining = budget - self._num_ask
#        while remaining > 0:  # try to restart if budget is not elapsed
#            options: Dict[str, int] = {} if self.budget is None else {"maxiter": remaining}
#
#            def lamcts_obj(data):
#                # print("transform", data)
#                data = (data + 1.0) / 2.0
#                data = self._normalizer.backward(np.asarray(data, dtype=np.float))
#                return objective_function(data)
#
#            res = lamcts_minimize(
#                # func=objective_function,
#                func=lamcts_obj,
#                dims=self.parametrization.dimension,
#                budget=self.budget,
#                device=self.device,
#                #                best_x if not self.random_restart else self._rng.normal(0.0, 1.0, self.dimension),
#                #                method=self.method,
#                #                options=options,
#                #                tol=0,
#            )
#            # def lamcts_minimize(func, dims, budget, lb=None, ub=None):
#            if res.fun < best_res:
#                best_res = res.fun
#                best_x = res.x
#                best_x = 2.0 * weakself._normalizer.backward(np.asarray(best_x, dtype=np.float32)) - 1.0
#            remaining = budget - self._num_ask
#        return best_x
#
#
# class LamctsOptimizer(base.ConfiguredOptimizer):
#    """Wrapper over Lamcts optimizer implementations, in standard ask and tell format.
#    Sequential Quadratic Programming. Inside Nevergrad, this code is in https://github.com/facebookresearch/nevergrad/blob/master/nevergrad/optimization/optimizerlib.py; this is actually an import from scipy-optimize. It is very powerful e.g. in continuous noisy optimization. It is based on approximating the objective function by quadratic models.
#
#        Parameters
#        ----------
#        method: str
#            Name of the method to use among:
#
#            - Nelder-Mead
#            - COBYLA
#            - SQP (or SLSQP): very powerful e.g. in continuous noisy optimization. It is based on
#              approximating the objective function by quadratic models.
#            - Powell
#        random_restart: bool
#            whether to restart at a random point if the optimizer converged but the budget is not entirely
#            spent yet (otherwise, restarts from best point)
#
#        Note
#        ----
#        These optimizers do not support asking several candidates in a row
#    """
#
#    recast = True
#    no_parallelization = True
#
#    # pylint: disable=unused-argument
#    def __init__(self, *, random_restart: bool = False, device: str = "cpu") -> None:
#        super().__init__(_LamctsMinimizeBase, locals())
#

PymooBatchNSGA2 = PymooBatch(algorithm="nsga2").set_name("PymooBatchNSGA2", register=False)
pysot = NonObjectOptimizer(method="pysot").set_name("pysot", register=True)
# negpysot = NonObjectOptimizer(method="negpysot").set_name("negpysot", register=True)
=======
from .lamcts.MCTS import lamcts_minimize

class _LamctsMinimizeBase(recaster.SequentialRecastOptimizer):

    def __init__(
        self,
        parametrization: IntOrParameter,
        budget: tp.Optional[int] = None,
        num_workers: int = 1,
        *,
        method: str = "Nelder-Mead",
        random_restart: bool = False,
        device: str = 'cpu',
    ) -> None:
        super().__init__(parametrization, budget=budget, num_workers=num_workers)
        self.multirun = 1  # work in progress
        normalizer = p.helpers.Normalizer(self.parametrization)
        self._normalizer = normalizer

        self.initial_guess: tp.Optional[tp.ArrayLike] = None
        # configuration
        assert method in ["Nelder-Mead", "COBYLA", "SLSQP", "Powell"], f"Unknown method '{method}'"
        self.method = method
        self.random_restart = random_restart
        self.device = device

    def _internal_tell_not_asked(self, candidate: p.Parameter, value: float) -> None:
        """Called whenever calling "tell" on a candidate that was not "asked".
        Defaults to the standard tell pipeline.
        """  # We do not do anything; this just updates the current best.

    def get_optimization_function(self) -> tp.Callable[[tp.Callable[[tp.ArrayLike], float]], tp.ArrayLike]:
        # create a different sub-instance, so that the current instance is not referenced by the thread
        # (consequence: do not create a thread at initialization, or we get a thread explosion)
        subinstance = self.__class__(
            parametrization=self.parametrization,
            budget=self.budget,
            num_workers=self.num_workers,
            method=self.method,
            random_restart=self.random_restart)
        subinstance.archive = self.archive
        subinstance.current_bests = self.current_bests
        return subinstance._optimization_function

    def _optimization_function(self, objective_function: tp.Callable[[tp.ArrayLike], float]) -> tp.ArrayLike:
        # pylint:disable=unused-argument
        budget = np.inf if self.budget is None else self.budget
        best_res = np.inf
        best_x: np.ndarray = self.current_bests["average"].x  # np.zeros(self.dimension)
        if self.initial_guess is not None:
            best_x = np.array(self.initial_guess, copy=True)  # copy, just to make sure it is not modified
        remaining = budget - self._num_ask
        while remaining > 0:  # try to restart if budget is not elapsed
            options: Dict[str, int] = {} if self.budget is None else {"maxiter": remaining}
            def lamcts_obj(data):
                #print("transform", data)
                data = (data + 1.) / 2.
                data = self._normalizer.backward(np.asarray(data, dtype=np.float))
                return objective_function(data)
            res = lamcts_minimize(
                #func=objective_function,
                func=lamcts_obj,
                dims=self.parametrization.dimension,
                budget=self.budget,
                device=self.device,
#                best_x if not self.random_restart else self._rng.normal(0.0, 1.0, self.dimension),
#                method=self.method,
#                options=options,
#                tol=0,
            )
#def lamcts_minimize(func, dims, budget, lb=None, ub=None):
            if res.fun < best_res:
                best_res = res.fun
                best_x = res.x
                best_x = 2. * weakself._normalizer.backward(np.asarray(best_x, dtype=np.float32)) - 1.
            remaining = budget - self._num_ask
        return best_x


class LamctsOptimizer(base.ConfiguredOptimizer):
    """Wrapper over Lamcts optimizer implementations, in standard ask and tell format.
Sequential Quadratic Programming. Inside Nevergrad, this code is in https://github.com/facebookresearch/nevergrad/blob/master/nevergrad/optimization/optimizerlib.py; this is actually an import from scipy-optimize. It is very powerful e.g. in continuous noisy optimization. It is based on approximating the objective function by quadratic models.

    Parameters
    ----------
    method: str
        Name of the method to use among:

        - Nelder-Mead
        - COBYLA
        - SQP (or SLSQP): very powerful e.g. in continuous noisy optimization. It is based on
          approximating the objective function by quadratic models.
        - Powell
    random_restart: bool
        whether to restart at a random point if the optimizer converged but the budget is not entirely
        spent yet (otherwise, restarts from best point)

    Note
    ----
    These optimizers do not support asking several candidates in a row
    """

    recast = True
    no_parallelization = True

    # pylint: disable=unused-argument
    def __init__(
        self,
        *,
        random_restart: bool = False,
        device: str = 'cpu'
    ) -> None:
        super().__init__(_LamctsMinimizeBase, locals())




PymooBatchNSGA2 = PymooBatch(algorithm="nsga2").set_name("PymooBatchNSGA2", register=False)
>>>>>>> 4dad2102
<|MERGE_RESOLUTION|>--- conflicted
+++ resolved
@@ -10,15 +10,9 @@
 import weakref
 import numpy as np
 from scipy import optimize as scipyoptimize
-<<<<<<< HEAD
 import cma
 import pybobyqa  # type: ignore
 from ax import optimize as axoptimize  # type: ignore
-=======
-import pybobyqa
-from ax import optimize as axoptimize
-import cma
->>>>>>> 4dad2102
 import nevergrad.common.typing as tp
 from nevergrad.parametrization import parameter as p
 from nevergrad.common import errors
@@ -42,43 +36,7 @@
         self._normalizer: tp.Any = None
         self.initial_guess: tp.Optional[tp.ArrayLike] = None
         # configuration
-<<<<<<< HEAD
-        # assert method in ["Nelder-Mead", "COBYLA", "SLSQP", "Powell", "BOBYQA", "AX"], f"Unknown method '{method}'"
-        # assert method in ["SMAC3", "SMAC", "Nelder-Mead", "COBYLA", "SLSQP", "Powell"], f"Unknown method '{method}'"
-        self.method = method
-        self.random_restart = random_restart
-        # self._normalizer = p.helpers.Normalizer(self.parametrization)
-        assert (
-            method
-            in [
-                "CmaFmin2",
-                "SMAC3",
-                "BFGS",
-                "LBFGSB",
-                "L-BFGS-B",
-                "SMAC",
-                "AX",
-                "Lamcts",
-                "Nelder-Mead",
-                "COBYLA",
-                "BOBYQA",
-                "SLSQP",
-                "pysot",
-                "negpysot",
-                "Powell",
-            ]
-            or "NLOPT" in method
-            or "BFGS" in method
-        ), f"Unknown method '{method}'"
-        if (
-            method == "CmaFmin2"
-            or "NLOPT" in method
-            or "AX" in method
-            or "BOBYQA" in method
-            or "pysot" in method
-            or "SMAC" in method
-        ):
-=======
+
         #assert method in ["Nelder-Mead", "COBYLA", "SLSQP", "Powell", "BOBYQA", "AX"], f"Unknown method '{method}'"
         #assert method in ["SMAC2", "SMAC", "Nelder-Mead", "COBYLA", "SLSQP", "Powell"], f"Unknown method '{method}'"
         self.method = method
@@ -104,7 +62,6 @@
         # The following line rescales to [0, 1] if fully bounded.
 
         if method == "CmaFmin2" or "NLOPT" in method or "Lamcts" in  method:
->>>>>>> 4dad2102
             normalizer = p.helpers.Normalizer(self.parametrization)
             #            if normalizer.fully_bounded or method == "AX" or "pysot" == method or "SMAC" in method:
             #                self._normalizer = normalizer
@@ -128,19 +85,6 @@
         best_x: np.ndarray = weakself.current_bests["average"].x
         if weakself.initial_guess is not None:
             best_x = np.array(weakself.initial_guess, copy=True)  # copy, just to make sure it is not modified
-<<<<<<< HEAD
-
-        remaining: float = budget - weakself._num_ask
-
-        def ax_obj(p):
-            data = [p["x" + str(i)] for i in range(weakself.dimension)]  # type: ignore
-            if weakself._normalizer:
-                data = weakself._normalizer.backward(np.asarray(data, dtype=np.float_))
-            return objective_function(data)
-
-        while remaining > 0:  # try to restart if budget is not elapsed
-            # print(f"Iteration with remaining={remaining}")
-=======
         remaining = budget - weakself._num_ask
         def ax_obj(p):
             data = [p["x" + str(i)] for i in range(weakself.dimension)]
@@ -148,7 +92,6 @@
             return objective_function(data)
         while remaining > 0:  # try to restart if budget is not elapsed
             print(f"Iteration with remaining={remaining}")
->>>>>>> 4dad2102
             options: tp.Dict[str, tp.Any] = {} if weakself.budget is None else {"maxiter": remaining}
             if weakself.method == "BOBYQA":
                 res = pybobyqa.solve(objective_function, best_x, maxfun=budget, do_logging=False)
@@ -156,18 +99,6 @@
                     best_res = res.f
                     best_x = res.x
             elif weakself.method == "AX":
-<<<<<<< HEAD
-                parameters = [
-                    {"name": "x" + str(i), "type": "range", "bounds": [0.0, 1.0]}
-                    for i in range(weakself.dimension)
-                ]
-                best_parameters, _best_values, _experiment, _model = axoptimize(
-                    parameters, evaluation_function=ax_obj, minimize=True, total_trials=budget
-                )
-                best_x = np.array([float(best_parameters["x" + str(i)]) for i in range(weakself.dimension)])
-                best_x = weakself._normalizer.backward(np.asarray(best_x, dtype=float))
-            # options: tp.Dict[str, tp.Any] = {} if weakself.budget is None else {"maxiter": remaining}
-=======
                 parameters = [{"name": "x"+str(i), "type":"range", "bounds":[0., 1.]} for i in range(weakself.dimension)]
                 best_parameters, best_values, experiment, model = axoptimize(
                     parameters,
@@ -181,7 +112,6 @@
                     UniformFloatHyperparameter,
                 )  # noqa  # pylint: disable=unused-import
             # options: tp.Dict[str, tp.Any] = {} if self.budget is None else {"maxiter": remaining}
->>>>>>> 4dad2102
             elif weakself.method[:5] == "NLOPT":
                 # This is NLOPT, used as in the PCSE simulator notebook.
                 # ( https://github.com/ajwdewit/pcse_notebooks ).
@@ -423,45 +353,7 @@
             #
             elif weakself.method == "CmaFmin2":
 
-<<<<<<< HEAD
-                def cma_objective_function(data):
-                    # Hopefully the line below does nothing if unbounded and rescales from [0, 1] if bounded.
-                    if weakself._normalizer is not None and weakself._normalizer.fully_bounded:
-                        data = weakself._normalizer.backward(np.asarray(data, dtype=np.float32))
-                    return objective_function(data)
-
-                # cma.fmin2(objective_function, [0.0] * self.dimension, [1.0] * self.dimension, remaining)
-                x0 = (
-                    0.5 * np.ones(weakself.dimension)
-                    if weakself._normalizer is not None and weakself._normalizer.fully_bounded
-                    else np.zeros(weakself.dimension)
-                )
-                num_calls = 0
-                while budget - num_calls > 0:
-                    options = {"maxfevals": budget - num_calls, "verbose": -9}
-                    if weakself._normalizer is not None and weakself._normalizer.fully_bounded:
-                        # Tell CMA to work in [0, 1].
-                        options["bounds"] = [0.0, 1.0]
-                    res = cma.fmin(
-                        cma_objective_function,
-                        x0=x0,
-                        sigma0=0.2,
-                        options=options,
-                        restarts=9,
-                    )
-                    x0 = (
-                        0.5
-                        + np.random.uniform() * np.random.uniform(low=-0.5, high=0.5, size=weakself.dimension)
-                        if weakself._normalizer is not None and weakself._normalizer.fully_bounded
-                        else np.random.randn(weakself.dimension)
-                    )
-                    if res[1] < best_res:
-                        best_res = res[1]
-                        best_x = res[0]
-                        if weakself._normalizer is not None:
-                            best_x = weakself._normalizer.backward(np.asarray(best_x, dtype=np.float32))
-                    num_calls += res[2]
-=======
+
                 # Import ConfigSpace and different types of parameters
                 from smac.configspace import ConfigurationSpace  # noqa  # pylint: disable=unused-import
                 from smac.facade.smac_hpo_facade import SMAC4HPO  # noqa  # pylint: disable=unused-import
@@ -599,7 +491,6 @@
                 if cost < best_res:
                     best_res = cost
                     best_x = weakself._normalizer.backward(np.asarray(x, dtype=np.float))
->>>>>>> 4dad2102
             else:
                 res = scipyoptimize.minimize(
                     objective_function,
@@ -711,11 +602,6 @@
 BOBYQA = NonObjectOptimizer(method="BOBYQA").set_name("BOBYQA", register=True)
 NelderMead = NonObjectOptimizer(method="Nelder-Mead").set_name("NelderMead", register=True)
 CmaFmin2 = NonObjectOptimizer(method="CmaFmin2").set_name("CmaFmin2", register=True)
-<<<<<<< HEAD
-# NLOPT = NonObjectOptimizer(method="NLOPT").set_name("NLOPT", register=True)
-=======
-#NLOPT = NonObjectOptimizer(method="NLOPT").set_name("NLOPT", register=True)
->>>>>>> 4dad2102
 Powell = NonObjectOptimizer(method="Powell").set_name("Powell", register=True)
 RPowell = NonObjectOptimizer(method="Powell", random_restart=True).set_name("RPowell", register=True)
 BFGS = NonObjectOptimizer(method="BFGS", random_restart=True).set_name("BFGS", register=True)
@@ -726,11 +612,8 @@
 SLSQP = SQP  # Just so that people who are familiar with SLSQP naming are not lost.
 RSQP = NonObjectOptimizer(method="SLSQP", random_restart=True).set_name("RSQP", register=True)
 RSLSQP = RSQP  # Just so that people who are familiar with SLSQP naming are not lost.
-<<<<<<< HEAD
-# NEWUOA = NonObjectOptimizer(method="NLOPT_LN_NEWUOA_BOUND").set_name("NEWUOA", register=True)
-=======
+
 NEWUOA = NonObjectOptimizer(method="NLOPT_LN_NEWUOA_BOUND").set_name("NEWUOA", register=True)
->>>>>>> 4dad2102
 NLOPT_LN_SBPLX = NonObjectOptimizer(method="NLOPT_LN_SBPLX").set_name("NLOPT_LN_SBPLX", register=True)
 NLOPT_LN_PRAXIS = NonObjectOptimizer(method="NLOPT_LN_PRAXIS").set_name("NLOPT_LN_PRAXIS", register=True)
 NLOPT_GN_DIRECT = NonObjectOptimizer(method="NLOPT_GN_DIRECT").set_name("NLOPT_GN_DIRECT", register=True)
@@ -749,19 +632,8 @@
 NLOPT_LN_NELDERMEAD = NonObjectOptimizer(method="NLOPT_LN_NELDERMEAD").set_name(
     "NLOPT_LN_NELDERMEAD", register=True
 )
-<<<<<<< HEAD
-# AX = NonObjectOptimizer(method="AX").set_name("AX", register=True)
-# BOBYQA = NonObjectOptimizer(method="BOBYQA").set_name("BOBYQA", register=True)
-# SMAC = NonObjectOptimizer(method="SMAC").set_name("SMAC", register=True)
-SMAC3 = NonObjectOptimizer(method="SMAC3").set_name("SMAC3", register=True)
-=======
-AX = NonObjectOptimizer(method="AX").set_name("AX", register=True)
-BOBYQA = NonObjectOptimizer(method="BOBYQA").set_name("BOBYQA", register=True)
-SMAC = NonObjectOptimizer(method="SMAC").set_name("SMAC", register=True)
-SMAC2 = NonObjectOptimizer(method="SMAC2").set_name("SMAC2", register=True)
-
-#NEWUOA = NonObjectOptimizer(method="NLOPT_LN_NEWUOA_BOUND").set_name("NEWUOA", register=True)
->>>>>>> 4dad2102
+
+#SMAC3 = NonObjectOptimizer(method="SMAC3").set_name("SMAC3", register=True)
 
 
 class _PymooMinimizeBase(recaster.SequentialRecastOptimizer):
@@ -1070,125 +942,7 @@
 PymooNSGA2 = Pymoo(algorithm="nsga2").set_name("PymooNSGA2", register=True)
 
 
-<<<<<<< HEAD
-##Not yet included, coming.
-# from .lamcts.MCTS import lamcts_minimize
-#
-#
-# class _LamctsMinimizeBase(recaster.SequentialRecastOptimizer):
-#    def __init__(
-#        self,
-#        parametrization: IntOrParameter,
-#        budget: tp.Optional[int] = None,
-#        num_workers: int = 1,
-#        *,
-#        method: str = "Nelder-Mead",
-#        random_restart: bool = False,
-#        device: str = "cpu",
-#    ) -> None:
-#        super().__init__(parametrization, budget=budget, num_workers=num_workers)
-#        self.multirun = 1  # work in progress
-#        normalizer = p.helpers.Normalizer(self.parametrization)
-#        self._normalizer = normalizer
-#
-#        self.initial_guess: tp.Optional[tp.ArrayLike] = None
-#        # configuration
-#        assert method in ["Nelder-Mead", "COBYLA", "SLSQP", "Powell"], f"Unknown method '{method}'"
-#        self.method = method
-#        self.random_restart = random_restart
-#        self.device = device
-#
-#    def _internal_tell_not_asked(self, candidate: p.Parameter, value: float) -> None:
-#        """Called whenever calling "tell" on a candidate that was not "asked".
-#        Defaults to the standard tell pipeline.
-#        """  # We do not do anything; this just updates the current best.
-#
-#    def get_optimization_function(self) -> tp.Callable[[tp.Callable[[tp.ArrayLike], float]], tp.ArrayLike]:
-#        # create a different sub-instance, so that the current instance is not referenced by the thread
-#        # (consequence: do not create a thread at initialization, or we get a thread explosion)
-#        subinstance = self.__class__(
-#            parametrization=self.parametrization,
-#            budget=self.budget,
-#            num_workers=self.num_workers,
-#            method=self.method,
-#            random_restart=self.random_restart,
-#        )
-#        subinstance.archive = self.archive
-#        subinstance.current_bests = self.current_bests
-#        return subinstance._optimization_function
-#
-#    def _optimization_function(self, objective_function: tp.Callable[[tp.ArrayLike], float]) -> tp.ArrayLike:
-#        # pylint:disable=unused-argument
-#        budget = np.inf if self.budget is None else self.budget
-#        best_res = np.inf
-#        best_x: np.ndarray = self.current_bests["average"].x  # np.zeros(self.dimension)
-#        if self.initial_guess is not None:
-#            best_x = np.array(self.initial_guess, copy=True)  # copy, just to make sure it is not modified
-#        remaining = budget - self._num_ask
-#        while remaining > 0:  # try to restart if budget is not elapsed
-#            options: Dict[str, int] = {} if self.budget is None else {"maxiter": remaining}
-#
-#            def lamcts_obj(data):
-#                # print("transform", data)
-#                data = (data + 1.0) / 2.0
-#                data = self._normalizer.backward(np.asarray(data, dtype=np.float))
-#                return objective_function(data)
-#
-#            res = lamcts_minimize(
-#                # func=objective_function,
-#                func=lamcts_obj,
-#                dims=self.parametrization.dimension,
-#                budget=self.budget,
-#                device=self.device,
-#                #                best_x if not self.random_restart else self._rng.normal(0.0, 1.0, self.dimension),
-#                #                method=self.method,
-#                #                options=options,
-#                #                tol=0,
-#            )
-#            # def lamcts_minimize(func, dims, budget, lb=None, ub=None):
-#            if res.fun < best_res:
-#                best_res = res.fun
-#                best_x = res.x
-#                best_x = 2.0 * weakself._normalizer.backward(np.asarray(best_x, dtype=np.float32)) - 1.0
-#            remaining = budget - self._num_ask
-#        return best_x
-#
-#
-# class LamctsOptimizer(base.ConfiguredOptimizer):
-#    """Wrapper over Lamcts optimizer implementations, in standard ask and tell format.
-#    Sequential Quadratic Programming. Inside Nevergrad, this code is in https://github.com/facebookresearch/nevergrad/blob/master/nevergrad/optimization/optimizerlib.py; this is actually an import from scipy-optimize. It is very powerful e.g. in continuous noisy optimization. It is based on approximating the objective function by quadratic models.
-#
-#        Parameters
-#        ----------
-#        method: str
-#            Name of the method to use among:
-#
-#            - Nelder-Mead
-#            - COBYLA
-#            - SQP (or SLSQP): very powerful e.g. in continuous noisy optimization. It is based on
-#              approximating the objective function by quadratic models.
-#            - Powell
-#        random_restart: bool
-#            whether to restart at a random point if the optimizer converged but the budget is not entirely
-#            spent yet (otherwise, restarts from best point)
-#
-#        Note
-#        ----
-#        These optimizers do not support asking several candidates in a row
-#    """
-#
-#    recast = True
-#    no_parallelization = True
-#
-#    # pylint: disable=unused-argument
-#    def __init__(self, *, random_restart: bool = False, device: str = "cpu") -> None:
-#        super().__init__(_LamctsMinimizeBase, locals())
-#
-
-PymooBatchNSGA2 = PymooBatch(algorithm="nsga2").set_name("PymooBatchNSGA2", register=False)
-pysot = NonObjectOptimizer(method="pysot").set_name("pysot", register=True)
-# negpysot = NonObjectOptimizer(method="negpysot").set_name("negpysot", register=True)
-=======
+
 from .lamcts.MCTS import lamcts_minimize
 
 class _LamctsMinimizeBase(recaster.SequentialRecastOptimizer):
@@ -1307,4 +1061,5 @@
 
 
 PymooBatchNSGA2 = PymooBatch(algorithm="nsga2").set_name("PymooBatchNSGA2", register=False)
->>>>>>> 4dad2102
+pysot = NonObjectOptimizer(method="pysot").set_name("pysot", register=True)
+# negpysot = NonObjectOptimizer(method="negpysot").set_name("negpysot", register=True)