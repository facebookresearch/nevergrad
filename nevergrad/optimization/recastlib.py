# Copyright (c) Facebook, Inc. and its affiliates. All Rights Reserved.
#
# This source code is licensed under the MIT license found in the
# LICENSE file in the root directory of this source tree.


import functools
import math
import warnings
import weakref
import numpy as np
from scipy import optimize as scipyoptimize
import nevergrad.common.typing as tp
from nevergrad.parametrization import parameter as p
from nevergrad.common import errors
from . import base
from .base import IntOrParameter
from . import recaster


class _NonObjectMinimizeBase(recaster.SequentialRecastOptimizer):
    def __init__(
        self,
        parametrization: IntOrParameter,
        budget: tp.Optional[int] = None,
        num_workers: int = 1,
        *,
        method: str = "Nelder-Mead",
        random_restart: bool = False,
    ) -> None:
        super().__init__(parametrization, budget=budget, num_workers=num_workers)
        self.multirun = 1  # work in progress
        self._normalizer: tp.Any = None
        self.initial_guess: tp.Optional[tp.ArrayLike] = None
        # configuration
        assert method in [
            "CmaFmin2",
            "Nelder-Mead",
            "COBYLA",
            "SLSQP",
            "NLOPT",
            "Powell",
        ], f"Unknown method '{method}'"
        self.method = method
        self.random_restart = random_restart
        # The following line rescales to [0, 1] if fully bounded.

        if method in ("CmaFmin2", "NLOPT"):
            normalizer = p.helpers.Normalizer(self.parametrization)
            if normalizer.fully_bounded:
                self._normalizer = normalizer

    def _internal_tell_not_asked(self, candidate: p.Parameter, loss: tp.Loss) -> None:
        """Called whenever calling "tell" on a candidate that was not "asked".
        Defaults to the standard tell pipeline.
        """  # We do not do anything; this just updates the current best.

    def get_optimization_function(self) -> tp.Callable[[tp.Callable[[tp.ArrayLike], float]], tp.ArrayLike]:
        return functools.partial(self._optimization_function, weakref.proxy(self))

    @staticmethod
    def _optimization_function(
        weakself: tp.Any, objective_function: tp.Callable[[tp.ArrayLike], float]
    ) -> tp.ArrayLike:
        # pylint:disable=unused-argument
        budget = np.inf if weakself.budget is None else weakself.budget
        best_res = np.inf
        best_x: np.ndarray = weakself.current_bests["average"].x  # np.zeros(self.dimension)
        if weakself.initial_guess is not None:
            best_x = np.array(weakself.initial_guess, copy=True)  # copy, just to make sure it is not modified
        remaining: float = budget - weakself._num_ask
        while remaining > 0:  # try to restart if budget is not elapsed
            options: tp.Dict[str, tp.Any] = {} if weakself.budget is None else {"maxiter": remaining}
            # options: tp.Dict[str, tp.Any] = {} if self.budget is None else {"maxiter": remaining}
<<<<<<< HEAD
            if weakself.method == "NLOPT":
                # This is NLOPT, used as in the PCSE simulator notebook.
                # ( https://github.com/ajwdewit/pcse_notebooks ).
                import nlopt

                def nlopt_objective_function(*args):
                    data = np.asarray([arg for arg in args])[0]
                    assert len(data) == weakself.dimension, (
                        str(data) + " does not have length " + str(weakself.dimension)
                    )
                    if weakself._normalizer is not None:
                        data = weakself._normalizer.backward(np.asarray(data, dtype=np.float32))
                    return objective_function(data)

                opt = nlopt.opt(nlopt.LN_SBPLX, weakself.dimension)
                # Assign the objective function calculator
                opt.set_min_objective(nlopt_objective_function)
                # Set the bounds.
                opt.set_lower_bounds(np.zeros(weakself.dimension))
                opt.set_upper_bounds(np.ones(weakself.dimension))
                # opt.set_initial_step([0.05, 0.05])
                opt.set_maxeval(budget)
                # Relative tolerance for convergence
                opt.set_ftol_rel(1.0e-10)

                # Start the optimization with the first guess
                firstguess = 0.5 * np.ones(weakself.dimension)
                best_x = opt.optimize(firstguess)
                # print("\noptimum at TDWI: %s, SPAN: %s" % (x[0], x[1]))
                # print("minimum value = ",  opt.last_optimum_value())
                # print("result code = ", opt.last_optimize_result())
                # print("With %i function calls" % objfunc_calculator.n_calls)
                if weakself._normalizer is not None:
                    best_x = weakself._normalizer.backward(np.asarray(best_x, dtype=np.float32))

            elif weakself.method == "CmaFmin2":
=======
            if weakself.method == "CmaFmin2":
                import cma  # import inline in order to avoid matplotlib initialization warning
>>>>>>> e8c11888

                def cma_objective_function(data):
                    # Hopefully the line below does nothing if unbounded and rescales from [0, 1] if bounded.
                    if weakself._normalizer is not None:
                        data = weakself._normalizer.backward(np.asarray(data, dtype=np.float32))
                    return objective_function(data)

                # cma.fmin2(objective_function, [0.0] * self.dimension, [1.0] * self.dimension, remaining)
                x0 = 0.5 * np.ones(weakself.dimension)
                num_calls = 0
                while budget - num_calls > 0:
                    options = {"maxfevals": budget - num_calls, "verbose": -9}
                    if weakself._normalizer is not None:
                        # Tell CMA to work in [0, 1].
                        options["bounds"] = [0.0, 1.0]
                    res = cma.fmin(
                        cma_objective_function,
                        x0=x0,
                        sigma0=0.2,
                        options=options,
                        restarts=9,
                    )
                    x0 = 0.5 + np.random.uniform() * np.random.uniform(
                        low=-0.5, high=0.5, size=weakself.dimension
                    )
                    if res[1] < best_res:
                        best_res = res[1]
                        best_x = res[0]
                        if weakself._normalizer is not None:
                            best_x = weakself._normalizer.backward(np.asarray(best_x, dtype=np.float32))
                    num_calls += res[2]
            else:
                res = scipyoptimize.minimize(
                    objective_function,
                    best_x
                    if not weakself.random_restart
                    else weakself._rng.normal(0.0, 1.0, weakself.dimension),
                    method=weakself.method,
                    options=options,
                    tol=0,
                )
                if res.fun < best_res:
                    best_res = res.fun
                    best_x = res.x
            remaining = budget - weakself._num_ask
        return best_x


class NonObjectOptimizer(base.ConfiguredOptimizer):
    """Wrapper over Scipy optimizer implementations, in standard ask and tell format.
    This is actually an import from scipy-optimize, including Sequential Quadratic Programming,

    Parameters
    ----------
    method: str
        Name of the method to use among:

        - Nelder-Mead
        - COBYLA
        - SQP (or SLSQP): very powerful e.g. in continuous noisy optimization. It is based on
          approximating the objective function by quadratic models.
        - Powell
    random_restart: bool
        whether to restart at a random point if the optimizer converged but the budget is not entirely
        spent yet (otherwise, restarts from best point)

    Note
    ----
    These optimizers do not support asking several candidates in a row
    """

    recast = True
    no_parallelization = True

    # pylint: disable=unused-argument
    def __init__(self, *, method: str = "Nelder-Mead", random_restart: bool = False) -> None:
        super().__init__(_NonObjectMinimizeBase, locals())


NelderMead = NonObjectOptimizer(method="Nelder-Mead").set_name("NelderMead", register=True)
CmaFmin2 = NonObjectOptimizer(method="CmaFmin2").set_name("CmaFmin2", register=True)
NLOPT = NonObjectOptimizer(method="NLOPT").set_name("NLOPT", register=True)
Powell = NonObjectOptimizer(method="Powell").set_name("Powell", register=True)
RPowell = NonObjectOptimizer(method="Powell", random_restart=True).set_name("RPowell", register=True)
Cobyla = NonObjectOptimizer(method="COBYLA").set_name("Cobyla", register=True)
RCobyla = NonObjectOptimizer(method="COBYLA", random_restart=True).set_name("RCobyla", register=True)
SQP = NonObjectOptimizer(method="SLSQP").set_name("SQP", register=True)
SLSQP = SQP  # Just so that people who are familiar with SLSQP naming are not lost.
RSQP = NonObjectOptimizer(method="SLSQP", random_restart=True).set_name("RSQP", register=True)
RSLSQP = RSQP  # Just so that people who are familiar with SLSQP naming are not lost.


class _PymooMinimizeBase(recaster.SequentialRecastOptimizer):
    def __init__(
        self,
        parametrization: IntOrParameter,
        budget: tp.Optional[int] = None,
        num_workers: int = 1,
        *,
        algorithm: str,
    ) -> None:
        super().__init__(parametrization, budget=budget, num_workers=num_workers)
        # configuration
        self.algorithm = algorithm
        self._no_hypervolume = True
        self._initial_seed = -1

    def get_optimization_function(self) -> tp.Callable[[tp.Callable[..., tp.Any]], tp.Optional[tp.ArrayLike]]:
        if self._initial_seed == -1:
            self._initial_seed = self._rng.randint(2 ** 30)
        return functools.partial(self._optimization_function, weakref.proxy(self))
        # pylint:disable=useless-return

    @staticmethod
    def _optimization_function(
        weakself: tp.Any, objective_function: tp.Callable[[tp.ArrayLike], float]
    ) -> tp.Optional[tp.ArrayLike]:
        # pylint:disable=unused-argument, import-outside-toplevel
        from pymoo import optimize as pymoooptimize

        from pymoo.factory import get_algorithm as get_pymoo_algorithm

        # from pymoo.factory import get_reference_directions

        # reference direction code for when we want to use the other MOO optimizers in Pymoo
        # if self.algorithm in [
        #     "rnsga2",
        #     "nsga3",
        #     "unsga3",
        #     "rnsga3",
        #     "moead",
        #     "ctaea",
        # ]:  # algorithms that require reference points or reference directions
        #     the appropriate n_partitions must be looked into
        #     ref_dirs = get_reference_directions("das-dennis", self.num_objectives, n_partitions=12)
        #     algorithm = get_pymoo_algorithm(self.algorithm, ref_dirs)
        # else:
        algorithm = get_pymoo_algorithm(weakself.algorithm)
        problem = _create_pymoo_problem(weakself, objective_function)
        pymoooptimize.minimize(problem, algorithm, seed=weakself._initial_seed)
        return None

    def _internal_ask_candidate(self) -> p.Parameter:
        """
        Special version to make sure that num_objectives has been set before
        the proper _internal_ask_candidate, in our parent class, is called.
        """
        if self.num_objectives == 0:
            # dummy ask i.e. not activating pymoo until num_objectives is set
            warnings.warn(
                "with this optimizer, it is more efficient to set num_objectives before the optimization begins",
                errors.NevergradRuntimeWarning,
            )
            # We need to get a datapoint that is a random point in parameter space,
            # and waste an evaluation on it.
            return self.parametrization.spawn_child()
        return super()._internal_ask_candidate()

    def _internal_tell_candidate(self, candidate: p.Parameter, loss: float) -> None:
        """
        Special version to make sure that we the extra initial evaluation which
        we may have done in order to get num_objectives, is discarded.
        Note that this discarding means that the extra point will not make it into
        replay_archive_tell. Correspondingly, because num_objectives will make it into
        the pickle, __setstate__ will never need a dummy ask.
        """
        if self._messaging_thread is None:
            return  # dummy tell i.e. not activating pymoo until num_objectives is set
        super()._internal_tell_candidate(candidate, loss)

    def _post_loss(self, candidate: p.Parameter, loss: float) -> tp.Loss:
        # pylint: disable=unused-argument
        """
        Multi-Objective override for this function.
        """
        return candidate.losses


class Pymoo(base.ConfiguredOptimizer):
    """Wrapper over Pymoo optimizer implementations, in standard ask and tell format.
    This is actually an import from Pymoo Optimize.

    Parameters
    ----------
    algorithm: str

        Use "algorithm-name" with following names to access algorithm classes:
        Single-Objective
        -"de"
        -'ga'
        -"brkga"
        -"nelder-mead"
        -"pattern-search"
        -"cmaes"
        Multi-Objective
        -"nsga2"
        Multi-Objective requiring reference directions, points or lines
        -"rnsga2"
        -"nsga3"
        -"unsga3"
        -"rnsga3"
        -"moead"
        -"ctaea"

    Note
    ----
    These optimizers do not support asking several candidates in a row
    """

    recast = True
    no_parallelization = True

    # pylint: disable=unused-argument
    def __init__(self, *, algorithm: str) -> None:
        super().__init__(_PymooMinimizeBase, locals())


class _PymooBatchMinimizeBase(recaster.BatchRecastOptimizer):

    # pylint: disable=abstract-method

    def __init__(
        self,
        parametrization: IntOrParameter,
        budget: tp.Optional[int] = None,
        num_workers: int = 1,
        *,
        algorithm: str,
    ) -> None:
        super().__init__(parametrization, budget=budget, num_workers=num_workers)
        # configuration
        self.algorithm = algorithm
        self._no_hypervolume = True
        self._initial_seed = -1

    def get_optimization_function(self) -> tp.Callable[[tp.Callable[..., tp.Any]], tp.Optional[tp.ArrayLike]]:
        if self._initial_seed == -1:
            self._initial_seed = self._rng.randint(2 ** 30)
        return functools.partial(self._optimization_function, weakref.proxy(self))
        # pylint:disable=useless-return

    @staticmethod
    def _optimization_function(
        weakself: tp.Any, objective_function: tp.Callable[[tp.ArrayLike], float]
    ) -> tp.Optional[tp.ArrayLike]:
        # pylint:disable=unused-argument, import-outside-toplevel
        from pymoo import optimize as pymoooptimize

        from pymoo.factory import get_algorithm as get_pymoo_algorithm

        # from pymoo.factory import get_reference_directions

        # reference direction code for when we want to use the other MOO optimizers in Pymoo
        # if self.algorithm in [
        #     "rnsga2",
        #     "nsga3",
        #     "unsga3",
        #     "rnsga3",
        #     "moead",
        #     "ctaea",
        # ]:  # algorithms that require reference points or reference directions
        #     the appropriate n_partitions must be looked into
        #     ref_dirs = get_reference_directions("das-dennis", self.num_objectives, n_partitions=12)
        #     algorithm = get_pymoo_algorithm(self.algorithm, ref_dirs)
        # else:
        algorithm = get_pymoo_algorithm(weakself.algorithm)
        problem = _create_pymoo_problem(weakself, objective_function, False)
        pymoooptimize.minimize(problem, algorithm, seed=weakself._initial_seed)
        return None

    def _internal_ask_candidate(self) -> p.Parameter:
        """Reads messages from the thread in which the underlying optimization function is running
        New messages are sent as "ask".
        """
        # get a datapoint that is a random point in parameter space
        if self.num_objectives == 0:  # dummy ask i.e. not activating pymoo until num_objectives is set
            warnings.warn(
                "with this optimizer, it is more efficient to set num_objectives before the optimization begins",
                errors.NevergradRuntimeWarning,
            )
            return self.parametrization.spawn_child()
        return super()._internal_ask_candidate()

    def _internal_tell_candidate(self, candidate: p.Parameter, loss: float) -> None:
        """Returns value for a point which was "asked"
        (none asked point cannot be "tell")
        """
        if self._messaging_thread is None:
            return  # dummy tell i.e. not activating pymoo until num_objectives is set
        super()._internal_tell_candidate(candidate, loss)

    def _post_loss(self, candidate: p.Parameter, loss: float) -> tp.Loss:
        # pylint: disable=unused-argument
        """
        Multi-Objective override for this function.
        """
        return candidate.losses


class PymooBatch(base.ConfiguredOptimizer):
    """Wrapper over Pymoo optimizer implementations, in standard ask and tell format.
    This is actually an import from Pymoo Optimize.

    Parameters
    ----------
    algorithm: str

        Use "algorithm-name" with following names to access algorithm classes:
        Single-Objective
        -"de"
        -'ga'
        -"brkga"
        -"nelder-mead"
        -"pattern-search"
        -"cmaes"
        Multi-Objective
        -"nsga2"
        Multi-Objective requiring reference directions, points or lines
        -"rnsga2"
        -"nsga3"
        -"unsga3"
        -"rnsga3"
        -"moead"
        -"ctaea"

    Note
    ----
    These optimizers do not support asking several candidates in a row
    """

    recast = True

    # pylint: disable=unused-argument
    def __init__(self, *, algorithm: str) -> None:
        super().__init__(_PymooBatchMinimizeBase, locals())


def _create_pymoo_problem(
    optimizer: base.Optimizer,
    objective_function: tp.Callable[[tp.ArrayLike], float],
    elementwise: bool = True,
):
    kwargs = {}
    try:
        # pylint:disable=import-outside-toplevel
        from pymoo.core.problem import ElementwiseProblem, Problem  # type: ignore

        Base = ElementwiseProblem if elementwise else Problem
    except ImportError:
        # Used if pymoo < 0.5.0
        # pylint:disable=import-outside-toplevel
        from pymoo.model.problem import Problem as Base  # type: ignore

        kwargs = {"elementwise_evaluation": elementwise}

    class _PymooProblem(Base):  # type: ignore
        def __init__(self, optimizer, objective_function):
            self.objective_function = objective_function
            super().__init__(
                n_var=optimizer.dimension,
                n_obj=optimizer.num_objectives,
                n_constr=0,  # constraints handled already by nevergrad
                xl=-math.pi * 0.5,
                xu=math.pi * 0.5,
                **kwargs,
            )

        def _evaluate(self, X, out, *args, **kwargs):
            # pylint:disable=unused-argument
            # pymoo is supplying us with bounded parameters in [-pi/2,pi/2]. Nevergrad wants unbounded reals from us.
            out["F"] = self.objective_function(np.tan(X))

    return _PymooProblem(optimizer, objective_function)


PymooNSGA2 = Pymoo(algorithm="nsga2").set_name("PymooNSGA2", register=True)
PymooBatchNSGA2 = PymooBatch(algorithm="nsga2").set_name("PymooBatchNSGA2", register=False)<|MERGE_RESOLUTION|>--- conflicted
+++ resolved
@@ -72,7 +72,6 @@
         while remaining > 0:  # try to restart if budget is not elapsed
             options: tp.Dict[str, tp.Any] = {} if weakself.budget is None else {"maxiter": remaining}
             # options: tp.Dict[str, tp.Any] = {} if self.budget is None else {"maxiter": remaining}
-<<<<<<< HEAD
             if weakself.method == "NLOPT":
                 # This is NLOPT, used as in the PCSE simulator notebook.
                 # ( https://github.com/ajwdewit/pcse_notebooks ).
@@ -109,11 +108,8 @@
                     best_x = weakself._normalizer.backward(np.asarray(best_x, dtype=np.float32))
 
             elif weakself.method == "CmaFmin2":
-=======
-            if weakself.method == "CmaFmin2":
                 import cma  # import inline in order to avoid matplotlib initialization warning
->>>>>>> e8c11888
-
+                
                 def cma_objective_function(data):
                     # Hopefully the line below does nothing if unbounded and rescales from [0, 1] if bounded.
                     if weakself._normalizer is not None:
