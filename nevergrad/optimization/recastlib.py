# Copyright (c) Facebook, Inc. and its affiliates. All Rights Reserved.
#
# This source code is licensed under the MIT license found in the
# LICENSE file in the root directory of this source tree.


import math
import warnings
import numpy as np
from scipy import optimize as scipyoptimize
import pybobyqa
from ax import optimize as axoptimize
import nevergrad.common.typing as tp
from nevergrad.parametrization import parameter as p
from nevergrad.common import errors
from . import base
from .base import IntOrParameter
from . import recaster



class _ScipyMinimizeBase(recaster.SequentialRecastOptimizer):
    def __init__(
        self,
        parametrization: IntOrParameter,
        budget: tp.Optional[int] = None,
        num_workers: int = 1,
        *,
        method: str = "Nelder-Mead",
        random_restart: bool = False,
    ) -> None:
        super().__init__(parametrization, budget=budget, num_workers=num_workers)
        self.multirun = 1  # work in progress
        self.initial_guess: tp.Optional[tp.ArrayLike] = None
        # configuration
<<<<<<< HEAD
        assert method in ["Nelder-Mead", "COBYLA", "SLSQP", "Powell", "BOBYQA", "AX"], f"Unknown method '{method}'"
=======
        assert method in ["SMAC2", "SMAC", "Nelder-Mead", "COBYLA", "SLSQP", "Powell"], f"Unknown method '{method}'"
>>>>>>> df658c8d
        self.method = method
        self.random_restart = random_restart
        self._normalizer = p.helpers.Normalizer(self.parametrization)

    def _internal_tell_not_asked(self, candidate: p.Parameter, loss: tp.Loss) -> None:
        """Called whenever calling "tell" on a candidate that was not "asked".
        Defaults to the standard tell pipeline.
        """  # We do not do anything; this just updates the current best.

    def get_optimization_function(self) -> tp.Callable[[tp.Callable[[tp.ArrayLike], float]], tp.ArrayLike]:
        # create a different sub-instance, so that the current instance is not referenced by the thread
        # (consequence: do not create a thread at initialization, or we get a thread explosion)
        subinstance = self.__class__(
            parametrization=self.parametrization,
            budget=self.budget,
            num_workers=self.num_workers,
            method=self.method,
            random_restart=self.random_restart,
        )
        subinstance.archive = self.archive
        subinstance.current_bests = self.current_bests
        return subinstance._optimization_function


    def _optimization_function(self, objective_function: tp.Callable[[tp.ArrayLike], float]) -> tp.ArrayLike:
        # pylint:disable=unused-argument
        budget = np.inf if self.budget is None else self.budget
        best_res = np.inf
        best_x: np.ndarray = self.current_bests["average"].x
        if self.initial_guess is not None:
            best_x = np.array(self.initial_guess, copy=True)  # copy, just to make sure it is not modified
        remaining = budget - self._num_ask
        def ax_obj(p):
            data = [p["x" + str(i)] for i in range(self.dimension)]
            data = self._normalizer.backward(np.asarray(data, dtype=np.float))
            return objective_function(data)
        while remaining > 0:  # try to restart if budget is not elapsed
<<<<<<< HEAD
            options: tp.Dict[str, int] = {} if self.budget is None else {"maxiter": remaining}
            if self.method == "BOBYQA":
                res = pybobyqa.solve(objective_function, best_x, maxfun=budget, do_logging=False)
                if res.f < best_res:
                    best_res = res.f
                    best_x = res.x
            elif self.method == "AX":
                parameters = [{"name": "x"+str(i), "type":"range", "bounds":[-1., 1.]} for i in range(self.dimension)]
                best_parameters, best_values, experiment, model = axoptimize(
                    parameters,
                    evaluation_function = ax_obj,
                    minimize=True,
                    total_trials = budget)
                best_x = [p["x" + str(i)] for i in range(self.dimension)]
                best_x = self._normalizer.backward(np.asarray(best_x, dtype=np.float))
=======
            print(f"Iteration with remaining={remaining}")
            options: tp.Dict[str, tp.Any] = {} if self.budget is None else {"maxiter": remaining}
            if self.method == "SMAC2":
                from ConfigSpace.hyperparameters import (
                    UniformFloatHyperparameter,
                )  # noqa  # pylint: disable=unused-import

                # Import ConfigSpace and different types of parameters
                from smac.configspace import ConfigurationSpace  # noqa  # pylint: disable=unused-import
                from smac.facade.smac_hpo_facade import SMAC4HPO  # noqa  # pylint: disable=unused-import

                # Import SMAC-utilities
                from smac.scenario.scenario import Scenario  # noqa  # pylint: disable=unused-import
                import threading
                import os
                import time
                from pathlib import Path
                the_date = str(time.time())
                feed = "/tmp/smac_feed" + the_date + ".txt"
                fed = "/tmp/smac_fed" + the_date + ".txt"
                def dummy_function():
                    for u in range(remaining):
                        print(f"side thread waiting for request... ({u}/{self.budget})")
                        while (not Path(feed).is_file()) or os.stat(feed).st_size == 0:
                            time.sleep(0.1)
                        time.sleep(0.1)
                        print("side thread happy to work on a request...")
                        data = np.loadtxt(feed)
                        os.remove(feed)
                        print("side thread happy to really work on a request...")
                        res = objective_function(data)
                        print("side thread happy to forward the result of a request...")
                        f = open(fed, "w")
                        f.write(str(res))
                        f.close()
                    return
                thread = threading.Thread(target=dummy_function)
                thread.start()


                print(f"start SMAC2 optimization with budget {budget} in dimension {self.dimension}")
                cs = ConfigurationSpace()
                cs.add_hyperparameters(
                    [
                        UniformFloatHyperparameter(f"x{i}", -1.0, 1.0, default_value=0.0)
                        for i in range(self.dimension)
                    ]
                )
                scenario = Scenario(
                    {
                        "run_obj": "quality",  # we optimize quality (alternatively runtime)
                        "runcount-limit": budget,  # max. number of function evaluations
                        "cs": cs,  # configuration space
                        "deterministic": "true",
                    }
                )
                def smac2_obj(p):
                    print(f"SMAC2 proposes {p}")
                    p = [p[f"x{i}"] for i in range(len(p.keys()))]
                    data = self._normalizer.backward(np.asarray(p, dtype=np.float))
                    print(f"converted to {data}")
                    if Path(fed).is_file():
                        os.remove(fed)
                    np.savetxt(feed, data)
                    while (not Path(fed).is_file()) or os.stat(fed).st_size == 0:
                        time.sleep(0.1)
                    time.sleep(0.1)
                    f = open(fed, "r")
                    res = np.float(f.read())
                    f.close()
                    print(f"SMAC2 will receive {res}")
                    return res
                smac = SMAC4HPO(scenario=scenario, rng=self._rng.randint(5000), tae_runner=smac2_obj)
                res = smac.optimize()
                best_x = [res[f"x{k}"] for k in range(len(res.keys()))]
                best_x = self._normalizer.backward(np.asarray(best_x, dtype=np.float))
                print("end SMAC optimization")
                thread.join()
                self._num_ask = budget

            elif self.method == "SMAC":
                import smac  # noqa  # pylint: disable=unused-import
                import scipy.optimize  # noqa  # pylint: disable=unused-import
                from smac.facade.func_facade import fmin_smac  # noqa  # pylint: disable=unused-import

                import threading
                import os
                import time
                from pathlib import Path
                the_date = str(time.time())
                feed = "/tmp/smac_feed" + the_date + ".txt"
                fed = "/tmp/smac_fed" + the_date + ".txt"
                def dummy_function():
                    for u in range(remaining):
                        print(f"side thread waiting for request... ({u}/{self.budget})")
                        while (not Path(feed).is_file()) or os.stat(feed).st_size == 0:
                            time.sleep(0.1)
                        time.sleep(0.1)
                        print("side thread happy to work on a request...")
                        data = np.loadtxt(feed)
                        os.remove(feed)
                        print("side thread happy to really work on a request...")
                        res = objective_function(data)
                        print("side thread happy to forward the result of a request...")
                        f = open(fed, "w")
                        f.write(str(res))
                        f.close()
                    return
                thread = threading.Thread(target=dummy_function)
                thread.start()

                def smac_obj(p):
                    print(f"SMAC proposes {p}")
                    data = self._normalizer.backward(np.asarray([p[i] for i in range(len(p))], dtype=np.float))
                    print(f"converted to {data}")
                    if Path(fed).is_file():
                        os.remove(fed)
                    np.savetxt(feed, data)
                    while (not Path(fed).is_file()) or os.stat(fed).st_size == 0:
                        time.sleep(0.1)
                    time.sleep(0.1)
                    f = open(fed, "r")
                    res = np.float(f.read())
                    f.close()
                    print(f"SMAC will receive {res}")
                    return res

                print(f"start SMAC optimization with budget {budget} in dimension {self.dimension}")
                assert budget is not None
                x, cost, _ = fmin_smac(
                    #func=lambda x: sum([(x_ - 1.234)**2  for x_ in x]),
                    func=smac_obj,
                    x0=[0.0] * self.dimension,
                    bounds=[(-1, 1)] * self.dimension,
                    maxfun=remaining,
                    rng=self._rng.randint(5000),
                )  # Passing a seed makes fmin_smac determistic
                print("end SMAC optimization")
                thread.join()
                self._num_ask = budget

                if cost < best_res:
                    best_res = cost
                    best_x = self._normalizer.backward(np.asarray(x, dtype=np.float))
>>>>>>> df658c8d
            else:
                res = scipyoptimize.minimize(
                    objective_function,
                    best_x if not self.random_restart else self._rng.normal(0.0, 1.0, self.dimension),
                    method=self.method,
                    options=options,
                    tol=0,
                )
                if res.fun < best_res:
                    best_res = res.fun
                    best_x = res.x
            remaining = budget - self._num_ask
        return best_x


class ScipyOptimizer(base.ConfiguredOptimizer):
    """Wrapper over Scipy optimizer implementations, in standard ask and tell format.
    This is actually an import from scipy-optimize, including Sequential Quadratic Programming,

    Parameters
    ----------
    method: str
        Name of the method to use among:

        - Nelder-Mead
        - COBYLA
        - SQP (or SLSQP): very powerful e.g. in continuous noisy optimization. It is based on
          approximating the objective function by quadratic models.
        - Powell
    random_restart: bool
        whether to restart at a random point if the optimizer converged but the budget is not entirely
        spent yet (otherwise, restarts from best point)

    Note
    ----
    These optimizers do not support asking several candidates in a row
    """

    recast = True
    no_parallelization = True

    # pylint: disable=unused-argument
    def __init__(self, *, method: str = "Nelder-Mead", random_restart: bool = False) -> None:
        super().__init__(_ScipyMinimizeBase, locals())


AX = ScipyOptimizer(method="AX").set_name("AX", register=True)
BOBYQA = ScipyOptimizer(method="BOBYQA").set_name("BOBYQA", register=True)
NelderMead = ScipyOptimizer(method="Nelder-Mead").set_name("NelderMead", register=True)
SMAC = ScipyOptimizer(method="SMAC").set_name("SMAC", register=True)
SMAC2 = ScipyOptimizer(method="SMAC2").set_name("SMAC2", register=True)
Powell = ScipyOptimizer(method="Powell").set_name("Powell", register=True)
RPowell = ScipyOptimizer(method="Powell", random_restart=True).set_name("RPowell", register=True)
Cobyla = ScipyOptimizer(method="COBYLA").set_name("Cobyla", register=True)
RCobyla = ScipyOptimizer(method="COBYLA", random_restart=True).set_name("RCobyla", register=True)
SQP = ScipyOptimizer(method="SLSQP").set_name("SQP", register=True)
SLSQP = SQP  # Just so that people who are familiar with SLSQP naming are not lost.
RSQP = ScipyOptimizer(method="SLSQP", random_restart=True).set_name("RSQP", register=True)
RSLSQP = RSQP  # Just so that people who are familiar with SLSQP naming are not lost.


class _PymooMinimizeBase(recaster.SequentialRecastOptimizer):
    def __init__(
        self,
        parametrization: IntOrParameter,
        budget: tp.Optional[int] = None,
        num_workers: int = 1,
        *,
        algorithm: str,
    ) -> None:
        super().__init__(parametrization, budget=budget, num_workers=num_workers)
        # configuration
        self.algorithm = algorithm
        self._no_hypervolume = True

    def _internal_tell_not_asked(self, candidate: p.Parameter, loss: tp.Loss) -> None:
        """Called whenever calling "tell" on a candidate that was not "asked".
        Defaults to the standard tell pipeline.
        """  # We do not do anything; this just updates the current best.

    def get_optimization_function(self) -> tp.Callable[[tp.Callable[..., tp.Any]], tp.Optional[tp.ArrayLike]]:
        # create a different sub-instance, so that the current instance is not referenced by the thread
        # (consequence: do not create a thread at initialization, or we get a thread explosion)
        subinstance = self.__class__(
            parametrization=self.parametrization,
            budget=self.budget,
            num_workers=self.num_workers,
            algorithm=self.algorithm,
        )
        # set num_objectives in sub-instance for Pymoo to use in problem definition
        if self.num_objectives > 0:
            subinstance.num_objectives = self.num_objectives
        else:
            raise RuntimeError("num_objectives should have been set.")
        return subinstance._optimization_function
        # pylint:disable=useless-return

    def _optimization_function(
        self, objective_function: tp.Callable[[tp.ArrayLike], float]
    ) -> tp.Optional[tp.ArrayLike]:
        # pylint:disable=unused-argument, import-outside-toplevel
        from pymoo import optimize as pymoooptimize

        from pymoo.factory import get_algorithm as get_pymoo_algorithm

        # from pymoo.factory import get_reference_directions

        problem = self._create_pymoo_problem(self, objective_function)
        # reference direction code for when we want to use the other MOO optimizers in Pymoo
        # if self.algorithm in [
        #     "rnsga2",
        #     "nsga3",
        #     "unsga3",
        #     "rnsga3",
        #     "moead",
        #     "ctaea",
        # ]:  # algorithms that require reference points or reference directions
        #     the appropriate n_partitions must be looked into
        #     ref_dirs = get_reference_directions("das-dennis", self.num_objectives, n_partitions=12)
        #     algorithm = get_pymoo_algorithm(self.algorithm, ref_dirs)
        # else:
        algorithm = get_pymoo_algorithm(self.algorithm)
        problem = self._create_pymoo_problem(self, objective_function)
        seed = self._rng.randint(2 ** 30)
        pymoooptimize.minimize(problem, algorithm, seed=seed)
        return None

    def _internal_ask_candidate(self) -> p.Parameter:
        """Reads messages from the thread in which the underlying optimization function is running
        New messages are sent as "ask".
        """
        # get a datapoint that is a random point in parameter space
        if self.num_objectives == 0:  # dummy ask i.e. not activating pymoo until num_objectives is set
            warnings.warn(
                "with this optimizer, it is more efficient to set num_objectives before the optimization begins",
                errors.NevergradRuntimeWarning,
            )
            return self.parametrization.spawn_child()
        return super()._internal_ask_candidate()

    def _internal_tell_candidate(self, candidate: p.Parameter, loss: float) -> None:
        """Returns value for a point which was "asked"
        (none asked point cannot be "tell")
        """
        if self._messaging_thread is None:
            return  # dummy tell i.e. not activating pymoo until num_objectives is set
        super()._internal_tell_candidate(candidate, loss)

    def _post_loss_to_message(self, message: recaster.Message, candidate: p.Parameter, loss: float):
        """
        Multi-Objective override for this function.
        """
        message.result = candidate.losses

    def _create_pymoo_problem(
        self, optimizer: base.Optimizer, objective_function: tp.Callable[[tp.ArrayLike], float]
    ):
        # pylint:disable=import-outside-toplevel
        from pymoo.model.problem import Problem  # type: ignore

        class _PymooProblem(Problem):
            def __init__(self, optimizer, objective_function):
                self.objective_function = objective_function
                super().__init__(
                    n_var=optimizer.dimension,
                    n_obj=optimizer.num_objectives,
                    n_constr=0,  # constraints handled already by nevergrad
                    xl=-math.pi * 0.5,
                    xu=math.pi * 0.5,
                    elementwise_evaluation=True,  # for 1-by-1 evaluation
                )

            def _evaluate(self, X, out, *args, **kwargs):
                # pylint:disable=unused-argument
                # pymoo is supplying us with bounded parameters in [-pi/2,pi/2]. Nevergrad wants unbounded reals from us.
                out["F"] = self.objective_function(np.tan(X))

        return _PymooProblem(optimizer, objective_function)


class Pymoo(base.ConfiguredOptimizer):
    """Wrapper over Pymoo optimizer implementations, in standard ask and tell format.
    This is actually an import from Pymoo Optimize.

    Parameters
    ----------
    algorithm: str

        Use "algorithm-name" with following names to access algorithm classes:
        Single-Objective
        -"de"
        -'ga'
        -"brkga"
        -"nelder-mead"
        -"pattern-search"
        -"cmaes"
        Multi-Objective
        -"nsga2"
        Multi-Objective requiring reference directions, points or lines
        -"rnsga2"
        -"nsga3"
        -"unsga3"
        -"rnsga3"
        -"moead"
        -"ctaea"

    Note
    ----
    These optimizers do not support asking several candidates in a row
    """

    recast = True
    no_parallelization = True

    # pylint: disable=unused-argument
    def __init__(self, *, algorithm: str) -> None:
        super().__init__(_PymooMinimizeBase, locals())


PymooNSGA2 = Pymoo(algorithm="nsga2").set_name("PymooNSGA2", register=True)<|MERGE_RESOLUTION|>--- conflicted
+++ resolved
@@ -33,11 +33,8 @@
         self.multirun = 1  # work in progress
         self.initial_guess: tp.Optional[tp.ArrayLike] = None
         # configuration
-<<<<<<< HEAD
-        assert method in ["Nelder-Mead", "COBYLA", "SLSQP", "Powell", "BOBYQA", "AX"], f"Unknown method '{method}'"
-=======
-        assert method in ["SMAC2", "SMAC", "Nelder-Mead", "COBYLA", "SLSQP", "Powell"], f"Unknown method '{method}'"
->>>>>>> df658c8d
+        #assert method in ["Nelder-Mead", "COBYLA", "SLSQP", "Powell", "BOBYQA", "AX"], f"Unknown method '{method}'"
+        #assert method in ["SMAC2", "SMAC", "Nelder-Mead", "COBYLA", "SLSQP", "Powell"], f"Unknown method '{method}'"
         self.method = method
         self.random_restart = random_restart
         self._normalizer = p.helpers.Normalizer(self.parametrization)
@@ -75,8 +72,8 @@
             data = self._normalizer.backward(np.asarray(data, dtype=np.float))
             return objective_function(data)
         while remaining > 0:  # try to restart if budget is not elapsed
-<<<<<<< HEAD
-            options: tp.Dict[str, int] = {} if self.budget is None else {"maxiter": remaining}
+            print(f"Iteration with remaining={remaining}")
+            options: tp.Dict[str, tp.Any] = {} if self.budget is None else {"maxiter": remaining}
             if self.method == "BOBYQA":
                 res = pybobyqa.solve(objective_function, best_x, maxfun=budget, do_logging=False)
                 if res.f < best_res:
@@ -91,10 +88,7 @@
                     total_trials = budget)
                 best_x = [p["x" + str(i)] for i in range(self.dimension)]
                 best_x = self._normalizer.backward(np.asarray(best_x, dtype=np.float))
-=======
-            print(f"Iteration with remaining={remaining}")
-            options: tp.Dict[str, tp.Any] = {} if self.budget is None else {"maxiter": remaining}
-            if self.method == "SMAC2":
+            elif self.method == "SMAC2":
                 from ConfigSpace.hyperparameters import (
                     UniformFloatHyperparameter,
                 )  # noqa  # pylint: disable=unused-import
@@ -236,7 +230,6 @@
                 if cost < best_res:
                     best_res = cost
                     best_x = self._normalizer.backward(np.asarray(x, dtype=np.float))
->>>>>>> df658c8d
             else:
                 res = scipyoptimize.minimize(
                     objective_function,
