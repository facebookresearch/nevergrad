# Copyright (c) Facebook, Inc. and its affiliates. All Rights Reserved.
#
# This source code is licensed under the MIT license found in the
# LICENSE file in the root directory of this source tree.

import numpy as np
import nevergrad.common.typing as tp
from nevergrad.parametrization import parameter as p
from .hypervolume import HypervolumeIndicator


AUTO_BOUND = 15


# pylint: disable=too-many-instance-attributes
class HypervolumePareto:
    """Given several functions, and threshold on their values (above which solutions are pointless),
    this object can be used as a single-objective function, the minimization of which
    yields a solution to the original multiobjective problem.

    Parameters
    -----------
    upper_bounds: Tuple of float or np.ndarray
        upper_bounds[i] is a threshold above which x is pointless if function(x)[i] > upper_bounds[i].
    auto_bound: int
        if no upper bounds are provided, number of initial points used to estimate the upper bounds. Their
        loss will be 0 (except if they are uniformly worse than the previous points).
    seed: optional int or RandomState
        seed to use for selecting random subsamples of the pareto
    no_hypervolume: bool
        Most optimizers are designed for single objective and use a float loss.
        To use these in a multi-objective optimization, we provide the negative of
        the hypervolume of the pareto front as the loss.
        If not needed, an optimizer can set this to True.

    Notes
    -----
    When no_hypervolume is false:
    - This function is not stationary!
    - The minimum value obtained for this objective function is -h,
      where h is the hypervolume of the Pareto front obtained, given upper_bounds as a reference point.
    - The callable keeps track of the pareto_front (see attribute paretor_front) and is therefor stateful.
      For this reason it cannot be distributed. A user can however call the multiobjective_function
      remotely, and aggregate locally. This is what happens in the "minimize" method of optimizers.
    when no_hypervolume is true:
    - Hypervolume isn't used at all!
    - We simply add every point to the pareto front and state that the pareto front needs to be filtered.
    - The Pareto front is lazily kept up to date because every time you call pareto_front()
      an algorithm is performed that filters the pareto front into what it should be.
    """

    def __init__(
        self,
        *,
        upper_bounds: tp.Optional[tp.ArrayLike] = None,
        auto_bound: int = AUTO_BOUND,
        seed: tp.Optional[tp.Union[int, np.random.RandomState]] = None,
        no_hypervolume: bool = False,
    ) -> None:
        self._auto_bound = 0
        self._upper_bounds = (
            np.array([-float("inf")]) if upper_bounds is None else np.array(upper_bounds, copy=False)
        )
        if upper_bounds is None:
            self._auto_bound = auto_bound
        # If we are yet to set the upper bounds, or yet to have an add since doing so, _best_volume is -inf.
        # If we have set the upper bounds and all tells have been worse than them, then _best_volume is a
        # negative number indicating the least amount we have ever been worse.
        # If we have ever beaten the upper bounds, the _best_volume is nonnegative. In particular, it is
        # the hypervolume of the current PF if we are using hypervolume, otherwise 0.
        self._best_volume = -float("Inf")
        self._hypervolume: tp.Optional[HypervolumeIndicator] = None
        self._pareto_needs_filtering = False
        self._no_hypervolume = no_hypervolume
<<<<<<< HEAD
        self.pf = ParetoFront(hvp=self, seed=seed, no_hypervolume=no_hypervolume)
=======
>>>>>>> c9b3b1c7

    @property
    def num_objectives(self) -> int:
        return self._upper_bounds.size

    @property
    def best_volume(self) -> float:
        return self._best_volume

    def extend(self, parameters: tp.Sequence[p.Parameter]) -> float:
        output = 0.0
        for param in parameters:
            output = self.add(param)
        return output

    # pylint: disable=too-many-branches
    def add(self, parameter: p.Parameter) -> float:
        """Given parameters and the multiobjective loss, this computes the hypervolume
        and update the state of the function with new points if it belongs to the pareto front
        """
        # pylint: disable=too-many-return-statements, too-many-branches
        if not isinstance(parameter, p.Parameter):
            raise TypeError(
                f"{self.__class__.__name__}.add should receive a ng.p.Parameter, but got: {parameter}."
            )
        losses = parameter.losses
        if not isinstance(losses, np.ndarray):
            raise TypeError(
                f"Parameter should have multivalue as losses, but parameter.losses={losses} ({type(losses)})."
            )
        if self._auto_bound > 0:
            self._auto_bound -= 1
            if (self._upper_bounds > -float("inf")).all() and (losses > self._upper_bounds).all():
                return float("inf")  # Avoid uniformly worst points
            self._upper_bounds = np.maximum(self._upper_bounds, losses)
            self.pf._add_to_pareto(parameter)
            return 0.0
        # get rid of points over the upper bounds
        if (losses - self._upper_bounds > 0).any():
            loss = -float(np.sum(np.maximum(0, losses - self._upper_bounds)))
            if loss > self._best_volume:
                self._best_volume = loss
            if self._best_volume < 0:
<<<<<<< HEAD
                self.pf._add_to_pareto(parameter)
            return -loss if not self._no_hypervolume else 0.0
        if self._no_hypervolume:
            self.pf._add_to_pareto(parameter)
            return 0.0
        if self._hypervolume is None:
            self._hypervolume = HypervolumeIndicator(self._upper_bounds)
=======
                self._add_to_pareto(parameter)
            return 0.0 if self._no_hypervolume else -loss
>>>>>>> c9b3b1c7
        # We compute the hypervolume
        new_volume = self._hypervolume.compute([pa.losses for pa in self.pf._pareto] + [losses])
        if new_volume > self._best_volume:
            # This point is good! Let us give him a great mono-fitness value.
            self._best_volume = new_volume
<<<<<<< HEAD
            self.pf._add_to_pareto(parameter)
            return -new_volume
=======
            self._add_to_pareto(parameter)
            return 0.0 if self._no_hypervolume else -new_volume

>>>>>>> c9b3b1c7
        else:
            # This point is not on the front
            # First we prune.
            distance_to_pareto = float("Inf")
            for param in self.pf.pareto_front():
                stored_losses = param.losses
                # TODO the following is probably not good at all:
                # -> +inf if no point is strictly better (but lower if it is)
                if (stored_losses <= losses).all():
                    distance_to_pareto = min(distance_to_pareto, min(losses - stored_losses))
            assert distance_to_pareto >= 0
            return 0.0 if self._no_hypervolume else -new_volume + distance_to_pareto

    # pylint: disable=too-many-branches
    def pareto_front(
        self, size: tp.Optional[int] = None, subset: str = "random", subset_tentatives: int = 12
    ) -> tp.List[p.Parameter]:
        """Pareto front, as a list of Parameter. The losses can be accessed through
        parameter.losses

        Parameters
        ------------
        size:  int (optional)
            if provided, selects a subset of the full pareto front with the given maximum size
        subset: str
            method for selecting the subset ("random, "loss-covering", "EPS", "domain-covering", "hypervolume")
            EPS is the epsilon indicator described e.g.
                here: https://hal.archives-ouvertes.fr/hal-01159961v2/document
        subset_tentatives: int
            number of random tentatives for finding a better subset

        Returns
        --------
        list
            the list of Parameter of the pareto front
        """
        return self.pf.pareto_front(size, subset, subset_tentatives)


class ParetoFront:
    def __init__(
        self,
        *,
        hvp: HypervolumePareto,
        seed: tp.Optional[tp.Union[int, np.random.RandomState]] = None,
        no_hypervolume: bool = False,
    ) -> None:
        self._pareto: tp.List[p.Parameter] = []
        self._pareto_needs_filtering = False
        self._no_hypervolume = no_hypervolume
        self._rng = seed if isinstance(seed, np.random.RandomState) else np.random.RandomState(seed)
        self._hvp = hvp

    def _add_to_pareto(self, parameter: p.Parameter) -> None:
        self._pareto.append(parameter)
        self._pareto_needs_filtering = True

    def _filter_pareto_front(self) -> None:
        """Filters the Pareto front"""
        new_pareto: tp.List[p.Parameter] = []
        for param in self._pareto:  # quadratic :(
            should_be_added = True
            for other in self._pareto:
                if (other.losses <= param.losses).all() and (other.losses < param.losses).any():
                    should_be_added = False
                    break
            if should_be_added:
                new_pareto.append(param)
        self._pareto = new_pareto
        self._pareto_needs_filtering = False

    # pylint: disable=too-many-branches
    def pareto_front(
        self, size: tp.Optional[int] = None, subset: str = "random", subset_tentatives: int = 12
    ) -> tp.List[p.Parameter]:
        """Pareto front, as a list of Parameter. The losses can be accessed through
        parameter.losses

        Parameters
        ------------
        size:  int (optional)
            if provided, selects a subset of the full pareto front with the given maximum size
        subset: str
            method for selecting the subset ("random, "loss-covering", "EPS", "domain-covering", "hypervolume")
            EPS is the epsilon indicator described e.g.
                here: https://hal.archives-ouvertes.fr/hal-01159961v2/document
        subset_tentatives: int
            number of random tentatives for finding a better subset

        Returns
        --------
        list
            the list of Parameter of the pareto front
        """
        if self._pareto_needs_filtering:
            self._filter_pareto_front()
        if size is None or size >= len(self._pareto):  # No limit: we return the full set.
            return self._pareto
        if subset == "random":
            return self._rng.choice(self._pareto, size).tolist()  # type: ignore
        tentatives = [self._rng.choice(self._pareto, size).tolist() for _ in range(subset_tentatives)]  # type: ignore
        if self._hvp._hypervolume is None and subset == "hypervolume":
            raise RuntimeError("Hypervolume subsetting not supported as hypervolume not in use")
        hypervolume = self._hvp._hypervolume
        scores: tp.List[float] = []
        for tentative in tentatives:
            if subset == "hypervolume":
                scores += [-hypervolume.compute([pa.losses for pa in tentative])]  # type: ignore
            else:
                score: float = 0.0
                for v in self._pareto:
                    best_score = float("inf") if subset != "EPS" else 0.0
                    for pa in tentative:
                        if subset == "loss-covering":  # Equivalent to IGD.
                            best_score = min(best_score, np.linalg.norm(pa.losses - v.losses))
                        elif subset == "EPS":  # Cone Epsilon-Dominance.
                            best_score = min(best_score, max(pa.losses - v.losses))
                        elif subset == "domain-covering":
                            best_score = min(
                                best_score, np.linalg.norm(pa.get_standardized_data(reference=v))
                            )  # TODO verify
                        else:
                            raise ValueError(f'Unknown subset for Pareto-Set subsampling: "{subset}"')
                    score += best_score ** 2 if subset != "EPS" else max(score, best_score)
                scores += [score]
        return tentatives[scores.index(min(scores))]  # type: ignore<|MERGE_RESOLUTION|>--- conflicted
+++ resolved
@@ -72,10 +72,7 @@
         self._hypervolume: tp.Optional[HypervolumeIndicator] = None
         self._pareto_needs_filtering = False
         self._no_hypervolume = no_hypervolume
-<<<<<<< HEAD
         self.pf = ParetoFront(hvp=self, seed=seed, no_hypervolume=no_hypervolume)
-=======
->>>>>>> c9b3b1c7
 
     @property
     def num_objectives(self) -> int:
@@ -119,31 +116,20 @@
             if loss > self._best_volume:
                 self._best_volume = loss
             if self._best_volume < 0:
-<<<<<<< HEAD
                 self.pf._add_to_pareto(parameter)
-            return -loss if not self._no_hypervolume else 0.0
+            return -loss
         if self._no_hypervolume:
             self.pf._add_to_pareto(parameter)
             return 0.0
         if self._hypervolume is None:
             self._hypervolume = HypervolumeIndicator(self._upper_bounds)
-=======
-                self._add_to_pareto(parameter)
-            return 0.0 if self._no_hypervolume else -loss
->>>>>>> c9b3b1c7
         # We compute the hypervolume
         new_volume = self._hypervolume.compute([pa.losses for pa in self.pf._pareto] + [losses])
         if new_volume > self._best_volume:
             # This point is good! Let us give him a great mono-fitness value.
             self._best_volume = new_volume
-<<<<<<< HEAD
             self.pf._add_to_pareto(parameter)
             return -new_volume
-=======
-            self._add_to_pareto(parameter)
-            return 0.0 if self._no_hypervolume else -new_volume
-
->>>>>>> c9b3b1c7
         else:
             # This point is not on the front
             # First we prune.
