--- conflicted
+++ resolved
@@ -12,18 +12,10 @@
 import typing as tp  # favor using tp.Dict instead of Dict etc
 from typing import Optional, Tuple, Callable, Any, Dict, List, Union, Deque, Type, Set, TypeVar
 import numpy as np
-<<<<<<< HEAD
 from nevergrad.parametrization import parameter as p
-from ..common.typetools import ArrayLike as ArrayLike  # allows reexport
-from ..common.typetools import JobLike, ExecutorLike
-from ..common.tools import Sleeper
-=======
-from nevergrad.parametrization import parameter
 from nevergrad.common import tools as ngtools
 from ..common.typetools import ArrayLike as ArrayLike  # allows reexport
 from ..common.typetools import JobLike, ExecutorLike
-from .. import instrumentation as instru
->>>>>>> 9be4667b
 from ..common.decorators import Registry
 from . import utils
 
