# Copyright (c) Facebook, Inc. and its affiliates. All Rights Reserved.
#
# This source code is licensed under the MIT license found in the
# LICENSE file in the root directory of this source tree.

import pickle
import warnings
from pathlib import Path
from numbers import Real
from collections import deque
import numpy as np
import nevergrad.common.typing as tp
from nevergrad.parametrization import parameter as p
from nevergrad.common import tools as ngtools
from nevergrad.common.decorators import Registry
from . import utils
from .multiobjective import HypervolumePareto


registry: Registry[tp.Union["ConfiguredOptimizer", tp.Type["Optimizer"]]] = Registry()
_OptimCallBack = tp.Union[tp.Callable[["Optimizer", "p.Parameter", float], None], tp.Callable[["Optimizer"], None]]
X = tp.TypeVar("X", bound="Optimizer")
Y = tp.TypeVar("Y")
IntOrParameter = tp.Union[int, p.Parameter]
_PruningCallable = tp.Callable[[utils.Archive[utils.MultiValue]], utils.Archive[utils.MultiValue]]


def load(cls: tp.Type[X], filepath: tp.PathLike) -> X:
    """Loads a pickle file and checks that it contains an optimizer.
    The optimizer class is not always fully reliable though (e.g.: optimizer families) so the user is responsible for it.
    """
    filepath = Path(filepath)
    with filepath.open("rb") as f:
        opt = pickle.load(f)
    assert isinstance(opt, cls), f"You should only load {cls} with this method (found {type(opt)})"
    return opt


class InefficientSettingsWarning(RuntimeWarning):
    pass


class TellNotAskedNotSupportedError(NotImplementedError):
    """To be raised by optimizers which do not support the tell_not_asked interface.
    """


class Optimizer:  # pylint: disable=too-many-instance-attributes
    """Algorithm framework with 3 main functions:

    - :code:`ask()` which provides a candidate on which to evaluate the function to optimize.
    - :code:`tell(candidate, loss)` which lets you provide the loss associated to points.
    - :code:`provide_recommendation()` which provides the best final candidate.

    Typically, one would call :code:`ask()` num_workers times, evaluate the
    function on these num_workers points in parallel, update with the fitness value when the
    evaluations is finished, and iterate until the budget is over. At the very end,
    one would call provide_recommendation for the estimated optimum.

    This class is abstract, it provides internal equivalents for the 3 main functions,
    among which at least :code:`_internal_ask_candidate` has to be overridden.

    Each optimizer instance should be used only once, with the initial provided budget

    Parameters
    ----------
    parametrization: int or Parameter
        either the dimension of the optimization space, or its parametrization
    budget: int/None
        number of allowed evaluations
    num_workers: int
        number of evaluations which will be run in parallel at once
    """

    # pylint: disable=too-many-locals

    # optimizer qualifiers
    recast = False  # algorithm which were not designed to work with the suggest/update pattern
    one_shot = False  # algorithm designed to suggest all budget points at once
    no_parallelization = False  # algorithm which is designed to run sequentially only
    hashed = False

    def __init__(self, parametrization: IntOrParameter, budget: tp.Optional[int] = None, num_workers: int = 1) -> None:
        if self.no_parallelization and num_workers > 1:
            raise ValueError(f"{self.__class__.__name__} does not support parallelization")
        # "seedable" random state: externally setting the seed will provide deterministic behavior
        # you can also replace or reinitialize this random state
        self.num_workers = int(num_workers)
        self.budget = budget
        # How do we deal with cheap constraints i.e. constraints which are fast and use low resources and easy ?
        # True ==> we penalize them (infinite values for candidates which violate the constraint).
        # False ==> we repeat the ask until we solve the problem.
        self._penalize_cheap_violations = False
        self.parametrization = (
            parametrization
            if not isinstance(parametrization, (int, np.int))
            else p.Array(shape=(parametrization,))
        )
        self.parametrization.freeze()  # avoids issues!
        if not self.dimension:
            raise ValueError("No variable to optimize in this parametrization.")
        self.name = self.__class__.__name__  # printed name in repr
        # keep a record of evaluations, and current bests which are updated at each new evaluation
        self.archive: utils.Archive[utils.MultiValue] = utils.Archive()  # dict like structure taking np.ndarray as keys and Value as values
        self.current_bests = {
            x: utils.MultiValue(self.parametrization, np.inf, reference=self.parametrization)
            for x in ["optimistic", "pessimistic", "average"]
        }
        # pruning function, called at each "tell"
        # this can be desactivated or modified by each implementation
        self.pruning: tp.Optional[_PruningCallable] = utils.Pruning.sensible_default(
            num_workers=num_workers, dimension=self.parametrization.dimension
        )
        # multiobjective
        self._hypervolume_pareto: tp.Optional[HypervolumePareto] = None
        # instance state
        self._asked: tp.Set[str] = set()
        self._suggestions: tp.Deque[p.Parameter] = deque()
        self._num_ask = 0
        self._num_tell = 0
        self._num_tell_not_asked = 0
        self._callbacks: tp.Dict[str, tp.List[tp.Any]] = {}
        # to make optimize function stoppable halway through
        self._running_jobs: tp.List[tp.Tuple[p.Parameter, tp.JobLike[tp.Loss]]] = []
        self._finished_jobs: tp.Deque[tp.Tuple[p.Parameter, tp.JobLike[tp.Loss]]] = deque()

    @property
    def _rng(self) -> np.random.RandomState:
        """np.random.RandomState: parametrization random state the optimizer must pull from.
        It can be seeded or updated directly on the parametrization instance (`optimizer.parametrization.random_state`)
        """
        return self.parametrization.random_state

    @property
    def dimension(self) -> int:
        """int: Dimension of the optimization space.
        """
        return self.parametrization.dimension

    @property
    def num_objectives(self) -> int:
        if not self._num_tell and self._hypervolume_pareto is None:
            raise RuntimeError('Unknown number of objectives, provide a "tell" first.')
        return 1 if self._hypervolume_pareto is None else self._hypervolume_pareto.num_objectives

    @property
    def num_ask(self) -> int:
        """int: Number of time the `ask` method was called.
        """
        return self._num_ask

    @property
    def num_tell(self) -> int:
        """int: Number of time the `tell` method was called.
        """
        return self._num_tell

    @property
    def num_tell_not_asked(self) -> int:
        """int: Number of time the :code:`tell` method was called on candidates that were not asked for by the optimizer
        (or were suggested).
        """
        return self._num_tell_not_asked

    def pareto_front(
        self,
        size: tp.Optional[int] = None,
        subset: str = "random",
        subset_tentatives: int = 12
    ) -> tp.List[p.Parameter]:
        """Pareto front, as a list of Parameter. The losses can be accessed through
        parameter.losses

        Parameters
        ------------
        size:  int (optional)
            if provided, selects a subset of the full pareto front with the given maximum size
        subset: str
            method for selecting the subset ("random, "loss-covering", "domain-covering", "hypervolume")
        subset_tentatives: int
            number of random tentatives for finding a better subset

        Returns
        --------
        list
            the list of Parameter of the pareto front
        """
        if self._hypervolume_pareto is None:
            raise RuntimeError("No pareto front with a single objective")
        return self._hypervolume_pareto.pareto_front(size=size, subset=subset, subset_tentatives=subset_tentatives)

    def dump(self, filepath: tp.Union[str, Path]) -> None:
        """Pickles the optimizer into a file.
        """
        filepath = Path(filepath)
        with filepath.open("wb") as f:
            pickle.dump(self, f)

    @classmethod
    def load(cls: tp.Type[X], filepath: tp.Union[str, Path]) -> X:
        """Loads a pickle and checks that the class is correct.
        """
        return load(cls, filepath)

    def __repr__(self) -> str:
        inststr = self.parametrization.name
        return f"Instance of {self.name}(parametrization={inststr}, budget={self.budget}, num_workers={self.num_workers})"

    def register_callback(self, name: str, callback: _OptimCallBack) -> None:
        """Add a callback method called either when `tell` or `ask` are called, with the same
        arguments (including the optimizer / self). This can be useful for custom logging.

        Parameters
        ----------
        name: str
            name of the method to register the callback for (either :code:`ask` or :code:`tell`)
        callback: callable
            a callable taking the same parameters as the method it is registered upon (including self)
        """
        assert name in ["ask", "tell"], f'Only "ask" and "tell" methods can have callbacks (not {name})'
        self._callbacks.setdefault(name, []).append(callback)

    def remove_all_callbacks(self) -> None:
        """Removes all registered callables
        """
        self._callbacks = {}

    def suggest(self, *args: tp.Any, **kwargs: tp.Any) -> None:
        """Suggests a new point to ask.
        It will be asked at the next call (last in first out).

        Parameters
        ----------
        *args: Any
            positional arguments matching the parametrization pattern.
        *kwargs: Any
            keyword arguments matching the parametrization pattern.

        Note
        ----
        - This relies on optmizers implementing a way to deal with unasked candidate.
          Some optimizers may not support it and will raise a :code:`TellNotAskedNotSupportedError`
          at :code:`tell` time.
        - LIFO is used so as to be able to suggest and ask straightaway, as an alternative to
          creating a new candidate with :code:`optimizer.parametrization.spawn_child(new_value)`
        """
        if isinstance(self.parametrization, p.Instrumentation):
            new_value: tp.Any = (args, kwargs)
        else:
            assert len(args) == 1 and not kwargs
            new_value = args[0]
        self._suggestions.append(self.parametrization.spawn_child(new_value=new_value))

<<<<<<< HEAD
    # pylint: disable=too-many-branches
    def tell(self, candidate: p.Parameter, loss: tp.Union[float, tp.ArrayLike]) -> None:
=======
    def tell(self, candidate: p.Parameter, loss: tp.FloatLoss) -> None:
>>>>>>> 50e7ad4a
        """Provides the optimizer with the evaluation of a fitness value for a candidate.

        Parameters
        ----------
        x: np.ndarray
            point where the function was evaluated
        loss: float/list/np.ndarray
            loss of the function (or multi-objective function

        Note
        ----
        The candidate should generally be one provided by :code:`ask()`, but can be also
        a non-asked candidate. To create a p.Parameter instance from args and kwargs,
        you can use :code:`candidate = optimizer.parametrization.spawn_child(new_value=your_value)`:

        - for an :code:`Array(shape(2,))`: :code:`optimizer.parametrization.spawn_child(new_value=[12, 12])`

        - for an :code:`Instrumentation`: :code:`optimizer.parametrization.spawn_child(new_value=(args, kwargs))`

        Alternatively, you can provide a suggestion with :code:`optimizer.suggest(*args, **kwargs)`, the next :code:`ask`
        will use this suggestion.
        """
        # Check loss type
        if isinstance(loss, (Real, float)):
            # using "float" along "Real" because mypy does not understand "Real" for now Issue #3186
            loss = float(loss)
        elif isinstance(loss, (tuple, list, np.ndarray)):
            loss = np.array(loss, copy=False, dtype=float) if len(loss) != 1 else loss[0]
        elif not isinstance(loss, np.ndarray):
            raise TypeError(
                f'"tell" method only supports float values but the passed loss was: {loss} (type: {type(loss)}.'
            )
        # check Parameter
        if not isinstance(candidate, p.Parameter):
            raise TypeError(
                "'tell' must be provided with the candidate.\n"
                "Use optimizer.parametrization.spawn_child(new_value)) if you want to "
                "create a candidate that as not been asked for, "
                "or optimizer.suggest(*args, **kwargs) to suggest a point that should be used for "
                "the next ask"
            )
<<<<<<< HEAD
        # checks are done, start processing
=======
        candidate.loss = loss
>>>>>>> 50e7ad4a
        candidate.freeze()  # make sure it is not modified somewhere
        # call callbacks for logging etc...
        for callback in self._callbacks.get("tell", []):
            callback(self, candidate, loss)
<<<<<<< HEAD
        # add reference if provided
        if isinstance(candidate, p.MultiobjectiveReference):
            if self._hypervolume_pareto is not None:
                raise RuntimeError("MultiobjectiveReference can only be provided before the first tell.")
            if not isinstance(loss, np.ndarray):
                raise RuntimeError("MultiobjectiveReference must only be used for multiobjective losses")
            self._hypervolume_pareto = HypervolumePareto(upper_bounds=loss)
            if candidate.value is None:
                return
            candidate = candidate.value
        # preprocess multiobjective loss
        if isinstance(loss, np.ndarray):
            candidate._losses = loss
        if not isinstance(loss, float):
            loss = self._preprocess_multiobjective(candidate)
        candidate.loss = loss
        assert isinstance(loss, float)
        if isinstance(loss, float):
            self._update_archive_and_bests(candidate, loss)
=======
        self._update_archive_and_bests(candidate, loss)
>>>>>>> 50e7ad4a
        if candidate.uid in self._asked:
            self._internal_tell_candidate(candidate, loss)
            self._asked.remove(candidate.uid)
        else:
            self._internal_tell_not_asked(candidate, loss)
            self._num_tell_not_asked += 1
        self._num_tell += 1

<<<<<<< HEAD
    # pylint: disable=unused-argument
    def _preprocess_multiobjective(self, candidate: p.Parameter) -> tp.FloatLoss:
        if self._hypervolume_pareto is None:
            self._hypervolume_pareto = HypervolumePareto()
        return self._hypervolume_pareto.add(candidate)

=======
>>>>>>> 50e7ad4a
    def _update_archive_and_bests(self, candidate: p.Parameter, loss: tp.FloatLoss) -> None:
        x = candidate.get_standardized_data(reference=self.parametrization)
        if not isinstance(loss, (Real, float)):  # using "float" along "Real" because mypy does not understand "Real" for now Issue #3186
            raise TypeError(f'"tell" method only supports float values but the passed loss was: {loss} (type: {type(loss)}.')
        if np.isnan(loss) or loss == np.inf:
            warnings.warn(f"Updating fitness with {loss} value")
        mvalue: tp.Optional[utils.MultiValue] = None
        if x not in self.archive:
            self.archive[x] = utils.MultiValue(candidate, loss, reference=self.parametrization)
        else:
            mvalue = self.archive[x]
            mvalue.add_evaluation(loss)
            # both parameters should be non-None
            if mvalue.parameter.loss > candidate.loss:  # type: ignore
                mvalue.parameter = candidate   # keep best candidate
        # update current best records
        # this may have to be improved if we want to keep more kinds of best losss

        for name in ["optimistic", "pessimistic", "average"]:
            if mvalue is self.current_bests[name]:  # reboot
                best = min(self.archive.values(), key=lambda mv, n=name: mv.get_estimation(n))  # type: ignore
                # rebuild best point may change, and which value did not track the updated value anyway
                self.current_bests[name] = best
            else:
                if self.archive[x].get_estimation(name) <= self.current_bests[name].get_estimation(name):
                    self.current_bests[name] = self.archive[x]
                # deactivated checks
                # if not (np.isnan(loss) or loss == np.inf):
                #     if not self.current_bests[name].x in self.archive:
                #         bval = self.current_bests[name].get_estimation(name)
                #         avals = (min(v.get_estimation(name) for v in self.archive.values()),
                #                  max(v.get_estimation(name) for v in self.archive.values()))
                #         raise RuntimeError(f"Best value should exist in the archive at num_tell={self.num_tell})\n"
                #                            f"Best value is {bval} and archive is within range {avals} for {name}")
        if self.pruning is not None:
            self.archive = self.pruning(self.archive)

    def ask(self) -> p.Parameter:
        """Provides a point to explore.
        This function can be called multiple times to explore several points in parallel

        Returns
        -------
        p.Parameter:
            The candidate to try on the objective function. :code:`p.Parameter` have field :code:`args` and :code:`kwargs`
            which can be directly used on the function (:code:`objective_function(*candidate.args, **candidate.kwargs)`).
        """
        # call callbacks for logging etc...
        for callback in self._callbacks.get("ask", []):
            callback(self)
        current_num_ask = self.num_ask
        # tentatives if a cheap constraint is available
        MAX_TENTATIVES = 1000
        for k in range(MAX_TENTATIVES):
            is_suggestion = False
            if self._suggestions:
                is_suggestion = True
                candidate = self._suggestions.pop()
            else:
                candidate = self._internal_ask_candidate()
                # only register actual asked points
            if candidate.satisfies_constraints():
                break  # good to go!
            if self._penalize_cheap_violations or k == MAX_TENTATIVES - 2:  # a tell may help before last tentative
                self._internal_tell_candidate(candidate, float("Inf"))
            self._num_ask += 1  # this is necessary for some algorithms which need new num to ask another point
            if k == MAX_TENTATIVES - 1:
                warnings.warn(f"Could not bypass the constraint after {MAX_TENTATIVES} tentatives, sending candidate anyway.")
        if not is_suggestion:
            if candidate.uid in self._asked:
                raise RuntimeError(
                    "Cannot submit the same candidate twice: please recreate a new candidate from data.\n"
                    "This is to make sure that stochastic parametrizations are resampled."
                )
            self._asked.add(candidate.uid)
        self._num_ask = current_num_ask + 1
        assert candidate is not None, f"{self.__class__.__name__}._internal_ask method returned None instead of a point."
        candidate.freeze()  # make sure it is not modified somewhere
        return candidate

    def provide_recommendation(self) -> p.Parameter:
        """Provides the best point to use as a minimum, given the budget that was used

        Returns
        -------
        p.Parameter
            The candidate with minimal value. p.Parameters have field :code:`args` and :code:`kwargs` which can be directly used
            on the function (:code:`objective_function(*candidate.args, **candidate.kwargs)`).
        """
        return self.recommend()  # duplicate method

    def recommend(self) -> p.Parameter:
        """Provides the best candidate to use as a minimum, given the budget that was used.

        Returns
        -------
        p.Parameter
            The candidate with minimal loss. :code:`p.Parameters` have field :code:`args` and :code:`kwargs` which can be directly used
            on the function (:code:`objective_function(*candidate.args, **candidate.kwargs)`).
        """
        recom_data = self._internal_provide_recommendation()  # pylint: disable=assignment-from-none
        if recom_data is None:
            return self.current_bests["pessimistic"].parameter
        return self.parametrization.spawn_child().set_standardized_data(recom_data, deterministic=True)

    def _internal_tell_not_asked(self, candidate: p.Parameter, loss: tp.FloatLoss) -> None:
        """Called whenever calling :code:`tell` on a candidate that was not "asked".
        Defaults to the standard tell pipeline.
        """
        self._internal_tell_candidate(candidate, loss)

    def _internal_tell_candidate(self, candidate: p.Parameter, loss: tp.FloatLoss) -> None:
        """Called whenever calling :code:`tell` on a candidate that was "asked".
        """
        data = candidate.get_standardized_data(reference=self.parametrization)
        self._internal_tell(data, loss)

    def _internal_ask_candidate(self) -> p.Parameter:
        return self.parametrization.spawn_child().set_standardized_data(self._internal_ask())

    # Internal methods which can be overloaded (or must be, in the case of _internal_ask)
    def _internal_tell(self, x: tp.ArrayLike, loss: tp.FloatLoss) -> None:
        pass

    def _internal_ask(self) -> tp.ArrayLike:
        raise RuntimeError("Not implemented, should not be called.")

    def _internal_provide_recommendation(self) -> tp.Optional[tp.ArrayLike]:
        """Override to provide a recommendation in standardized space
        """
        return None

    def minimize(
        self,
        objective_function: tp.Callable[..., tp.Loss],
        executor: tp.Optional[tp.ExecutorLike] = None,
        batch_mode: bool = False,
        verbosity: int = 0,
    ) -> p.Parameter:
        """Optimization (minimization) procedure

        Parameters
        ----------
        objective_function: callable
            A callable to optimize (minimize)
        executor: Executor
            An executor object, with method :code:`submit(callable, *args, **kwargs)` and returning a Future-like object
            with methods :code:`done() -> bool` and :code:`result() -> float`. The executor role is to dispatch the execution of
            the jobs locally/on a cluster/with multithreading depending on the implementation.
            Eg: :code:`concurrent.futures.ThreadPoolExecutor`
        batch_mode: bool
            when :code:`num_workers = n > 1`, whether jobs are executed by batch (:code:`n` function evaluations are launched,
            we wait for all results and relaunch n evals) or not (whenever an evaluation is finished, we launch
            another one)
        verbosity: int
            print information about the optimization (0: None, 1: fitness values, 2: fitness values and recommendation)

        Returns
        -------
        p.Parameter
            The candidate with minimal value. :code:`p.Parameters` have field :code:`args` and :code:`kwargs` which can be directly used
            on the function (:code:`objective_function(*candidate.args, **candidate.kwargs)`).

        Note
        ----
        for evaluation purpose and with the current implementation, it is better to use batch_mode=True
        """
        # pylint: disable=too-many-branches
        if self.budget is None:
            raise ValueError("Budget must be specified")
        if executor is None:
            executor = utils.SequentialExecutor()  # defaults to run everything locally and sequentially
            if self.num_workers > 1:
                warnings.warn(f"num_workers = {self.num_workers} > 1 is suboptimal when run sequentially", InefficientSettingsWarning)
        assert executor is not None
        tmp_runnings: tp.List[tp.Tuple[p.Parameter, tp.JobLike[tp.Loss]]] = []
        tmp_finished: tp.Deque[tp.Tuple[p.Parameter, tp.JobLike[tp.Loss]]] = deque()
        # go
        sleeper = ngtools.Sleeper()  # manages waiting time depending on execution time of the jobs
        remaining_budget = self.budget - self.num_ask
        first_iteration = True
        # multiobjective hack
        func = objective_function
        multiobjective = hasattr(func, "multiobjective_function")
        if multiobjective:
            func = func.multiobjective_function  # type: ignore
        #
        while remaining_budget or self._running_jobs or self._finished_jobs:
            # # # # # Update optimizer with finished jobs # # # # #
            # this is the first thing to do when resuming an existing optimization run
            # process finished
            if self._finished_jobs:
                if (remaining_budget or sleeper._start is not None) and not first_iteration:
                    # ignore stop if no more suggestion is sent
                    # this is an ugly hack to avoid warnings at the end of steady mode
                    sleeper.stop_timer()
                while self._finished_jobs:
                    x, job = self._finished_jobs[0]
                    result = job.result()
                    if multiobjective:  # hack
                        result = objective_function.compute_aggregate_loss(job.result(), *x.args, **x.kwargs)  # type: ignore
                    self.tell(x, result)
                    self._finished_jobs.popleft()  # remove it after the tell to make sure it was indeed "told" (in case of interruption)
                    if verbosity:
                        print(f"Updating fitness with value {job.result()}")
                if verbosity:
                    print(f"{remaining_budget} remaining budget and {len(self._running_jobs)} running jobs")
                    if verbosity > 1:
                        print("Current pessimistic best is: {}".format(self.current_bests["pessimistic"]))
            elif not first_iteration:
                sleeper.sleep()
            # # # # # Start new jobs # # # # #
            if not batch_mode or not self._running_jobs:
                new_sugg = max(0, min(remaining_budget, self.num_workers - len(self._running_jobs)))
                if verbosity and new_sugg:
                    print(f"Launching {new_sugg} jobs with new suggestions")
                for _ in range(new_sugg):
                    args = self.ask()
                    self._running_jobs.append((args, executor.submit(func, *args.args, **args.kwargs)))
                if new_sugg:
                    sleeper.start_timer()
            remaining_budget = self.budget - self.num_ask
            # split (repopulate finished and runnings in only one loop to avoid
            # weird effects if job finishes in between two list comprehensions)
            tmp_runnings, tmp_finished = [], deque()
            for x_job in self._running_jobs:
                (tmp_finished if x_job[1].done() else tmp_runnings).append(x_job)
            self._running_jobs, self._finished_jobs = tmp_runnings, tmp_finished
            first_iteration = False
        return self.provide_recommendation()


# Adding a comparison-only functionality to an optimizer.
def addCompare(optimizer: Optimizer) -> None:

    def compare(self: Optimizer, winners: tp.List[p.Parameter], losers: tp.List[p.Parameter]) -> None:
        # This means that for any i and j, winners[i] is better than winners[i+1], and better than losers[j].
        # This is for cases in which we do not know fitness values, we just know comparisons.

        ref = self.parametrization
        # Evaluate the best fitness value among losers.
        best_fitness_value = 0.
        for candidate in losers:
            data = candidate.get_standardized_data(reference=self.parametrization)
            if data in self.archive:
                best_fitness_value = min(best_fitness_value, self.archive[data].get_estimation("average"))

        # Now let us decide the fitness value of winners.
        for i, candidate in enumerate(winners):
            self.tell(candidate, best_fitness_value - len(winners) + i)
            data = candidate.get_standardized_data(reference=self.parametrization)
            self.archive[data] = utils.MultiValue(candidate, best_fitness_value - len(winners) + i, reference=ref)

    setattr(optimizer.__class__, 'compare', compare)


class ConfiguredOptimizer:
    """Creates optimizer-like instances with configuration.

    Parameters
    ----------
    OptimizerClass: type
        class of the optimizer to configure
    config: dict
        dictionnary of all the configurations
    as_config: bool
        whether to provide all config as kwargs to the optimizer instantiation (default, see ConfiguredCMA for an example),
        or through a config kwarg referencing self. (if True, see EvolutionStrategy for an example)

    Note
    ----
    This provides a default repr which can be bypassed through set_name
    """

    # optimizer qualifiers
    recast = False  # algorithm which were not designed to work with the suggest/update pattern
    one_shot = False  # algorithm designed to suggest all budget points at once
    no_parallelization = False  # algorithm which is designed to run sequentially only
    hashed = False

    def __init__(self, OptimizerClass: tp.Type[Optimizer], config: tp.Dict[str, tp.Any], as_config: bool = False) -> None:
        self._OptimizerClass = OptimizerClass
        config.pop("self", None)  # self comes from "locals()"
        config.pop("__class__", None)  # self comes from "locals()"
        self._as_config = as_config
        self._config = config  # keep all, to avoid weird behavior at mismatch between optim and configoptim
        diff = ngtools.different_from_defaults(instance=self, instance_dict=config, check_mismatches=True)
        params = ", ".join(f"{x}={y!r}" for x, y in sorted(diff.items()))
        self.name = f"{self.__class__.__name__}({params})"
        if not as_config:
            # try instantiating for init checks
            # if as_config: check can be done before setting attributes
            self(parametrization=4, budget=100)

    def config(self) -> tp.Dict[str, tp.Any]:
        return dict(self._config)

    def __call__(
        self, parametrization: IntOrParameter, budget: tp.Optional[int] = None, num_workers: int = 1
    ) -> Optimizer:
        """Creates an optimizer from the parametrization

        Parameters
        ----------
        instrumentation: int or Instrumentation
            either the dimension of the optimization space, or its instrumentation
        budget: int/None
            number of allowed evaluations
        num_workers: int
            number of evaluations which will be run in parallel at once
        """
        config = dict(config=self) if self._as_config else self._config
        run = self._OptimizerClass(parametrization=parametrization, budget=budget, num_workers=num_workers, **config)  # type: ignore
        run.name = self.name
        # hacky but convenient to have around:
        run._configured_optimizer = self  # type: ignore
        return run

    def __repr__(self) -> str:
        return self.name

    def set_name(self, name: str, register: bool = False) -> "ConfiguredOptimizer":
        """Set a new representation for the instance
        """
        self.name = name
        if register:
            registry.register_name(name, self)
        return self

    def load(self, filepath: tp.Union[str, Path]) -> "Optimizer":
        """Loads a pickle and checks that it is an Optimizer.
        """
        return self._OptimizerClass.load(filepath)

    def __eq__(self, other: tp.Any) -> tp.Any:
        if self.__class__ == other.__class__:
            if self._config == other._config:
                return True
        return False<|MERGE_RESOLUTION|>--- conflicted
+++ resolved
@@ -251,12 +251,8 @@
             new_value = args[0]
         self._suggestions.append(self.parametrization.spawn_child(new_value=new_value))
 
-<<<<<<< HEAD
     # pylint: disable=too-many-branches
-    def tell(self, candidate: p.Parameter, loss: tp.Union[float, tp.ArrayLike]) -> None:
-=======
-    def tell(self, candidate: p.Parameter, loss: tp.FloatLoss) -> None:
->>>>>>> 50e7ad4a
+    def tell(self, candidate: p.Parameter, loss: tp.Loss) -> None:
         """Provides the optimizer with the evaluation of a fitness value for a candidate.
 
         Parameters
@@ -298,16 +294,11 @@
                 "or optimizer.suggest(*args, **kwargs) to suggest a point that should be used for "
                 "the next ask"
             )
-<<<<<<< HEAD
         # checks are done, start processing
-=======
-        candidate.loss = loss
->>>>>>> 50e7ad4a
         candidate.freeze()  # make sure it is not modified somewhere
         # call callbacks for logging etc...
         for callback in self._callbacks.get("tell", []):
             callback(self, candidate, loss)
-<<<<<<< HEAD
         # add reference if provided
         if isinstance(candidate, p.MultiobjectiveReference):
             if self._hypervolume_pareto is not None:
@@ -327,9 +318,6 @@
         assert isinstance(loss, float)
         if isinstance(loss, float):
             self._update_archive_and_bests(candidate, loss)
-=======
-        self._update_archive_and_bests(candidate, loss)
->>>>>>> 50e7ad4a
         if candidate.uid in self._asked:
             self._internal_tell_candidate(candidate, loss)
             self._asked.remove(candidate.uid)
@@ -338,15 +326,11 @@
             self._num_tell_not_asked += 1
         self._num_tell += 1
 
-<<<<<<< HEAD
-    # pylint: disable=unused-argument
     def _preprocess_multiobjective(self, candidate: p.Parameter) -> tp.FloatLoss:
         if self._hypervolume_pareto is None:
             self._hypervolume_pareto = HypervolumePareto()
         return self._hypervolume_pareto.add(candidate)
 
-=======
->>>>>>> 50e7ad4a
     def _update_archive_and_bests(self, candidate: p.Parameter, loss: tp.FloatLoss) -> None:
         x = candidate.get_standardized_data(reference=self.parametrization)
         if not isinstance(loss, (Real, float)):  # using "float" along "Real" because mypy does not understand "Real" for now Issue #3186
