# Copyright (c) Facebook, Inc. and its affiliates. All Rights Reserved.
#
# This source code is licensed under the MIT license found in the
# LICENSE file in the root directory of this source tree.

import pickle
import warnings
from pathlib import Path
from numbers import Real
from collections import deque
import numpy as np
import nevergrad.common.typing as tp
from nevergrad.parametrization import parameter as p
from nevergrad.common import tools as ngtools
from nevergrad.common import errors as errors
from nevergrad.common.decorators import Registry
from . import utils
from . import multiobjective as mobj


OptCls = tp.Union["ConfiguredOptimizer", tp.Type["Optimizer"]]
registry: Registry[OptCls] = Registry()
_OptimCallBack = tp.Union[
    tp.Callable[["Optimizer", "p.Parameter", float], None], tp.Callable[["Optimizer"], None]
]
X = tp.TypeVar("X", bound="Optimizer")
Y = tp.TypeVar("Y")
IntOrParameter = tp.Union[int, p.Parameter]
_PruningCallable = tp.Callable[[utils.Archive[utils.MultiValue]], utils.Archive[utils.MultiValue]]


def _loss(param: p.Parameter) -> float:
    """Returns the loss if available, or inf otherwise.
    Used to simplify handling of losses
    """
    return param.loss if param.loss is not None else float("inf")


def load(cls: tp.Type[X], filepath: tp.PathLike) -> X:
    """Loads a pickle file and checks that it contains an optimizer.
    The optimizer class is not always fully reliable though (e.g.: optimizer families) so the user is responsible for it.
    """
    filepath = Path(filepath)
    with filepath.open("rb") as f:
        opt = pickle.load(f)
    assert isinstance(opt, cls), f"You should only load {cls} with this method (found {type(opt)})"
    return opt


class Optimizer:  # pylint: disable=too-many-instance-attributes
    """Algorithm framework with 3 main functions:

    - :code:`ask()` which provides a candidate on which to evaluate the function to optimize.
    - :code:`tell(candidate, loss)` which lets you provide the loss associated to points.
    - :code:`provide_recommendation()` which provides the best final candidate.

    Typically, one would call :code:`ask()` num_workers times, evaluate the
    function on these num_workers points in parallel, update with the fitness value when the
    evaluations is finished, and iterate until the budget is over. At the very end,
    one would call provide_recommendation for the estimated optimum.

    This class is abstract, it provides internal equivalents for the 3 main functions,
    among which at least :code:`_internal_ask_candidate` has to be overridden.

    Each optimizer instance should be used only once, with the initial provided budget

    Parameters
    ----------
    parametrization: int or Parameter
        either the dimension of the optimization space, or its parametrization
    budget: int/None
        number of allowed evaluations
    num_workers: int
        number of evaluations which will be run in parallel at once
    """

    # pylint: disable=too-many-locals

    # optimizer qualifiers
    recast = False  # algorithm which were not designed to work with the suggest/update pattern
    one_shot = False  # algorithm designed to suggest all budget points at once
    no_parallelization = False  # algorithm which is designed to run sequentially only

    def __init__(
        self, parametrization: IntOrParameter, budget: tp.Optional[int] = None, num_workers: int = 1
    ) -> None:
        if self.no_parallelization and num_workers > 1:
            raise ValueError(f"{self.__class__.__name__} does not support parallelization")
        # "seedable" random state: externally setting the seed will provide deterministic behavior
        # you can also replace or reinitialize this random state
        self.num_workers = int(num_workers)
        self.budget = budget

        # How do we deal with cheap constraints i.e. constraints which are fast and use low resources and easy ?
        # True ==> we penalize them (infinite values for candidates which violate the constraint).
        # False ==> we repeat the ask until we solve the problem.
        self._constraints_manager = utils.ConstraintManager()
        self._penalize_cheap_violations = False

        self.parametrization = (
            parametrization
            if not isinstance(parametrization, (int, np.int_))
            else p.Array(shape=(parametrization,))
        )
        self.parametrization.freeze()  # avoids issues!
        if not self.dimension:
            raise ValueError("No variable to optimize in this parametrization.")
        self.name = self.__class__.__name__  # printed name in repr
        # keep a record of evaluations, and current bests which are updated at each new evaluation
        self.archive: utils.Archive[
            utils.MultiValue
        ] = utils.Archive()  # dict like structure taking np.ndarray as keys and Value as values
        self.current_bests = {
            x: utils.MultiValue(self.parametrization, np.inf, reference=self.parametrization)
            for x in ["optimistic", "pessimistic", "average", "minimum"]
        }
        # pruning function, called at each "tell"
        # this can be desactivated or modified by each implementation
        self.pruning: tp.Optional[_PruningCallable] = utils.Pruning.sensible_default(
            num_workers=num_workers, dimension=self.parametrization.dimension
        )
        # multiobjective
        self._MULTIOBJECTIVE_AUTO_BOUND = mobj.AUTO_BOUND
        self._hypervolume_pareto: tp.Optional[mobj.HypervolumePareto] = None
        # instance state
        self._asked: tp.Set[str] = set()
        self._num_objectives = 0
        self._suggestions: tp.Deque[p.Parameter] = deque()
        self._num_ask = 0
        self._num_tell = 0  # increases after each successful tell
        self._num_tell_not_asked = 0
        self._callbacks: tp.Dict[str, tp.List[tp.Any]] = {}
        # to make optimize function stoppable halway through
        self._running_jobs: tp.List[tp.Tuple[p.Parameter, tp.JobLike[tp.Loss]]] = []
        self._finished_jobs: tp.Deque[tp.Tuple[p.Parameter, tp.JobLike[tp.Loss]]] = deque()

    @property
    def _rng(self) -> np.random.RandomState:
        """np.random.RandomState: parametrization random state the optimizer must pull from.
        It can be seeded or updated directly on the parametrization instance (`optimizer.parametrization.random_state`)
        """
        return self.parametrization.random_state

    @property
    def dimension(self) -> int:
        """int: Dimension of the optimization space."""
        return self.parametrization.dimension

    @property
    def num_objectives(self) -> int:
        """Provides 0 if the number is not known yet, else the number of objectives
        to optimize upon.
        """
        if (
            self._hypervolume_pareto is not None
            and self._num_objectives != self._hypervolume_pareto.num_objectives
        ):
            raise RuntimeError("Number of objectives is incorrectly set. Please create a nevergrad issue")
        return self._num_objectives

    @num_objectives.setter
    def num_objectives(self, num: int) -> None:
        num = int(num)
        if num <= 0:
            raise ValueError("Number of objectives must be strictly positive")
        if not self._num_objectives:
            self._num_objectives = num
            self._num_objectives_set_callback()
        elif num != self._num_objectives:
            raise ValueError(f"Expected {self._num_objectives} loss(es), but received {num}.")

    def _num_objectives_set_callback(self) -> None:
        """Callback for when num objectives is first known"""

    @property
    def num_ask(self) -> int:
        """int: Number of time the `ask` method was called."""
        return self._num_ask

    @property
    def num_tell(self) -> int:
        """int: Number of time the `tell` method was called."""
        return self._num_tell

    @property
    def num_tell_not_asked(self) -> int:
        """int: Number of time the :code:`tell` method was called on candidates that were not asked for by the optimizer
        (or were suggested).
        """
        return self._num_tell_not_asked

    def pareto_front(
        self, size: tp.Optional[int] = None, subset: str = "random", subset_tentatives: int = 12
    ) -> tp.List[p.Parameter]:
        """Pareto front, as a list of Parameter. The losses can be accessed through
        parameter.losses

        Parameters
        ------------
        size:  int (optional)
            if provided, selects a subset of the full pareto front with the given maximum size
        subset: str
            method for selecting the subset ("random, "loss-covering", "domain-covering", "hypervolume")
        subset_tentatives: int
            number of random tentatives for finding a better subset

        Returns
        --------
        list
            the list of Parameter of the pareto front

        Note
        ----
        During non-multiobjective optimization, this returns the current pessimistic best
        """
        pareto = (
            []
            if self._hypervolume_pareto is None
            else self._hypervolume_pareto.pareto_front(
                size=size, subset=subset, subset_tentatives=subset_tentatives
            )
        )
        return pareto if pareto else [self.provide_recommendation()]

    def dump(self, filepath: tp.Union[str, Path]) -> None:
        """Pickles the optimizer into a file."""
        filepath = Path(filepath)
        with filepath.open("wb") as f:
            pickle.dump(self, f)

    @classmethod
    def load(cls: tp.Type[X], filepath: tp.Union[str, Path]) -> X:
        """Loads a pickle and checks that the class is correct."""
        return load(cls, filepath)

    def __repr__(self) -> str:
        inststr = self.parametrization.name
        return f"Instance of {self.name}(parametrization={inststr}, budget={self.budget}, num_workers={self.num_workers})"

    def register_callback(self, name: str, callback: _OptimCallBack) -> None:
        """Add a callback method called either when `tell` or `ask` are called, with the same
        arguments (including the optimizer / self). This can be useful for custom logging.

        Parameters
        ----------
        name: str
            name of the method to register the callback for (either :code:`ask` or :code:`tell`)
        callback: callable
            a callable taking the same parameters as the method it is registered upon (including self)
        """
        assert name in ["ask", "tell"], f'Only "ask" and "tell" methods can have callbacks (not {name})'
        self._callbacks.setdefault(name, []).append(callback)

    def remove_all_callbacks(self) -> None:
        """Removes all registered callables"""
        self._callbacks = {}

    def suggest(self, *args: tp.Any, **kwargs: tp.Any) -> None:
        """Suggests a new point to ask.
        It will be asked at the next call (last in first out).

        Parameters
        ----------
        *args: Any
            positional arguments matching the parametrization pattern.
        *kwargs: Any
            keyword arguments matching the parametrization pattern.

        Note
        ----
        - This relies on optmizers implementing a way to deal with unasked candidate.
          Some optimizers may not support it and will raise a :code:`TellNotAskedNotSupportedError`
          at :code:`tell` time.
        - LIFO is used so as to be able to suggest and ask straightaway, as an alternative to
          creating a new candidate with :code:`optimizer.parametrization.spawn_child(new_value)`
        """
        if isinstance(self.parametrization, p.Instrumentation):
            new_value: tp.Any = (args, kwargs)
        else:
            assert len(args) == 1 and not kwargs
            new_value = args[0]
        self._suggestions.append(self.parametrization.spawn_child(new_value=new_value))

    # pylint: disable=too-many-branches
    def tell(self, candidate: p.Parameter, loss: tp.Loss) -> None:
        """Provides the optimizer with the evaluation of a fitness value for a candidate.

        Parameters
        ----------
        x: np.ndarray
            point where the function was evaluated
        loss: float/list/np.ndarray
            loss of the function (or multi-objective function

        Note
        ----
        The candidate should generally be one provided by :code:`ask()`, but can be also
        a non-asked candidate. To create a p.Parameter instance from args and kwargs,
        you can use :code:`candidate = optimizer.parametrization.spawn_child(new_value=your_value)`:

        - for an :code:`Array(shape(2,))`: :code:`optimizer.parametrization.spawn_child(new_value=[12, 12])`

        - for an :code:`Instrumentation`: :code:`optimizer.parametrization.spawn_child(new_value=(args, kwargs))`

        Alternatively, you can provide a suggestion with :code:`optimizer.suggest(*args, **kwargs)`, the next :code:`ask`
        will use this suggestion.
        """
        # Check loss type
        if isinstance(loss, (Real, float)):
            # using "float" along "Real" because mypy does not understand "Real" for now Issue #3186
            loss = float(loss)
            # Non-sense values including NaNs should not be accepted.
            # We do not use max-float as various later transformations could lead to greater values.
            if not loss < 5.0e20:  # pylint: disable=unneeded-not
                warnings.warn(
                    f"Clipping very high value {loss} in tell (rescale the cost function?).",
                    errors.LossTooLargeWarning,
                )
                loss = 5.0e20  # sys.float_info.max leads to numerical problems so let us do this.
        elif isinstance(loss, (tuple, list, np.ndarray)):
            loss = np.array(loss, copy=False, dtype=float).ravel() if len(loss) != 1 else loss[0]
        elif not isinstance(loss, np.ndarray):
            raise TypeError(
                f'"tell" method only supports float values but the passed loss was: {loss} (type: {type(loss)}.'
            )
        # check Parameter
        if not isinstance(candidate, p.Parameter):
            raise TypeError(
                "'tell' must be provided with the candidate.\n"
                "Use optimizer.parametrization.spawn_child(new_value)) if you want to "
                "create a candidate that as not been asked for, "
                "or optimizer.suggest(*args, **kwargs) to suggest a point that should be used for "
                "the next ask"
            )
        # check loss length
        self.num_objectives = 1 if isinstance(loss, float) else loss.size
        # checks are done, start processing
        candidate.freeze()  # make sure it is not modified somewhere
        # add reference if provided
        if isinstance(candidate, p.MultiobjectiveReference):
            if self._hypervolume_pareto is not None:
                raise RuntimeError("MultiobjectiveReference can only be provided before the first tell.")
            if not isinstance(loss, np.ndarray):
                raise RuntimeError("MultiobjectiveReference must only be used for multiobjective losses")
            self._hypervolume_pareto = mobj.HypervolumePareto(upper_bounds=loss, seed=self._rng)
            if candidate.value is None:
                return  # no value, so stopping processing there
            candidate = candidate.value
        # preprocess multiobjective loss
        if isinstance(loss, np.ndarray):
            candidate._losses = loss
        if not isinstance(loss, float):
            loss = self._preprocess_multiobjective(candidate)
        # call callbacks for logging etc...
        candidate.loss = loss
        assert isinstance(loss, float)
        for callback in self._callbacks.get("tell", []):
            # multiobjective reference is not handled :s
            # but this allows obtaining both scalar and multiobjective loss (through losses)
            callback(self, candidate, loss)
        if not candidate.satisfies_constraints() and self.budget is not None:
            penalty = self._constraints_manager.penalty(candidate, self.num_ask, self.budget)
            loss = loss + penalty
        if isinstance(loss, float):
            self._update_archive_and_bests(candidate, loss)
        if candidate.uid in self._asked:
            self._internal_tell_candidate(candidate, loss)
            self._asked.remove(candidate.uid)
        else:
            self._internal_tell_not_asked(candidate, loss)
            self._num_tell_not_asked += 1
        self._num_tell += 1

    def _preprocess_multiobjective(self, candidate: p.Parameter) -> tp.FloatLoss:
        if self._hypervolume_pareto is None:
            self._hypervolume_pareto = mobj.HypervolumePareto(auto_bound=self._MULTIOBJECTIVE_AUTO_BOUND)
        return self._hypervolume_pareto.add(candidate)

    def _update_archive_and_bests(self, candidate: p.Parameter, loss: tp.FloatLoss) -> None:
        x = candidate.get_standardized_data(reference=self.parametrization)
        if not isinstance(
            loss, (Real, float)
        ):  # using "float" along "Real" because mypy does not understand "Real" for now Issue #3186
            raise TypeError(
                f'"tell" method only supports float values but the passed loss was: {loss} (type: {type(loss)}.'
            )
        if np.isnan(loss) or loss == np.inf:
            warnings.warn(f"Updating fitness with {loss} value", errors.BadLossWarning)
        mvalue: tp.Optional[utils.MultiValue] = None
        if x not in self.archive:
            self.archive[x] = utils.MultiValue(candidate, loss, reference=self.parametrization)
        else:
            mvalue = self.archive[x]
            mvalue.add_evaluation(loss)
            # both parameters should be non-None
            if mvalue.parameter.loss > candidate.loss:  # type: ignore
                mvalue.parameter = candidate  # keep best candidate
        # update current best records
        # this may have to be improved if we want to keep more kinds of best losss

        for name in self.current_bests:
            if mvalue is self.current_bests[name]:  # reboot
                best = min(self.archive.values(), key=lambda mv, n=name: mv.get_estimation(n))  # type: ignore
                # rebuild best point may change, and which value did not track the updated value anyway
                self.current_bests[name] = best
            else:
                if self.archive[x].get_estimation(name) <= self.current_bests[name].get_estimation(name):
                    self.current_bests[name] = self.archive[x]
                # deactivated checks
                # if not (np.isnan(loss) or loss == np.inf):
                #     if not self.current_bests[name].x in self.archive:
                #         bval = self.current_bests[name].get_estimation(name)
                #         avals = (min(v.get_estimation(name) for v in self.archive.values()),
                #                  max(v.get_estimation(name) for v in self.archive.values()))
                #         raise RuntimeError(f"Best value should exist in the archive at num_tell={self.num_tell})\n"
                #                            f"Best value is {bval} and archive is within range {avals} for {name}")
        if self.pruning is not None:
            self.archive = self.pruning(self.archive)

    def ask(self) -> p.Parameter:
        """Provides a point to explore.
        This function can be called multiple times to explore several points in parallel

        Returns
        -------
        p.Parameter:
            The candidate to try on the objective function. :code:`p.Parameter` have field :code:`args` and :code:`kwargs`
            which can be directly used on the function (:code:`objective_function(*candidate.args, **candidate.kwargs)`).
        """
        # call callbacks for logging etc...
        for callback in self._callbacks.get("ask", []):
            callback(self)
        current_num_ask = self.num_ask
        # tentatives if a cheap constraint is available
        max_trials = max(1, self._constraints_manager.max_trials // 2)
        # half will be used for sub-optimization --- if the optimization method does not need/use a budget.
        # TODO(oteytaud): actually we could do this even when the budget is known, if we are sure that
        # exceeding the budget is not a problem.
        # Very simple constraint solver:
        # - we use a simple algorithm.
        # - no memory of previous iterations.
        # - just projection to constraint satisfaction.
        # We try using the normal tool during half constraint budget, in order to reduce the impact on the normal run.
        for _ in range(max_trials):
            is_suggestion = False
            if self._suggestions:  # use suggestions if available
                is_suggestion = True
                candidate = self._suggestions.pop()
            else:
                try:  # Sometimes we have a limited budget so that
                    candidate = self._internal_ask_candidate()
<<<<<<< HEAD
                except AssertionError as e:
                    assert (
                        constraint_issue
                    ), f"Error: {e}"  # This should not happen without constraint issues.
=======
                except AssertionError:
                    assert (
                        self.parametrization._constraint_checkers
                    )  # This should not happen without constraint issues.
>>>>>>> 87f761ed
                    candidate = self.parametrization.spawn_child()
            if candidate.satisfies_constraints():
                break  # good to go!
            if self._penalize_cheap_violations:
                # Warning! This might be a tell not asked.
                self._internal_tell_candidate(candidate, float("Inf"))  # DE requires a tell
            # updating num_ask  is necessary for some algorithms which need new num to ask another point
            self._num_ask += 1
        satisfies = candidate.satisfies_constraints()
        if not satisfies:
            # still not solving, let's run sub-optimization
            candidate = _constraint_solver(candidate, budget=max_trials)
        if not (satisfies or candidate.satisfies_constraints()):
            warnings.warn(
                f"Could not bypass the constraint after {max_trials} tentatives, "
                "sending candidate anyway.",
                errors.FailedConstraintWarning,
            )
        if not is_suggestion:
            if candidate.uid in self._asked:
                raise RuntimeError(
                    "Cannot submit the same candidate twice: please recreate a new candidate from data.\n"
                    "This is to make sure that stochastic parametrizations are resampled."
                )
            self._asked.add(candidate.uid)
        self._num_ask = current_num_ask + 1
        assert (
            candidate is not None
        ), f"{self.__class__.__name__}._internal_ask method returned None instead of a point."
        # make sure to call value getter which may update the value, before we freeze the paremeter
        candidate.value  # pylint: disable=pointless-statement
        candidate.freeze()  # make sure it is not modified somewhere
        return candidate

    def provide_recommendation(self) -> p.Parameter:
        """Provides the best point to use as a minimum, given the budget that was used

        Returns
        -------
        p.Parameter
            The candidate with minimal value. p.Parameters have field :code:`args` and :code:`kwargs` which can be directly used
            on the function (:code:`objective_function(*candidate.args, **candidate.kwargs)`).
        """
        return self.recommend()  # duplicate method

    def recommend(self) -> p.Parameter:
        """Provides the best candidate to use as a minimum, given the budget that was used.

        Returns
        -------
        p.Parameter
            The candidate with minimal loss. :code:`p.Parameters` have field :code:`args` and :code:`kwargs` which can be directly used
            on the function (:code:`objective_function(*candidate.args, **candidate.kwargs)`).
        """
        recom_data = self._internal_provide_recommendation()  # pylint: disable=assignment-from-none
        if recom_data is None or any(np.isnan(recom_data)):
            name = "minimum" if self.parametrization.function.deterministic else "pessimistic"
            return self.current_bests[name].parameter
        out = self.parametrization.spawn_child()
        with p.helpers.deterministic_sampling(out):
            out.set_standardized_data(recom_data)
        return out

    def _internal_tell_not_asked(self, candidate: p.Parameter, loss: tp.FloatLoss) -> None:
        """Called whenever calling :code:`tell` on a candidate that was not "asked".
        Defaults to the standard tell pipeline.
        """
        self._internal_tell_candidate(candidate, loss)

    def _internal_tell_candidate(self, candidate: p.Parameter, loss: tp.FloatLoss) -> None:
        """Called whenever calling :code:`tell` on a candidate that was "asked"."""
        data = candidate.get_standardized_data(reference=self.parametrization)
        self._internal_tell(data, loss)

    def _internal_ask_candidate(self) -> p.Parameter:
        return self.parametrization.spawn_child().set_standardized_data(self._internal_ask())

    # Internal methods which can be overloaded (or must be, in the case of _internal_ask)
    def _internal_tell(self, x: tp.ArrayLike, loss: tp.FloatLoss) -> None:
        pass

    def _internal_ask(self) -> tp.ArrayLike:
        raise RuntimeError("Not implemented, should not be called.")

    def _internal_provide_recommendation(self) -> tp.Optional[tp.ArrayLike]:
        """Override to provide a recommendation in standardized space"""
        return None

    def minimize(
        self,
        objective_function: tp.Callable[..., tp.Loss],
        executor: tp.Optional[tp.ExecutorLike] = None,
        batch_mode: bool = False,
        verbosity: int = 0,
    ) -> p.Parameter:
        """Optimization (minimization) procedure

        Parameters
        ----------
        objective_function: callable
            A callable to optimize (minimize)
        executor: Executor
            An executor object, with method :code:`submit(callable, *args, **kwargs)` and returning a Future-like object
            with methods :code:`done() -> bool` and :code:`result() -> float`. The executor role is to dispatch the execution of
            the jobs locally/on a cluster/with multithreading depending on the implementation.
            Eg: :code:`concurrent.futures.ThreadPoolExecutor`
        batch_mode: bool
            when :code:`num_workers = n > 1`, whether jobs are executed by batch (:code:`n` function evaluations are launched,
            we wait for all results and relaunch n evals) or not (whenever an evaluation is finished, we launch
            another one)
        verbosity: int
            print information about the optimization (0: None, 1: fitness values, 2: fitness values and recommendation)

        Returns
        -------
        ng.p.Parameter
            The candidate with minimal value. :code:`ng.p.Parameters` have field :code:`args` and :code:`kwargs` which can
            be directly used on the function (:code:`objective_function(*candidate.args, **candidate.kwargs)`).

        Note
        ----
        for evaluation purpose and with the current implementation, it is better to use batch_mode=True
        """
        # pylint: disable=too-many-branches
        if self.budget is None:
            raise ValueError("Budget must be specified")
        if executor is None:
            executor = utils.SequentialExecutor()  # defaults to run everything locally and sequentially
            if self.num_workers > 1:
                warnings.warn(
                    f"num_workers = {self.num_workers} > 1 is suboptimal when run sequentially",
                    errors.InefficientSettingsWarning,
                )
        assert executor is not None
        tmp_runnings: tp.List[tp.Tuple[p.Parameter, tp.JobLike[tp.Loss]]] = []
        tmp_finished: tp.Deque[tp.Tuple[p.Parameter, tp.JobLike[tp.Loss]]] = deque()
        # go
        sleeper = ngtools.Sleeper()  # manages waiting time depending on execution time of the jobs
        remaining_budget = self.budget - self.num_ask
        first_iteration = True
        #
        while remaining_budget or self._running_jobs or self._finished_jobs:
            # # # # # Update optimizer with finished jobs # # # # #
            # this is the first thing to do when resuming an existing optimization run
            # process finished
            if self._finished_jobs:
                if (remaining_budget or sleeper._start is not None) and not first_iteration:
                    # ignore stop if no more suggestion is sent
                    # this is an ugly hack to avoid warnings at the end of steady mode
                    sleeper.stop_timer()
                while self._finished_jobs:
                    x, job = self._finished_jobs[0]
                    result = job.result()
                    self.tell(x, result)
                    self._finished_jobs.popleft()  # remove it after the tell to make sure it was indeed "told" (in case of interruption)
                    if verbosity:
                        print(f"Updating fitness with value {job.result()}")
                if verbosity:
                    print(f"{remaining_budget} remaining budget and {len(self._running_jobs)} running jobs")
                    if verbosity > 1:
                        print("Current pessimistic best is: {}".format(self.current_bests["pessimistic"]))
            elif not first_iteration:
                sleeper.sleep()
            # # # # # Start new jobs # # # # #
            if not batch_mode or not self._running_jobs:
                new_sugg = max(0, min(remaining_budget, self.num_workers - len(self._running_jobs)))
                if verbosity and new_sugg:
                    print(f"Launching {new_sugg} jobs with new suggestions")
                for _ in range(new_sugg):
                    try:
                        args = self.ask()
                    except errors.NevergradEarlyStopping:
                        remaining_budget = 0
                        break
                    self._running_jobs.append(
                        (args, executor.submit(objective_function, *args.args, **args.kwargs))
                    )
                if new_sugg:
                    sleeper.start_timer()
            if remaining_budget > 0:  # early stopping sets it to 0
                remaining_budget = self.budget - self.num_ask
            # split (repopulate finished and runnings in only one loop to avoid
            # weird effects if job finishes in between two list comprehensions)
            tmp_runnings, tmp_finished = [], deque()
            for x_job in self._running_jobs:
                (tmp_finished if x_job[1].done() else tmp_runnings).append(x_job)
            self._running_jobs, self._finished_jobs = tmp_runnings, tmp_finished
            first_iteration = False
        return self.provide_recommendation()

    def _info(self) -> tp.Dict[str, tp.Any]:
        """Easy access to debug/benchmark info"""
        return {}


# Adding a comparison-only functionality to an optimizer.
def addCompare(optimizer: Optimizer) -> None:
    def compare(self: Optimizer, winners: tp.List[p.Parameter], losers: tp.List[p.Parameter]) -> None:
        # This means that for any i and j, winners[i] is better than winners[i+1], and better than losers[j].
        # This is for cases in which we do not know fitness values, we just know comparisons.

        ref = self.parametrization
        # Evaluate the best fitness value among losers.
        best_fitness_value = 0.0
        for candidate in losers:
            data = candidate.get_standardized_data(reference=self.parametrization)
            if data in self.archive:
                best_fitness_value = min(best_fitness_value, self.archive[data].get_estimation("average"))

        # Now let us decide the fitness value of winners.
        for i, candidate in enumerate(winners):
            self.tell(candidate, best_fitness_value - len(winners) + i)
            data = candidate.get_standardized_data(reference=self.parametrization)
            self.archive[data] = utils.MultiValue(
                candidate, best_fitness_value - len(winners) + i, reference=ref
            )

    setattr(optimizer.__class__, "compare", compare)


class ConfiguredOptimizer:
    """Creates optimizer-like instances with configuration.

    Parameters
    ----------
    OptimizerClass: type
        class of the optimizer to configure, or another ConfiguredOptimizer (config will then be ignored
        except for the optimizer name/representation)
    config: dict
        dictionnary of all the configurations
    as_config: bool
        whether to provide all config as kwargs to the optimizer instantiation (default, see ConfiguredCMA for an example),
        or through a config kwarg referencing self. (if True, see EvolutionStrategy for an example)

    Note
    ----
    This provides a default repr which can be bypassed through set_name
    """

    # optimizer qualifiers
    recast = False  # algorithm which were not designed to work with the suggest/update pattern
    one_shot = False  # algorithm designed to suggest all budget points at once
    no_parallelization = False  # algorithm which is designed to run sequentially only

    def __init__(self, OptimizerClass: OptCls, config: tp.Dict[str, tp.Any], as_config: bool = False) -> None:
        self._OptimizerClass = OptimizerClass
        config.pop("self", None)  # self comes from "locals()"
        config.pop("__class__", None)  # self comes from "locals()"
        self._as_config = as_config
        self._config = config  # keep all, to avoid weird behavior at mismatch between optim and configoptim
        diff = ngtools.different_from_defaults(instance=self, instance_dict=config, check_mismatches=True)
        params = ", ".join(f"{x}={y!r}" for x, y in sorted(diff.items()))
        self.name = f"{self.__class__.__name__}({params})"
        if not as_config:
            # try instantiating for init checks
            # if as_config: check can be done before setting attributes
            self(parametrization=4, budget=100)

    def config(self) -> tp.Dict[str, tp.Any]:
        return dict(self._config)

    def __call__(
        self, parametrization: IntOrParameter, budget: tp.Optional[int] = None, num_workers: int = 1
    ) -> Optimizer:
        """Creates an optimizer from the parametrization

        Parameters
        ----------
        instrumentation: int or Instrumentation
            either the dimension of the optimization space, or its instrumentation
        budget: int/None
            number of allowed evaluations
        num_workers: int
            number of evaluations which will be run in parallel at once
        """
        config = dict(config=self) if self._as_config else self.config()
        if isinstance(self._OptimizerClass, ConfiguredOptimizer):
            config = {}  # ignore, it's already configured
        run = self._OptimizerClass(parametrization=parametrization, budget=budget, num_workers=num_workers, **config)  # type: ignore
        run.name = self.name
        # hacky but convenient to have around:
        run._configured_optimizer = self  # type: ignore
        return run

    def __repr__(self) -> str:
        return self.name

    def set_name(self, name: str, register: bool = False) -> "ConfiguredOptimizer":
        """Set a new representation for the instance"""
        self.name = name
        if register:
            registry.register_name(name, self)
        return self

    def load(self, filepath: tp.Union[str, Path]) -> "Optimizer":
        """Loads a pickle and checks that it is an Optimizer."""
        return self._OptimizerClass.load(filepath)

    def __eq__(self, other: tp.Any) -> tp.Any:
        if self.__class__ == other.__class__:
            if self._config == other._config:
                return True
        return False


def _constraint_solver(parameter: p.Parameter, budget: int) -> p.Parameter:
    """Runs a suboptimization to solve the parameter constraints"""
    parameter_without_constraint = parameter.copy()
    parameter_without_constraint._constraint_checkers.clear()
    opt = registry["OnePlusOne"](parameter_without_constraint, num_workers=1, budget=budget)
    for _ in range(budget):
        cand = opt.ask()
        # Our objective function is minimum for the point the closest to
        # the original candidate under the constraints.
        penalty = sum(utils._float_penalty(func(cand.value)) for func in parameter._constraint_checkers)

        # TODO: this may not scale well with dimension
        distance = np.tanh(np.sum(cand.get_standardized_data(reference=parameter) ** 2))
        # TODO: because of the return whenever constraints are satisfied, the first case never arises
        loss = distance if penalty <= 0 else penalty + distance + 1.0
        opt.tell(cand, loss)
        if penalty <= 0:  # constraints are satisfied
            break
    data = opt.recommend().get_standardized_data(reference=parameter_without_constraint)
    return parameter.spawn_child().set_standardized_data(data)<|MERGE_RESOLUTION|>--- conflicted
+++ resolved
@@ -449,17 +449,10 @@
             else:
                 try:  # Sometimes we have a limited budget so that
                     candidate = self._internal_ask_candidate()
-<<<<<<< HEAD
-                except AssertionError as e:
-                    assert (
-                        constraint_issue
-                    ), f"Error: {e}"  # This should not happen without constraint issues.
-=======
                 except AssertionError:
                     assert (
                         self.parametrization._constraint_checkers
-                    )  # This should not happen without constraint issues.
->>>>>>> 87f761ed
+                    ), f"Error: {e}"  # This should not happen without constraint issues.
                     candidate = self.parametrization.spawn_child()
             if candidate.satisfies_constraints():
                 break  # good to go!
