--- conflicted
+++ resolved
@@ -704,14 +704,10 @@
     recast = False  # algorithm which were not designed to work with the suggest/update pattern
     one_shot = False  # algorithm designed to suggest all budget points at once
     no_parallelization = False  # algorithm which is designed to run sequentially only
-<<<<<<< HEAD
-    no_hypervolume = False  # algorithm which doesn't require the use the hypervolume method for MOO and therefore doesn't perform it
-=======
     # Most optimizers are designed for single objective and use a float loss.
     # To use these in a multi-objective optimization, we provide the negative of
     # the hypervolume of the pareto front as the loss.
     no_hypervolume = False  # algorithm where this is not required
->>>>>>> 0dc19fe9
 
     def __init__(self, OptimizerClass: OptCls, config: tp.Dict[str, tp.Any], as_config: bool = False) -> None:
         self._OptimizerClass = OptimizerClass
