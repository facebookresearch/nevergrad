--- conflicted
+++ resolved
@@ -396,13 +396,7 @@
             # but this allows obtaining both scalar and multiobjective loss (through losses)
             callback(self, candidate, loss)
         if not candidate.satisfies_constraints() and self.budget is not None:
-<<<<<<< HEAD
-            penalty = self.penalty(candidate)
-            assert isinstance(loss, float)
-            assert isinstance(penalty, float)
-=======
             penalty = self._constraints_manager.penalty(candidate, self.num_ask, self.budget)
->>>>>>> da100258
             loss = loss + penalty
         if isinstance(loss, float):
             self._update_archive_and_bests(candidate, loss)
@@ -471,13 +465,9 @@
             callback(self)
         current_num_ask = self.num_ask
         # tentatives if a cheap constraint is available
-<<<<<<< HEAD
-        for k in range(self._max_constraints_trials):  # TODO: this should be replaced by an optimization algorithm.
-=======
         # TODO: this should be replaced by an optimization algorithm.
         max_trials = self._constraints_manager.max_trials
         for k in range(max_trials):
->>>>>>> da100258
             is_suggestion = False
             if self._suggestions:
                 is_suggestion = True
@@ -487,13 +477,6 @@
                 # only register actual asked points
             if candidate.satisfies_constraints():
                 break  # good to go!
-<<<<<<< HEAD
-            if self._penalize_cheap_violations or (k == self._max_constraints_trials - 2 and self._memorize_constraint_failures):  # a tell may help before last tentative
-                self._internal_tell_candidate(candidate, float("Inf"))
-            self._num_ask += 1  # this is necessary for some algorithms which need new num to ask another point
-            if k == self._max_constraints_trials - 1:
-                warnings.warn(f"Could not bypass the constraint after {self._max_constraints_trials} tentatives, sending candidate anyway.")
-=======
             if self._penalize_cheap_violations:
                 # TODO using a suboptimizer instead may help remove this
                 self._internal_tell_candidate(candidate, float("Inf"))  # DE requires a tell
@@ -501,7 +484,6 @@
             if k == max_trials - 1:
                 warnings.warn(f"Could not bypass the constraint after {max_trials} tentatives, "
                               "sending candidate anyway.")
->>>>>>> da100258
         if not is_suggestion:
             if candidate.uid in self._asked:
                 raise RuntimeError(
