--- conflicted
+++ resolved
@@ -105,16 +105,8 @@
         # keep a record of evaluations, and current bests which are updated at each new evaluation
         self.archive: utils.Archive[utils.MultiValue] = utils.Archive()  # dict like structure taking np.ndarray as keys and Value as values
         self.current_bests = {
-<<<<<<< HEAD
-            x: utils.Point(
-                self.parametrization.spawn_child(),
-                utils.Value(np.inf),
-                self.parametrization
-            ) for x in ["optimistic", "pessimistic", "average"]
-=======
             x: utils.MultiValue(self.parametrization, np.inf, reference=self.parametrization)
             for x in ["optimistic", "pessimistic", "average"]
->>>>>>> 94bf71c6
         }
         # pruning function, called at each "tell"
         # this can be desactivated or modified by each implementation
@@ -334,12 +326,12 @@
                 # only register actual asked points
             if candidate.satisfies_constraints():
                 break  # good to go!
-            else:
-                if self._penalize_cheap_violations or k == MAX_TENTATIVES - 2:  # a tell may help before last tentative
-                    self._internal_tell_candidate(candidate, float("Inf"))
-                self._num_ask += 1  # this is necessary for some algorithms which need new num to ask another point
-                if k == MAX_TENTATIVES - 1:
-                    warnings.warn(f"Could not bypass the constraint after {MAX_TENTATIVES} tentatives, sending candidate anyway.")
+            # retry otherwise
+            if self._penalize_cheap_violations or k == MAX_TENTATIVES - 2:  # a tell may help before last tentative
+                self._internal_tell_candidate(candidate, float("Inf"))
+            self._num_ask += 1  # this is necessary for some algorithms which need new num to ask another point
+            if k == MAX_TENTATIVES - 1:
+                warnings.warn(f"Could not bypass the constraint after {MAX_TENTATIVES} tentatives, sending candidate anyway.")
         if not is_suggestion:
             if candidate.uid in self._asked:
                 raise RuntimeError(
