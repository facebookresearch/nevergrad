# Copyright (c) Facebook, Inc. and its affiliates. All Rights Reserved.
#
# This source code is licensed under the MIT license found in the
# LICENSE file in the root directory of this source tree.

import pickle
import warnings
from pathlib import Path
from numbers import Real
from collections import deque
import numpy as np
import nevergrad.common.typing as tp
from nevergrad.parametrization import parameter as p
from nevergrad.common import tools as ngtools
from nevergrad.common import errors as errors
from nevergrad.common.decorators import Registry
from . import utils
from . import multiobjective as mobj


OptCls = tp.Union["ConfiguredOptimizer", tp.Type["Optimizer"]]
registry: Registry[OptCls] = Registry()
_OptimCallBack = tp.Union[
    tp.Callable[["Optimizer", "p.Parameter", float], None], tp.Callable[["Optimizer"], None]
]
X = tp.TypeVar("X", bound="Optimizer")
Y = tp.TypeVar("Y")
IntOrParameter = tp.Union[int, p.Parameter]
_PruningCallable = tp.Callable[[utils.Archive[utils.MultiValue]], utils.Archive[utils.MultiValue]]


def _loss(param: p.Parameter) -> float:
    """Returns the loss if available, or inf otherwise.
    Used to simplify handling of losses
    """
    return param.loss if param.loss is not None else float("inf")


def load(cls: tp.Type[X], filepath: tp.PathLike) -> X:
    """Loads a pickle file and checks that it contains an optimizer.
    The optimizer class is not always fully reliable though (e.g.: optimizer families) so the user is responsible for it.
    """
    filepath = Path(filepath)
    with filepath.open("rb") as f:
        opt = pickle.load(f)
    assert isinstance(opt, cls), f"You should only load {cls} with this method (found {type(opt)})"
    return opt


class Optimizer:  # pylint: disable=too-many-instance-attributes
    """Algorithm framework with 3 main functions:

    - :code:`ask()` which provides a candidate on which to evaluate the function to optimize.
    - :code:`tell(candidate, loss)` which lets you provide the loss associated to points.
    - :code:`provide_recommendation()` which provides the best final candidate.

    Typically, one would call :code:`ask()` num_workers times, evaluate the
    function on these num_workers points in parallel, update with the fitness value when the
    evaluations is finished, and iterate until the budget is over. At the very end,
    one would call provide_recommendation for the estimated optimum.

    This class is abstract, it provides internal equivalents for the 3 main functions,
    among which at least :code:`_internal_ask_candidate` has to be overridden.

    Each optimizer instance should be used only once, with the initial provided budget

    Parameters
    ----------
    parametrization: int or Parameter
        either the dimension of the optimization space, or its parametrization
    budget: int/None
        number of allowed evaluations
    num_workers: int
        number of evaluations which will be run in parallel at once
    """

    # pylint: disable=too-many-locals

    # optimizer qualifiers
    recast = False  # algorithm which were not designed to work with the suggest/update pattern
    one_shot = False  # algorithm designed to suggest all budget points at once
    no_parallelization = False  # algorithm which is designed to run sequentially only

    def __init__(
        self, parametrization: IntOrParameter, budget: tp.Optional[int] = None, num_workers: int = 1
    ) -> None:
        if self.no_parallelization and num_workers > 1:
            raise ValueError(f"{self.__class__.__name__} does not support parallelization")
        # "seedable" random state: externally setting the seed will provide deterministic behavior
        # you can also replace or reinitialize this random state
        self.num_workers = int(num_workers)
        self.budget = budget

        # How do we deal with cheap constraints i.e. constraints which are fast and use low resources and easy ?
        # True ==> we penalize them (infinite values for candidates which violate the constraint).
        # False ==> we repeat the ask until we solve the problem.
        self._constraints_manager = utils.ConstraintManager()
        self._penalize_cheap_violations = False

        self.parametrization = (
            parametrization
            if not isinstance(parametrization, (int, np.int_))
            else p.Array(shape=(parametrization,))
        )
        self.parametrization.freeze()  # avoids issues!
        if not self.dimension:
            raise ValueError("No variable to optimize in this parametrization.")
        self.name = self.__class__.__name__  # printed name in repr
        # keep a record of evaluations, and current bests which are updated at each new evaluation
        self.archive: utils.Archive[
            utils.MultiValue
        ] = utils.Archive()  # dict like structure taking np.ndarray as keys and Value as values
        self.current_bests = {
            x: utils.MultiValue(self.parametrization, np.inf, reference=self.parametrization)
            for x in ["optimistic", "pessimistic", "average", "minimum"]
        }
        # pruning function, called at each "tell"
        # this can be desactivated or modified by each implementation
        self.pruning: tp.Optional[_PruningCallable] = utils.Pruning.sensible_default(
            num_workers=num_workers, dimension=self.parametrization.dimension
        )
        # multiobjective
        self._MULTIOBJECTIVE_AUTO_BOUND = mobj.AUTO_BOUND
        self._hypervolume_pareto: tp.Optional[mobj.HypervolumePareto] = None
        # instance state
        self._asked: tp.Set[str] = set()
        self._num_objectives = 0
        self._suggestions: tp.Deque[p.Parameter] = deque()
        self._num_ask = 0
        self._num_tell = 0  # increases after each successful tell
        self._num_tell_not_asked = 0
        self._callbacks: tp.Dict[str, tp.List[tp.Any]] = {}
        # to make optimize function stoppable halway through
        self._running_jobs: tp.List[tp.Tuple[p.Parameter, tp.JobLike[tp.Loss]]] = []
        self._finished_jobs: tp.Deque[tp.Tuple[p.Parameter, tp.JobLike[tp.Loss]]] = deque()
<<<<<<< HEAD
        self._sent_warnings: tp.Set[tp.Any] = set()  # no use printing several time the same

    def _warn(self, msg: str, e: tp.Any) -> None:
        """Warns only once per warning type"""
        if e not in self._sent_warnings:
            warnings.warn(msg, e)
            self._sent_warnings.add(e)
=======
        # Most optimizers are designed for single objective and use a float loss.
        # To use these in a multi-objective optimization, we provide the negative of
        # the hypervolume of the pareto front as the loss.
        # If not needed, an optimizer can set this to True.
        self._no_hypervolume = False
>>>>>>> 3398ae68

    @property
    def _rng(self) -> np.random.RandomState:
        """np.random.RandomState: parametrization random state the optimizer must pull from.
        It can be seeded or updated directly on the parametrization instance (`optimizer.parametrization.random_state`)
        """
        return self.parametrization.random_state

    @property
    def dimension(self) -> int:
        """int: Dimension of the optimization space."""
        return self.parametrization.dimension

    @property
    def num_objectives(self) -> int:
        """Provides 0 if the number is not known yet, else the number of objectives
        to optimize upon.
        """
        if (
            self._hypervolume_pareto is not None
            and self._num_objectives != self._hypervolume_pareto.num_objectives
        ):
            raise RuntimeError("Number of objectives is incorrectly set. Please create a nevergrad issue")
        return self._num_objectives

    @num_objectives.setter
    def num_objectives(self, num: int) -> None:
        num = int(num)
        if num <= 0:
            raise ValueError("Number of objectives must be strictly positive")
        if not self._num_objectives:
            self._num_objectives = num
            self._num_objectives_set_callback()
        elif num != self._num_objectives:
            raise ValueError(f"Expected {self._num_objectives} loss(es), but received {num}.")

    def _num_objectives_set_callback(self) -> None:
        """Callback for when num objectives is first known"""

    @property
    def num_ask(self) -> int:
        """int: Number of time the `ask` method was called."""
        return self._num_ask

    @property
    def num_tell(self) -> int:
        """int: Number of time the `tell` method was called."""
        return self._num_tell

    @property
    def num_tell_not_asked(self) -> int:
        """int: Number of time the :code:`tell` method was called on candidates that were not asked for by the optimizer
        (or were suggested).
        """
        return self._num_tell_not_asked

    def pareto_front(
        self, size: tp.Optional[int] = None, subset: str = "random", subset_tentatives: int = 12
    ) -> tp.List[p.Parameter]:
        """Pareto front, as a list of Parameter. The losses can be accessed through
        parameter.losses

        Parameters
        ------------
        size:  int (optional)
            if provided, selects a subset of the full pareto front with the given maximum size
        subset: str
            method for selecting the subset ("random, "loss-covering", "domain-covering", "hypervolume")
        subset_tentatives: int
            number of random tentatives for finding a better subset

        Returns
        --------
        list
            the list of Parameter of the pareto front

        Note
        ----
        During non-multiobjective optimization, this returns the current pessimistic best
        """
        pareto = (
            []
            if self._hypervolume_pareto is None
            else self._hypervolume_pareto.pareto_front(
                size=size, subset=subset, subset_tentatives=subset_tentatives
            )
        )
        return pareto if pareto else [self.provide_recommendation()]

    def dump(self, filepath: tp.Union[str, Path]) -> None:
        """Pickles the optimizer into a file."""
        filepath = Path(filepath)
        with filepath.open("wb") as f:
            pickle.dump(self, f)

    @classmethod
    def load(cls: tp.Type[X], filepath: tp.Union[str, Path]) -> X:
        """Loads a pickle and checks that the class is correct."""
        return load(cls, filepath)

    def __repr__(self) -> str:
        inststr = self.parametrization.name
        return f"Instance of {self.name}(parametrization={inststr}, budget={self.budget}, num_workers={self.num_workers})"

    def register_callback(self, name: str, callback: _OptimCallBack) -> None:
        """Add a callback method called either when `tell` or `ask` are called, with the same
        arguments (including the optimizer / self). This can be useful for custom logging.

        Parameters
        ----------
        name: str
            name of the method to register the callback for (either :code:`ask` or :code:`tell`)
        callback: callable
            a callable taking the same parameters as the method it is registered upon (including self)
        """
        assert name in ["ask", "tell"], f'Only "ask" and "tell" methods can have callbacks (not {name})'
        self._callbacks.setdefault(name, []).append(callback)

    def remove_all_callbacks(self) -> None:
        """Removes all registered callables"""
        self._callbacks = {}

    def suggest(self, *args: tp.Any, **kwargs: tp.Any) -> None:
        """Suggests a new point to ask.
        It will be asked at the next call (last in first out).

        Parameters
        ----------
        *args: Any
            positional arguments matching the parametrization pattern.
        *kwargs: Any
            keyword arguments matching the parametrization pattern.

        Note
        ----
        - This relies on optmizers implementing a way to deal with unasked candidate.
          Some optimizers may not support it and will raise a :code:`TellNotAskedNotSupportedError`
          at :code:`tell` time.
        - LIFO is used so as to be able to suggest and ask straightaway, as an alternative to
          creating a new candidate with :code:`optimizer.parametrization.spawn_child(new_value)`
        """
        if isinstance(self.parametrization, p.Instrumentation):
            new_value: tp.Any = (args, kwargs)
        else:
            assert len(args) == 1 and not kwargs
            new_value = args[0]
        self._suggestions.append(self.parametrization.spawn_child(new_value=new_value))

    # pylint: disable=too-many-branches
    def tell(self, candidate: p.Parameter, loss: tp.Loss) -> None:
        """Provides the optimizer with the evaluation of a fitness value for a candidate.

        Parameters
        ----------
        x: np.ndarray
            point where the function was evaluated
        loss: float/list/np.ndarray
            loss of the function (or multi-objective function

        Note
        ----
        The candidate should generally be one provided by :code:`ask()`, but can be also
        a non-asked candidate. To create a p.Parameter instance from args and kwargs,
        you can use :code:`candidate = optimizer.parametrization.spawn_child(new_value=your_value)`:

        - for an :code:`Array(shape(2,))`: :code:`optimizer.parametrization.spawn_child(new_value=[12, 12])`

        - for an :code:`Instrumentation`: :code:`optimizer.parametrization.spawn_child(new_value=(args, kwargs))`

        Alternatively, you can provide a suggestion with :code:`optimizer.suggest(*args, **kwargs)`, the next :code:`ask`
        will use this suggestion.
        """
        # Check loss type
        if isinstance(loss, (Real, float)):
            # using "float" along "Real" because mypy does not understand "Real" for now Issue #3186
            loss = float(loss)
            # Non-sense values including NaNs should not be accepted.
            # We do not use max-float as various later transformations could lead to greater values.
            if not loss < 5.0e20:  # pylint: disable=unneeded-not
                self._warn(
                    f"Clipping very high value {loss} in tell (rescale the cost function?).",
                    errors.LossTooLargeWarning,
                )
                loss = 5.0e20  # sys.float_info.max leads to numerical problems so let us do this.
        elif isinstance(loss, (tuple, list, np.ndarray)):
            loss = np.array(loss, copy=False, dtype=float).ravel() if len(loss) != 1 else loss[0]
        elif not isinstance(loss, np.ndarray):
            raise TypeError(
                f'"tell" method only supports float values but the passed loss was: {loss} (type: {type(loss)}.'
            )
        # check Parameter
        if not isinstance(candidate, p.Parameter):
            raise TypeError(
                "'tell' must be provided with the candidate.\n"
                "Use optimizer.parametrization.spawn_child(new_value)) if you want to "
                "create a candidate that as not been asked for, "
                "or optimizer.suggest(*args, **kwargs) to suggest a point that should be used for "
                "the next ask"
            )
        # check loss length
        self.num_objectives = 1 if isinstance(loss, float) else loss.size
        # checks are done, start processing
        candidate.freeze()  # make sure it is not modified somewhere
        # add reference if provided
        if isinstance(candidate, p.MultiobjectiveReference):
            if self._hypervolume_pareto is not None:
                raise RuntimeError("MultiobjectiveReference can only be provided before the first tell.")
            if not isinstance(loss, np.ndarray):
                raise RuntimeError("MultiobjectiveReference must only be used for multiobjective losses")
            self._hypervolume_pareto = mobj.HypervolumePareto(
                upper_bounds=loss, seed=self._rng, no_hypervolume=self._no_hypervolume
            )
            if candidate.value is None:
                return  # no value, so stopping processing there
            candidate = candidate.value
        # preprocess multiobjective loss
        if isinstance(loss, np.ndarray):
            candidate._losses = loss
        if not isinstance(loss, float):
            loss = self._preprocess_multiobjective(candidate)
        # call callbacks for logging etc...
        candidate.loss = loss
        assert isinstance(loss, float)
        for callback in self._callbacks.get("tell", []):
            # multiobjective reference is not handled :s
            # but this allows obtaining both scalar and multiobjective loss (through losses)
            callback(self, candidate, loss)
        if not candidate.satisfies_constraints() and self.budget is not None:
            penalty = self._constraints_manager.penalty(candidate, self.num_ask, self.budget)
            loss = loss + penalty
        if isinstance(loss, float) and (
            self.num_objectives == 1 or self.num_objectives > 1 and not self._no_hypervolume
        ):
            self._update_archive_and_bests(candidate, loss)
        if candidate.uid in self._asked:
            self._internal_tell_candidate(candidate, loss)
            self._asked.remove(candidate.uid)
        else:
            self._internal_tell_not_asked(candidate, loss)
            self._num_tell_not_asked += 1
        self._num_tell += 1

    def _preprocess_multiobjective(self, candidate: p.Parameter) -> tp.FloatLoss:
        if self._hypervolume_pareto is None:
            self._hypervolume_pareto = mobj.HypervolumePareto(
                auto_bound=self._MULTIOBJECTIVE_AUTO_BOUND, no_hypervolume=self._no_hypervolume
            )
        return self._hypervolume_pareto.add(candidate)

    def _update_archive_and_bests(self, candidate: p.Parameter, loss: tp.FloatLoss) -> None:
        x = candidate.get_standardized_data(reference=self.parametrization)
        if not isinstance(
            loss, (Real, float)
        ):  # using "float" along "Real" because mypy does not understand "Real" for now Issue #3186
            raise TypeError(
                f'"tell" method only supports float values but the passed loss was: {loss} (type: {type(loss)}.'
            )
        if np.isnan(loss) or loss == np.inf:
            self._warn(f"Updating fitness with {loss} value", errors.BadLossWarning)
        mvalue: tp.Optional[utils.MultiValue] = None
        if x not in self.archive:
            self.archive[x] = utils.MultiValue(candidate, loss, reference=self.parametrization)
        else:
            mvalue = self.archive[x]
            mvalue.add_evaluation(loss)
            # both parameters should be non-None
            if mvalue.parameter.loss > candidate.loss:  # type: ignore
                mvalue.parameter = candidate  # keep best candidate
        # update current best records
        # this may have to be improved if we want to keep more kinds of best losss

        for name in self.current_bests:
            if mvalue is self.current_bests[name]:  # reboot
                best = min(self.archive.values(), key=lambda mv, n=name: mv.get_estimation(n))  # type: ignore
                # rebuild best point may change, and which value did not track the updated value anyway
                self.current_bests[name] = best
            else:
                if self.archive[x].get_estimation(name) <= self.current_bests[name].get_estimation(name):
                    self.current_bests[name] = self.archive[x]
                # deactivated checks
                # if not (np.isnan(loss) or loss == np.inf):
                #     if not self.current_bests[name].x in self.archive:
                #         bval = self.current_bests[name].get_estimation(name)
                #         avals = (min(v.get_estimation(name) for v in self.archive.values()),
                #                  max(v.get_estimation(name) for v in self.archive.values()))
                #         raise RuntimeError(f"Best value should exist in the archive at num_tell={self.num_tell})\n"
                #                            f"Best value is {bval} and archive is within range {avals} for {name}")
        if self.pruning is not None:
            self.archive = self.pruning(self.archive)

    def ask(self) -> p.Parameter:
        """Provides a point to explore.
        This function can be called multiple times to explore several points in parallel

        Returns
        -------
        p.Parameter:
            The candidate to try on the objective function. :code:`p.Parameter` have field :code:`args` and :code:`kwargs`
            which can be directly used on the function (:code:`objective_function(*candidate.args, **candidate.kwargs)`).
        """
        # call callbacks for logging etc...
        for callback in self._callbacks.get("ask", []):
            callback(self)
        current_num_ask = self.num_ask
        # tentatives if a cheap constraint is available
        max_trials = max(1, self._constraints_manager.max_trials // 2)
        # half will be used for sub-optimization --- if the optimization method does not need/use a budget.
        # TODO(oteytaud): actually we could do this even when the budget is known, if we are sure that
        # exceeding the budget is not a problem.
        # Very simple constraint solver:
        # - we use a simple algorithm.
        # - no memory of previous iterations.
        # - just projection to constraint satisfaction.
        # We try using the normal tool during half constraint budget, in order to reduce the impact on the normal run.
        for _ in range(max_trials):
            is_suggestion = False
            if self._suggestions:  # use suggestions if available
                is_suggestion = True
                candidate = self._suggestions.pop()
            else:
                try:  # Sometimes we have a limited budget so that
                    candidate = self._internal_ask_candidate()
                except AssertionError as e:
                    assert (
                        self.parametrization._constraint_checkers
                    ), f"Error: {e}"  # This should not happen without constraint issues.
                    candidate = self.parametrization.spawn_child()
            if candidate.satisfies_constraints():
                break  # good to go!
            if self._penalize_cheap_violations or self.no_parallelization:
                # Warning! This might be a tell not asked.
                self._internal_tell_candidate(candidate, float("Inf"))  # DE requires a tell
            # updating num_ask  is necessary for some algorithms which need new num to ask another point
            self._num_ask += 1
        satisfies = candidate.satisfies_constraints()
        if not satisfies:
            # still not solving, let's run sub-optimization
            candidate = _constraint_solver(candidate, budget=max_trials)
        if not (satisfies or candidate.satisfies_constraints()):
            self._warn(
                f"Could not bypass the constraint after {max_trials} tentatives, "
                "sending candidate anyway.",
                errors.FailedConstraintWarning,
            )
        if not is_suggestion:
            if candidate.uid in self._asked:
                raise RuntimeError(
                    "Cannot submit the same candidate twice: please recreate a new candidate from data.\n"
                    "This is to make sure that stochastic parametrizations are resampled."
                )
            self._asked.add(candidate.uid)
        self._num_ask = current_num_ask + 1
        assert (
            candidate is not None
        ), f"{self.__class__.__name__}._internal_ask method returned None instead of a point."
        # make sure to call value getter which may update the value, before we freeze the paremeter
        candidate.value  # pylint: disable=pointless-statement
        candidate.freeze()  # make sure it is not modified somewhere
        return candidate

    def provide_recommendation(self) -> p.Parameter:
        """Provides the best point to use as a minimum, given the budget that was used

        Returns
        -------
        p.Parameter
            The candidate with minimal value. p.Parameters have field :code:`args` and :code:`kwargs` which can be directly used
            on the function (:code:`objective_function(*candidate.args, **candidate.kwargs)`).
        """
        return self.recommend()  # duplicate method

    def recommend(self) -> p.Parameter:
        """Provides the best candidate to use as a minimum, given the budget that was used.

        Returns
        -------
        p.Parameter
            The candidate with minimal loss. :code:`p.Parameters` have field :code:`args` and :code:`kwargs` which can be directly used
            on the function (:code:`objective_function(*candidate.args, **candidate.kwargs)`).
        """
        if self.num_objectives > 1:
            raise RuntimeError(
                "No best candidate in MOO. Use optimizer.pareto_front() instead to get the set of all non-dominated candidates."
            )
        recom_data = self._internal_provide_recommendation()  # pylint: disable=assignment-from-none
        if recom_data is None or any(np.isnan(recom_data)):
            name = "minimum" if self.parametrization.function.deterministic else "pessimistic"
            return self.current_bests[name].parameter
        out = self.parametrization.spawn_child()
        with p.helpers.deterministic_sampling(out):
            out.set_standardized_data(recom_data)
        return out

    def _internal_tell_not_asked(self, candidate: p.Parameter, loss: tp.FloatLoss) -> None:
        """Called whenever calling :code:`tell` on a candidate that was not "asked".
        Defaults to the standard tell pipeline.
        """
        self._internal_tell_candidate(candidate, loss)

    def _internal_tell_candidate(self, candidate: p.Parameter, loss: tp.FloatLoss) -> None:
        """Called whenever calling :code:`tell` on a candidate that was "asked"."""
        data = candidate.get_standardized_data(reference=self.parametrization)
        self._internal_tell(data, loss)

    def _internal_ask_candidate(self) -> p.Parameter:
        return self.parametrization.spawn_child().set_standardized_data(self._internal_ask())

    # Internal methods which can be overloaded (or must be, in the case of _internal_ask)
    def _internal_tell(self, x: tp.ArrayLike, loss: tp.FloatLoss) -> None:
        pass

    def _internal_ask(self) -> tp.ArrayLike:
        raise RuntimeError("Not implemented, should not be called.")

    def _internal_provide_recommendation(self) -> tp.Optional[tp.ArrayLike]:
        """Override to provide a recommendation in standardized space"""
        return None

    def minimize(
        self,
        objective_function: tp.Callable[..., tp.Loss],
        executor: tp.Optional[tp.ExecutorLike] = None,
        batch_mode: bool = False,
        verbosity: int = 0,
    ) -> p.Parameter:
        """Optimization (minimization) procedure

        Parameters
        ----------
        objective_function: callable
            A callable to optimize (minimize)
        executor: Executor
            An executor object, with method :code:`submit(callable, *args, **kwargs)` and returning a Future-like object
            with methods :code:`done() -> bool` and :code:`result() -> float`. The executor role is to dispatch the execution of
            the jobs locally/on a cluster/with multithreading depending on the implementation.
            Eg: :code:`concurrent.futures.ThreadPoolExecutor`
        batch_mode: bool
            when :code:`num_workers = n > 1`, whether jobs are executed by batch (:code:`n` function evaluations are launched,
            we wait for all results and relaunch n evals) or not (whenever an evaluation is finished, we launch
            another one)
        verbosity: int
            print information about the optimization (0: None, 1: fitness values, 2: fitness values and recommendation)

        Returns
        -------
        ng.p.Parameter
            The candidate with minimal value. :code:`ng.p.Parameters` have field :code:`args` and :code:`kwargs` which can
            be directly used on the function (:code:`objective_function(*candidate.args, **candidate.kwargs)`).

        Note
        ----
        for evaluation purpose and with the current implementation, it is better to use batch_mode=True
        """
        # pylint: disable=too-many-branches
        if self.budget is None:
            raise ValueError("Budget must be specified")
        if executor is None:
            executor = utils.SequentialExecutor()  # defaults to run everything locally and sequentially
            if self.num_workers > 1:
                self._warn(
                    f"num_workers = {self.num_workers} > 1 is suboptimal when run sequentially",
                    errors.InefficientSettingsWarning,
                )
        assert executor is not None
        tmp_runnings: tp.List[tp.Tuple[p.Parameter, tp.JobLike[tp.Loss]]] = []
        tmp_finished: tp.Deque[tp.Tuple[p.Parameter, tp.JobLike[tp.Loss]]] = deque()
        # go
        sleeper = ngtools.Sleeper()  # manages waiting time depending on execution time of the jobs
        remaining_budget = self.budget - self.num_ask
        first_iteration = True
        #
        while remaining_budget or self._running_jobs or self._finished_jobs:
            # # # # # Update optimizer with finished jobs # # # # #
            # this is the first thing to do when resuming an existing optimization run
            # process finished
            if self._finished_jobs:
                if (remaining_budget or sleeper._start is not None) and not first_iteration:
                    # ignore stop if no more suggestion is sent
                    # this is an ugly hack to avoid warnings at the end of steady mode
                    sleeper.stop_timer()
                while self._finished_jobs:
                    x, job = self._finished_jobs[0]
                    result = job.result()
                    self.tell(x, result)
                    self._finished_jobs.popleft()  # remove it after the tell to make sure it was indeed "told" (in case of interruption)
                    if verbosity:
                        print(f"Updating fitness with value {job.result()}")
                if verbosity:
                    print(f"{remaining_budget} remaining budget and {len(self._running_jobs)} running jobs")
                    if verbosity > 1:
                        print("Current pessimistic best is: {}".format(self.current_bests["pessimistic"]))
            elif not first_iteration:
                sleeper.sleep()
            # # # # # Start new jobs # # # # #
            if not batch_mode or not self._running_jobs:
                new_sugg = max(0, min(remaining_budget, self.num_workers - len(self._running_jobs)))
                if verbosity and new_sugg:
                    print(f"Launching {new_sugg} jobs with new suggestions")
                for _ in range(new_sugg):
                    try:
                        args = self.ask()
                    except errors.NevergradEarlyStopping:
                        remaining_budget = 0
                        break
                    self._running_jobs.append(
                        (args, executor.submit(objective_function, *args.args, **args.kwargs))
                    )
                if new_sugg:
                    sleeper.start_timer()
            if remaining_budget > 0:  # early stopping sets it to 0
                remaining_budget = self.budget - self.num_ask
            # split (repopulate finished and runnings in only one loop to avoid
            # weird effects if job finishes in between two list comprehensions)
            tmp_runnings, tmp_finished = [], deque()
            for x_job in self._running_jobs:
                (tmp_finished if x_job[1].done() else tmp_runnings).append(x_job)
            self._running_jobs, self._finished_jobs = tmp_runnings, tmp_finished
            first_iteration = False
        return self.provide_recommendation() if self.num_objectives == 1 else p.Constant(None)

    def _info(self) -> tp.Dict[str, tp.Any]:
        """Easy access to debug/benchmark info"""
        return {}


# Adding a comparison-only functionality to an optimizer.
def addCompare(optimizer: Optimizer) -> None:
    def compare(self: Optimizer, winners: tp.List[p.Parameter], losers: tp.List[p.Parameter]) -> None:
        # This means that for any i and j, winners[i] is better than winners[i+1], and better than losers[j].
        # This is for cases in which we do not know fitness values, we just know comparisons.

        ref = self.parametrization
        # Evaluate the best fitness value among losers.
        best_fitness_value = 0.0
        for candidate in losers:
            data = candidate.get_standardized_data(reference=self.parametrization)
            if data in self.archive:
                best_fitness_value = min(best_fitness_value, self.archive[data].get_estimation("average"))

        # Now let us decide the fitness value of winners.
        for i, candidate in enumerate(winners):
            self.tell(candidate, best_fitness_value - len(winners) + i)
            data = candidate.get_standardized_data(reference=self.parametrization)
            self.archive[data] = utils.MultiValue(
                candidate, best_fitness_value - len(winners) + i, reference=ref
            )

    setattr(optimizer.__class__, "compare", compare)


class ConfiguredOptimizer:
    """Creates optimizer-like instances with configuration.

    Parameters
    ----------
    OptimizerClass: type
        class of the optimizer to configure, or another ConfiguredOptimizer (config will then be ignored
        except for the optimizer name/representation)
    config: dict
        dictionnary of all the configurations
    as_config: bool
        whether to provide all config as kwargs to the optimizer instantiation (default, see ConfiguredCMA for an example),
        or through a config kwarg referencing self. (if True, see EvolutionStrategy for an example)

    Note
    ----
    This provides a default repr which can be bypassed through set_name
    """

    # optimizer qualifiers
    recast = False  # algorithm which were not designed to work with the suggest/update pattern
    one_shot = False  # algorithm designed to suggest all budget points at once
    no_parallelization = False  # algorithm which is designed to run sequentially only

    def __init__(self, OptimizerClass: OptCls, config: tp.Dict[str, tp.Any], as_config: bool = False) -> None:
        self._OptimizerClass = OptimizerClass
        config.pop("self", None)  # self comes from "locals()"
        config.pop("__class__", None)  # self comes from "locals()"
        self._as_config = as_config
        self._config = config  # keep all, to avoid weird behavior at mismatch between optim and configoptim
        diff = ngtools.different_from_defaults(instance=self, instance_dict=config, check_mismatches=True)
        params = ", ".join(f"{x}={y!r}" for x, y in sorted(diff.items()))
        self.name = f"{self.__class__.__name__}({params})"
        if not as_config:
            # try instantiating for init checks
            # if as_config: check can be done before setting attributes
            with warnings.catch_warnings():
                warnings.filterwarnings(
                    "ignore", category=errors.InefficientSettingsWarning
                )  # this check does not need to be efficient
                self(parametrization=4, budget=100)

    def config(self) -> tp.Dict[str, tp.Any]:
        return dict(self._config)

    def __call__(
        self, parametrization: IntOrParameter, budget: tp.Optional[int] = None, num_workers: int = 1
    ) -> Optimizer:
        """Creates an optimizer from the parametrization

        Parameters
        ----------
        instrumentation: int or Instrumentation
            either the dimension of the optimization space, or its instrumentation
        budget: int/None
            number of allowed evaluations
        num_workers: int
            number of evaluations which will be run in parallel at once
        """
        config = dict(config=self) if self._as_config else self.config()
        if isinstance(self._OptimizerClass, ConfiguredOptimizer):
            config = {}  # ignore, it's already configured
        run = self._OptimizerClass(parametrization=parametrization, budget=budget, num_workers=num_workers, **config)  # type: ignore
        run.name = self.name
        # hacky but convenient to have around:
        run._configured_optimizer = self  # type: ignore
        return run

    def __repr__(self) -> str:
        return self.name

    def set_name(self, name: str, register: bool = False) -> "ConfiguredOptimizer":
        """Set a new representation for the instance"""
        self.name = name
        if register:
            registry.register_name(name, self)
        return self

    def load(self, filepath: tp.Union[str, Path]) -> "Optimizer":
        """Loads a pickle and checks that it is an Optimizer."""
        return self._OptimizerClass.load(filepath)

    def __eq__(self, other: tp.Any) -> tp.Any:
        if self.__class__ == other.__class__:
            if self._config == other._config:
                return True
        return False


def _constraint_solver(parameter: p.Parameter, budget: int) -> p.Parameter:
    """Runs a suboptimization to solve the parameter constraints"""
    parameter_without_constraint = parameter.copy()
    parameter_without_constraint._constraint_checkers.clear()
    opt = registry["OnePlusOne"](parameter_without_constraint, num_workers=1, budget=budget)
    for _ in range(budget):
        cand = opt.ask()
        # Our objective function is minimum for the point the closest to
        # the original candidate under the constraints.
        penalty = sum(utils._float_penalty(func(cand.value)) for func in parameter._constraint_checkers)

        # TODO: this may not scale well with dimension
        distance = np.tanh(np.sum(cand.get_standardized_data(reference=parameter) ** 2))
        # TODO: because of the return whenever constraints are satisfied, the first case never arises
        loss = distance if penalty <= 0 else penalty + distance + 1.0
        opt.tell(cand, loss)
        if penalty <= 0:  # constraints are satisfied
            break
    data = opt.recommend().get_standardized_data(reference=parameter_without_constraint)
    return parameter.spawn_child().set_standardized_data(data)<|MERGE_RESOLUTION|>--- conflicted
+++ resolved
@@ -133,21 +133,18 @@
         # to make optimize function stoppable halway through
         self._running_jobs: tp.List[tp.Tuple[p.Parameter, tp.JobLike[tp.Loss]]] = []
         self._finished_jobs: tp.Deque[tp.Tuple[p.Parameter, tp.JobLike[tp.Loss]]] = deque()
-<<<<<<< HEAD
         self._sent_warnings: tp.Set[tp.Any] = set()  # no use printing several time the same
+        # Most optimizers are designed for single objective and use a float loss.
+        # To use these in a multi-objective optimization, we provide the negative of
+        # the hypervolume of the pareto front as the loss.
+        # If not needed, an optimizer can set this to True.
+        self._no_hypervolume = False
 
     def _warn(self, msg: str, e: tp.Any) -> None:
         """Warns only once per warning type"""
         if e not in self._sent_warnings:
             warnings.warn(msg, e)
             self._sent_warnings.add(e)
-=======
-        # Most optimizers are designed for single objective and use a float loss.
-        # To use these in a multi-objective optimization, we provide the negative of
-        # the hypervolume of the pareto front as the loss.
-        # If not needed, an optimizer can set this to True.
-        self._no_hypervolume = False
->>>>>>> 3398ae68
 
     @property
     def _rng(self) -> np.random.RandomState:
