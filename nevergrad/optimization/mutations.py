# Copyright (c) Facebook, Inc. and its affiliates. All Rights Reserved.
#
# This source code is licensed under the MIT license found in the
# LICENSE file in the root directory of this source tree.

import numpy as np
import nevergrad.common.typing as tp
from nevergrad.parametrization import discretization

from . import utils


class Mutator:
    """Class defining mutations, and holding a random state used for random generation.
    """

    def __init__(self, random_state: np.random.RandomState) -> None:
        self.random_state = random_state

    def significantly_mutate(self, v: float, arity: int):
        """Randomly drawn a normal value, and redraw until it's different after discretization by the quantiles
        1/arity, 2/arity, ..., (arity-1)/arity.
        """
        w = v
        while discretization.threshold_discretization([w], arity) == discretization.threshold_discretization([v], arity):
            w = self.random_state.normal(0., 1.)
        return w
        
    def doerr_discrete_mutation(self, parent: tp.ArrayLike, arity: int = 2) -> tp.ArrayLike:
        """Mutation as in the fast 1+1-ES, Doerr et al. The exponent is 1.5.
        """
        dimension = len(parent)
        if dimension < 5:
            return self.discrete_mutation(parent)
        return self.doubledoerr_discrete_mutation(parent, max_ratio=.5, arity=arity)

    def doubledoerr_discrete_mutation(self, parent: tp.ArrayLike, max_ratio: float = 1., arity: int = 2) -> tp.ArrayLike:
        """Doerr's recommendation above can mutate up to half variables
        in average.
        In our high-arity context, we might need more than that.

        Parameters
        ----------
        parent: array-like
            the point to mutate
        max_ratio: float (between 0 and 1)
            the maximum mutation ratio (careful: this is not an exact ratio)
        """
        assert 0 <= max_ratio <= 1
        dimension = len(parent)
        max_mutations = max(2, int(max_ratio * dimension))
        p = 1. / np.arange(1, max_mutations)**1.5
        p /= np.sum(p)
        u = self.random_state.choice(np.arange(1, max_mutations), p=p)
        return self.portfolio_discrete_mutation(parent, intensity=u, arity=arity)

    def portfolio_discrete_mutation(self, parent: tp.ArrayLike, intensity: tp.Optional[int] = None, arity: int = 2) -> tp.ArrayLike:
        """Mutation discussed in
        https://arxiv.org/pdf/1606.05551v1.pdf
        We mutate a randomly drawn number of variables on average.
        The mutation is the same for all variables - coordinatewise mutation will be different from this point of view and will make it possible
        to do anisotropic mutations.
        """
        dimension = len(parent)
        if intensity is None:
            intensity = 1 if dimension == 1 else int(self.random_state.randint(1, dimension))
        if dimension == 1:  # corner case.
            return self.random_state.normal(0., 1., size=1)  # type: ignore
        boolean_vector = np.ones(dimension, dtype=bool)
        while all(boolean_vector) and dimension != 1:
            boolean_vector = self.random_state.rand(dimension) > float(intensity) / dimension
        return [s if b else self.significantly_mutate(s, arity) for (b, s) in zip(boolean_vector, parent)]

    def coordinatewise_mutation(self, parent: tp.ArrayLike, velocity: tp.ArrayLike, boolean_vector: tp.ArrayLike, arity: int) -> tp.ArrayLike:
        """This is the anisotropic counterpart of the classical 1+1 mutations in discrete domains
        with tunable intensity: it is useful for anisotropic adaptivity."""
        dimension = len(parent)
        boolean_vector = np.zeros(dimension, dtype=bool)
        while not any(boolean_vector):
            boolean_vector = self.random_state.rand(dimension) < (1. / dimension)
        discrete_data = discretization.threshold_discretization(parent, arity=arity)
<<<<<<< HEAD
        return discretization.inverse_threshold_discretization([s if not b else s + np.random.choice([-1. ,1.]) * v for (b, s, v) 
                                                                in zip(boolean_vector, discrete_data, velocity)])
    
=======
        discrete_data = np.where(
            boolean_vector,
            discrete_data + np.random.choice([-1., 1.], size=dimension) * velocity,
            discrete_data)
        return discretization.inverse_threshold_discretization(discrete_data)

>>>>>>> 023c2fc4
    def discrete_mutation(self, parent: tp.ArrayLike, arity: int = 2) -> tp.ArrayLike:
        """This is the most classical discrete 1+1 mutation of the evolution literature."""
        dimension = len(parent)
        boolean_vector = np.ones(dimension, dtype=bool)
        while all(boolean_vector):
            boolean_vector = self.random_state.rand(dimension) > (1. / dimension)
        return [s if b else self.significantly_mutate(s, arity) for (b, s) in zip(boolean_vector, parent)]

    def crossover(self, parent: tp.ArrayLike, donor: tp.ArrayLike) -> tp.ArrayLike:
        mix = [self.random_state.choice([d, p]) for (p, d) in zip(parent, donor)]
        return self.discrete_mutation(mix)

    def get_roulette(self, archive: utils.Archive[utils.MultiValue], num: tp.Optional[int] = None) -> tp.Any:
        """Apply a roulette tournament selection.
        """
        if num is None:
            num = int(.999 + np.sqrt(len(archive)))
        # the following sort makes the line deterministic, and function seedable, at the cost of complexity!
        my_keys = sorted(archive.bytesdict.keys())
        my_keys_indices = self.random_state.choice(len(my_keys), size=min(num, len(my_keys)), replace=False)
        my_keys = [my_keys[i] for i in my_keys_indices]
        # best pessimistic value in a random set of keys
        return np.frombuffer(min(my_keys, key=lambda x: archive.bytesdict[x].pessimistic_confidence_bound))<|MERGE_RESOLUTION|>--- conflicted
+++ resolved
@@ -79,18 +79,12 @@
         while not any(boolean_vector):
             boolean_vector = self.random_state.rand(dimension) < (1. / dimension)
         discrete_data = discretization.threshold_discretization(parent, arity=arity)
-<<<<<<< HEAD
-        return discretization.inverse_threshold_discretization([s if not b else s + np.random.choice([-1. ,1.]) * v for (b, s, v) 
-                                                                in zip(boolean_vector, discrete_data, velocity)])
-    
-=======
         discrete_data = np.where(
             boolean_vector,
             discrete_data + np.random.choice([-1., 1.], size=dimension) * velocity,
             discrete_data)
         return discretization.inverse_threshold_discretization(discrete_data)
 
->>>>>>> 023c2fc4
     def discrete_mutation(self, parent: tp.ArrayLike, arity: int = 2) -> tp.ArrayLike:
         """This is the most classical discrete 1+1 mutation of the evolution literature."""
         dimension = len(parent)
