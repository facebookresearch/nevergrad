# Copyright (c) Meta Platforms, Inc. and affiliates.
#
# This source code is licensed under the MIT license found in the
# LICENSE file in the root directory of this source tree.

import sys
import time
import random
import inspect
import logging
import platform
import tempfile
import warnings
from pathlib import Path
from functools import partial
from unittest import SkipTest
from unittest.mock import patch
import pytest
import numpy as np
import pandas as pd
from scipy import stats
from bayes_opt.util import acq_max
from bayes_opt.util import NotUniqueError
import nevergrad as ng
import nevergrad.common.typing as tp
from nevergrad.common import testing
from nevergrad.common import errors
from . import base
from . import optimizerlib as optlib
from . import experimentalvariants as xpvariants
from . import es
from .optimizerlib import registry
from .optimizerlib import NGOptBase


# decorators to be used when testing on Windows is unecessary
# or cumbersome
skip_win_perf = pytest.mark.skipif(
    sys.platform == "win32", reason="Slow, and no need to test performance on all platforms"
)


class Fitness:
    """Simple quadratic fitness function which can be used with dimension up to 4"""

    def __init__(self, x0: tp.ArrayLike) -> None:
        self.x0 = np.array(x0, copy=True)
        self.call_times: tp.List[float] = []

    def __call__(self, x: tp.ArrayLike) -> float:
        assert len(self.x0) == len(x)
        self.call_times.append(time.time())
        return float(np.sum((np.array(x, copy=False) - self.x0) ** 2))

    def get_factors(self) -> tp.Tuple[float, float]:
        logdiffs = np.log(np.maximum(1e-15, np.cumsum(np.diff(self.call_times))))
        nums = np.arange(len(logdiffs))
        slope, intercept = (float(np.exp(x)) for x in stats.linregress(nums, logdiffs)[:2])
        return slope, intercept


# pylint: disable=too-many-locals
def check_optimizer(
    optimizer_cls: tp.Union[base.ConfiguredOptimizer, tp.Type[base.Optimizer]],
    budget: int = 300,
    verify_value: bool = True,
) -> None:
    # recast optimizer do not support num_workers > 1, and respect no_parallelization.
    num_workers = 1 if optimizer_cls.recast or optimizer_cls.no_parallelization else 2
    num_attempts = 1 if not verify_value else 3  # allow 3 attemps to get to the optimum (shit happens...)
    optimum = [0.5, -0.8]
    fitness = Fitness(optimum)
    for k in range(1, num_attempts + 1):
        fitness = Fitness(optimum)
        optimizer = optimizer_cls(parametrization=len(optimum), budget=budget, num_workers=num_workers)
        assert isinstance(
            optimizer.provide_recommendation(), ng.p.Parameter
        ), "Recommendation should be available from start"
        with testing.suppress_nevergrad_warnings():
            candidate = optimizer.minimize(fitness)
        raised = False
        if verify_value:
            try:
                np.testing.assert_array_almost_equal(candidate.args[0], optimum, decimal=1)
            except AssertionError as e:
                raised = True
                print(f"Attemp #{k}: failed with best point {tuple(candidate.args[0])}")
                if k == num_attempts:
                    raise e
        if not raised:
            break
    if budget > 100:
        slope, intercept = fitness.get_factors()
        print(f"For your information: slope={slope} and intercept={intercept}")
    # make sure we are correctly tracking the best values
    archive = optimizer.archive
    assert optimizer.current_bests["pessimistic"].pessimistic_confidence_bound == min(
        v.pessimistic_confidence_bound for v in archive.values()
    )
    # add a random point to test tell_not_asked
    assert not optimizer._asked, "All `ask`s  should have been followed by a `tell`"
    try:
        data = np.random.normal(0, 1, size=optimizer.dimension)
        candidate = optimizer.parametrization.spawn_child().set_standardized_data(data)
        optimizer.tell(candidate, 12.0)
    except Exception as e:  # pylint: disable=broad-except
        if not isinstance(e, base.errors.TellNotAskedNotSupportedError):
            raise AssertionError(
                "Optimizers should raise base.TellNotAskedNotSupportedError "
                "at when telling unasked points if they do not support it"
            ) from e
    else:
        assert optimizer.num_tell == budget + 1
        assert optimizer.num_tell_not_asked == 1 or "Smooth" in str(optimizer_cls)


SLOW = [
    "NoisyDE",
    "NoisyBandit",
    "Noisy13Splits",
    "NoisyInfSplits",
    "DiscreteNoisy13Splits",
    "DiscreteNoisyInfSplits",
    "SPSA",
    "NoisyOnePlusOne",
    "OptimisticNoisyOnePlusOne",
    "ASCMADEthird",
    "ASCMA2PDEthird",
    "MultiScaleCMA",
    "PCEDA",
    "EDA",
    "MicroCMA",
    "ES",
]


UNSEEDABLE: tp.List[str] = [
    "CmaFmin2",
    "MetaModelFmin2",
    "NLOPT_GN_CRS2_LM",
    "NLOPT_GN_ISRES",
    "NLOPT_GN_ESCH",
]


def buggy_function(x: np.ndarray) -> float:
    if any(x[::2] > 0.0):
        return float("nan")
    if any(x > 0.0):
        return float("inf")
    return np.sum(x**2)


@pytest.mark.parametrize("dim", [2, 10, 20, 40, 80, 160, 320, 640, 1280, 25600, 51200, 102400])  # type: ignore
@pytest.mark.parametrize("budget_multiplier", [10, 100, 1000, 10000])  # type: ignore
@pytest.mark.parametrize("num_workers", [1, 2, 20])  # type: ignore
@pytest.mark.parametrize("bounded", [False, True])  # type: ignore
@pytest.mark.parametrize("discrete", [False, True])  # type: ignore
def test_ngopt(dim: int, budget_multiplier: int, num_workers: int, bounded: bool, discrete: bool) -> None:
    instrumentation = ng.p.Array(shape=(dim,))
    if bounded:
        instrumentation.set_bounds(lower=-12.0, upper=15.0)
    if discrete:
        instrumentation.set_integer_casting()
    ngopt = optlib.NGOpt(ng.p.Array(shape=(dim,)), budget=budget_multiplier * dim, num_workers=num_workers)
    ngopt.tell(ngopt.ask(), 42.0)


@skip_win_perf  # type: ignore
@pytest.mark.parametrize("name", registry)  # type: ignore
@testing.suppress_nevergrad_warnings()  # hides bad loss
def test_infnan(name: str) -> None:
    optim_cls = registry[name]
    optim = optim_cls(parametrization=2, budget=70)
    if not (
        any(
            x in name
            for x in [
                "EDA",
                "EMNA",
                "Stupid",
                "Large",
                "Fmin2",
                "NLOPT",
                "TBPSA",
                "BO",
                "Noisy",
                "Chain",
                "chain",  # TODO: remove when possible
            ]
        )
    ):
        recom = optim.minimize(buggy_function)
        result = buggy_function(recom.value)
        if result < 2.0:
            return
        assert (  # The "bad" algorithms, most of them originating in CMA's recommendation rule.
            any(x == name for x in ["WidePSO", "SPSA", "NGOptBase", "Shiwa", "NGO"])
            or isinstance(optim, (optlib.Portfolio, optlib._CMA, optlib.recaster.SequentialRecastOptimizer))
            or "NGOpt" in name
            or "HS" in name
            or "Adapti" in name
            or "MetaModelDiagonalCMA" in name
        )


@skip_win_perf  # type: ignore
@pytest.mark.parametrize("name", registry)  # type: ignore
def test_optimizers(name: str) -> None:
    """Checks that each optimizer is able to converge on a simple test case"""
    if name in ["CMAbounded", "NEWUOA"]:  # Not a general purpose optimization method.
<<<<<<< HEAD
        return
    if "BO" in name:  # Bayesian Optimization is rarely good, let us save up time.
=======
>>>>>>> 66f3965a
        return
    optimizer_cls = registry[name]
    if isinstance(optimizer_cls, base.ConfiguredOptimizer):
        assert any(
            hasattr(mod, name) for mod in (optlib, xpvariants)
        )  # make sure registration matches name in optlib/xpvariants
        assert (
            optimizer_cls.__class__(**optimizer_cls._config) == optimizer_cls
        ), "Similar configuration are not equal"
    # some classes of optimizer are eigher slow or not good with small budgets:
    nameparts = ["Many", "Chain", "BO", "Discrete", "NLOPT"] + ["chain"]  # TODO remove chain when possible
    is_ngopt = inspect.isclass(optimizer_cls) and issubclass(optimizer_cls, NGOptBase)  # type: ignore
    verify = (
        not optimizer_cls.one_shot
        and name not in SLOW
        and not any(x in name for x in nameparts)
        and not is_ngopt
    )
    budget = 300 if "BO" not in name and not is_ngopt else 4
    # the following context manager speeds up BO tests
    patched = partial(acq_max, n_warmup=10000, n_iter=2)
    with patch("bayes_opt.bayesian_optimization.acq_max", patched):
        check_optimizer(optimizer_cls, budget=budget, verify_value=verify)


class RecommendationKeeper:
    def __init__(self, filepath: Path) -> None:
        self.filepath = filepath
        self.recommendations = pd.DataFrame(columns=[f"v{k}" for k in range(16)])  # up to 64 values
        if filepath.exists():
            self.recommendations = pd.read_csv(filepath, index_col=0)

    def save(self) -> None:
        # sort and remove unused names
        # then update recommendation file
        names = sorted(x for x in self.recommendations.index if x in registry)
        recom = self.recommendations.loc[names, :]
        recom.iloc[:, :] = np.round(recom, 10)
        recom.to_csv(self.filepath)


@pytest.fixture(scope="module")  # type: ignore
def recomkeeper() -> tp.Generator[RecommendationKeeper, None, None]:
    keeper = RecommendationKeeper(filepath=Path(__file__).parent / "recorded_recommendations.csv")
    yield keeper
    keeper.save()


# pylint: disable=redefined-outer-name
@pytest.mark.parametrize("name", registry)  # type: ignore
def test_optimizers_recommendation(name: str, recomkeeper: RecommendationKeeper) -> None:
    if name in UNSEEDABLE:
        raise SkipTest("Not playing nicely with the tests (unseedable)")
    if "BO" in name:
        raise SkipTest("BO differs from one computer to another")
    if len(name) > 8:
        raise SkipTest("BO differs from one computer to another")
    # set up environment
    optimizer_cls = registry[name]
    np.random.seed(None)
    if optimizer_cls.recast:
        np.random.seed(12)
        random.seed(12)  # may depend on non numpy generator
    # budget=6 by default, larger for special cases needing more
    budget = {"WidePSO": 100, "PSO": 200, "MEDA": 100, "EDA": 100, "MPCEDA": 100, "TBPSA": 100}.get(name, 6)
    if isinstance(optimizer_cls, (optlib.DifferentialEvolution, optlib.EvolutionStrategy)):
        budget = 80
    dimension = min(16, max(4, int(np.sqrt(budget))))
    # set up problem
    fitness = Fitness([0.5, -0.8, 0, 4] + (5 * np.cos(np.arange(dimension - 4))).tolist())
    with testing.suppress_nevergrad_warnings():
        optim = optimizer_cls(parametrization=dimension, budget=budget, num_workers=1)
        optim.parametrization.random_state.seed(12)
        np.testing.assert_equal(optim.name, name)
        # the following context manager speeds up BO tests
        # BEWARE: BO tests are deterministic but can get different results from a computer to another.
        # Reducing the precision could help in this regard.
        # patched = partial(acq_max, n_warmup=10000, n_iter=2)
        # with patch("bayes_opt.bayesian_optimization.acq_max", patched):
        recom = optim.minimize(fitness)
    if name not in recomkeeper.recommendations.index:
        recomkeeper.recommendations.loc[name, :dimension] = tuple(recom.value)
        raise ValueError(
            f'Recorded the value {tuple(recom.value)} for optimizer "{name}", please rerun this test locally.'
        )
    # BO slightly differs from a computer to another
    decimal = 2 if isinstance(optimizer_cls, optlib.ParametrizedBO) or "BO" in name else 5
    np.testing.assert_array_almost_equal(
        recom.value,
        recomkeeper.recommendations.loc[name, :][:dimension],
        decimal=decimal,
        err_msg="Something has changed, if this is normal, delete the following "
        f"file and rerun to update the values:\n{recomkeeper.filepath}",
    )
    # check that by default the recommendation has been evaluated
    if isinstance(optimizer_cls, optlib.EvolutionStrategy):  # no noisy variants
        assert recom.loss is not None


@testing.parametrized(
    de=("DE", 10, 10, 30),
    de_w=("DE", 50, 40, 40),
    de1=("OnePointDE", 10, 10, 30),
    de1_w=("OnePointDE", 50, 40, 40),
    dim_d=("AlmostRotationInvariantDEAndBigPop", 50, 40, 51),
    dim=("AlmostRotationInvariantDEAndBigPop", 10, 40, 40),
    dim_d_rot=("RotationInvariantDE", 50, 40, 51),
    large=("BPRotationInvariantDE", 10, 40, 70),
)
def test_differential_evolution_popsize(name: str, dimension: int, num_workers: int, expected: int) -> None:
    optim = registry[name](parametrization=dimension, budget=100, num_workers=num_workers)
    np.testing.assert_equal(optim.llambda, expected)  # type: ignore


@testing.suppress_nevergrad_warnings()
def test_portfolio_budget() -> None:
    for k in range(3, 13):
        optimizer = optlib.Portfolio(parametrization=2, budget=k)
        np.testing.assert_equal(optimizer.budget, sum(o.budget for o in optimizer.optims))


def test_optimizer_families_repr() -> None:
    Cls = optlib.DifferentialEvolution
    np.testing.assert_equal(repr(Cls()), "DifferentialEvolution()")
    np.testing.assert_equal(repr(Cls(initialization="LHS")), "DifferentialEvolution(initialization='LHS')")
    #
    optim: base.ConfiguredOptimizer = optlib.RandomSearchMaker(sampler="cauchy")
    np.testing.assert_equal(repr(optim), "RandomSearchMaker(sampler='cauchy')")
    #
    optim = optlib.NonObjectOptimizer(method="COBYLA")
    np.testing.assert_equal(repr(optim), "NonObjectOptimizer(method='COBYLA')")
    assert optim.no_parallelization
    #
    optim = optlib.ParametrizedCMA(diagonal=True)
    np.testing.assert_equal(repr(optim), "ParametrizedCMA(diagonal=True)")
    #
    optim = optlib.NoisySplit(discrete=True)
    np.testing.assert_equal(repr(optim), "NoisySplit(discrete=True)")
    assert optim._OptimizerClass.multivariate_optimizer is optlib.OptimisticDiscreteOnePlusOne  # type: ignore


@pytest.mark.parametrize("name", ["PSO", "DE"])  # type: ignore
def test_tell_not_asked(name: str) -> None:
    param = ng.p.Scalar()
    with testing.suppress_nevergrad_warnings():
        opt = optlib.registry[name](parametrization=param, budget=2, num_workers=2)
    opt.llambda = 2  # type: ignore
    t_10 = opt.parametrization.spawn_child(new_value=10)
    t_100 = opt.parametrization.spawn_child(new_value=100)
    assert not opt.population  # type: ignore
    opt.tell(t_10, 90)  # not asked
    assert len(opt.population) == 1  # type: ignore
    asked = opt.ask()
    opt.tell(asked, 88)
    assert len(opt.population) == 2  # type: ignore
    opt.tell(t_100, 0)  # not asked
    asked = opt.ask()
    opt.tell(asked, 89)
    assert len(opt.population) == 2  # type: ignore
    assert opt.num_tell == 4, opt.num_tell
    assert opt.num_ask == 2
    assert len(opt.population) == 2  # type: ignore
    assert int(opt.recommend().value) == 100
    if isinstance(opt.population, dict):  # type: ignore
        assert t_100.uid in opt.population  # type: ignore
    for point, value in opt.archive.items_as_arrays():
        assert value.count == 1, f"Error for point {point}"


def test_tbpsa_recom_with_update() -> None:
    budget = 20
    # set up problem
    fitness = Fitness([0.5, -0.8, 0, 4])
    optim = optlib.TBPSA(parametrization=4, budget=budget, num_workers=1)
    optim.parametrization.random_state.seed(12)
    optim.popsize.llambda = 3  # type: ignore
    candidate = optim.minimize(fitness)
    np.testing.assert_almost_equal(candidate.args[0], [0.037964, 0.0433031, -0.4688667, 0.3633273])


def _square(x: np.ndarray, y: float = 12) -> float:
    return sum((x - 0.5) ** 2) + abs(y)


def _smooth_target(x: np.ndarray) -> float:
    result = 0.0
    d = len(x)
    for h in range(d):
        for v in range(d):
            val = x[h][v]
            assert np.abs(val) <= 1.0
            target = h / d - v / d
            result += 1.0 if np.abs(target - val) > 0.1 else 0.0
    return result


def test_optimization_doc_parametrization_example() -> None:
    instrum = ng.p.Instrumentation(ng.p.Array(shape=(2,)), y=ng.p.Scalar())
    optimizer = optlib.OnePlusOne(parametrization=instrum, budget=100)
    recom = optimizer.minimize(_square)
    assert len(recom.args) == 1
    testing.assert_set_equal(recom.kwargs, ["y"])
    value = _square(*recom.args, **recom.kwargs)
    assert value < 0.25  # should be large enough by an order of magnitude (but is not :s)


def test_optimization_discrete_with_one_sample() -> None:
    optimizer = optlib.PortfolioDiscreteOnePlusOne(parametrization=1, budget=10)
    optimizer.minimize(_square)


def test_smooth_discrete_one_plus_one() -> None:
    n = 35
    d = 35
    budget = d * d // 2
    parametrization = ng.p.Array(shape=(d, d), upper=1.0, lower=-1.0)
    values = []
    values_smooth = []
    for _ in range(n):
        optimizer = xpvariants.SmoothDiscreteOnePlusOne(parametrization=parametrization, budget=budget)
        recom_smooth = optimizer.minimize(_smooth_target).value
        optimizer = optlib.DiscreteOnePlusOne(parametrization=parametrization, budget=budget)
        recom = optimizer.minimize(_smooth_target).value
        values_smooth += [_smooth_target(recom_smooth)]
        values += [_smooth_target(recom)]
    pval = stats.mannwhitneyu(values_smooth, values, alternative="less").pvalue
    print(f"pval={pval}")
    assert pval < 0.4, f"P-Value for smooth methods = {pval}."


@pytest.mark.parametrize("name", ["TBPSA", "PSO", "TwoPointsDE", "CMA", "BO"])  # type: ignore
def test_optim_pickle(name: str) -> None:
    # some generic class can fail to be pickled:
    # example of work around:
    # "self.population = base.utils.Population[DEParticle]([])"
    # becomes:
    # "self.population: base.utils.Population[DEParticle] = base.utils.Population([])""
    #
    # Scipy optimizers also fail to be pickled, but this is more complex to solve (not supported yet)
    optim = registry[name](parametrization=12, budget=100, num_workers=2)
    with tempfile.TemporaryDirectory() as folder:
        optim.dump(Path(folder) / "dump_test.pkl")


def test_bo_parametrization_and_parameters() -> None:
    # parametrization
    parametrization = ng.p.Instrumentation(ng.p.Choice([True, False]))
    with pytest.warns(errors.InefficientSettingsWarning):
        xpvariants.QRBO(parametrization, budget=10)
    with pytest.warns(None) as record:  # type: ignore
        opt = optlib.ParametrizedBO(gp_parameters={"alpha": 1})(parametrization, budget=10)
    assert not record, record.list  # no warning

    # parameters
    # make sure underlying BO optimizer gets instantiated correctly
    new_candidate = opt.parametrization.spawn_child(new_value=((True,), {}))
    opt.tell(new_candidate, 0.0)


def test_bo_init() -> None:
    if platform.system() == "Windows":
        raise SkipTest("This test fails on Windows, no idea why.")
    arg = ng.p.Scalar(init=4, lower=1, upper=10).set_integer_casting()
    # The test was flaky with normalize_y=True.
    gp_param = {"alpha": 1e-5, "normalize_y": False, "n_restarts_optimizer": 1, "random_state": None}
    my_opt = ng.optimizers.ParametrizedBO(gp_parameters=gp_param, initialization=None)
    try:
        optimizer = my_opt(parametrization=arg, budget=10)
        optimizer.minimize(np.abs)
    except NotUniqueError:
        pass  # That error is ok.


def test_chaining() -> None:
    budgets = [7, 19]
    optimizer = optlib.Chaining([optlib.LHSSearch, optlib.HaltonSearch, optlib.OnePlusOne], budgets)(2, 40)
    optimizer.minimize(_square)
    expected = [(7, 7, 0), (19, 19 + 7, 7), (14, 14 + 19 + 7, 19 + 7)]
    for (ex_ask, ex_tell, ex_tell_not_asked), opt in zip(expected, optimizer.optimizers):  # type: ignore
        assert opt.num_ask == ex_ask
        assert opt.num_tell == ex_tell
        assert opt.num_tell_not_asked == ex_tell_not_asked
    optimizer.ask()
    assert optimizer.optimizers[-1].num_ask == 15  # type: ignore


def test_parametrization_optimizer_reproducibility() -> None:
    parametrization = ng.p.Instrumentation(ng.p.Array(shape=(1,)), y=ng.p.Choice(list(range(100))))
    parametrization.random_state.seed(12)
    optimizer = optlib.RandomSearch(parametrization, budget=20)
    recom = optimizer.minimize(_square)
    np.testing.assert_equal(recom.kwargs["y"], 1)
    # resampling deterministically, to make sure it is identical
    data = recom.get_standardized_data(reference=optimizer.parametrization)
    recom = optimizer.parametrization.spawn_child()
    with ng.p.helpers.deterministic_sampling(recom):
        recom.set_standardized_data(data)
    np.testing.assert_equal(recom.kwargs["y"], 1)


@testing.suppress_nevergrad_warnings()
def test_parallel_es() -> None:
    opt = optlib.EvolutionStrategy(popsize=3, offsprings=None)(4, budget=20, num_workers=5)
    for k in range(35):
        cand = opt.ask()  # asking should adapt to the parallelization
        if not k:
            opt.tell(cand, 1)


class QuadFunction:
    """Quadratic function for testing purposes"""

    def __init__(self, scale: float, ellipse: bool) -> None:
        self.scale = scale
        self.ellipse = ellipse

    def __call__(self, x: np.ndarray) -> float:
        y = x - self.scale
        if self.ellipse:
            y *= np.arange(1, x.size + 1) ** 2
        return float(sum(y**2))


META_TEST_ARGS = "dimension,num_workers,scale,budget,ellipsoid".split(",")


def get_metamodel_test_settings(seq: bool = False, special: bool = False):
    tests_metamodel = [
        (2, 8, 1.0, 120, False),
        (2, 3, 8.0, 130, True),
        (5, 1, 1.0, 150, False),
    ]
    if special:
        # Interesting tests removed from CircleCI for flakiness (and we do stats when not on CircleCI):
        tests_metamodel += [
            (8, 27, 8.0, 380, True),
            (2, 1, 8.0, 120, True),
            (2, 3, 8.0, 70, False),
            (1, 1, 1.0, 20, True),
            (1, 3, 5.0, 20, False),
            (2, 3, 1.0, 70, True),
            (2, 1, 8.0, 40, False),
            (5, 3, 1.0, 225, True),
            (5, 1, 8.0, 150, False),
            (5, 3, 8.0, 500, True),
            (9, 27, 8.0, 700, True),
            (10, 27, 8.0, 400, False),
        ]
    if seq:
        for i, (d, _, s, b, e) in enumerate(tests_metamodel):
            tests_metamodel[i] = (d, 1, s, b, e)
    return tests_metamodel


@testing.suppress_nevergrad_warnings()
@skip_win_perf  # type: ignore
@pytest.mark.parametrize("args", get_metamodel_test_settings())
@pytest.mark.parametrize("baseline", ("CMA", "ECMA"))
def test_metamodel(baseline: str, args: tp.Tuple[tp.Any, ...]) -> None:
    """The test can operate on the sphere or on an elliptic funciton."""
    kwargs = dict(zip(META_TEST_ARGS, args))
    check_metamodel(baseline=baseline, **kwargs)


def check_metamodel(
    dimension: int,
    num_workers: int,
    scale: float,
    budget: int,
    ellipsoid: bool,
    baseline: str,
    num_trials: int = 1,
) -> None:
    """This check is called in parametrized tests, with several different parametrization
    (see test_special.py)
    """
    target = QuadFunction(scale=scale, ellipse=ellipsoid)
    # In both cases we compare MetaModel and CMA for a same given budget.
    # But we expect MetaModel to be clearly better only for a larger budget in the ellipsoid case.
    contextual_budget = budget if ellipsoid else 3 * budget
    contextual_budget *= int(max(1, np.sqrt(scale)))
    successes = 0
    for _ in range(num_trials):
        if successes > num_trials // 2:  # We already have enough
            break

        # Let us run the comparison.
        recommendations: tp.List[np.ndarray] = []
        for name in ("MetaModel", baseline if dimension > 1 else "OnePlusOne"):
            opt = registry[name](dimension, contextual_budget, num_workers=num_workers)
            recommendations.append(opt.minimize(target).value)
        metamodel_recom, default_recom = recommendations  # pylint: disable=unbalanced-tuple-unpacking

        # Let us assert that MetaModel is better.
        if target(default_recom) < target(metamodel_recom):
            continue

        # With large budget, the difference should be significant.
        if budget > 60 * dimension:
            if not target(default_recom) > 4.0 * target(metamodel_recom):
                continue

        # ... even more in the non ellipsoid case.
        if budget > 60 * dimension and not ellipsoid:
            if not target(default_recom) > 7.0 * target(metamodel_recom):
                continue
        successes += 1
        assert successes > num_trials // 2, f"Problem for beating {baseline}."


@pytest.mark.parametrize(  # type: ignore
    "penalization,expected,as_layer",
    [
        (False, [1.005573e00, 3.965783e-04], False),
        (True, [0.999975, -0.111235], False),
        (False, [1.000132, -3.679e-4], True),
    ],
)
@testing.suppress_nevergrad_warnings()  # hides failed constraints
def test_constrained_optimization(penalization: bool, expected: tp.List[float], as_layer: bool) -> None:
    def constraint(i: tp.Any) -> tp.Union[bool, float]:
        if penalization:
            return -float(abs(i[1]["x"][0] - 1))
        out = i[1]["x"][0] >= 1
        return out if not as_layer else float(not out)

    parametrization = ng.p.Instrumentation(x=ng.p.Array(shape=(1,)), y=ng.p.Scalar())
    optimizer = optlib.OnePlusOne(parametrization, budget=100)
    optimizer.parametrization.random_state.seed(12)
    if penalization:
        optimizer._constraints_manager.update(max_trials=10, penalty_factor=10)

    with warnings.catch_warnings():
        warnings.filterwarnings("ignore", category=UserWarning)
        optimizer.parametrization.register_cheap_constraint(constraint, as_layer=as_layer)
    recom = optimizer.minimize(_square, verbosity=2)
    np.testing.assert_array_almost_equal([recom.kwargs["x"][0], recom.kwargs["y"]], expected)


@pytest.mark.parametrize("name", registry)  # type: ignore
def test_parametrization_offset(name: str) -> None:
    if "PSO" in name or "BO" in name:
        raise SkipTest("PSO and BO have large initial variance")
    if "Cobyla" in name and platform.system() == "Windows":
        raise SkipTest("Cobyla is flaky on Windows for unknown reasons")
    parametrization = ng.p.Instrumentation(ng.p.Array(init=[1e12, 1e12]))
    with testing.suppress_nevergrad_warnings():
        optimizer = registry[name](parametrization, budget=100, num_workers=1)
    if optimizer.parametrization.tabu_length > 0:
        return
    for k in range(10 if "BO" not in name else 2):
        candidate = optimizer.ask()
        assert (
            candidate.args[0][0] > 100
        ), f"Candidate value[0] at iteration #{k} is below 100: {candidate.value}"
        optimizer.tell(candidate, 0)


def test_optimizer_sequence() -> None:
    budget = 24
    parametrization = ng.p.Tuple(*(ng.p.Scalar(lower=-12, upper=12) for _ in range(2)))
    optimizer = optlib.LHSSearch(parametrization, budget=24)
    points = [np.array(optimizer.ask().value) for _ in range(budget)]
    assert sum(any(abs(x) > 11 for x in p) for p in points) > 0


def test_shiwa_dim1() -> None:
    param = ng.p.Log(lower=1, upper=1000).set_integer_casting()
    init = param.value
    optimizer = optlib.Shiwa(param, budget=40)
    recom = optimizer.minimize(np.abs)
    assert recom.value < init


continuous_cases: tp.List[tp.Tuple[str, object, int, int, str]] = [
    ("NGOpt", d, b, n, f"#CONTINUOUS")
    for d in [1, 2, 10, 100, 1000]
    for b in [2 * d, 10 * d, 100 * d]
    for n in [1, d, 10 * d]
]


@pytest.mark.parametrize(  # type: ignore
    "name,param,budget,num_workers,expected",
    [
        ("Shiwa", 1, 10, 1, "Cobyla"),
        ("Shiwa", 1, 10, 2, "OnePlusOne"),
        (
            "Shiwa",
            ng.p.Log(lower=1, upper=1000).set_integer_casting(),
            10,
            2,
            "DoubleFastGADiscreteOnePlusOne",
        ),
        ("NGOpt8", ng.p.TransitionChoice(range(30), repetitions=10), 10, 2, "CMandAS2"),
        ("NGOpt8", ng.p.TransitionChoice(range(3), repetitions=10), 10, 2, "AdaptiveDiscreteOnePlusOne"),
        ("NGO", 1, 10, 1, "Cobyla"),
        ("NGO", 1, 10, 2, "OnePlusOne"),
    ]
    + continuous_cases,  # pylint: disable=too-many-arguments
)
@testing.suppress_nevergrad_warnings()
def test_ngopt_selection(
    name: str, param: tp.Any, budget: int, num_workers: int, expected: str, caplog: tp.Any
) -> None:
    with caplog.at_level(logging.DEBUG, logger="nevergrad.optimization.optimizerlib"):
        # pylint: disable=expression-not-assigned
        opt = optlib.registry[name](param, budget=budget, num_workers=num_workers)
        # pylint: disable=pointless-statement
        # The pattern matching from the log does not work anymore,
        # hence some modifications below. We might delete the old version.
        optim_string = str(opt.optim)  # type: ignore
        # import re
        # pattern = rf".*{name} selected (?P<name>\w+?) optimizer\."
        # match = re.match(pattern, caplog.text.splitlines()[-1])
        # assert match is not None, f"Did not detect selection in logs: {caplog.text}"
        # choice = match.group("name")
        if expected != "#CONTINUOUS":
            # assert choice == expected
            assert expected in optim_string
        else:
            # print(f"Continuous param={param} budget={budget} workers={num_workers} --> {choice}")
            if num_workers >= budget > 600:
                # assert choice == "MetaTuneRecentering"
                assert "MetaTuneRecentering" in optim_string
            if num_workers > 1:
                # assert choice not in ["SQP", "Cobyla"]
                assert "SQP" not in optim_string and "Cobyla" not in optim_string
        assert opt._info()["sub-optim"] in optim_string


def test_bo_ordering() -> None:
    with testing.suppress_nevergrad_warnings():  # tests do not need to be efficient
        optim = ng.optimizers.ParametrizedBO(initialization="Hammersley")(
            parametrization=ng.p.Choice(range(12)), budget=10
        )
    cand = optim.ask()
    optim.tell(cand, 12)
    optim.provide_recommendation()


@skip_win_perf  # type: ignore
@pytest.mark.parametrize(  # type: ignore
    "name,dimension,num_workers,fake_learning,budget,expected",
    [
        ("NGOpt8", 3, 1, False, 100, ["OnePlusOne", "OnePlusOne"]),
        ("NGOpt8", 3, 1, False, 200, ["SQP", "SQP"]),
        ("NGOpt8", 3, 1, True, 1000, ["SQP", "monovariate", "monovariate"]),
        (None, 3, 1, False, 1000, ["CMA", "OnePlusOne"]),
        (None, 3, 20, False, 1000, ["MetaModel", "OnePlusOne"]),
    ],
)
def test_ngo_split_optimizer(
    name: tp.Optional[str],
    dimension: int,
    num_workers: int,
    fake_learning: bool,
    budget: int,
    expected: tp.List[str],
) -> None:
    if fake_learning:
        param: ng.p.Parameter = ng.p.Instrumentation(
            # a log-distributed scalar between 0.001 and 1.0
            learning_rate=ng.p.Log(lower=0.001, upper=1.0),
            # an integer from 1 to 12
            batch_size=ng.p.Scalar(lower=1, upper=12).set_integer_casting(),
            # either "conv" or "fc"
            architecture=ng.p.Choice(["conv", "fc"]),
        )
    else:
        param = ng.p.Choice(["const", ng.p.Array(init=list(range(dimension)))])
    opt: base.OptCls = (
        xpvariants.MetaNGOpt10
        if name is None
        else (optlib.ConfSplitOptimizer(multivariate_optimizer=optlib.registry[name]))
    )
    optimizer = opt(param, budget=budget, num_workers=num_workers)
    expected = [x if x != "monovariate" else optimizer._config.monovariate_optimizer.name for x in expected]  # type: ignore
    assert optimizer._info()["sub-optim"] == ",".join(expected) or ("CMA" in optimizer._info()["sub-optim"])


@skip_win_perf  # type: ignore
@pytest.mark.parametrize(  # type: ignore
    "budget,with_int",
    [
        (150, True),
        (200, True),
        (666, True),
        (2000, True),
        (66, False),
        (200, False),
        (666, False),
        (2000, False),
    ],
)
def test_ngopt_on_simple_realistic_scenario(budget: int, with_int: bool) -> None:
    def fake_training(learning_rate: float, batch_size: int, architecture: str) -> float:
        # optimal for learning_rate=0.2, batch_size=4, architecture="conv"
        return (learning_rate - 0.2) ** 2 + (batch_size - 4) ** 2 + (0 if architecture == "conv" else 10)

    # Instrumentation class is used for functions with multiple inputs
    # (positional and/or keywords)
    parametrization = ng.p.Instrumentation(
        # a log-distributed scalar between 0.001 and 1.0
        learning_rate=ng.p.Log(lower=0.001, upper=1.0),
        # an integer from 1 to 12
        batch_size=ng.p.Scalar(lower=1, upper=12).set_integer_casting()
        if with_int
        else ng.p.Scalar(lower=1, upper=12),
        # either "conv" or "fc"
        architecture=ng.p.Choice(["conv", "fc"]),
    )

    optimizer = ng.optimizers.NGOpt(parametrization=parametrization, budget=budget)
    recommendation = optimizer.minimize(fake_training)
    result = fake_training(**recommendation.kwargs)
    assert result < 1.0006 if with_int else 5e-3, f"{result} not < {1.0006 if with_int else 5e-3}"


def _multiobjective(z: np.ndarray) -> tp.Tuple[float, float, float]:
    x, y = z
    return (abs(x - 1), abs(y + 1), abs(x - y))


@pytest.mark.parametrize("name", ["DE", "ES", "OnePlusOne"])  # type: ignore
@testing.suppress_nevergrad_warnings()  # hides bad loss
def test_mo_constrained(name: str) -> None:
    optimizer = optlib.registry[name](2, budget=60)
    optimizer.parametrization.random_state.seed(12)

    def constraint(arg: tp.Any) -> bool:  # pylint: disable=unused-argument
        """Random constraint to mess up with the optimizer"""
        return bool(optimizer.parametrization.random_state.rand() > 0.8)

    optimizer.parametrization.register_cheap_constraint(constraint)
    optimizer.minimize(_multiobjective)
    point = optimizer.parametrization.spawn_child(new_value=np.array([1.0, 1.0]))  # on the pareto
    optimizer.tell(point, _multiobjective(point.value))
    if isinstance(optimizer, es._EvolutionStrategy):
        assert optimizer._rank_method is not None  # make sure the nsga2 ranker is used


@pytest.mark.parametrize("name", ["DE", "ES", "OnePlusOne"])  # type: ignore
@testing.suppress_nevergrad_warnings()  # hides bad loss
def test_mo_with_nan(name: str) -> None:
    param = ng.p.Instrumentation(x=ng.p.Scalar(lower=0, upper=5), y=ng.p.Scalar(lower=0, upper=3))
    optimizer = optlib.registry[name](param, budget=60)
    optimizer.tell(ng.p.MultiobjectiveReference(), [10, 10, 10])
    for _ in range(50):
        cand = optimizer.ask()
        optimizer.tell(cand, [-38, 0, np.nan])


@pytest.mark.parametrize("name", ["LhsDE", "RandomSearch"])  # type: ignore
def test_uniform_sampling(name: str) -> None:
    param = ng.p.Scalar(lower=-100, upper=100).set_mutation(sigma=1)
    opt = optlib.registry[name](param, budget=600, num_workers=100)
    above_50 = 0
    for _ in range(100):
        above_50 += abs(opt.ask().value) > 50
    assert above_50 > 20  # should be around 50


def test_paraportfolio_de() -> None:
    workers = 40
    opt = optlib.ParaPortfolio(12, budget=100 * workers, num_workers=workers)
    for _ in range(3):
        cands = [opt.ask() for _ in range(workers)]
        for cand in cands:
            opt.tell(cand, np.random.rand())


def test_cma_logs(capsys: tp.Any) -> None:
    opt = registry["CMA"](2, budget=300, num_workers=4)
    [opt.ask() for _ in range(4)]  # pylint: disable=expression-not-assigned
    captured = capsys.readouterr()
    assert captured.out == ""
    assert captured.err == ""


def _simple_multiobjective(x):
    return [np.sum(x**2), np.sum((x - 1) ** 2)]


def test_pymoo_pf() -> None:
    optimizer = ng.optimizers.PymooNSGA2(parametrization=2, budget=300)
    optimizer.parametrization.random_state.seed(12)
    optimizer.minimize(_simple_multiobjective)
    pf = optimizer.pareto_front()
    fixed_points = [[0.25, 0.75], [0.75, 0.25]]
    for fixed_point in fixed_points:
        values = _simple_multiobjective(np.array(fixed_point))
        # check pareto front contains a candidate dominating fixed point
        assert any(
            _simple_multiobjective(x.value)[0] < values[0] and _simple_multiobjective(x.value)[1] < values[1]
            for x in pf
        )


def test_pymoo_batched() -> None:
    optimizer = ng.optimizers.PymooBatchNSGA2(parametrization=2, budget=300)
    optimizer.parametrization.random_state.seed(12)
    candidates = []
    losses = []
    optimizer.num_objectives = 2
    for _ in range(3):
        asks_from_batch = 0
        while (optimizer.num_ask == optimizer.num_tell) or asks_from_batch < optimizer.batch_size:  # type: ignore
            x = optimizer.ask()
            loss = _simple_multiobjective(*x.args, **x.kwargs)
            candidates.append(x)
            losses.append(loss)
            asks_from_batch += 1
        assert asks_from_batch == 100
        while optimizer.num_ask > optimizer.num_tell:
            x = candidates.pop()
            loss = losses.pop()
            optimizer.tell(x, loss)
    assert len(optimizer._current_batch) == 0  # type: ignore


def test_smoother() -> None:
    x = ng.p.Array(shape=(5, 5))
    assert (
        optlib.smooth_copy(x).get_standardized_data(reference=x).shape
        == x.get_standardized_data(reference=x).shape
    )
    x = ng.p.Array(shape=(5, 5)).set_integer_casting()
    assert (
        optlib.smooth_copy(x).get_standardized_data(reference=x).shape
        == x.get_standardized_data(reference=x).shape
    )<|MERGE_RESOLUTION|>--- conflicted
+++ resolved
@@ -209,11 +209,8 @@
 def test_optimizers(name: str) -> None:
     """Checks that each optimizer is able to converge on a simple test case"""
     if name in ["CMAbounded", "NEWUOA"]:  # Not a general purpose optimization method.
-<<<<<<< HEAD
         return
     if "BO" in name:  # Bayesian Optimization is rarely good, let us save up time.
-=======
->>>>>>> 66f3965a
         return
     optimizer_cls = registry[name]
     if isinstance(optimizer_cls, base.ConfiguredOptimizer):
