# Copyright (c) Facebook, Inc. and its affiliates. All Rights Reserved.
#
# This source code is licensed under the MIT license found in the
# LICENSE file in the root directory of this source tree.

import random
import warnings
from pathlib import Path
from functools import partial
from unittest import SkipTest
from unittest.mock import patch
from typing import Type, Union, Generator, List
import pytest
import numpy as np
import pandas as pd
from bayes_opt.util import acq_max
# from ..instrumentation import Instrumentation
from ..common.typetools import ArrayLike
from ..common import testing
from . import base
from . import optimizerlib
from .recaster import FinishedUnderlyingOptimizerWarning
from .optimizerlib import registry


class Fitness:
    """Simple quadratic fitness function which can be used with dimension up to 4
    """

    def __init__(self, x0: ArrayLike) -> None:
        self.x0 = np.array(x0, copy=True)

    def __call__(self, x: ArrayLike) -> float:
        assert len(self.x0) == len(x)
        return float(np.sum((np.array(x, copy=False) - self.x0)**2))


def check_optimizer(optimizer_cls: Union[base.OptimizerFamily, Type[base.Optimizer]], budget: int = 300, verify_value: bool = True) -> None:
    # recast optimizer do not support num_workers > 1, and respect no_parallelization.
    num_workers = (1 if optimizer_cls.recast or optimizer_cls.no_parallelization else 2)
    num_attempts = 1 if not verify_value else 2  # allow 2 attemps to get to the optimum (shit happens...)
    fitness = Fitness([.5, -.8])
    for k in range(1, num_attempts + 1):
        optimizer = optimizer_cls(instrumentation=2, budget=budget, num_workers=num_workers)
        with warnings.catch_warnings():
            # benchmark do not need to be efficient
            warnings.filterwarnings("ignore", category=base.InefficientSettingsWarning)
            # some optimizers finish early
            warnings.filterwarnings("ignore", category=FinishedUnderlyingOptimizerWarning)
            # now optimize :)
            candidate = optimizer.optimize(fitness)
        if verify_value:
            try:
                np.testing.assert_array_almost_equal(candidate.data, [0.5, -0.8], decimal=1)
            except AssertionError as e:
                print(f"Attemp #{k}: failed with best point {tuple(candidate.data)}")
                if k == num_attempts:
                    raise e
            else:
                break
    # make sure we are correctly tracking the best values
    archive = optimizer.archive
    assert (optimizer.current_bests["pessimistic"].pessimistic_confidence_bound ==
            min(v.pessimistic_confidence_bound for v in archive.values()))
    # add a random point to test tell_not_asked
    try:
        candidate = optimizer.create_candidate.from_data(np.random.normal(0, 1, size=optimizer.dimension))
        optimizer.tell_not_asked(candidate, 12.)
    except Exception as e:  # pylint: disable=broad-except
        if not isinstance(e, base.TellNotAskedNotSupportedError):
            raise AssertionError("Optimizers should raise base.TellNotAskedNotSupportedError "
                                 "at tell_not_asked if they do not support it") from e
    else:
        assert optimizer.num_tell == budget + 1


SLOW = ["NoisyDE", "NoisyBandit", "SPSA", "NoisyOnePlusOne", "OptimisticNoisyOnePlusOne", "ASCMADEthird", "ASCMA2PDEthird", "MultiScaleCMA",
        "PCEDA", "MPCEDA", "EDA", "MEDA", "MicroCMA"]
UNSEEDABLE: List[str] = []


@pytest.mark.parametrize("name", [name for name in registry])  # type: ignore
def test_optimizers(name: str) -> None:
    optimizer_cls = registry[name]
    if isinstance(optimizer_cls, base.OptimizerFamily):
        assert hasattr(optimizerlib, name)  # make sure registration matches name in optimizerlib
    verify = not optimizer_cls.one_shot and name not in SLOW and not any(x in name for x in ["BO", "Discrete"])
    # the following context manager speeds up BO tests
    patched = partial(acq_max, n_warmup=10000, n_iter=2)
    with patch('bayes_opt.bayesian_optimization.acq_max', patched):
        check_optimizer(optimizer_cls, budget=300 if "BO" not in name else 2, verify_value=verify)


class RecommendationKeeper:

    def __init__(self, filepath: Path) -> None:
        self.filepath = filepath
        self.recommendations = pd.DataFrame(columns=[f"v{k}" for k in range(16)])  # up to 64 values
        if filepath.exists():
            self.recommendations = pd.read_csv(filepath, index_col=0)

    def save(self) -> None:
        # sort and remove unused names
        # then update recommendation file
        names = sorted(x for x in self.recommendations.index if x in registry)
        recom = self.recommendations.loc[names, :]
        recom.iloc[:, :] = np.round(recom, 10)
        recom.to_csv(self.filepath)


@pytest.fixture(scope="module")  # type: ignore
def recomkeeper() -> Generator[RecommendationKeeper, None, None]:
    keeper = RecommendationKeeper(filepath=Path(__file__).parent / "recorded_recommendations.csv")
    yield keeper
    keeper.save()


@pytest.mark.parametrize("name", [name for name in registry])  # type: ignore
def test_optimizers_recommendation(name: str, recomkeeper: RecommendationKeeper) -> None:  # pylint: disable=redefined-outer-name
    # set up environment
    optimizer_cls = registry[name]
    if name in UNSEEDABLE:
        raise SkipTest("Not playing nicely with the tests (unseedable)")
    np.random.seed(12)
    if optimizer_cls.recast:
        random.seed(12)  # may depend on non numpy generator
    # budget=6 by default, larger for special cases needing more
    budget = {"PSO": 100, "MEDA": 100, "EDA": 100, "MPCEDA": 100, "TBPSA": 100}.get(name, 6)
    if isinstance(optimizer_cls, optimizerlib.DifferentialEvolution):
        budget = 80
    dimension = min(16, max(4, int(np.sqrt(budget))))
    # set up problem
    fitness = Fitness([.5, -.8, 0, 4] + (5 * np.cos(np.arange(dimension - 4))).tolist())
    optim = optimizer_cls(instrumentation=dimension, budget=budget, num_workers=1)
    np.testing.assert_equal(optim.name, name)
    # the following context manager speeds up BO tests
    # BEWARE: BO tests are deterministic but can get different results from a computer to another.
    # Reducing the precision could help in this regard.
    patched = partial(acq_max, n_warmup=10000, n_iter=2)
    with patch('bayes_opt.bayesian_optimization.acq_max', patched):
        candidate = optim.optimize(fitness)
    if name not in recomkeeper.recommendations.index:
        recomkeeper.recommendations.loc[name, :dimension] = tuple(candidate.data)
        raise ValueError(f'Recorded the value for optimizer "{name}", please rerun this test locally.')
    np.testing.assert_array_almost_equal(candidate.data, recomkeeper.recommendations.loc[name, :][:dimension], decimal=9,
                                         err_msg="Something has changed, if this is normal, delete the following "
                                         f"file and rerun to update the values:\n{recomkeeper.filepath}")


@testing.parametrized(
    de=("DE", 10, 10, 30),
    de_w=("DE", 50, 40, 40),
    de1=("OnePointDE", 10, 10, 30),
    de1_w=("OnePointDE", 50, 40, 40),
    dim_d=("AlmostRotationInvariantDEAndBigPop", 50, 40, 51),
    dim=("AlmostRotationInvariantDEAndBigPop", 10, 40, 40),
    dim_d_rot=("RotationInvariantDE", 50, 40, 51),
    large=("BPRotationInvariantDE", 10, 40, 70),
)
def test_differential_evolution_popsize(name: str, dimension: int, num_workers: int, expected: int) -> None:
<<<<<<< HEAD
    optim = registry[name](instrumentation=dimension, budget=100, num_workers=num_workers)
    np.testing.assert_equal(optim.llambda, expected)
=======
    optim = registry[name](dimension=dimension, budget=100, num_workers=num_workers)
    np.testing.assert_equal(optim.llambda, expected)  # type: ignore
>>>>>>> 6de4498c


def test_pso_to_real() -> None:
    output = optimizerlib.PSOParticule.transform([.3, .5, .9])
    np.testing.assert_almost_equal(output, [-.52, 0, 1.28], decimal=2)
    np.testing.assert_almost_equal(optimizerlib.PSOParticule.transform(output, inverse=True), [.3, .5, .9], decimal=2)


def test_portfolio_budget() -> None:
    for k in range(3, 13):
        optimizer = optimizerlib.Portfolio(instrumentation=2, budget=k)
        np.testing.assert_equal(optimizer.budget, sum(o.budget for o in optimizer.optims))


def test_optimizer_families_repr() -> None:
    Cls = optimizerlib.DifferentialEvolution
    np.testing.assert_equal(repr(Cls()), "DifferentialEvolution()")
    np.testing.assert_equal(repr(Cls(initialization='LHS')), "DifferentialEvolution(initialization='LHS')")
    #
    optimrs = optimizerlib.RandomSearchMaker(cauchy=True)
    np.testing.assert_equal(repr(optimrs), "RandomSearchMaker(cauchy=True)")
    #
    optimso = optimizerlib.ScipyOptimizer(method="COBYLA")
    np.testing.assert_equal(repr(optimso), "ScipyOptimizer(method='COBYLA')")
    assert optimso.no_parallelization


@pytest.mark.parametrize("name", ["PSO", "DE"])  # type: ignore
def test_tell_not_asked(name: str) -> None:
    best = [.5, -.8, 0, 4]
    dim = len(best)
    fitness = Fitness(best)
    opt = optimizerlib.registry[name](instrumentation=dim, budget=2, num_workers=2)
    if name == "PSO":
        opt.llambda = 2  # type: ignore
    else:
        opt._llambda = 2  # type: ignore
    zeros = [0.] * dim
    opt.tell_not_asked(opt.create_candidate.from_data(zeros), fitness(zeros))
    asked = [opt.ask(), opt.ask()]
    opt.tell_not_asked(opt.create_candidate.from_data(best), fitness(best))
    opt.tell(asked[0], fitness(*asked[0].args))
    opt.tell(asked[1], fitness(*asked[1].args))
    assert opt.num_tell == 4, opt.num_tell
    assert opt.num_ask == 2
    if (0, 0, 0, 0) not in [tuple(x.data) for x in asked]:
        for value in opt.archive.values():
            assert value.count == 1


def test_tbpsa_recom_with_update() -> None:
    np.random.seed(12)
    budget = 20
    # set up problem
    fitness = Fitness([.5, -.8, 0, 4])
    optim = optimizerlib.TBPSA(instrumentation=4, budget=budget, num_workers=1)
    optim.llambda = 3
    candidate = optim.optimize(fitness)
    np.testing.assert_almost_equal(candidate.data, [.037964, .0433031, -.4688667, .3633273])<|MERGE_RESOLUTION|>--- conflicted
+++ resolved
@@ -158,13 +158,8 @@
     large=("BPRotationInvariantDE", 10, 40, 70),
 )
 def test_differential_evolution_popsize(name: str, dimension: int, num_workers: int, expected: int) -> None:
-<<<<<<< HEAD
     optim = registry[name](instrumentation=dimension, budget=100, num_workers=num_workers)
-    np.testing.assert_equal(optim.llambda, expected)
-=======
-    optim = registry[name](dimension=dimension, budget=100, num_workers=num_workers)
     np.testing.assert_equal(optim.llambda, expected)  # type: ignore
->>>>>>> 6de4498c
 
 
 def test_pso_to_real() -> None:
