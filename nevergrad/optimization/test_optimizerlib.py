--- conflicted
+++ resolved
@@ -193,12 +193,9 @@
     opt.tell(asked[1], fitness(asked[1]))
     assert opt.num_tell == 4, opt.num_tell
     assert opt.num_ask == 2
-<<<<<<< HEAD
-
-
-def test_pso_double_eval_error() -> None:
-    np.random.seed(1)
-    test_optimizers("PSO")
+    if (0, 0, 0, 0) not in [tuple(x) for x in asked]:
+        for value in opt.archive.values():
+            assert value.count == 1
 
 
 def test_tbpsa_recom_with_update() -> None:
@@ -209,9 +206,4 @@
     optim = optimizerlib.TBPSA(dimension=4, budget=budget, num_workers=1)
     optim.llambda = 3
     output = optim.optimize(fitness)
-    np.testing.assert_almost_equal(output, [.037964, .0433031, -.4688667, .3633273])
-=======
-    if (0, 0, 0, 0) not in [tuple(x) for x in asked]:
-        for value in opt.archive.values():
-            assert value.count == 1
->>>>>>> aab303dd
+    np.testing.assert_almost_equal(output, [.037964, .0433031, -.4688667, .3633273])