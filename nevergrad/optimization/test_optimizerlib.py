# Copyright (c) Facebook, Inc. and its affiliates. All Rights Reserved.
#
# This source code is licensed under the MIT license found in the
# LICENSE file in the root directory of this source tree.

import random
import warnings
from pathlib import Path
from unittest import SkipTest
from unittest import TestCase
from typing import Type
import genty
import numpy as np
import pandas as pd
from ..common.typetools import ArrayLike
from . import base
from .recaster import FinishedUnderlyingOptimizerWarning
from . import optimizerlib
from .optimizerlib import registry


def fitness(x: ArrayLike) -> float:
    """Simple quadratic fitness function which can be used with dimension up to 4
    """
    x0 = [0.5, -0.8, 0, 4][:len(x)]
    return float(np.sum((np.array(x, copy=False) - x0)**2))


def check_optimizer(optimizer_cls: Type[base.Optimizer], budget: int = 300, verify_value: bool = True) -> None:
    # recast optimizer do not support num_workers > 1, and respect no_parallelization.
    num_workers = (1 if optimizer_cls.recast or optimizer_cls.no_parallelization else 2)
    num_attempts = 1 if not verify_value else 2  # allow 2 attemps to get to the optimum (shit happens...)
    for k in range(1, num_attempts + 1):
        optimizer = optimizer_cls(dimension=2, budget=budget, num_workers=num_workers)
        with warnings.catch_warnings():
            # benchmark do not need to be efficient
            warnings.filterwarnings("ignore", category=base.InefficientSettingsWarning)
            # some optimizers finish early
            warnings.filterwarnings("ignore", category=FinishedUnderlyingOptimizerWarning)
            # now optimize :)
            output = optimizer.optimize(fitness)
        if verify_value:
            try:
                np.testing.assert_array_almost_equal(output, [0.5, -0.8], decimal=1)
            except AssertionError as e:
                print(f"Attemp #{k}: failed with value {tuple(output)}")
                if k == num_attempts:
                    raise e
            else:
                break
    # make sure we are correctly tracking the best values
    archive = optimizer.archive
    assert (optimizer.current_bests["pessimistic"].pessimistic_confidence_bound ==
            min(v.pessimistic_confidence_bound for v in archive.values()))


<<<<<<< HEAD
SLOW = ["NoisyDE", "NoisyBandit", "SPSA", "NoisyOnePlusOne", "OptimisticNoisyOnePlusOne", "ASCMADEthird", "ASCMA2PDEthird"]
UNSEEDABLE = ["CMA", "Portfolio", "ASCMADEthird", "ASCMADEQRthird", "ASCMA2PDEthird", "CMandAS2", "DiagonalCMA",
=======
SLOW = ["NoisyDE", "NoisyBandit", "SPSA", "NoisyOnePlusOne", "OptimisticNoisyOnePlusOne", "ASCMADEthird", "ASCMA2PDEthird", "MultiScaleCMA",
        "PCEDA", "MPCEDA", "EDA", "MEDA"]
UNSEEDABLE = ["CMA", "Portfolio", "ASCMADEthird", "ASCMADEQRthird", "ASCMA2PDEthird", "CMandAS2",
>>>>>>> 331c8cc1
              "CMandAS", "CM", "MultiCMA", "TripleCMA", "MultiScaleCMA", "MilliCMA", "MicroCMA"]


@genty.genty
class OptimizerTests(TestCase):

    recommendations = pd.DataFrame(columns=[f"v{k}" for k in range(4)])
    _RECOM_FILE = Path(__file__).parent / "recorded_recommendations.csv"

    @classmethod
    def setUpClass(cls) -> None:
        # load recorded recommendations
        if cls._RECOM_FILE.exists():
            cls.recommendations = pd.read_csv(cls._RECOM_FILE, index_col=0)

    @classmethod
    def tearDownClass(cls) -> None:
        # sort and remove unused names
        # then update recommendation file
        names = sorted(x for x in cls.recommendations.index if x in registry)
        recom = cls.recommendations.loc[names, :]
        recom.iloc[:, 1:] = np.round(recom.iloc[:, 1:], 12)
        recom.to_csv(cls._RECOM_FILE)

    @genty.genty_dataset(**{name: (name, optimizer,) for name, optimizer in registry.items()})  # type: ignore
    def test_optimizers(self, name: str, optimizer_cls: Type[base.Optimizer]) -> None:
        verify = not optimizer_cls.one_shot and name not in SLOW and not any(x in name for x in ["BO", "Discrete"])
        # BO is extremely slow, run it anyway but very low budget and no verification
        check_optimizer(optimizer_cls, budget=2 if "BO" in name else 300, verify_value=verify)

    @genty.genty_dataset(**{name: (name, optimizer,) for name, optimizer in registry.items() if "BO" not in name})  # type: ignore
    def test_optimizers_recommendation(self, name: str, optimizer_cls: Type[base.Optimizer]) -> None:
        if name in UNSEEDABLE:
            raise SkipTest("Not playing nicely with the tests (unseedable)")  # due to CMA not seedable.
        np.random.seed(12)
        if optimizer_cls.recast:
            random.seed(12)  # may depend on non numpy generator
        optim = optimizer_cls(dimension=4, budget=6, num_workers=1)
        output = optim.optimize(fitness)
        if name not in self.recommendations.index:
            self.recommendations.loc[name, :] = tuple(output)
            raise ValueError(f'Recorded the value for optimizer "{name}", please rerun this test locally.')
        np.testing.assert_array_almost_equal(output, self.recommendations.loc[name, :], decimal=10,
                                             err_msg="Something has changed, if this is normal, delete the following "
                                             f"file and rerun to update the values:\n{self._RECOM_FILE}")


def test_pso_to_real() -> None:
    output = optimizerlib.PSO.to_real([.3, .5, .9])
    np.testing.assert_almost_equal(output, [-.52, 0, 1.28], decimal=2)
    np.testing.assert_raises(AssertionError, optimizerlib.PSO.to_real, [.3, .5, 1.2])


def test_portfolio_budget() -> None:
    for k in range(3, 13):
        optimizer = optimizerlib.Portfolio(dimension=2, budget=k)
        np.testing.assert_equal(optimizer.budget, sum(o.budget for o in optimizer.optims))<|MERGE_RESOLUTION|>--- conflicted
+++ resolved
@@ -53,15 +53,10 @@
     assert (optimizer.current_bests["pessimistic"].pessimistic_confidence_bound ==
             min(v.pessimistic_confidence_bound for v in archive.values()))
 
-
-<<<<<<< HEAD
-SLOW = ["NoisyDE", "NoisyBandit", "SPSA", "NoisyOnePlusOne", "OptimisticNoisyOnePlusOne", "ASCMADEthird", "ASCMA2PDEthird"]
-UNSEEDABLE = ["CMA", "Portfolio", "ASCMADEthird", "ASCMADEQRthird", "ASCMA2PDEthird", "CMandAS2", "DiagonalCMA",
-=======
+    
 SLOW = ["NoisyDE", "NoisyBandit", "SPSA", "NoisyOnePlusOne", "OptimisticNoisyOnePlusOne", "ASCMADEthird", "ASCMA2PDEthird", "MultiScaleCMA",
         "PCEDA", "MPCEDA", "EDA", "MEDA"]
-UNSEEDABLE = ["CMA", "Portfolio", "ASCMADEthird", "ASCMADEQRthird", "ASCMA2PDEthird", "CMandAS2",
->>>>>>> 331c8cc1
+UNSEEDABLE = ["CMA", "Portfolio", "ASCMADEthird", "ASCMADEQRthird", "ASCMA2PDEthird", "CMandAS2", "DiagonalCMA",
               "CMandAS", "CM", "MultiCMA", "TripleCMA", "MultiScaleCMA", "MilliCMA", "MicroCMA"]
 
 
