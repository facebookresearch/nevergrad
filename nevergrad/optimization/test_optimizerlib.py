--- conflicted
+++ resolved
@@ -194,13 +194,7 @@
     with warnings.catch_warnings():
         # tests do not need to be efficient
         warnings.filterwarnings("ignore", category=base.InefficientSettingsWarning)
-<<<<<<< HEAD
         optim = optimizer_cls(instrumentation=dimension, budget=budget, num_workers=1)
-=======
-        param: tp.Union[int, ng.p.Instrumentation] = (dimension if not with_parameter else
-                                                      ng.p.Instrumentation(ng.p.Array(shape=(dimension,))))
-        optim = optimizer_cls(instrumentation=param, budget=budget, num_workers=1)
->>>>>>> 3c840797
         optim.instrumentation.random_state.seed(12)
         np.testing.assert_equal(optim.name, name)
         # the following context manager speeds up BO tests
