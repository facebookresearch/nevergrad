# Copyright (c) Facebook, Inc. and its affiliates. All Rights Reserved.
#
# This source code is licensed under the MIT license found in the
# LICENSE file in the root directory of this source tree.

import re
import sys
import time
import random
import inspect
import logging
import platform
import tempfile
import warnings
from pathlib import Path
from functools import partial
from unittest import SkipTest
from unittest.mock import patch
import pytest
import numpy as np
import pandas as pd
from scipy import stats
from bayes_opt.util import acq_max
import nevergrad as ng
import nevergrad.common.typing as tp
from nevergrad.common import testing
from nevergrad.common import errors
from . import base
from . import optimizerlib as optlib
from . import experimentalvariants as xpvariants
from . import es
from .optimizerlib import registry
from .optimizerlib import NGOptBase


# decorators to be used when testing on Windows is unecessary
# or cumbersome
skip_win_perf = pytest.mark.skipif(
    sys.platform == "win32", reason="Slow, and no need to test performance on all platforms"
)


class Fitness:
    """Simple quadratic fitness function which can be used with dimension up to 4"""

    def __init__(self, x0: tp.ArrayLike) -> None:
        self.x0 = np.array(x0, copy=True)
        self.call_times: tp.List[float] = []

    def __call__(self, x: tp.ArrayLike) -> float:
        assert len(self.x0) == len(x)
        self.call_times.append(time.time())
        return float(np.sum((np.array(x, copy=False) - self.x0) ** 2))

    def get_factors(self) -> tp.Tuple[float, float]:
        logdiffs = np.log(np.maximum(1e-15, np.cumsum(np.diff(self.call_times))))
        nums = np.arange(len(logdiffs))
        slope, intercept = (float(np.exp(x)) for x in stats.linregress(nums, logdiffs)[:2])
        return slope, intercept


# pylint: disable=too-many-locals
def check_optimizer(
    optimizer_cls: tp.Union[base.ConfiguredOptimizer, tp.Type[base.Optimizer]],
    budget: int = 300,
    verify_value: bool = True,
) -> None:
    # recast optimizer do not support num_workers > 1, and respect no_parallelization.
    num_workers = 1 if optimizer_cls.recast or optimizer_cls.no_parallelization else 2
    num_attempts = 1 if not verify_value else 3  # allow 3 attemps to get to the optimum (shit happens...)
    optimum = [0.5, -0.8]
    fitness = Fitness(optimum)
    for k in range(1, num_attempts + 1):
        fitness = Fitness(optimum)
        optimizer = optimizer_cls(parametrization=len(optimum), budget=budget, num_workers=num_workers)
        assert isinstance(
            optimizer.provide_recommendation(), ng.p.Parameter
        ), "Recommendation should be available from start"
        with testing.suppress_nevergrad_warnings():
            candidate = optimizer.minimize(fitness)
        raised = False
        if verify_value:
            try:
                np.testing.assert_array_almost_equal(candidate.args[0], optimum, decimal=1)
            except AssertionError as e:
                raised = True
                print(f"Attemp #{k}: failed with best point {tuple(candidate.args[0])}")
                if k == num_attempts:
                    raise e
        if not raised:
            break
    if budget > 100:
        slope, intercept = fitness.get_factors()
        print(f"For your information: slope={slope} and intercept={intercept}")
    # make sure we are correctly tracking the best values
    archive = optimizer.archive
    assert optimizer.current_bests["pessimistic"].pessimistic_confidence_bound == min(
        v.pessimistic_confidence_bound for v in archive.values()
    )
    # add a random point to test tell_not_asked
    assert not optimizer._asked, "All `ask`s  should have been followed by a `tell`"
    try:
        data = np.random.normal(0, 1, size=optimizer.dimension)
        candidate = optimizer.parametrization.spawn_child().set_standardized_data(data)
        optimizer.tell(candidate, 12.0)
    except Exception as e:  # pylint: disable=broad-except
        if not isinstance(e, base.errors.TellNotAskedNotSupportedError):
            raise AssertionError(
                "Optimizers should raise base.TellNotAskedNotSupportedError "
                "at when telling unasked points if they do not support it"
            ) from e
    else:
        assert optimizer.num_tell == budget + 1
        assert optimizer.num_tell_not_asked == 1


SLOW = [
    "NoisyDE",
    "NoisyBandit",
    "SPSA",
    "NoisyOnePlusOne",
    "OptimisticNoisyOnePlusOne",
    "ASCMADEthird",
    "ASCMA2PDEthird",
    "MultiScaleCMA",
    "PCEDA",
    "EDA",
    "MicroCMA",
    "ES",
]


UNSEEDABLE: tp.List[str] = []


def buggy_function(x: np.ndarray) -> float:
    if any(x[::2] > 0.0):
        return float("nan")
    if any(x > 0.0):
        return float("inf")
    return np.sum(x ** 2)


@skip_win_perf  # type: ignore
@pytest.mark.parametrize("name", registry)  # type: ignore
@testing.suppress_nevergrad_warnings()  # hides bad loss
def test_infnan(name: str) -> None:
    optim_cls = registry[name]
    optim = optim_cls(parametrization=2, budget=70)
    if not (
        any(
            x in name
            for x in [
                "EDA",
                "EMNA",
                "Stupid",
                "Large",
                "TBPSA",
                "BO",
                "Noisy",
                "Chain",
                "chain",  # TODO: remove when possible
            ]
        )
    ):
        recom = optim.minimize(buggy_function)
        result = buggy_function(recom.value)
        if result < 2.0:
            return
        assert (  # The "bad" algorithms, most of them originating in CMA's recommendation rule.
            any(x == name for x in ["WidePSO", "SPSA", "NGOptBase", "Shiwa", "NGO"])
            or isinstance(optim, (optlib.Portfolio, optlib._CMA, optlib.recaster.SequentialRecastOptimizer))
            or "NGOpt" in name
        )  # Second chance!
        recom = optim.minimize(buggy_function)
        result = buggy_function(recom.value)
        result < 2.0, f"{name} failed and got {result} with {recom.value} (type is {type(optim)})."


@skip_win_perf  # type: ignore
@pytest.mark.parametrize("name", registry)  # type: ignore
def test_optimizers(name: str) -> None:
    """Checks that each optimizer is able to converge on a simple test case"""
    optimizer_cls = registry[name]
    if isinstance(optimizer_cls, base.ConfiguredOptimizer):
        assert any(
            hasattr(mod, name) for mod in (optlib, xpvariants)
        )  # make sure registration matches name in optlib/xpvariants
        assert (
            optimizer_cls.__class__(**optimizer_cls._config) == optimizer_cls
        ), "Similar configuration are not equal"
    # some classes of optimizer are eigher slow or not good with small budgets:
    nameparts = ["Many", "Chain", "BO", "Discrete"] + ["chain"]  # TODO remove chain when possible
    is_ngopt = inspect.isclass(optimizer_cls) and issubclass(optimizer_cls, NGOptBase)  # type: ignore
    verify = (
        not optimizer_cls.one_shot
        and name not in SLOW
        and not any(x in name for x in nameparts)
        and not is_ngopt
    )
    budget = 300 if "BO" not in name and not is_ngopt else 4
    # the following context manager speeds up BO tests
    patched = partial(acq_max, n_warmup=10000, n_iter=2)
    with patch("bayes_opt.bayesian_optimization.acq_max", patched):
        check_optimizer(optimizer_cls, budget=budget, verify_value=verify)


class RecommendationKeeper:
    def __init__(self, filepath: Path) -> None:
        self.filepath = filepath
        self.recommendations = pd.DataFrame(columns=[f"v{k}" for k in range(16)])  # up to 64 values
        if filepath.exists():
            self.recommendations = pd.read_csv(filepath, index_col=0)

    def save(self) -> None:
        # sort and remove unused names
        # then update recommendation file
        names = sorted(x for x in self.recommendations.index if x in registry)
        recom = self.recommendations.loc[names, :]
        recom.iloc[:, :] = np.round(recom, 10)
        recom.to_csv(self.filepath)


@pytest.fixture(scope="module")  # type: ignore
def recomkeeper() -> tp.Generator[RecommendationKeeper, None, None]:
    keeper = RecommendationKeeper(filepath=Path(__file__).parent / "recorded_recommendations.csv")
    yield keeper
    keeper.save()


@testing.suppress_nevergrad_warnings()
@pytest.mark.parametrize("name", registry)  # type: ignore
def test_optimizers_suggest(name: str) -> None:  # pylint: disable=redefined-outer-name
    optimizer = registry[name](parametrization=4, budget=2)
    optimizer.suggest(np.array([12.0] * 4))
    candidate = optimizer.ask()
    try:
        optimizer.tell(candidate, 12)
        # The optimizer should recommend its suggestion, except for a few optimization methods:
        if name not in ["SPSA", "TBPSA", "StupidRandom"]:
            np.testing.assert_array_almost_equal(optimizer.provide_recommendation().value, [12.0] * 4)
    except base.errors.TellNotAskedNotSupportedError:
        pass


# pylint: disable=redefined-outer-name
@pytest.mark.parametrize("name", registry)  # type: ignore
def test_optimizers_recommendation(name: str, recomkeeper: RecommendationKeeper) -> None:
    if name in UNSEEDABLE:
        raise SkipTest("Not playing nicely with the tests (unseedable)")
    if "BO" in name:
        raise SkipTest("BO differs from one computer to another")
    # set up environment
    optimizer_cls = registry[name]
    np.random.seed(None)
    if optimizer_cls.recast:
        np.random.seed(12)
        random.seed(12)  # may depend on non numpy generator
    # budget=6 by default, larger for special cases needing more
    budget = {"WidePSO": 100, "PSO": 200, "MEDA": 100, "EDA": 100, "MPCEDA": 100, "TBPSA": 100}.get(name, 6)
    if isinstance(optimizer_cls, (optlib.DifferentialEvolution, optlib.EvolutionStrategy)):
        budget = 80
    dimension = min(16, max(4, int(np.sqrt(budget))))
    # set up problem
    fitness = Fitness([0.5, -0.8, 0, 4] + (5 * np.cos(np.arange(dimension - 4))).tolist())
    with testing.suppress_nevergrad_warnings():
        optim = optimizer_cls(parametrization=dimension, budget=budget, num_workers=1)
        optim.parametrization.random_state.seed(12)
        np.testing.assert_equal(optim.name, name)
        # the following context manager speeds up BO tests
        # BEWARE: BO tests are deterministic but can get different results from a computer to another.
        # Reducing the precision could help in this regard.
        # patched = partial(acq_max, n_warmup=10000, n_iter=2)
        # with patch("bayes_opt.bayesian_optimization.acq_max", patched):
        recom = optim.minimize(fitness)
    if name not in recomkeeper.recommendations.index:
        recomkeeper.recommendations.loc[name, :dimension] = tuple(recom.value)
        raise ValueError(
            f'Recorded the value {tuple(recom.value)} for optimizer "{name}", please rerun this test locally.'
        )
    # BO slightly differs from a computer to another
    decimal = 2 if isinstance(optimizer_cls, optlib.ParametrizedBO) or "BO" in name else 5
    np.testing.assert_array_almost_equal(
        recom.value,
        recomkeeper.recommendations.loc[name, :][:dimension],
        decimal=decimal,
        err_msg="Something has changed, if this is normal, delete the following "
        f"file and rerun to update the values:\n{recomkeeper.filepath}",
    )
    # check that by default the recommendation has been evaluated
    if isinstance(optimizer_cls, optlib.EvolutionStrategy):  # no noisy variants
        assert recom.loss is not None


@testing.parametrized(
    de=("DE", 10, 10, 30),
    de_w=("DE", 50, 40, 40),
    de1=("OnePointDE", 10, 10, 30),
    de1_w=("OnePointDE", 50, 40, 40),
    dim_d=("AlmostRotationInvariantDEAndBigPop", 50, 40, 51),
    dim=("AlmostRotationInvariantDEAndBigPop", 10, 40, 40),
    dim_d_rot=("RotationInvariantDE", 50, 40, 51),
    large=("BPRotationInvariantDE", 10, 40, 70),
)
def test_differential_evolution_popsize(name: str, dimension: int, num_workers: int, expected: int) -> None:
    optim = registry[name](parametrization=dimension, budget=100, num_workers=num_workers)
    np.testing.assert_equal(optim.llambda, expected)  # type: ignore


@testing.suppress_nevergrad_warnings()
def test_portfolio_budget() -> None:
    for k in range(3, 13):
        optimizer = optlib.Portfolio(parametrization=2, budget=k)
        np.testing.assert_equal(optimizer.budget, sum(o.budget for o in optimizer.optims))


def test_optimizer_families_repr() -> None:
    Cls = optlib.DifferentialEvolution
    np.testing.assert_equal(repr(Cls()), "DifferentialEvolution()")
    np.testing.assert_equal(repr(Cls(initialization="LHS")), "DifferentialEvolution(initialization='LHS')")
    #
    optimrs = optlib.RandomSearchMaker(sampler="cauchy")
    np.testing.assert_equal(repr(optimrs), "RandomSearchMaker(sampler='cauchy')")
    #
    optimso = optlib.ScipyOptimizer(method="COBYLA")
    np.testing.assert_equal(repr(optimso), "ScipyOptimizer(method='COBYLA')")
    assert optimso.no_parallelization
    #
    optimcma = optlib.ParametrizedCMA(diagonal=True)
    np.testing.assert_equal(repr(optimcma), "ParametrizedCMA(diagonal=True)")


@pytest.mark.parametrize("name", ["PSO", "DE"])  # type: ignore
def test_tell_not_asked(name: str) -> None:
    param = ng.p.Scalar()
    with testing.suppress_nevergrad_warnings():
        opt = optlib.registry[name](parametrization=param, budget=2, num_workers=2)
    opt.llambda = 2  # type: ignore
    t_10 = opt.parametrization.spawn_child(new_value=10)
    t_100 = opt.parametrization.spawn_child(new_value=100)
    assert not opt.population  # type: ignore
    opt.tell(t_10, 90)  # not asked
    assert len(opt.population) == 1  # type: ignore
    asked = opt.ask()
    opt.tell(asked, 88)
    assert len(opt.population) == 2  # type: ignore
    opt.tell(t_100, 0)  # not asked
    asked = opt.ask()
    opt.tell(asked, 89)
    assert len(opt.population) == 2  # type: ignore
    assert opt.num_tell == 4, opt.num_tell
    assert opt.num_ask == 2
    assert len(opt.population) == 2  # type: ignore
    assert int(opt.recommend().value) == 100
    if isinstance(opt.population, dict):  # type: ignore
        assert t_100.uid in opt.population  # type: ignore
    for point, value in opt.archive.items_as_arrays():
        assert value.count == 1, f"Error for point {point}"


def test_tbpsa_recom_with_update() -> None:
    budget = 20
    # set up problem
    fitness = Fitness([0.5, -0.8, 0, 4])
    optim = optlib.TBPSA(parametrization=4, budget=budget, num_workers=1)
    optim.parametrization.random_state.seed(12)
    optim.popsize.llambda = 3  # type: ignore
    candidate = optim.minimize(fitness)
    np.testing.assert_almost_equal(candidate.args[0], [0.037964, 0.0433031, -0.4688667, 0.3633273])


def _square(x: np.ndarray, y: float = 12) -> float:
    return sum((x - 0.5) ** 2) + abs(y)


def test_optimization_doc_parametrization_example() -> None:
    instrum = ng.p.Instrumentation(ng.p.Array(shape=(2,)), y=ng.p.Scalar())
    optimizer = optlib.OnePlusOne(parametrization=instrum, budget=100)
    recom = optimizer.minimize(_square)
    assert len(recom.args) == 1
    testing.assert_set_equal(recom.kwargs, ["y"])
    value = _square(*recom.args, **recom.kwargs)
    assert value < 0.2  # should be large enough by an order of magnitude


def test_optimization_discrete_with_one_sample() -> None:
    optimizer = xpvariants.PortfolioDiscreteOnePlusOne(parametrization=1, budget=10)
    optimizer.minimize(_square)


@pytest.mark.parametrize("name", ["TBPSA", "PSO", "TwoPointsDE", "CMA", "BO"])  # type: ignore
def test_optim_pickle(name: str) -> None:
    # some generic class can fail to be pickled:
    # example of work around:
    # "self.population = base.utils.Population[DEParticle]([])"
    # becomes:
    # "self.population: base.utils.Population[DEParticle] = base.utils.Population([])""
    #
    # Scipy optimizers also fail to be pickled, but this is more complex to solve (not supported yet)
    optim = registry[name](parametrization=12, budget=100, num_workers=2)
    with tempfile.TemporaryDirectory() as folder:
        optim.dump(Path(folder) / "dump_test.pkl")


def test_bo_parametrization_and_parameters() -> None:
    # parametrization
    parametrization = ng.p.Instrumentation(ng.p.Choice([True, False]))
    with pytest.warns(errors.InefficientSettingsWarning):
        xpvariants.QRBO(parametrization, budget=10)
    with pytest.warns(None) as record:
        opt = optlib.ParametrizedBO(gp_parameters={"alpha": 1})(parametrization, budget=10)
    assert not record, record.list  # no warning
    # parameters
    # make sure underlying BO optimizer gets instantiated correctly
    new_candidate = opt.parametrization.spawn_child(new_value=((True,), {}))
    opt.tell(new_candidate, 0.0)


def test_bo_init() -> None:
    arg = ng.p.Scalar(init=4, lower=1, upper=10).set_integer_casting()
    # The test was flaky with normalize_y=True.
    gp_param = {"alpha": 1e-5, "normalize_y": False, "n_restarts_optimizer": 1, "random_state": None}
    my_opt = ng.optimizers.ParametrizedBO(gp_parameters=gp_param, initialization=None)
    optimizer = my_opt(parametrization=arg, budget=10)
    optimizer.minimize(np.abs)


def test_chaining() -> None:
    budgets = [7, 19]
    optimizer = optlib.Chaining([optlib.LHSSearch, optlib.HaltonSearch, optlib.OnePlusOne], budgets)(2, 40)
    optimizer.minimize(_square)
    expected = [(7, 7, 0), (19, 19 + 7, 7), (14, 14 + 19 + 7, 19 + 7)]
    for (ex_ask, ex_tell, ex_tell_not_asked), opt in zip(expected, optimizer.optimizers):  # type: ignore
        assert opt.num_ask == ex_ask
        assert opt.num_tell == ex_tell
        assert opt.num_tell_not_asked == ex_tell_not_asked
    optimizer.ask()
    assert optimizer.optimizers[-1].num_ask == 15  # type: ignore


def test_parametrization_optimizer_reproducibility() -> None:
    parametrization = ng.p.Instrumentation(ng.p.Array(shape=(1,)), y=ng.p.Choice(list(range(100))))
    parametrization.random_state.seed(12)
    optimizer = optlib.RandomSearch(parametrization, budget=20)
    recom = optimizer.minimize(_square)
    np.testing.assert_equal(recom.kwargs["y"], 1)
    # resampling deterministically, to make sure it is identical
    data = recom.get_standardized_data(reference=optimizer.parametrization)
    recom = optimizer.parametrization.spawn_child()
    with ng.p.helpers.deterministic_sampling(recom):
        recom.set_standardized_data(data)
    np.testing.assert_equal(recom.kwargs["y"], 1)


@testing.suppress_nevergrad_warnings()
def test_parallel_es() -> None:
    opt = optlib.EvolutionStrategy(popsize=3, offsprings=None)(4, budget=20, num_workers=5)
    for k in range(35):
        cand = opt.ask()  # asking should adapt to the parallelization
        if not k:
            opt.tell(cand, 1)


@testing.suppress_nevergrad_warnings()
@skip_win_perf  # type: ignore
@pytest.mark.parametrize(
    "dimension, num_workers, scale, budget, ellipsoid",
    [
        (2, 8, 1.0, 120, False),
        (2, 3, 8.0, 130, True),
        (5, 1, 1.0, 150, False),
        # Interesting tests removed for flakiness:
        # (8, 27, 8., 380, True),
        # (2, 1, 8., 120, True),
        # (2, 3, 8., 70, False),
        # (1, 1, 1., 20, True),
        # (1, 3, 5., 20, False),
        # (2, 3, 1., 70, True),
        # (2, 1, 8., 40, False),
        # (5, 3, 1., 225, True),
        # (5, 1, 8., 150, False),
        # (5, 3, 8., 500, True),
        # (9, 27, 8., 700, True),
        # (10, 27, 8., 400, False),
    ],
)
def test_metamodel(dimension: int, num_workers: int, scale: float, budget: int, ellipsoid: bool) -> None:
    """The test can operate on the sphere or on an elliptic funciton."""

    def _square(x: np.ndarray) -> float:
        return sum((-scale + x) ** 2)

    def _ellips(x: np.ndarray) -> float:
        return sum(((-scale + x) * (np.arange(1, dimension + 1) ** 2)) ** 2)

    _target = _ellips if ellipsoid else _square

    # In both cases we compare MetaModel and CMA for a same given budget.
    # But we expect MetaModel to be clearly better only for a larger budget in the ellipsoid case.
    contextual_budget = budget if ellipsoid else 3 * budget
    contextual_budget *= int(max(1, np.sqrt(scale)))

    # Let us run the comparison.
    recommendations: tp.List[np.ndarray] = []
    for name in ("MetaModel", "CMA" if dimension > 1 else "OnePlusOne"):
        opt = registry[name](dimension, contextual_budget, num_workers=num_workers)
        recommendations.append(opt.minimize(_target).value)
    metamodel_recom, default_recom = recommendations  # pylint: disable=unbalanced-tuple-unpacking

    # Let us assert that MetaModel is better.
    assert _target(default_recom) > _target(metamodel_recom)

    # With large budget, the difference should be significant.
    if budget > 60 * dimension:
        assert _target(default_recom) > 4.0 * _target(metamodel_recom)

    # ... even more in the non ellipsoid case.
    if budget > 60 * dimension and not ellipsoid:
        assert _target(default_recom) > 7.0 * _target(metamodel_recom)


@pytest.mark.parametrize(  # type: ignore
    "penalization,expected,as_layer",
    [
<<<<<<< HEAD
        (False, [1.005573e00, 3.965783e-04]),
        (True, [1.000029, -1.606446]),
=======
        (False, [1.005573e00, 3.965783e-04], False),
        (True, [0.999987, -0.322118], False),
        (False, [1.000760, -5.116619e-4], True),
>>>>>>> b54de37f
    ],
)
@testing.suppress_nevergrad_warnings()  # hides failed constraints
def test_constrained_optimization(penalization: bool, expected: tp.List[float], as_layer: bool) -> None:
    def constraint(i: tp.Any) -> tp.Union[bool, float]:
        out = i[1]["x"][0] >= 1
        return out if not as_layer else float(not out)

    parametrization = ng.p.Instrumentation(x=ng.p.Array(shape=(1,)), y=ng.p.Scalar())
    optimizer = optlib.OnePlusOne(parametrization, budget=100)
    optimizer.parametrization.random_state.seed(12)
    if penalization:
        optimizer._constraints_manager.update(max_trials=8, penalty_factor=10)

        def constraint(i: tp.Any) -> tp.Union[bool, float]:  # pylint: disable=function-redefined
            return -abs(i[1]["x"][0] - 1)

    with warnings.catch_warnings():
        warnings.filterwarnings("ignore", category=UserWarning)
        optimizer.parametrization.register_cheap_constraint(constraint, as_layer=as_layer)
    recom = optimizer.minimize(_square, verbosity=2)
    np.testing.assert_array_almost_equal([recom.kwargs["x"][0], recom.kwargs["y"]], expected)


@pytest.mark.parametrize("name", registry)  # type: ignore
def test_parametrization_offset(name: str) -> None:
    if "PSO" in name or "BO" in name:
        raise SkipTest("PSO and BO have large initial variance")
    if "Cobyla" in name and platform.system() == "Windows":
        raise SkipTest("Cobyla is flaky on Windows for unknown reasons")
    parametrization = ng.p.Instrumentation(ng.p.Array(init=[1e12, 1e12]))
    with testing.suppress_nevergrad_warnings():
        optimizer = registry[name](parametrization, budget=100, num_workers=1)
    for k in range(10 if "BO" not in name else 2):
        candidate = optimizer.ask()
        assert (
            candidate.args[0][0] > 100
        ), f"Candidate value[0] at iteration #{k} is below 100: {candidate.value}"
        optimizer.tell(candidate, 0)


def test_optimizer_sequence() -> None:
    budget = 24
    parametrization = ng.p.Tuple(*(ng.p.Scalar(lower=-12, upper=12) for _ in range(2)))
    optimizer = optlib.LHSSearch(parametrization, budget=24)
    points = [np.array(optimizer.ask().value) for _ in range(budget)]
    assert sum(any(abs(x) > 11 for x in p) for p in points) > 0


def test_shiwa_dim1() -> None:
    param = ng.p.Log(lower=1, upper=1000).set_integer_casting()
    init = param.value
    optimizer = optlib.Shiwa(param, budget=40)
    recom = optimizer.minimize(np.abs)
    assert recom.value < init


@pytest.mark.parametrize(  # type: ignore
    "name,param,budget,num_workers,expected",
    [
        ("Shiwa", 1, 10, 1, "Cobyla"),
        ("Shiwa", 1, 10, 2, "OnePlusOne"),
        (
            "Shiwa",
            ng.p.Log(lower=1, upper=1000).set_integer_casting(),
            10,
            2,
            "DoubleFastGADiscreteOnePlusOne",
        ),
        ("NGOpt", 1, 10, 1, "MetaModel"),
        ("NGOpt", 1, 10, 2, "MetaModel"),
        (
            "NGOpt",
            ng.p.Log(lower=1, upper=1000).set_integer_casting(),
            10,
            2,
            "DoubleFastGADiscreteOnePlusOne",
        ),
        ("NGOpt8", ng.p.TransitionChoice(range(30), repetitions=10), 10, 2, "CMandAS2"),
        ("NGOpt8", ng.p.TransitionChoice(range(3), repetitions=10), 10, 2, "AdaptiveDiscreteOnePlusOne"),
        ("NGOpt", ng.p.TransitionChoice(range(30), repetitions=10), 10, 2, "DiscreteLenglerOnePlusOne"),
        ("NGOpt", ng.p.TransitionChoice(range(3), repetitions=10), 10, 2, "DiscreteLenglerOnePlusOne"),
        ("NGO", 1, 10, 1, "Cobyla"),
        ("NGO", 1, 10, 2, "OnePlusOne"),
    ],  # pylint: disable=too-many-arguments
)
@testing.suppress_nevergrad_warnings()
def test_ngopt_selection(
    name: str, param: tp.Any, budget: int, num_workers: int, expected: str, caplog: tp.Any
) -> None:
    with caplog.at_level(logging.DEBUG, logger="nevergrad.optimization.optimizerlib"):
        # pylint: disable=expression-not-assigned
        optlib.registry[name](param, budget=budget, num_workers=num_workers).optim  # type: ignore
        pattern = rf".*{name} selected (?P<name>\w+?) optimizer\."
        match = re.match(pattern, caplog.text.splitlines()[-1])
        assert match is not None, f"Did not detect selection in logs: {caplog.text}"
        assert match.group("name") == expected


def test_bo_ordering() -> None:
    with testing.suppress_nevergrad_warnings():  # tests do not need to be efficient
        optim = ng.optimizers.ParametrizedBO(initialization="Hammersley")(
            parametrization=ng.p.Choice(range(12)), budget=10
        )
    cand = optim.ask()
    optim.tell(cand, 12)
    optim.provide_recommendation()


@skip_win_perf  # type: ignore
@pytest.mark.parametrize(  # type: ignore
    "name,dimension,num_workers,fake_learning,budget,expected",
    [
        ("NGOpt8", 3, 1, False, 100, ["OnePlusOne", "OnePlusOne"]),
        ("NGOpt8", 3, 1, False, 200, ["SQP", "SQP"]),
        ("NGOpt8", 3, 1, True, 1000, ["SQP", "monovariate", "monovariate"]),
        (None, 3, 1, False, 1000, ["CMA", "OnePlusOne"]),
        (None, 3, 20, False, 1000, ["MetaModel", "OnePlusOne"]),
    ],
)
def test_ngo_split_optimizer(  # pylint: disable=too-many-arguments
    name: tp.Optional[str],
    dimension: int,
    num_workers: int,
    fake_learning: bool,
    budget: int,
    expected: tp.List[str],
) -> None:
    param: ng.p.Parameter = ng.p.Instrumentation(
        ng.p.Instrumentation(
            # a log-distributed scalar between 0.001 and 1.0
            learning_rate=ng.p.Log(lower=0.001, upper=1.0),
            # an integer from 1 to 12
            batch_size=ng.p.Scalar(lower=1, upper=12).set_integer_casting(),
            # either "conv" or "fc"
            architecture=ng.p.Choice(["conv", "fc"]),
        )
        if fake_learning
        else ng.p.Choice(["const", ng.p.Array(init=list(range(dimension)))])
    )
    opt: base.OptCls = (
        xpvariants.MetaNGOpt10
        if name is None
        else (optlib.ConfSplitOptimizer(multivariate_optimizer=optlib.registry[name]))
    )
    optimizer = opt(param, budget=budget, num_workers=num_workers)
    names = [o.optim.name if o.dimension != 1 or name is None else "monovariate" for o in optimizer.optims]  # type: ignore
    assert names == expected


@skip_win_perf  # type: ignore
@pytest.mark.parametrize(  # type: ignore
    "budget,with_int",
    [
        (150, True),
        (200, True),
        (666, True),
        (2000, True),
        (66, False),
        (200, False),
        (666, False),
        (2000, False),
    ],
)
def test_ngopt_on_simple_realistic_scenario(budget: int, with_int: bool) -> None:
    def fake_training(learning_rate: float, batch_size: int, architecture: str) -> float:
        # optimal for learning_rate=0.2, batch_size=4, architecture="conv"
        return (learning_rate - 0.2) ** 2 + (batch_size - 4) ** 2 + (0 if architecture == "conv" else 10)

    # Instrumentation class is used for functions with multiple inputs
    # (positional and/or keywords)
    parametrization = ng.p.Instrumentation(
        # a log-distributed scalar between 0.001 and 1.0
        learning_rate=ng.p.Log(lower=0.001, upper=1.0),
        # an integer from 1 to 12
        batch_size=ng.p.Scalar(lower=1, upper=12).set_integer_casting()
        if with_int
        else ng.p.Scalar(lower=1, upper=12),
        # either "conv" or "fc"
        architecture=ng.p.Choice(["conv", "fc"]),
    )

    optimizer = ng.optimizers.NGOpt(parametrization=parametrization, budget=budget)
    recommendation = optimizer.minimize(fake_training)
    result = fake_training(**recommendation.kwargs)
    assert result < 1.0006 if with_int else 5e-3, f"{result} not < {1.0006 if with_int else 5e-3}"


def _multiobjective(z: np.ndarray) -> tp.Tuple[float, float, float]:
    x, y = z
    return (abs(x - 1), abs(y + 1), abs(x - y))


@pytest.mark.parametrize("name", ["DE", "ES", "OnePlusOne"])  # type: ignore
@testing.suppress_nevergrad_warnings()  # hides bad loss
def test_mo_constrained(name: str) -> None:
    optimizer = optlib.registry[name](2, budget=60)
    optimizer.parametrization.random_state.seed(12)

    def constraint(arg: tp.Any) -> bool:  # pylint: disable=unused-argument
        """Random constraint to mess up with the optimizer"""
        return bool(optimizer.parametrization.random_state.rand() > 0.8)

    optimizer.parametrization.register_cheap_constraint(constraint)
    optimizer.minimize(_multiobjective)
    point = optimizer.parametrization.spawn_child(new_value=np.array([1.0, 1.0]))  # on the pareto
    optimizer.tell(point, _multiobjective(point.value))
    if isinstance(optimizer, es._EvolutionStrategy):
        assert optimizer._rank_method is not None  # make sure the nsga2 ranker is used


@pytest.mark.parametrize("name", ["DE", "ES", "OnePlusOne"])  # type: ignore
@testing.suppress_nevergrad_warnings()  # hides bad loss
def test_mo_with_nan(name: str) -> None:
    param = ng.p.Instrumentation(x=ng.p.Scalar(lower=0, upper=5), y=ng.p.Scalar(lower=0, upper=3))
    optimizer = optlib.registry[name](param, budget=60)
    optimizer.tell(ng.p.MultiobjectiveReference(), [10, 10, 10])
    for _ in range(50):
        cand = optimizer.ask()
        optimizer.tell(cand, [-38, 0, np.nan])


@pytest.mark.parametrize("name", ["LhsDE", "RandomSearch"])  # type: ignore
def test_uniform_sampling(name: str) -> None:
    param = ng.p.Scalar(lower=-100, upper=100).set_mutation(sigma=1)
    opt = optlib.registry[name](param, budget=600, num_workers=100)
    above_50 = 0
    for _ in range(100):
        above_50 += abs(opt.ask().value) > 50
    assert above_50 > 20  # should be around 50


def test_paraportfolio_de() -> None:
    workers = 40
    opt = optlib.ParaPortfolio(12, budget=100 * workers, num_workers=workers)
    for _ in range(3):
        cands = [opt.ask() for _ in range(workers)]
        for cand in cands:
            opt.tell(cand, np.random.rand())<|MERGE_RESOLUTION|>--- conflicted
+++ resolved
@@ -522,14 +522,9 @@
 @pytest.mark.parametrize(  # type: ignore
     "penalization,expected,as_layer",
     [
-<<<<<<< HEAD
-        (False, [1.005573e00, 3.965783e-04]),
-        (True, [1.000029, -1.606446]),
-=======
         (False, [1.005573e00, 3.965783e-04], False),
         (True, [0.999987, -0.322118], False),
         (False, [1.000760, -5.116619e-4], True),
->>>>>>> b54de37f
     ],
 )
 @testing.suppress_nevergrad_warnings()  # hides failed constraints
