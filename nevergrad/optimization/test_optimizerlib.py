--- conflicted
+++ resolved
@@ -360,13 +360,8 @@
 
 @pytest.mark.parametrize("name", [name for name in registry])  # type: ignore
 def test_parametrization_offset(name: str) -> None:
-<<<<<<< HEAD
-    if "PSO" in name:
-        raise SkipTest("PSO has large initial variance")
-=======
     if "PSO" in name or "BO" in name:
         raise SkipTest("PSO and BO have large initial variance")
->>>>>>> 865938ff
     parametrization = ng.p.Instrumentation(ng.p.Array(init=[1e12, 1e12]))
     optimizer = registry[name](parametrization, budget=100, num_workers=1)
     for k in range(10 if "BO" not in name else 2):
