--- conflicted
+++ resolved
@@ -193,14 +193,7 @@
             or "NGOpt" in name
             or "HS" in name
             or "MetaModelDiagonalCMA" in name
-<<<<<<< HEAD
-        )  # Second chance!
-        recom = optim.minimize(buggy_function)
-        result = buggy_function(recom.value)
-        result < 2.0, f"{name} failed and got {result} with {recom.value} (type is {type(optim)})."
-=======
         )
->>>>>>> 97b0bb64
 
 
 def suggestable(name: str) -> bool:
