--- conflicted
+++ resolved
@@ -496,11 +496,8 @@
 
 
 @pytest.mark.parametrize(  # type: ignore
-<<<<<<< HEAD
     "name,expected", [("NGOpt8", ["SQP", "SQP"])]
-=======
-    "name,expected", [("NGOpt2", ["TBPSA", "CMandAS2"])]
->>>>>>> 2f0545a8
+#    "name,expected", [("NGOpt2", ["TBPSA", "CMandAS2"])]
 )
 def test_ngo_split_optimizer(name: str, expected: tp.List[str]) -> None:
     param = ng.p.Choice(["const", ng.p.Array(init=[1, 2, 3])])
