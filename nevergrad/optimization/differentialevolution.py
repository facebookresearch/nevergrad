--- conflicted
+++ resolved
@@ -362,10 +362,6 @@
         super().__init__(_DE, locals(), as_config=True)
         assert recommendation in ["optimistic", "pessimistic", "noisy", "mean"]
         assert initialization in ["gaussian", "LHS", "QO", "SO", "QR", "parametrization"]
-<<<<<<< HEAD
-
-=======
->>>>>>> 4dad2102
         assert isinstance(scale, float) or scale == "mini"
         if not isinstance(popsize, int):
             assert popsize in ["large", "dimension", "standard"]
