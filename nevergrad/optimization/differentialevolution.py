--- conflicted
+++ resolved
@@ -143,19 +143,11 @@
         else:
             self.llambda = max(30, self.num_workers, pop_choice[self._config.popsize])
         # internals
-<<<<<<< HEAD
-        if budget is not None and budget < 60:
-            warnings.warn(
-                "DE algorithms are inefficient with budget < 60", base.errors.InefficientSettingsWarning
-            )
-        self._MULTIOBJECTIVE_AUTO_BOUND = max(self._MULTIOBJECTIVE_AUTO_BOUND, self.llambda)  # type: ignore
-=======
         # if budget is not None and budget < 60:
         #    warnings.warn(
         #        "DE algorithms are inefficient with budget < 60", base.errors.InefficientSettingsWarning
         #    )
-        self._MULTIOBJECTIVE_AUTO_BOUND = max(self._MULTIOBJECTIVE_AUTO_BOUND, self.llambda)
->>>>>>> c82bd894
+        self._MULTIOBJECTIVE_AUTO_BOUND = max(self._MULTIOBJECTIVE_AUTO_BOUND, self.llambda)  # type: ignore
         self._penalize_cheap_violations = True
         self._uid_queue = base.utils.UidQueue()
         self.population: tp.Dict[str, p.Parameter] = {}
