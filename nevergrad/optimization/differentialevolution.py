# Copyright (c) Facebook, Inc. and its affiliates. All Rights Reserved.
#
# This source code is licensed under the MIT license found in the
# LICENSE file in the root directory of this source tree.

from typing import Optional, Union, Set
import numpy as np
from scipy import stats
from ..instrumentation import Instrumentation
from . import base
from . import sequences


class DEParticle(base.utils.Particle):

    def __init__(self, position: Optional[np.ndarray] = None, fitness: Optional[float] = None):
        super().__init__()
        self.position = position
        self.fitness = fitness
        self.active = True


class _DE(base.Optimizer):
    """Differential evolution.

    Default pop size equal to 30
    We return the mean of the individuals with fitness better than median, which might be stupid sometimes.
    CR =.5, F1=.8, F2=.8, curr-to-best.
    Initial population: pure random.
    """
    # pylint: disable=too-many-locals, too-many-nested-blocks
    # pylint: disable=too-many-branches, too-many-statements

    def __init__(self, instrumentation: Union[int, Instrumentation], budget: Optional[int] = None, num_workers: int = 1) -> None:
        super().__init__(instrumentation, budget=budget, num_workers=num_workers)
        self._parameters = DifferentialEvolution()
        self._llambda: Optional[int] = None
        self.population = base.utils.Population[DEParticle]([])
        self.sampler: Optional[sequences.Sampler] = None
        self.NF = False  # This is not a noise-free variant of DE.
        self._replaced: Set[bytes] = set()

    @property
    def scale(self) -> float:
        scale = self._parameters.scale
        if isinstance(scale, str):
            assert scale == "mini"  # computing on demand because it requires to know the dimension
            scale = 1. / np.sqrt(self.dimension)
        assert isinstance(scale, float)
        return scale

    @property
    def llambda(self) -> int:
        if self._llambda is None:  # computing on demand because it requires to know the dimension
            pop_choice = {"standard": 0, "dimension": self.dimension + 1, "large": 7 * self.dimension}
            self._llambda = max(30, self.num_workers, pop_choice[self._parameters.popsize])
        return self._llambda

    def match_population_size_to_lambda(self) -> None:
        current_pop = len(self.population)
        if current_pop < self.llambda:
            self.population.extend(DEParticle() for _ in range(self.llambda - current_pop))

    def _internal_provide_recommendation(self) -> np.ndarray:  # This is NOT the naive version. We deal with noise.
        if self._parameters.recommendation != "noisy":
            return self.current_bests[self._parameters.recommendation].x
        med_fitness = np.median([p.fitness for p in self.population if p.fitness is not None])
        good_guys = [p for p in self.population if p.fitness is not None and p.position is not None and p.fitness < med_fitness]
        if not good_guys:
            return self.current_bests["pessimistic"].x
        return sum([g.position for g in good_guys]) / len(good_guys)  # type: ignore

    def _internal_ask_candidate(self) -> base.Candidate:
        init = self._parameters.initialization
        if self.sampler is None and init is not None:
            assert init in ["LHS", "QR"]
            sampler_cls = sequences.LHSSampler if init == "LHS" else sequences.HammersleySampler
            self.sampler = sampler_cls(self.dimension, budget=self.llambda, scrambling=init == "QR")
        self.match_population_size_to_lambda()
        particle = self.population.get_queued(remove=True)
        i = particle.position
        a, b, c = (self.population[self.population.uuids[np.random.randint(self.llambda)]].position for _ in range(3))

        CR = 1. / self.dimension if isinstance(self._parameters.CR, str) else self._parameters.CR
        if self._parameters.por_DE:
            CR = np.random.uniform(0., 1.)

        if any(x is None for x in [i, a, b, c]):
            location = self._num_ask % self.llambda
            if self._parameters.inoculation:
                inoc = float(location) / float(self.llambda)
            else:
                inoc = 1.
            if self._parameters.hyperinoc:
                p = [float(self.llambda - location), location]
                p = [p_ / sum(p) for p_ in p]
                sample = self.sampler() if init is not None else np.random.normal(0, 1, self.dimension)  # type: ignore
                new_guy = tuple([np.random.choice([0, self.scale * sample[i]], p=p) for i in range(self.dimension)])
            else:
                new_guy = tuple(inoc * self.scale * (np.random.normal(0, 1, self.dimension)
                                                     if init is None
                                                     else stats.norm.ppf(self.sampler())))  # type: ignore
<<<<<<< HEAD
            particule.position = np.array(new_guy)  #
            particule.fitness = None  #
            self.population.set_linked(particule.position.tobytes(), particule)
            candidate = self.create_candidate.from_data(new_guy)
            candidate._meta["particule"] = particule
            return candidate
=======
            particle.position = np.array(new_guy)  #
            particle.fitness = None  #
            self.population.set_linked(particle.position.tobytes(), particle)
            return new_guy
>>>>>>> 34ec470a
        i = np.array(i)
        a = np.array(a)
        b = np.array(b)
        c = np.array(c)
        if self._parameters.hashed:
            k = np.random.randint(3)
            if k == 0:
                if self.NF:
                    donor = np.random.normal(0, 1, self.dimension)
                else:
                    donor = i
            if k == 1:
                donor = a
            if k == 2:
                donor = np.array(self.current_bests["pessimistic"].x)
        else:
            donor = i + self._parameters.F1 * (a - b) + self._parameters.F2 * (self.current_bests["pessimistic"].x - i)
        k = self._parameters.crossover
        assert k <= 2
        if k == 0 or self.dimension < 3:
            R = np.random.randint(self.dimension)
            for idx in range(self.dimension):
                if idx != R and np.random.uniform(0, 1) > CR:
                    donor[idx] = i[idx]
        elif k == 1 or self.dimension < 4:
            R = np.random.choice(np.arange(1, self.dimension))
            if np.random.uniform(0., 1.) < .5:
                for idx in range(R):
                    donor[idx] = i[idx]
            else:
                for idx in range(R, self.dimension):
                    donor[idx] = i[idx]
        elif k == 2:
            Ra, Rb = np.random.choice(self.dimension - 1, size=2, replace=False)
            if np.random.uniform(0., 1.) < .5:
                for idx in range(self.dimension):
                    if (idx - Ra) * (idx - Rb) >= 0:
                        donor[idx] = i[idx]
            else:
                for idx in range(self.dimension):
                    if (idx - Ra) * (idx - Rb) <= 0:
                        donor[idx] = i[idx]
        donor = tuple(donor)
<<<<<<< HEAD
        self.population.set_linked(np.array(donor).tobytes(), particule)
        candidate = self.create_candidate.from_data(donor)
        candidate._meta["particule"] = particule
        return candidate
=======
        self.population.set_linked(np.array(donor).tobytes(), particle)
        return donor  # type: ignore
>>>>>>> 34ec470a

    def _internal_tell_candidate(self, candidate: base.Candidate, value: float) -> None:
        particule: DEParticule = candidate._meta["particule"]  # all asked candidate should have this field
        if not particule.active:
            self._internal_tell_not_asked(candidate, value)
            return
        self.match_population_size_to_lambda()
<<<<<<< HEAD
        self.population.del_link(np.array(candidate.data).tobytes(), particule)
        if particule.fitness is None or value <= particule.fitness:
            particule.position = candidate.data
            particule.fitness = value
        self.population.set_queued(particule)
=======
        particle = self.population.get_linked(x_bytes)
        self.population.del_link(np.array(x).tobytes(), particle)
        if particle.fitness is None or value <= particle.fitness:
            particle.position = np.array(x)
            particle.fitness = value
        self.population.set_queued(particle)
>>>>>>> 34ec470a

    def _internal_tell_not_asked(self, candidate: base.Candidate, value: float) -> None:
        self.match_population_size_to_lambda()
        worst_part = max(iter(self.population), key=lambda p: p.fitness if p.fitness is not None else np.inf)
        if worst_part.fitness is not None and worst_part.fitness < value:
            return  # no need to update
<<<<<<< HEAD
        particule = DEParticule()
        self.population.replace(worst_part, particule)
        worst_part.active = False
=======
        particle = DEParticle()
        replaced = self.population.replace(worst_part, particle)
        x = np.array(x, copy=False)
        self.population.set_linked(x.tobytes(), particle)
        if replaced is not None:
            assert isinstance(replaced, bytes)
            self._replaced.add(replaced)
        self._internal_tell(x, value)
>>>>>>> 34ec470a


# pylint: disable=too-many-arguments, too-many-instance-attributes
class DifferentialEvolution(base.ParametrizedFamily):

    _optimizer_class = _DE

    def __init__(self, *, initialization: Optional[str] = None, por_DE: bool = False, scale: Union[str, float] = 1.,
                 inoculation: bool = False, hyperinoc: bool = False, recommendation: str = "optimistic", NF: bool = True,
                 CR: Union[str, float] = .5, F1: float = .8, F2: float = .8, crossover: int = 0, popsize: str = "standard",
                 hashed: bool = False) -> None:
        """Differential evolution algorithms.

        Default pop size is 30
        We return the mean of the individuals with fitness better than median, which might be stupid sometimes.
        Default settings are CR =.5, F1=.8, F2=.8, curr-to-best.
        Initial population: pure random.

        Parameters
        ----------
        initialization: "LHS", "QR" or None
            algorithm for the initialization phase
        por_DE: bool
            TODO
        scale: float
            scale of random component of the updates
        inoculation: bool
            TODO
        hyperinoc: bool
            TODO
        recommendation: "pessimistic", "optimistic", "mean" or "noisy"
            choice of the criterion for the best point to recommend
        CR: float
            TODO
        F1: float
            TODO
        F2: float
            TODO
        crossover: int
            TODO
        popsize: "standard", "dimension", "large"
            size of the population to use. "standard" is max(num_workers, 30), "dimension" max(num_workers, 30, dimension +1)
            and "large" max(num_workers, 30, 7 * dimension).
        NF: bool
            TODO
        hashed: bool
            TODO
        """
        # initial checks
        assert recommendation in ["optimistic", "pessimistic", "noisy", "mean"]
        assert crossover in [0, 1, 2]
        assert initialization in [None, "LHS", "QR"]
        assert isinstance(scale, float) or scale == "mini"
        assert popsize in ["large", "dimension", "standard"]
        assert isinstance(CR, float) or CR == "dimension"
        self.initialization = initialization
        self.por_DE = por_DE
        self.scale = scale
        self.inoculation = inoculation
        self.hyperinoc = hyperinoc
        self.recommendation = recommendation
        # parameters
        self.CR = CR
        self.F1 = F1
        self.F2 = F2
        self.crossover = crossover
        self.popsize = popsize
        self.NF = NF
        self.hashed = hashed
        super().__init__()


DE = DifferentialEvolution().with_name("DE", register=True)
OnePointDE = DifferentialEvolution(crossover=1).with_name("OnePointDE", register=True)
TwoPointsDE = DifferentialEvolution(crossover=2).with_name("TwoPointsDE", register=True)
LhsDE = DifferentialEvolution(initialization="LHS").with_name("LhsDE", register=True)
QrDE = DifferentialEvolution(initialization="QR").with_name("QrDE", register=True)
MiniDE = DifferentialEvolution(scale="mini").with_name("MiniDE", register=True)
MiniLhsDE = DifferentialEvolution(initialization="LHS", scale="mini").with_name("MiniLhsDE", register=True)
MiniQrDE = DifferentialEvolution(initialization="QR", scale="mini").with_name("MiniQrDE", register=True)
NoisyDE = DifferentialEvolution(recommendation="noisy").with_name("NoisyDE", register=True)
AlmostRotationInvariantDE = DifferentialEvolution(CR=.9).with_name("AlmostRotationInvariantDE", register=True)
AlmostRotationInvariantDEAndBigPop = DifferentialEvolution(CR=.9, popsize="dimension").with_name("AlmostRotationInvariantDEAndBigPop",
                                                                                                 register=True)
RotationInvariantDE = DifferentialEvolution(CR=1., popsize="dimension").with_name("RotationInvariantDE", register=True)
BPRotationInvariantDE = DifferentialEvolution(CR=1., popsize="large").with_name("BPRotationInvariantDE", register=True)<|MERGE_RESOLUTION|>--- conflicted
+++ resolved
@@ -100,19 +100,12 @@
                 new_guy = tuple(inoc * self.scale * (np.random.normal(0, 1, self.dimension)
                                                      if init is None
                                                      else stats.norm.ppf(self.sampler())))  # type: ignore
-<<<<<<< HEAD
-            particule.position = np.array(new_guy)  #
-            particule.fitness = None  #
-            self.population.set_linked(particule.position.tobytes(), particule)
-            candidate = self.create_candidate.from_data(new_guy)
-            candidate._meta["particule"] = particule
-            return candidate
-=======
             particle.position = np.array(new_guy)  #
             particle.fitness = None  #
             self.population.set_linked(particle.position.tobytes(), particle)
-            return new_guy
->>>>>>> 34ec470a
+            candidate = self.create_candidate.from_data(new_guy)
+            candidate._meta["particle"] = particle
+            return candidate
         i = np.array(i)
         a = np.array(a)
         b = np.array(b)
@@ -156,56 +149,31 @@
                     if (idx - Ra) * (idx - Rb) <= 0:
                         donor[idx] = i[idx]
         donor = tuple(donor)
-<<<<<<< HEAD
-        self.population.set_linked(np.array(donor).tobytes(), particule)
+        self.population.set_linked(np.array(donor).tobytes(), particle)
         candidate = self.create_candidate.from_data(donor)
-        candidate._meta["particule"] = particule
+        candidate._meta["particle"] = particle
         return candidate
-=======
-        self.population.set_linked(np.array(donor).tobytes(), particle)
-        return donor  # type: ignore
->>>>>>> 34ec470a
 
     def _internal_tell_candidate(self, candidate: base.Candidate, value: float) -> None:
-        particule: DEParticule = candidate._meta["particule"]  # all asked candidate should have this field
-        if not particule.active:
+        particle: DEParticle = candidate._meta["particle"]  # all asked candidate should have this field
+        if not particle.active:
             self._internal_tell_not_asked(candidate, value)
             return
         self.match_population_size_to_lambda()
-<<<<<<< HEAD
-        self.population.del_link(np.array(candidate.data).tobytes(), particule)
-        if particule.fitness is None or value <= particule.fitness:
-            particule.position = candidate.data
-            particule.fitness = value
-        self.population.set_queued(particule)
-=======
-        particle = self.population.get_linked(x_bytes)
-        self.population.del_link(np.array(x).tobytes(), particle)
+        self.population.del_link(np.array(candidate.data).tobytes(), particle)
         if particle.fitness is None or value <= particle.fitness:
-            particle.position = np.array(x)
+            particle.position = candidate.data
             particle.fitness = value
         self.population.set_queued(particle)
->>>>>>> 34ec470a
 
     def _internal_tell_not_asked(self, candidate: base.Candidate, value: float) -> None:
         self.match_population_size_to_lambda()
         worst_part = max(iter(self.population), key=lambda p: p.fitness if p.fitness is not None else np.inf)
         if worst_part.fitness is not None and worst_part.fitness < value:
             return  # no need to update
-<<<<<<< HEAD
-        particule = DEParticule()
-        self.population.replace(worst_part, particule)
+        particle = DEParticle()
+        self.population.replace(worst_part, particle)
         worst_part.active = False
-=======
-        particle = DEParticle()
-        replaced = self.population.replace(worst_part, particle)
-        x = np.array(x, copy=False)
-        self.population.set_linked(x.tobytes(), particle)
-        if replaced is not None:
-            assert isinstance(replaced, bytes)
-            self._replaced.add(replaced)
-        self._internal_tell(x, value)
->>>>>>> 34ec470a
 
 
 # pylint: disable=too-many-arguments, too-many-instance-attributes
