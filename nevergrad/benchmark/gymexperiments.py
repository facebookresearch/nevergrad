--- conflicted
+++ resolved
@@ -23,240 +23,7 @@
 
 
 def gym_optimizer_modifier(optims):
-<<<<<<< HEAD
-    #     return [
-=======
-    #     return list(
->>>>>>> be2e3c05
-    #         np.random.choice(
-    #             [
-    #                 "RandomSearch",
-    #                 "AXP",
-<<<<<<< HEAD
-=======
-    #                 "LognormalDiscreteOnePlusOne",
-    #                 "AX",
-    #                 "CMA",
->>>>>>> be2e3c05
-    #                 "Cobyla",
-    #                 "PCABO",
-    #                 "SMAC3",
-    #                 "NgIohTuned",
-<<<<<<< HEAD
-=======
-    #                 "NGDSRW",
->>>>>>> be2e3c05
-    #                 "PymooBIPOP",
-    #                 "CMA",
-    #                 "PSO",
-    #                 "SQOPSO",
-    #                 "DE",
-    #                 "DiscreteLenglerOnePlusOne",
-    #                 "DiscreteOnePlusOne",
-    #                 "OnePlusOne",
-    #                 "DSproba",
-    #                 "MetaModel",
-<<<<<<< HEAD
-    #                 "LognormalDiscreteOnePlusOne",
-    #                 "CauchyRandomSearch",
-    #                 "RandomScaleRandomSearchPlusMiddlePoint",
-    #                 "HullAvgMetaTuneRecentering",
-    #                 "HyperOpt",
-    #                 "NGDSRW",
-    #             ]
-    #         )
-    #     ]
-    #     return [
-    #         "RandomSearch",
-    #         "Cobyla",
-    #         "NgIohTuned",
-    #         "PymooBIPOP",
-    #         "CMA",
-    #         "PSO",
-    #         "SQOPSO",
-    #         "DE",
-    #         "DiscreteLenglerOnePlusOne",
-    #         "DiscreteOnePlusOne",
-    #         "OnePlusOne",
-    #         "DSproba",
-    #         "MetaModel",
-    #         "LognormalDiscreteOnePlusOne",
-    #         "CauchyRandomSearch",
-    #         "RandomScaleRandomSearchPlusMiddlePoint",
-    #         "HullAvgMetaTuneRecentering",
-    #         "HyperOpt",
-    #         "NGDSRW",
-    #     ]
-    #     return [
-    #         "RandomSearch",
-    #         "AXP",
-    #         "Cobyla",
-    #         "PCABO",
-    #         "SMAC3",
-    #         "NgIohTuned",
-    #         "PymooBIPOP",
-    #         "CMA",
-    #         "PSO",
-    #         "SQOPSO",
-    #         "DE",
-    #         "DiscreteLenglerOnePlusOne",
-    #         "DiscreteOnePlusOne",
-    #         "OnePlusOne",
-    #         "DSproba",
-    #         "MetaModel",
-    #         "LognormalDiscreteOnePlusOne",
-    #         "CauchyRandomSearch",
-    #         "RandomScaleRandomSearchPlusMiddlePoint",
-    #         "HullAvgMetaTuneRecentering",
-    #         "HyperOpt",
-    #         "NGDSRW",
-    #     ]
-    #     return ["RandomSearch"]
-    #     return ["HyperOpt"]
-    #     return ["CauchyRandomSearch"]
-    #     return ["RandomScaleRandomSearchPlusMiddlePoint"]
-    #     return ["HullAvgMetaTuneRecentering"]
-    #     return ["SMAC3"]
-    #     return ["AXP"]
-    #     #     return list(
-    #     #         np.random.choice(
-    #     #             [
-    #     #                 "RandomSearch",
-    #     #                 "AXP",
-    #     #                 "LognormalDiscreteOnePlusOne",
-    #     #                 "AX",
-    #     #                 "CMA",
-    #     #                 "Cobyla",
-    #     #                 "PCABO",
-    #     #                 "SMAC3",
-    #     #                 "NgIohTuned",
-    #     #                 "NGDSRW",
-    #     #                 "PymooBIPOP",
-    #     #                 "CMA",
-    #     #                 "PSO",
-    #     #                 "SQOPSO",
-    #     #                 "DE",
-    #     #                 "DiscreteLenglerOnePlusOne",
-    #     #                 "DiscreteOnePlusOne",
-    #     #                 "OnePlusOne",
-    #     #                 "DSproba",
-    #     #                 "MetaModel",
-    #     #             ],
-    #     #             1,
-    #     #         )
-    #     #     )
-    #     #     return list(
-    #     #         np.random.choice(
-    #     #             [
-    #     #                 "RandomSearch",
-    #     #                 "AX",
-    #     #                 "CMA",
-    #     #                 "Cobyla",
-    #     #                 "PCABO",
-    #     #                 "SMAC3",
-    #     #                 "NgIohTuned",
-    #     #                 "NGDSRW",
-    #     #                 "PymooBIPOP",
-    #     #                 "CMA",
-    #     #                 "PSO",
-    #     #                 "SQOPSO",
-    #     #                 "DE",
-    #     #                 "DiscreteLenglerOnePlusOne",
-    #     #                 "DiscreteOnePlusOne",
-    #     #                 "OnePlusOne",
-    #     #                 "DSproba",
-    #     #                 "MetaModel",
-    #     #             ],
-    #     #             3,
-    #     #         )
-    #     #     )
-    #     #     return list(
-    #     #         np.random.choice(
-    #     #             [
-    #     #                 "RandomSearch",
-    #     #                 "AXP",
-    #     #                 "LognormalDiscreteOnePlusOne",
-    #     #                 "AX",
-    #     #                 "CMA",
-    #     #                 "Cobyla",
-    #     #                 "PCABO",
-    #     #                 "SMAC3",
-    #     #                 "NgIohTuned",
-    #     #                 "NGDSRW",
-    #     #                 "PymooBIPOP",
-    #     #                 "CMA",
-    #     #                 "PSO",
-    #     #                 "SQOPSO",
-    #     #                 "DE",
-    #     #                 "DiscreteLenglerOnePlusOne",
-    #     #                 "DiscreteOnePlusOne",
-    #     #                 "OnePlusOne",
-    #     #                 "DSproba",
-    #     #                 "MetaModel",
-    #     #             ],
-    #     #             1,
-    #     #         )
-    #     #     )
-    #     print(optims)
-=======
-    #             ],
-    #             1,
-    #         )
-    #     )
-    #     return list(
-    #         np.random.choice(
-    #             [
-    #                 "RandomSearch",
-    #                 "AX",
-    #                 "CMA",
-    #                 "Cobyla",
-    #                 "PCABO",
-    #                 "SMAC3",
-    #                 "NgIohTuned",
-    #                 "NGDSRW",
-    #                 "PymooBIPOP",
-    #                 "CMA",
-    #                 "PSO",
-    #                 "SQOPSO",
-    #                 "DE",
-    #                 "DiscreteLenglerOnePlusOne",
-    #                 "DiscreteOnePlusOne",
-    #                 "OnePlusOne",
-    #                 "DSproba",
-    #                 "MetaModel",
-    #             ],
-    #             3,
-    #         )
-    #     )
-    #     return list(
-    #         np.random.choice(
-    #             [
-    #                 "RandomSearch",
-    #                 "AXP",
-    #                 "LognormalDiscreteOnePlusOne",
-    #                 "AX",
-    #                 "CMA",
-    #                 "Cobyla",
-    #                 "PCABO",
-    #                 "SMAC3",
-    #                 "NgIohTuned",
-    #                 "NGDSRW",
-    #                 "PymooBIPOP",
-    #                 "CMA",
-    #                 "PSO",
-    #                 "SQOPSO",
-    #                 "DE",
-    #                 "DiscreteLenglerOnePlusOne",
-    #                 "DiscreteOnePlusOne",
-    #                 "OnePlusOne",
-    #                 "DSproba",
-    #                 "MetaModel",
-    #             ],
-    #             1,
-    #         )
-    #     )
-    print(optims)
->>>>>>> be2e3c05
+
     if os.environ.get("GYM_OPTIMIZER") is not None:
         optimizer_string = os.environ.get("GYM_OPTIMIZER")
         print(f"Considering optimizers with {optimizer_string} in their name.")
