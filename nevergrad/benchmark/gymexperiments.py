--- conflicted
+++ resolved
@@ -146,14 +146,10 @@
         assert not multi
     if conformant:
         controls = ["stochastic_conformant"]
-<<<<<<< HEAD
     optimization_scales: tp.List[int] = [0]
     if multi_scale:
         optimization_scales = [-6, -4, -2, 0]
-    budgets = [204800, 12800, 25600, 51200, 50, 200, 800, 3200, 6400, 100, 25, 400, 1600, 102400]
-=======
     budgets = [50, 200, 800, 3200, 6400, 100, 25, 400, 1600]  # Let's go with low budget.
->>>>>>> c605a476
     budgets = gym_budget_modifier(budgets)
     for control in controls:
         neural_factors: tp.Any = (
