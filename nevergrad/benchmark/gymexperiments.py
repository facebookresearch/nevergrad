# Copyright (c) Facebook, Inc. and its affiliates. All Rights Reserved.
#
# This source code is licensed under the MIT license found in the
# LICENSE file in the root directory of this source tree.

import os
import typing as tp
import nevergrad as ng
from nevergrad.functions import gym as nevergrad_gym
from nevergrad.functions import ExperimentFunction
from .xpbase import registry
from .xpbase import create_seed_generator
from .xpbase import Experiment
from .optgroups import get_optimizers

# pylint: disable=too-many-nested-blocks,stop-iteration-return


# A few GYM modifiers based on environment variables.
def gym_problem_modifier(specific_problem):
    specific_problem = os.environ.get("TARGET_GYM_ENV", specific_problem)
    print("problem=", specific_problem)
    return specific_problem


def gym_optimizer_modifier(optims):
    print(optims)
    if os.environ.get("GYM_OPTIMIZER") is not None:
        optimizer_string = os.environ.get("GYM_OPTIMIZER")
        print(f"Considering optimizers with {optimizer_string} in their name.")
        optims = [o for o in optims if optimizer_string in str(o)]  # type: ignore
        if len(optims) == 0:
            optims = [optimizer_string]  # type: ignore
    print("optims=", optims)
    return optims


def gym_budget_modifier(budgets):
    if os.environ.get("MAX_GYM_BUDGET") is not None:
        budget_string = os.environ.get("MAX_GYM_BUDGET")
        budgets = [b for b in budgets if b < int(budget_string)]  # type: ignore
    print("budgets=", budgets)
    return budgets


@registry.register
def ng_full_gym(
    seed: tp.Optional[int] = None,
    randomized: bool = True,
    multi: bool = False,
    big: bool = False,
    memory: bool = False,
    ng_gym: bool = False,  # pylint: disable=redefined-outer-name
    conformant: bool = False,
    gp: bool = False,
    sparse: bool = False,
) -> tp.Iterator[Experiment]:
    """Gym simulator. Maximize reward.  Many distinct problems.

    Parameters:
        seed: int
           random seed.
        randomized: bool
           whether we keep the problem's stochasticity
        multi: bool
           do we have one neural net per time step
        big: bool
           do we consider big budgets
        memory: bool
           do we use recurrent nets
        ng_gym: bool
           do we restrict to ng-gym
        conformant: bool
           do we restrict to conformant planning, i.e. deterministic controls.
    """
    env_names = nevergrad_gym.GymMulti.get_env_names()
    assert int(ng_gym) + int(gp) <= 1, "At most one specific list of environments."
    if ng_gym:
        env_names = nevergrad_gym.GymMulti.ng_gym
    if gp:
        try:
            import pybullet  # pylint: disable=unused-import
            import pybullet_envs  # pylint: disable=unused-import
            import pybulletgym  # pylint: disable=unused-import
            import pyvirtualdisplay

            # I deserve eternal damnation for this hack:
            pyvirtualdisplay.Display(visible=0, size=(1400, 900)).start()
            env_names = [
                "CartPole-v1",
                "Acrobot-v1",
                "MountainCarContinuous-v0",
                "Pendulum-v0",
                "InvertedPendulumSwingupBulletEnv-v0",
                "BipedalWalker-v3",
                "BipedalWalkerHardcore-v3",
                "HopperBulletEnv-v0",
                "InvertedDoublePendulumBulletEnv-v0",
                "LunarLanderContinuous-v2",
            ]
        except:
            print("Pybullet not installed. If you need it, please do something like:")
            print("pip install pybullet")
            print("pip install pyvirtualdisplay")
            print("pip install git+https://github.com/benelot/pybullet-gym")
            if os.environ.get("CIRCLECI", False):
                raise ng.errors.UnsupportedExperiment(
                    "No pybullet in CircleCI because pybulletgym is not in pypi!"
                )
            raise ImportError("Please install pybullet, pyvirtualdisplay and pybulletgym.")

    seedg = create_seed_generator(seed)
    optims = [
        "DiagonalCMA",
        "GeneticDE",
        "NoisyRL1",
        "NoisyRL2",
        "NoisyRL3",
        "MixDeterministicRL",
        "SpecialRL",
        "PSO",
    ]
    if multi:
        controls = ["multi_neural"]
    else:
        controls = (
            [
                "noisy_semideep_neural",
                "noisy_scrambled_semideep_neural",  # Scrambling: why not perturbating the order of variables ?
                "noisy_deep_neural",
                "noisy_scrambled_deep_neural",
                "neural",
<<<<<<< HEAD
                # "structured_neural",
                # "memory_neural",
                "stackingmemory_neural",
                "deep_neural",
                "semideep_neural",
                "noisy_neural",
                "noisy_scrambled_neural",
                # "scrambled_neural",
                # "linear",
=======
                "resid_neural",
                "resid_semideep_neural",
                "resid_deep_neural",
>>>>>>> e8c11888
            ]
            if not big
            else ["resid_neural"]
        )
    if memory:
        controls = ["stackingmemory_neural", "deep_stackingmemory_neural", "semideep_stackingmemory_neural"]
        controls += ["memory_neural", "deep_memory_neural", "semideep_memory_neural"]
        controls += [
            "extrapolatestackingmemory_neural",
            "deep_extrapolatestackingmemory_neural",
            "semideep_extrapolatestackingmemory_neural",
        ]
        assert not multi
    if conformant:
        controls = ["stochastic_conformant"]
<<<<<<< HEAD
    budgets = [25, 50, 100, 200, 400, 800, 1600, 3200, 6400]
=======
    budgets = [50, 200, 800, 3200, 6400, 100, 25, 400, 1600]  # Let's go with low budget.
>>>>>>> e8c11888
    budgets = gym_budget_modifier(budgets)
    for control in controls:
        neural_factors: tp.Any = (
            [None]
            if (conformant or control == "linear")
            else ([1] if "memory" in control else ([3] if big else [1, 2, 3]))
        )
        for neural_factor in neural_factors:
            for name in env_names:
                sparse_limits: tp.List[tp.Optional[int]] = [None]
                if sparse:
                    sparse_limits += [10, 100, 1000]
                for sparse_limit in sparse_limits:
                    try:
                        func = nevergrad_gym.GymMulti(
                            name,
                            control=control,
                            neural_factor=neural_factor,
                            randomized=randomized,
                            sparse_limit=sparse_limit,
                        )
                    except MemoryError:
                        continue
                    for budget in budgets:
                        for algo in optims:
                            xp = Experiment(func, algo, budget, num_workers=1, seed=next(seedg))
                            if not xp.is_incoherent:
                                yield xp


@registry.register
def multi_ng_full_gym(seed: tp.Optional[int] = None) -> tp.Iterator[Experiment]:
    """Counterpart of ng_full_gym with one neural net per time step.

    Each neural net is used for many problems, but only for one of the time steps."""
    return ng_full_gym(seed, multi=True)


@registry.register
def conformant_ng_full_gym(seed: tp.Optional[int] = None) -> tp.Iterator[Experiment]:
    """Counterpart of ng_full_gym with fixed, predetermined actions for each time step.

    This is conformant: we optimize directly the actions for a given context.
    This does not prevent stochasticity, but actions do not depend on observationos.
    """
    return ng_full_gym(seed, conformant=True)


@registry.register
def ng_gym(seed: tp.Optional[int] = None) -> tp.Iterator[Experiment]:
    """Counterpart of ng_full_gym with a specific, reduced list of problems."""
    return ng_full_gym(seed, ng_gym=True)


@registry.register
def gp(seed: tp.Optional[int] = None) -> tp.Iterator[Experiment]:
    """GP benchmark.

    Counterpart of ng_full_gym with a specific, reduced list of problems for matching
    a genetic programming benchmark."""
    return ng_full_gym(seed, gp=True)


@registry.register
def sparse_gp(seed: tp.Optional[int] = None) -> tp.Iterator[Experiment]:
    """GP benchmark.

    Counterpart of ng_full_gym with a specific, reduced list of problems for matching
    a genetic programming benchmark."""
    return ng_full_gym(seed, gp=True, sparse=True)


@registry.register
def ng_stacking_gym(seed: tp.Optional[int] = None) -> tp.Iterator[Experiment]:
    """Counterpart of ng_gym with a recurrent network."""
    return ng_full_gym(seed, ng_gym=True, memory=True)


@registry.register
def big_gym_multi(seed: tp.Optional[int] = None) -> tp.Iterator[Experiment]:
    """Counterpart of ng_full_gym with bigger nets."""
    return ng_full_gym(seed, big=True)


@registry.register
def deterministic_gym_multi(seed: tp.Optional[int] = None) -> tp.Iterator[Experiment]:
    """Counterpart of ng_full_gym with fixed seeds (so that the problem becomes deterministic)."""
    return ng_full_gym(seed, randomized=False)


# Not registered because not validated.
def gym_multifid_anm(seed: tp.Optional[int] = None) -> tp.Iterator[Experiment]:
    """Gym simulator for Active Network Management."""

    func = nevergrad_gym.GymMulti("multifidLANM")
    seedg = create_seed_generator(seed)
    optims = get_optimizers("basics", "progressive", "splitters", "baselines", seed=next(seedg))
    for budget in [25, 50, 100, 200, 400, 800, 1600, 3200, 6400, 12800, 25600, 51200]:
        for num_workers in [1, 30]:
            if num_workers < budget:
                for algo in optims:
                    xp = Experiment(func, algo, budget, num_workers=num_workers, seed=next(seedg))
                    if not xp.is_incoherent:
                        yield xp


def gym_problem(
    seed: tp.Optional[int] = None,
    specific_problem: str = "LANM",
    conformant: bool = False,
    compiler_gym_pb_index: tp.Optional[int] = None,
    limited_compiler_gym: tp.Optional[bool] = None,
    big_noise: bool = False,
    multi_scale: bool = False,
    greedy_bias: bool = False,
) -> tp.Iterator[Experiment]:
    """Gym simulator for Active Network Management (default) or other pb.

    seed: int
        random seed for determinizing the problem
    specific_problem: string
        name of the problem we are working on
    conformant: bool
        do we focus on conformant planning
    compiler_gym_pb_index: integer
        index of Uris problem we work on.
    limited_compiler_gym: boolean
        for compiler-gyn, whether we use a restricted action space
    big_noise: bool
        do we switch to specific optimizers, dedicated to noise
    multi_scale: boolean
        do we check multiple scales
    greedy_bias: boolean
        do we use greedy reward estimates for biasing the decisions.
    """
    if "directcompilergym" in specific_problem:
        assert compiler_gym_pb_index is not None
        assert limited_compiler_gym is not None
        assert compiler_gym_pb_index >= 0
        assert greedy_bias is False
        funcs: tp.List[ExperimentFunction] = [
            nevergrad_gym.CompilerGym(
                compiler_gym_pb_index=compiler_gym_pb_index, limited_compiler_gym=limited_compiler_gym
            )
        ]
    else:
        if conformant:
            funcs = [
                nevergrad_gym.GymMulti(
                    specific_problem,
                    control="conformant",
                    limited_compiler_gym=limited_compiler_gym,
                    compiler_gym_pb_index=compiler_gym_pb_index,
                    neural_factor=None,
                )
            ]
        else:
            funcs = [
                nevergrad_gym.GymMulti(
                    specific_problem,
                    control=control,
                    neural_factor=1 if control != "linear" else None,
                    limited_compiler_gym=limited_compiler_gym,
                    optimization_scale=scale,
                    greedy_bias=greedy_bias,
                )
                for scale in ([-6, -4, -2, 0] if multi_scale else [0])
                for control in (
                    ["deep_neural", "semideep_neural", "neural", "linear"] if not greedy_bias else ["neural"]
                )
            ]
    seedg = create_seed_generator(seed)
    optims = [
        "TwoPointsDE",
        "GeneticDE",
        "PSO",
        "DiagonalCMA",
        "DoubleFastGADiscreteOnePlusOne",
        "DiscreteLenglerOnePlusOne",
        "PortfolioDiscreteOnePlusOne",
        "MixDeterministicRL",
        "NoisyRL2",
        "NoisyRL3",
        "SpecialRL",
        "NGOpt39",
        "CMA",
        "DE",
    ]
    if "stochastic" in specific_problem:
        optims = ["DiagonalCMA", "TBPSA"] if big_noise else ["DiagonalCMA"]
    if specific_problem == "EnergySavingsGym-v0" and conformant:  # Do this for all conformant discrete ?
        optims = [
            "DiscreteOnePlusOne",
            "PortfolioDiscreteOnePlusOne",
            "DiscreteLenglerOnePlusOne",
            "AdaptiveDiscreteOnePlusOne",
            "AnisotropicAdaptiveDiscreteOnePlusOne",
            "DiscreteBSOOnePlusOne",
            "DiscreteDoerrOnePlusOne",
            "OptimisticDiscreteOnePlusOne",
            "NoisyDiscreteOnePlusOne",
            "DoubleFastGADiscreteOnePlusOne",
            "SparseDoubleFastGADiscreteOnePlusOne",
            "RecombiningPortfolioOptimisticNoisyDiscreteOnePlusOne",
            "RecombiningPortfolioDiscreteOnePlusOne",
            "MultiDiscrete",
            "NGOpt",
        ]

    optims = gym_optimizer_modifier(optims)
    budgets = [25, 50, 100, 200, 400, 800, 1600, 3200, 6400, 12800, 25600]
    budgets = gym_budget_modifier(budgets)
    for func in funcs:
        for budget in budgets:
            for num_workers in [1]:
                if num_workers < budget:
                    for algo in optims:
                        xp = Experiment(func, algo, budget, num_workers=num_workers, seed=next(seedg))
                        if not xp.is_incoherent:
                            yield xp


@registry.register
def limited_stochastic_compiler_gym(seed: tp.Optional[int] = None) -> tp.Iterator[Experiment]:
    """Working on CompilerGym. Stochastic problem: we are optimizing a net for driving compilation."""
    return gym_problem(seed, specific_problem="stochasticcompilergym", limited_compiler_gym=True)


@registry.register
def multiscale_limited_stochastic_compiler_gym(seed: tp.Optional[int] = None) -> tp.Iterator[Experiment]:
    """Working on CompilerGym. Stochastic problem: we are optimizing a net for driving compilation."""
    return gym_problem(
        seed, specific_problem="stochasticcompilergym", limited_compiler_gym=True, multi_scale=True
    )


@registry.register
def unlimited_hardcore_stochastic_compiler_gym(seed: tp.Optional[int] = None) -> tp.Iterator[Experiment]:
    """Working on CompilerGym. Stochastic problem: we are optimizing a net for driving compilation."""
    return gym_problem(
        seed, specific_problem="stochasticcompilergym", limited_compiler_gym=False, big_noise=True
    )


@registry.register
def conformant_planning(seed: tp.Optional[int] = None) -> tp.Iterator[Experiment]:
    # You might modify this problem by specifying an environment variable.
    specific_problem = "EnergySavingsGym-v0"

    return gym_problem(
        seed,
        specific_problem=gym_problem_modifier(specific_problem),
        conformant=True,
        big_noise=False,
    )


@registry.register
def neuro_planning(seed: tp.Optional[int] = None) -> tp.Iterator[Experiment]:
    # You might modify this problem by specifying an environment variable.
    specific_problem = "EnergySavingsGym-v0"
    return gym_problem(
        seed,
        specific_problem=gym_problem_modifier(specific_problem),
        conformant=False,
        big_noise=False,
    )


@registry.register
def limited_hardcore_stochastic_compiler_gym(seed: tp.Optional[int] = None) -> tp.Iterator[Experiment]:
    """Working on CompilerGym. Stochastic problem: we are optimizing a net for driving compilation."""
    return gym_problem(
        seed, specific_problem="stochasticcompilergym", limited_compiler_gym=True, big_noise=True
    )


@registry.register
def greedy_limited_stochastic_compiler_gym(seed: tp.Optional[int] = None) -> tp.Iterator[Experiment]:
    """Working on CompilerGym. Stochastic problem: we are optimizing a net for driving compilation."""
    return gym_problem(
        seed, specific_problem="stochasticcompilergym", limited_compiler_gym=True, greedy_bias=True
    )


@registry.register
def unlimited_stochastic_compiler_gym(seed: tp.Optional[int] = None) -> tp.Iterator[Experiment]:
    """Working on CompilerGym. Stochastic problem: we are optimizing a net for driving compilation."""
    return gym_problem(seed, specific_problem="stochasticcompilergym", limited_compiler_gym=False)


@registry.register
def unlimited_direct_problems23_compiler_gym(seed: tp.Optional[int] = None) -> tp.Iterator[Experiment]:
    """Working on CompilerGym. All 23 problems."""
    for compiler_gym_pb_index in range(23):
        pb = gym_problem(
            seed,
            specific_problem="directcompilergym" + str(compiler_gym_pb_index),
            compiler_gym_pb_index=compiler_gym_pb_index,
            limited_compiler_gym=False,
        )
        for xp in pb:
            yield xp


@registry.register
def limited_direct_problems23_compiler_gym(seed: tp.Optional[int] = None) -> tp.Iterator[Experiment]:
    """Working on CompilerGym. All 23 problems."""
    for compiler_gym_pb_index in range(23):
        pb = gym_problem(
            seed,
            specific_problem="directcompilergym" + str(compiler_gym_pb_index),
            compiler_gym_pb_index=compiler_gym_pb_index,
            limited_compiler_gym=True,
        )
        for xp in pb:
            yield xp<|MERGE_RESOLUTION|>--- conflicted
+++ resolved
@@ -130,7 +130,6 @@
                 "noisy_deep_neural",
                 "noisy_scrambled_deep_neural",
                 "neural",
-<<<<<<< HEAD
                 # "structured_neural",
                 # "memory_neural",
                 "stackingmemory_neural",
@@ -140,11 +139,9 @@
                 "noisy_scrambled_neural",
                 # "scrambled_neural",
                 # "linear",
-=======
                 "resid_neural",
                 "resid_semideep_neural",
                 "resid_deep_neural",
->>>>>>> e8c11888
             ]
             if not big
             else ["resid_neural"]
@@ -160,11 +157,7 @@
         assert not multi
     if conformant:
         controls = ["stochastic_conformant"]
-<<<<<<< HEAD
-    budgets = [25, 50, 100, 200, 400, 800, 1600, 3200, 6400]
-=======
     budgets = [50, 200, 800, 3200, 6400, 100, 25, 400, 1600]  # Let's go with low budget.
->>>>>>> e8c11888
     budgets = gym_budget_modifier(budgets)
     for control in controls:
         neural_factors: tp.Any = (
