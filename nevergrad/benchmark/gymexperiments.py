--- conflicted
+++ resolved
@@ -94,7 +94,6 @@
         ]
 
     seedg = create_seed_generator(seed)
-<<<<<<< HEAD
     optims = ["DiagonalCMA", "OnePlusOne", "PSO", "DiscreteOnePlusOne", "DE", "CMandAS2"]
 
     optims = ["DiagonalCMA", "CMA", "OnePlusOne", "SMAC", "Cobyla", "RandomSearch", "QORandomSearch", "MetaTuneRecentering", "DE", "PSO"]
@@ -110,11 +109,7 @@
     optims = ["Zero", "SDiagonalCMA", "MultiScaleCMA", "QORandomSearch", "MetaRecentering"]
     optims = ["AX"]
     #optims = ["MixDeterministicRL", "SpecialRL", "SMAC", "Lamcts", "Zero", "RotatedTwoPointsDE", "DE", "GeneticDE", "MetaTuneRecentering", "PSO", "SMAC2", "AX", "BO", "Cobyla", "CMA", "DiagonalCMA", "OnePlusOne", "MetaModel", "HyperOpt"]#, "NoisyRL1", "NoisyRL2", "NoisyRL3"]
-    optims2unused = [
-        "CMA",
-=======
     optims = [
->>>>>>> 8e5f8be2
         "DiagonalCMA",
         "GeneticDE",
         "NoisyRL1",
@@ -137,19 +132,11 @@
                 "neural",
                 # "structured_neural",
                 # "memory_neural",
-<<<<<<< HEAD
                 # "stackingmemory_neural",
                 # "deep_neural",
                 # "semideep_neural",
                 # "noisy_neural",
                 # "noisy_scrambled_neural",
-=======
-                "stackingmemory_neural",
-                "deep_neural",
-                "semideep_neural",
-                "noisy_neural",
-                "noisy_scrambled_neural",
->>>>>>> 8e5f8be2
                 # "scrambled_neural",
                 # "linear",
                 "resid_neural",
@@ -170,21 +157,11 @@
         assert not multi
     if conformant:
         controls = ["stochastic_conformant"]
-<<<<<<< HEAD
-    budgets = [50, 200, 800, 3200, 100, 25, 400, 1600]
-    budgets = [800]
-    #budgets = [1600, 3200]
-    #budgets = [25, 50, 100, 200, 400, 800]
-    #budgets = [1600, 3200, 6400]
-    #budgets = [204800, 12800, 25600, 51200, 50, 200, 800, 3200, 6400, 100, 25, 400, 1600, 102400]
-    #budgets = gym_budget_modifier(budgets)
-=======
     optimization_scales: tp.List[int] = [0]
     if multi_scale:
         optimization_scales = [-6, -4, -2, 0]
     budgets = [50, 200, 100, 25, 400]  # Let's go with low budget.
     budgets = gym_budget_modifier(budgets)
->>>>>>> 8e5f8be2
     for control in controls:
         neural_factors: tp.Any = (
             [None]
