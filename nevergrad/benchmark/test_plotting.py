--- conflicted
+++ resolved
@@ -69,11 +69,7 @@
     # check data
     np.testing.assert_array_equal(
         winrates.index,
-<<<<<<< HEAD
-        ["Powell (1/3:75.0%)", "OnePlusOneOptimizer (2/3:58.3%)", "Halton (3/3:16.7%)"],
-=======
-        ["Powell (75.0% +- 4.4*)", "OnePlusOneOptimizer (58.3% +- 5.0*)", "Halton (16.7% +- 3.8*)"],
->>>>>>> 935094af
+        ["Powell (1/3:75.0% +- 4.4*)", "OnePlusOneOptimizer (2/3:58.3% +- 5.0*)", "Halton (3/3:16.7% +- 3.8*)"],
     )
     np.testing.assert_array_equal(
         winrates.columns, ["Powell (6/6)", "OnePlusOneOptimizer (6/6)", "HaltonSearch (6/6)"]
