# Copyright (c) Facebook, Inc. and its affiliates. All Rights Reserved.
#
# This source code is licensed under the MIT license found in the
# LICENSE file in the root directory of this source tree.
"""Groups of optimizers for use in benchmarks
"""
import typing as tp
import numpy as np
import nevergrad as ng
from nevergrad.common.decorators import Registry

from nevergrad.optimization import base as obase
from nevergrad.optimization.optimizerlib import ConfSplitOptimizer
from nevergrad.optimization.optimizerlib import registry as optimizerlib_registry
from nevergrad.optimization.optimizerlib import ParametrizedOnePlusOne

Optim = tp.Union[obase.ConfiguredOptimizer, str]
registry: Registry[tp.Callable[[], tp.Iterable[Optim]]] = Registry()


def get_optimizers(*names: str, seed: tp.Optional[int] = None) -> tp.List[Optim]:
    """Returns an deterministically ordered list of optimizers, belonging to the
    provided groups. If a seed is provided, it is used to shuffle the list.

    Parameters
    ----------
    *names: str
        names of the groups to use. See nevergrad/benchmarks/optimizer_groups.txt
        (generated/updated when running pytest)
        for the list of groups and what they contain
    seed: optional int
        a seed to shuffle the list of optimizers
    """
    optims: tp.List[Optim] = []
    for name in names:
        for optim in registry[name]():
            if optim not in optims:  # avoid duplicates
                optims.append(optim)
    if seed is not None:
        np.random.RandomState(seed).shuffle(optims)
    return optims


@registry.register
def large() -> tp.Sequence[Optim]:
    return [
        "NGO",
        "Shiwa",
        "DiagonalCMA",
        "CMA",
        "PSO",
        "DE",
        "MiniDE",
        "QrDE",
        "MiniQrDE",
        "LhsDE",
        "OnePlusOne",
        "SQP",
        "Cobyla",
        "Powell",
        "TwoPointsDE",
        "OnePointDE",
        "AlmostRotationInvariantDE",
        "RotationInvariantDE",
        "Portfolio",
        "ASCMADEthird",
        "ASCMADEQRthird",
        "ASCMA2PDEthird",
        "CMandAS2",
        "CMandAS",
        "CM",
        "MultiCMA",
        "TripleCMA",
        "MultiScaleCMA",
        "RSQP",
        "RCobyla",
        "RPowell",
        "SQPCMA",
        "MetaModel",
        "PolyCMA",
        "ManyCMA",
    ]


@registry.register
def emna_variants() -> tp.Sequence[Optim]:
    return [
        "IsoEMNA",
        "NaiveIsoEMNA",
        "AnisoEMNA",
        "NaiveAnisoEMNA",
        "CMA",
        "NaiveTBPSA",
        "NaiveIsoEMNATBPSA",
        "IsoEMNATBPSA",
        "NaiveAnisoEMNATBPSA",
        "AnisoEMNATBPSA",
    ]


@registry.register
def splitters() -> tp.Sequence[Optim]:
    optims: tp.List[Optim] = []
    for num_optims in [None, 3, 5, 9, 13]:
<<<<<<< HEAD
        name = "SplitCMA" + ("Auto" if num_optims is None else str(num_optims))
        opt = ConfSplitOptimizer(
                num_optims=num_optims
            ).set_name(name)
        optims.append(opt)
    optims.append("MetaNGOpt8")
=======
        for str_optim in ["CMA", "ECMA", "DE", "TwoPointsDE"]:
            optim = optimizerlib_registry[str_optim]
            name = "Split" + str_optim + ("Auto" if num_optims is None else str(num_optims))
            opt = ConfSplitOptimizer(multivariate_optimizer=optim, num_optims=num_optims).set_name(name)
            optims.append(opt)
>>>>>>> 378cffe6
    return optims


@registry.register
def progressive() -> tp.Sequence[Optim]:
    optims: tp.List[Optim] = []
    for mutation in ["discrete", "gaussian"]:
        for num_optims in [None, 13, 10000]:
            name = (
                "Prog"
                + ("Disc" if mutation == "discrete" else "")
                + ("Auto" if num_optims is None else ("Inf" if num_optims == 10000 else str(num_optims)))
            )
            mv = ParametrizedOnePlusOne(noise_handling="optimistic", mutation=mutation)
            opt = ConfSplitOptimizer(
                num_optims=num_optims, progressive=True, multivariate_optimizer=mv
            ).set_name(name)
            optims.append(opt)
    return optims


@registry.register
def basics() -> tp.Sequence[Optim]:
    return ["NGOpt8", "CMandAS2", "CMA", "DE", "MetaModel", "BO"]


@registry.register
def baselines() -> tp.Sequence[Optim]:
    # This list should not change. This is the basics for comparison.
    # No algorithm with unstable other dependency.
    return ["OnePlusOne", "DiscreteOnePlusOne", "NoisyDiscreteOnePlusOne", "PSO", "DE", "TwoPointsDE"]


@registry.register
def parallel_basics() -> tp.Sequence[Optim]:
    return ["NGOpt8", "CMandAS2", "CMA", "DE", "MetaModel"]


@registry.register
def cma() -> tp.Sequence[Optim]:
    return ["DiagonalCMA", "CMA"]


@registry.register
def competence_map() -> tp.Sequence[Optim]:
    return ["NGO", "Shiwa"]


@registry.register
def competitive() -> tp.Sequence[Optim]:
<<<<<<< HEAD
    """A set of competitive algorithms
    """
    return get_optimizers("cma", "competence_map") + ["MetaNGOpt8", "NaiveTBPSA", "PSO", "DE", "LhsDE", "RandomSearch", "OnePlusOne", "TwoPointsDE"]
=======
    """A set of competitive algorithms"""
    return get_optimizers("cma", "competence_map") + [
        "NaiveTBPSA",
        "PSO",
        "DE",
        "LhsDE",
        "RandomSearch",
        "OnePlusOne",
        "TwoPointsDE",
    ]
>>>>>>> 378cffe6


@registry.register
def all_bo() -> tp.Sequence[Optim]:
    return sorted(x for x in ng.optimizers.registry if "BO" in x)


@registry.register
def spsa() -> tp.Sequence[Optim]:
    # return sorted(x for x, y in ng.optimizers.registry.items() if (any(e in x for e in "TBPSA SPSA".split()) and "iscr" not in x))
    return ["NaiveTBPSA", "SPSA", "TBPSA"]<|MERGE_RESOLUTION|>--- conflicted
+++ resolved
@@ -102,20 +102,11 @@
 def splitters() -> tp.Sequence[Optim]:
     optims: tp.List[Optim] = []
     for num_optims in [None, 3, 5, 9, 13]:
-<<<<<<< HEAD
-        name = "SplitCMA" + ("Auto" if num_optims is None else str(num_optims))
-        opt = ConfSplitOptimizer(
-                num_optims=num_optims
-            ).set_name(name)
-        optims.append(opt)
-    optims.append("MetaNGOpt8")
-=======
         for str_optim in ["CMA", "ECMA", "DE", "TwoPointsDE"]:
             optim = optimizerlib_registry[str_optim]
             name = "Split" + str_optim + ("Auto" if num_optims is None else str(num_optims))
             opt = ConfSplitOptimizer(multivariate_optimizer=optim, num_optims=num_optims).set_name(name)
             optims.append(opt)
->>>>>>> 378cffe6
     return optims
 
 
@@ -166,13 +157,8 @@
 
 @registry.register
 def competitive() -> tp.Sequence[Optim]:
-<<<<<<< HEAD
-    """A set of competitive algorithms
-    """
-    return get_optimizers("cma", "competence_map") + ["MetaNGOpt8", "NaiveTBPSA", "PSO", "DE", "LhsDE", "RandomSearch", "OnePlusOne", "TwoPointsDE"]
-=======
-    """A set of competitive algorithms"""
     return get_optimizers("cma", "competence_map") + [
+        "MetaNGOpt8",
         "NaiveTBPSA",
         "PSO",
         "DE",
@@ -181,7 +167,6 @@
         "OnePlusOne",
         "TwoPointsDE",
     ]
->>>>>>> 378cffe6
 
 
 @registry.register
