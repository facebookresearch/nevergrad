# Copyright (c) Facebook, Inc. and its affiliates. All Rights Reserved.
#
# This source code is licensed under the MIT license found in the
# LICENSE file in the root directory of this source tree.
"""Groups of optimizers for use in benchmarks
"""
import typing as tp
import numpy as np
import nevergrad as ng
from nevergrad.common.decorators import Registry

from nevergrad.optimization import base as obase
from nevergrad.optimization.optimizerlib import ConfSplitOptimizer
from nevergrad.optimization.optimizerlib import ParametrizedOnePlusOne

Optim = tp.Union[obase.ConfiguredOptimizer, str]
registry: Registry[tp.Callable[[], tp.Iterable[Optim]]] = Registry()


def get_optimizers(*names: str, seed: tp.Optional[int] = None) -> tp.List[Optim]:
    """Returns an deterministically ordered list of optimizers, belonging to the
    provided groups. If a seed is provided, it is used to shuffle the list.

    Parameters
    ----------
    *names: str
        names of the groups to use. See nevergrad/benchmarks/optimizer_groups.txt
        (generated/updated when running pytest)
        for the list of groups and what they contain
    seed: optional int
        a seed to shuffle the list of optimizers
    """
    optims: tp.List[Optim] = []
    for name in names:
        for optim in registry[name]():
            if optim not in optims:  # avoid duplicates
                optims.append(optim)
    if seed is not None:
        np.random.RandomState(seed).shuffle(optims)
    return optims


def get_str_optimizers(*names: str, seed: tp.Optional[int] = None) -> tp.List[str]:
    return [optim.name if not isinstance(optim, str) else optim for optim in get_optimizers(*names, seed=seed)]


@registry.register
def large() -> tp.Sequence[Optim]:
    return ["NGO", "Shiwa", "DiagonalCMA", "CMA", "PSO", "DE", "MiniDE", "QrDE", "MiniQrDE", "LhsDE",
            "OnePlusOne", "SQP", "Cobyla", "Powell",
            "TwoPointsDE", "OnePointDE", "AlmostRotationInvariantDE", "RotationInvariantDE",
            "Portfolio", "ASCMADEthird", "ASCMADEQRthird", "ASCMA2PDEthird", "CMandAS2", "CMandAS", "CM",
            "MultiCMA", "TripleCMA", "MultiScaleCMA", "RSQP", "RCobyla", "RPowell", "SQPCMA", "MetaModel", "PolyCMA", "ManyCMA"]


@registry.register
def emna_variants() -> tp.Sequence[Optim]:
    return ["IsoEMNA", "NaiveIsoEMNA", "AnisoEMNA", "NaiveAnisoEMNA", "CMA", "NaiveTBPSA",
              "NaiveIsoEMNATBPSA", "IsoEMNATBPSA", "NaiveAnisoEMNATBPSA", "AnisoEMNATBPSA"]


@registry.register
def splitters() -> tp.Sequence[Optim]:
    optims:tp.List[Optim] = []
    for num_optims in [None, 3, 5, 9, 13]:
        name = "SplitCMA" + ("Auto" if num_optims is None else str(num_optims))
        opt = ConfSplitOptimizer(
                num_optims=num_optims
            ).set_name(name)
        optims.append(opt)
    return optims


@registry.register
def progressive() -> tp.Sequence[Optim]:
    optims:tp.List[Optim] = []
    for mutation in ["discrete", "gaussian"]:
        for num_optims in [None, 13, 10000]:
            name = "Prog" + ("Disc" if mutation == "discrete" else "") + (
                    "Auto" if num_optims is None else ("Inf" if num_optims == 10000 else str(num_optims)))
            mv = ParametrizedOnePlusOne(noise_handling="optimistic", mutation=mutation)
            opt = ConfSplitOptimizer(
                num_optims=num_optims, progressive=True, multivariate_optimizer=mv
            ).set_name(name)
            optims.append(opt)
    return optims


@registry.register
def basics() -> tp.Sequence[Optim]:
    return ["NGOpt8", "CMandAS2", "CMA", "DE", "MetaModel", "BO"]


@registry.register
def baselines() -> tp.Sequence[Optim]:
    # This list should not change. This is the basics for comparison.
    # No algorithm with unstable other dependency.
    return ["OnePlusOne", "DiscreteOnePlusOne", "NoisyDiscreteOnePlusOne", "PSO", "DE", "TwoPointsDE"]


@registry.register
def parallel_basics() -> tp.Sequence[Optim]:
    return ["NGOpt8", "CMandAS2", "CMA", "DE", "MetaModel"]


@registry.register
def cma() -> tp.Sequence[Optim]:
    return ["DiagonalCMA", "CMA"]


@registry.register
def competence_map() -> tp.Sequence[Optim]:
    return ["NGO", "Shiwa"]


@registry.register
<<<<<<< HEAD
def splitters() -> tp.List[Optim]:
    return sorted(x for x in ng.optimizers.registry if "Prog" in x)


@registry.register
def competitive() -> tp.List[Optim]:
=======
def competitive() -> tp.Sequence[Optim]:
>>>>>>> da100258
    """A set of competitive algorithms
    """
    return get_optimizers("cma", "competence_map") + ["NaiveTBPSA", "PSO", "DE", "LhsDE", "RandomSearch", "OnePlusOne", "TwoPointsDE"]


@registry.register
def all_bo() -> tp.Sequence[Optim]:
    return sorted(x for x in ng.optimizers.registry if "BO" in x)


@registry.register
def spsa() -> tp.Sequence[Optim]:
    # return sorted(x for x, y in ng.optimizers.registry.items() if (any(e in x for e in "TBPSA SPSA".split()) and "iscr" not in x))
    return ["NaiveTBPSA", "SPSA", "TBPSA"]<|MERGE_RESOLUTION|>--- conflicted
+++ resolved
@@ -114,16 +114,7 @@
 
 
 @registry.register
-<<<<<<< HEAD
-def splitters() -> tp.List[Optim]:
-    return sorted(x for x in ng.optimizers.registry if "Prog" in x)
-
-
-@registry.register
-def competitive() -> tp.List[Optim]:
-=======
 def competitive() -> tp.Sequence[Optim]:
->>>>>>> da100258
     """A set of competitive algorithms
     """
     return get_optimizers("cma", "competence_map") + ["NaiveTBPSA", "PSO", "DE", "LhsDE", "RandomSearch", "OnePlusOne", "TwoPointsDE"]
