--- conflicted
+++ resolved
@@ -474,22 +474,6 @@
             if "pseudotime" in means.columns:
                 optim_vals[optim]["pseudotime"] = np.array(means.loc[optim, "pseudotime"])
 
-<<<<<<< HEAD
-        if normalized_loss:
-            old_optim_vals: tp.Dict[str, tp.Dict[str, np.ndarray]] = {}
-            optims = df.unique("optimizer_name")
-            for optim in optims:
-                old_optim_vals[optim] = {}
-                old_optim_vals[optim]["loss"] = optim_vals[optim]["loss"].copy()
-            for optim in optims:
-                optim_vals[optim]["loss"] = (
-                    optim_vals[optim]["loss"] - np.min(np.minimum.reduce([optim_vals[opt]["loss"] for opt in optims]))
-                ) / np.max(np.maximum.reduce([optim_vals[opt]["loss"] for opt in optims]))
-
-=======
->>>>>>> aa164e85
-        return optim_vals
-
     def save(self, output_filepath: tp.PathLike) -> None:
         """Saves the xp plot
 
