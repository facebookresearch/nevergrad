--- conflicted
+++ resolved
@@ -271,9 +271,7 @@
             "num_blocks",
             "block_dimension",
             "num_objectives",
-            "loss",
         ):
-<<<<<<< HEAD
             for _ in range(2):
                 try:
                     df[col] = df[col].astype(float).astype(int)
@@ -291,39 +289,7 @@
                 print("Dropping ", failed_indices)
                 df.drop(df.index[failed_indices], inplace=True)  #        df.drop(index=i, inplace=True)
         #                    print("We drop index ", i, " for ", col)
-=======
-            try:
-                df[col] = (
-                    df[col].astype(float).astype(int)
-                    if ("num" in col or "dim" in col or "budget" in col)
-                    else df[col].astype(float)
-                )
-                # print(col, " is converted to int")
-            except Exception as e1:
-                for i in range(len(df[col])):
-                    try:
-                        float(df[col][i])
-                    except Exception as e2:
-                        if len(failed_indices) < 20:
-                            print("Error ", e2)
-                        failed_indices += [i]
-                assert (
-                    len(failed_indices) < 500
-                ), f"Fails at row {i+2}, Exceptions: {e1}. Failed-indices = {failed_indices}"
-                for i0 in range(len(failed_indices)):
-                    i = failed_indices[len(failed_indices) - 1 - i0]
-                    df.drop(index=i, inplace=True)
-                    print("We drop index ", i, "/", len(df), " for ", col)
-                try:
-                    df[col] = (
-                        df[col].astype(float).astype(int)
-                        if ("num" in col or "dim" in col or "budget" in col)
-                        else df[col].astype(float)
-                    )
-                except:
-                    print(f"Failed for {col}")
-
->>>>>>> 16c72a8b
+
         elif col != "loss":
             df[col] = df[col].astype(str)
             df[col] = df[col].replace(r"\.[0]*$", "", regex=True)
