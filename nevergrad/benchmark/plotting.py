# Copyright (c) Facebook, Inc. and its affiliates. All Rights Reserved.
#
# This source code is licensed under the MIT license found in the
# LICENSE file in the root directory of this source tree.

import os
import argparse
import itertools
from pathlib import Path
from typing import Iterator, List, Optional, Any, Dict
import numpy as np
import pandas as pd
from matplotlib import pyplot as plt
from matplotlib import cm
from ..common import tools
from ..common.typetools import PathLike
# pylint: disable=too-many-locals


_DPI = 100


# %% Basic tools

def _make_style_generator() -> Iterator[str]:
    lines = itertools.cycle(["-", "--", ":", "-."])  # 4
    markers = itertools.cycle("ov^<>8sp*hHDd")  # 13
    colors = itertools.cycle("bgrcmyk")  # 7
    return (l + m + c for l, m, c in zip(lines, markers, colors))


class NameStyle(Dict[str, Any]):
    """Provides a style for each name, and keeps to it
    """

    def __init__(self) -> None:
        super().__init__()
        self._gen = _make_style_generator()

    def __getitem__(self, name: str) -> Any:
        if name not in self:
            super().__setitem__(name, next(self._gen))
        return super().__getitem__(name)


def _make_winners_df(df: pd.DataFrame, all_optimizers: List[str]) -> tools.Selector:
    """Finds mean loss over all runs for each of the optimizers, and creates a matrix
    winner_ij = 1 if opt_i is better (lower loss) then opt_j (and .5 for ties)
    """
    if not isinstance(df, tools.Selector):
        df = tools.Selector(df)
    all_optim_set = set(all_optimizers)
    assert all(x in all_optim_set for x in df.unique("optimizer_name"))
    assert all(x in df.columns for x in ["optimizer_name", "loss"])
    winners = tools.Selector(index=all_optimizers, columns=all_optimizers, data=0.)
    grouped = df.loc[:, ["optimizer_name", "loss"]].groupby(["optimizer_name"]).mean()
    df_optimizers = list(grouped.index)
    values = np.array(grouped)
    diffs = values - values.T
    # loss_ij = 1 means opt_i beats opt_j once (beating means getting a lower loss/regret)
    winners.loc[df_optimizers, df_optimizers] = (diffs < 0) + .5 * (diffs == 0)
    return winners


def _make_sorted_winrates_df(victories: pd.DataFrame) -> pd.DataFrame:
    """Converts a dataframe counting number of victories into a sorted
    winrate dataframe. The algorithm which performs better than all other
    algorithms comes first.
    """
    assert all(x == y for x, y in zip(victories.index, victories.columns))
    winrates = victories / (victories + victories.T)
    #mean_win = winrates.quantile(.05, axis=1).sort_values(ascending=False)
    mean_win = winrates.mean(axis=1).sort_values(ascending=False)
    return winrates.loc[mean_win.index, mean_win.index]


# %% plotting functions

def remove_errors(df: pd.DataFrame) -> tools.Selector:
    df = tools.Selector(df)
    if "error" not in df.columns:  # backward compatibility
        return df  # type: ignore
    # errors with no recommendation
    errordf = df.select(error=lambda x: isinstance(x, str) and x, loss=np.isnan)
    for _, row in errordf.iterrows():
        print(f'Removing "{row["optimizer_name"]}" with dimension {row["dimension"]}: got error "{row["error"]}".')
    # error with recoreded recommendation
    handlederrordf = df.select(error=lambda x: isinstance(x, str) and x, loss=lambda x: not np.isnan(x))
    for _, row in handlederrordf.iterrows():
        print(f'Keeping non-optimal recommendation of "{row["optimizer_name"]}" '
              f'with dimension {row["dimension"]} which raised "{row["error"]}".')
    err_inds = set(errordf.index)
    output = df.loc[[i for i in df.index if i not in err_inds], [c for c in df.columns if c != "error"]]
    assert not output.loc[:, "loss"].isnull().values.any(), "Some nan values remain while there should not be any!"
    output = tools.Selector(output.reset_index(drop=True))
    return output  # type: ignore


def create_plots(df: pd.DataFrame, output_folder: PathLike, max_combsize: int = 1) -> None:
    """Saves all representing plots to the provided folder

    Parameters
    ----------
    df: pd.DataFrame
        the experiment data
    output_folder: PathLike
        path of the folder where the plots should be saved
    max_combsize: int
        maximum number of parameters to fix (combinations) when creating experiment plots
    """
    df = remove_errors(df)
    df.loc[:, "loss"] = pd.to_numeric(df.loc[:, "loss"])
    df = tools.Selector(df.fillna("N-A"))  # remove NaN in non score values
    assert not any("Unnamed: " in x for x in df.columns), f"Remove the unnamed index column:  {df.columns}"
    assert "error " not in df.columns, f"Remove error rows before plotting"
    required = {"optimizer_name", "budget", "loss", "elapsed_time", "elapsed_budget"}
    missing = required - set(df.columns)
    assert not missing, f"Missing fields: {missing}"
    output_folder = Path(output_folder)
    os.makedirs(output_folder, exist_ok=True)
    # check which descriptors do vary
    descriptors = sorted(set(df.columns) - (required | {"seed"}))  # all other columns are descriptors
    to_drop = [x for x in descriptors if len(df.unique(x)) == 1]
    df = tools.Selector(df.loc[:, [x for x in df.columns if x not in to_drop]])
    descriptors = sorted(set(df.columns) - (required | {"seed"}))  # now those should be actual interesting descriptors
    print(f"Descriptors: {descriptors}")
    #
    # fight plot
    # choice of the combination variables to fix
    fight_descriptors = descriptors + ["budget"]  # budget can be used as a descriptor for fight plots
    combinable = [x for x in fight_descriptors if len(df.unique(x)) > 1]  # should be all now
    num_rows = 6
    for fixed in list(itertools.chain.from_iterable(itertools.combinations(combinable, order) for order in range(max_combsize + 1))):
        # choice of the cases with values for the fixed variables
        for case in df.unique(fixed):
            print("\n# new case #", fixed, case)
            casedf = df.select(**dict(zip(fixed, case)))
            data_df = FightPlotter.winrates_from_selection(casedf, fight_descriptors, num_rows=num_rows)
            fplotter = FightPlotter(data_df)
            # save
            name = "fight_" + ",".join("{}{}".format(x, y) for x, y in zip(fixed, case)) + ".png"
            name = "fight_all.png" if name == "fight_.png" else name
            fplotter.save(str(output_folder / name), dpi=_DPI)
    plt.close("all")
    #
    # xp plots
    # plot mean loss / budget for each optimizer for 1 context
    name_style = NameStyle()  # keep the same style for each algorithm
    for case in df.unique(descriptors):
        subdf = df.select_and_drop(**dict(zip(descriptors, case)))
        description = ",".join("{}:{}".format(x, y) for x, y in zip(descriptors, case))
        out_filepath = output_folder / "xpresults{}{}.png".format("_" if description else "", description.replace(":", ""))
        make_xpresults_plot(subdf, description, out_filepath, name_style)
    plt.close("all")


def make_xpresults_plot(df: pd.DataFrame, title: str, output_filepath: Optional[PathLike] = None,
                        name_style: Optional[Dict[str, Any]] = None) -> None:
    """Creates a xp result plot out of the given dataframe: regret with respect to budget for
    each optimizer after averaging on all experiments (it is good practice to use a df
    which is filtered out for one set of input parameters)

    Parameters
    ----------
    df: pd.DataFrame
        run data
    title: str
        title of the plot
    output_filepath: Path
        If present, saves the plot to the given path
    name_style: dict
        a dict or dict-like object providing a line style for each optimizer name.
        (can be helpful for consistency across plots)
    """
    if name_style is None:
        name_style = NameStyle()
    df = tools.Selector(df.loc[:, ["optimizer_name", "budget", "loss"]])
    groupeddf = df.groupby(["optimizer_name", "budget"]).mean()
    groupeddf_std = df.groupby(["optimizer_name", "budget"]).std().loc[groupeddf.index, :]  # std is currently unused
    plt.clf()
    plt.xlabel("Budget")
    plt.ylabel("Loss")
    plt.grid(True, which='both')
    optim_vals = {}
    # extract name and coordinates
    for optim in df.unique("optimizer_name"):
        xvals = np.array(groupeddf.loc[optim, :].index)
        yvals = np.maximum(1e-30, np.array(groupeddf.loc[optim, :].loc[:, "loss"]))  # avoid small vals for logplot
        stds = groupeddf_std.loc[optim, :].loc[:, "loss"]
        optim_name = optim.replace("Search", "").replace("oint", "t").replace("Optimizer", "")
        optim_vals[optim_name] = {"x": xvals, "y": yvals, "std": stds}
    # lower upper bound to twice stupid/idiot at most
    upperbound = max(np.max(vals["y"]) for vals in optim_vals.values())
    for optim, vals in optim_vals.items():
        if optim.lower() in ["stupid", "idiot"] or optim in ["Zero", "StupidRandom"]:
            upperbound = min(upperbound, 2 * np.max(vals["y"]))
    # plot from best to worst
    lowerbound = np.inf
    handles = []
    sorted_optimizers = sorted(optim_vals, key=lambda x: optim_vals[x]["y"][-1], reverse=True)
    for k, optim_name in enumerate(sorted_optimizers):
        vals = optim_vals[optim_name]
        lowerbound = min(lowerbound, np.min(vals["y"]))
        handles.append(plt.loglog(vals["x"], vals["y"], name_style[optim_name], label=optim_name))
        texts = []
        if vals["x"].size and vals["y"][-1] < upperbound:
            angle = 30 - 60 * k / len(optim_vals)
            texts.append(plt.text(vals["x"][-1], vals["y"][-1], "{} ({:.3g})".format(optim_name, vals["y"][-1]),
                                  {'ha': 'left', 'va': 'top' if angle < 0 else 'bottom'}, rotation=angle))
    if upperbound < np.inf:
        plt.gca().set_ylim(lowerbound, upperbound)
    # global info
    legend = plt.legend(fontsize=7, ncol=2, handlelength=3,
                        loc='upper center', bbox_to_anchor=(0.5, -0.15))
    title = split_long_title(title)
    plt.title(title)
    # plt.tight_layout()
    # plt.axis('tight')
    # plt.tick_params(axis='both', which='both')
    if output_filepath is not None:
        plt.savefig(str(output_filepath), bbox_extra_artists=[legend] + texts, bbox_inches='tight', dpi=_DPI)


def split_long_title(title: str) -> str:
    """Splits a long title around the middle comma
    """
    if len(title) <= 60:
        return title
    comma_indices = np.where(np.array([c for c in title]) == ",")[0]
    if not comma_indices.size:
        return title
    best_index = comma_indices[np.argmin(abs(comma_indices - len(title) // 2))]
    title = title[:(best_index+1)] + "\n" + title[(best_index+1):]
    return title


# @contextlib.contextmanager
# def xticks_on_top() -> Iterator[None]:
#     values_for_top = {'xtick.bottom': False, 'xtick.labelbottom': False,
#                       'xtick.top': True, 'xtick.labeltop': True}
#     defaults = {x: plt.rcParams[x] for x in values_for_top if x in plt.rcParams}
#     plt.rcParams.update(values_for_top)
#     yield
#     plt.rcParams.update(defaults)


class FightPlotter:
    """Creates a fight plot out of the given dataframe, by iterating over all cases with fixed category variables.

    Parameters
    ----------
    winrates_df: pd.DataFrame
        winrate data as a dataframe
    """
<<<<<<< HEAD

    def __init__(self, winrates_df: pd.DataFrame) -> None:
        # make plot
        self.winrates = winrates_df
        self._fig = plt.figure()
        self._ax = self._fig.add_subplot(111)
        self._cax = self._ax.imshow(100 * np.array(self.winrates), cmap=cm.seismic, interpolation='none', vmin=0, vmax=100)
        x_names = self.winrates.columns
        self._ax.set_xticks(list(range(len(x_names))))
        self._ax.set_xticklabels(x_names, rotation=90, fontsize=7)  # , ha="left")
        y_names = self.winrates.index
        self._ax.set_yticks(list(range(len(y_names))))
        self._ax.set_yticklabels(y_names, rotation=45, fontsize=7)
        self._fig.colorbar(self._cax)  # , orientation='horizontal')
        plt.tight_layout()

    @staticmethod
    def winrates_from_selection(df: tools.Selector, categories: List[str], num_rows: int = 5) -> pd.DataFrame:
        """Creates a fight plot win rate data out of the given run dataframe,
        by iterating over all cases with fixed category variables.

        Parameters
        ----------
        df: pd.DataFrame
            run data
        categories: list
            List of variables to fix for obtaining similar run conditions
        num_rows: int
            number of rows to plot (best algorithms)
        """
        all_optimizers = list(df.unique("optimizer_name"))  # optimizers for which no run exists are not shown
        num_rows = min(num_rows, len(all_optimizers))
        victories = pd.DataFrame(index=all_optimizers, columns=all_optimizers, data=0.)
        # iterate on all sub cases
        subcases = df.unique(categories)
        for subcase in subcases:  # TODO linearize this (precompute all subcases)? requires memory
            subdf = df.select(**dict(zip(categories, subcase)))
            victories += _make_winners_df(subdf, all_optimizers)
        winrates = _make_sorted_winrates_df(victories)
        mean_win = winrates.mean(axis=1)
        winrates.fillna(.5)  # unplayed
        sorted_names = winrates.index
        # number of subcases actually computed is twice self-victories
        sorted_names = ["{} ({}/{})".format(n, int(2 * victories.loc[n, n]), len(subcases)) for n in sorted_names]
        data = np.array(winrates.iloc[:num_rows, :])
        # pylint: disable=anomalous-backslash-in-string
        best_names = [(f"{name} ({100 * val:2.1f}\%)").replace("Search", "") for name, val in zip(mean_win.index[: num_rows], mean_win)]
        return pd.DataFrame(index=best_names, columns=sorted_names, data=data)

    def save(self, *args: Any, **kwargs: Any) -> None:
        """Shortcut to the figure savefig method
        """
        self._fig.savefig(*args, **kwargs)

    def __del__(self) -> None:
        plt.close(self._fig)
=======
    all_optimizers = list(df.unique("optimizer_name"))  # optimizers for which no run exists are not shown
    num_rows = min(num_rows, len(all_optimizers))
    victories = pd.DataFrame(index=all_optimizers, columns=all_optimizers, data=0.)
    # iterate on all sub cases
    subcases = df.unique(categories)
    for subcase in subcases:  # TODO linearize this (precompute all subcases)? requires memory
        subdf = df.select(**dict(zip(categories, subcase)))
        victories += _make_winners_df(subdf, all_optimizers)
    winrates = _make_sorted_winrates_df(victories)
    #mean_win = winrates.quantile(0.05, axis=1)
    mean_win = winrates.mean(axis=1)
    winrates.fillna(.5)  # unplayed
    sorted_names = winrates.index
    # number of subcases actually computed is twice self-victories
    sorted_names = ["{} ({}/{})".format(n, int(2 * victories.loc[n, n]), len(subcases)) for n in sorted_names]
    data = np.array(winrates.iloc[:num_rows, :])
    # make plot
    plt.close("all")
    fig = plt.figure()
    ax = fig.add_subplot(111)
    cax = ax.imshow(100 * data, cmap=cm.seismic, interpolation='none', vmin=0, vmax=100)
    ax.set_xticks(list(range(len(sorted_names))))
    ax.set_xticklabels([s.replace("Search", "") for s in sorted_names], rotation=90, fontsize=7)
    ax.set_yticks(list(range(num_rows)))
    # pylint: disable=anomalous-backslash-in-string
    ax.set_yticklabels([(f"{name} ({100 * val:2.1f}\%)").replace("Search", "") for name, val in zip(mean_win.index[: num_rows], mean_win)], rotation=45, fontsize=7)
    plt.tight_layout()
    fig.colorbar(cax, orientation='vertical')
    if output_filepath is not None:
        plt.savefig(str(output_filepath), dpi=_DPI)
>>>>>>> 1624d052


def main() -> None:
    parser = argparse.ArgumentParser(description='Create plots from an experiment data file')
    parser.add_argument('filepath', type=str, help='filepath containing the experiment data')
    parser.add_argument('--output', type=str, default=None,
                        help="Output path for the CSV file (default: a folder <filename>_plots next to the data file.")
    parser.add_argument('--max_combsize', type=int, default=3,
                        help="maximum number of parameters to fix (combinations) when creating experiment plots")
    args = parser.parse_args()
    exp_df = tools.Selector.read_csv(args.filepath)
    output_dir = args.output
    if output_dir is None:
        output_dir = str(Path(args.filepath).with_suffix("")) + "_plots"
    create_plots(exp_df, output_folder=output_dir, max_combsize=args.max_combsize)


if __name__ == '__main__':
    main()<|MERGE_RESOLUTION|>--- conflicted
+++ resolved
@@ -69,7 +69,7 @@
     """
     assert all(x == y for x, y in zip(victories.index, victories.columns))
     winrates = victories / (victories + victories.T)
-    #mean_win = winrates.quantile(.05, axis=1).sort_values(ascending=False)
+    # mean_win = winrates.quantile(.05, axis=1).sort_values(ascending=False)
     mean_win = winrates.mean(axis=1).sort_values(ascending=False)
     return winrates.loc[mean_win.index, mean_win.index]
 
@@ -252,7 +252,6 @@
     winrates_df: pd.DataFrame
         winrate data as a dataframe
     """
-<<<<<<< HEAD
 
     def __init__(self, winrates_df: pd.DataFrame) -> None:
         # make plot
@@ -309,38 +308,6 @@
 
     def __del__(self) -> None:
         plt.close(self._fig)
-=======
-    all_optimizers = list(df.unique("optimizer_name"))  # optimizers for which no run exists are not shown
-    num_rows = min(num_rows, len(all_optimizers))
-    victories = pd.DataFrame(index=all_optimizers, columns=all_optimizers, data=0.)
-    # iterate on all sub cases
-    subcases = df.unique(categories)
-    for subcase in subcases:  # TODO linearize this (precompute all subcases)? requires memory
-        subdf = df.select(**dict(zip(categories, subcase)))
-        victories += _make_winners_df(subdf, all_optimizers)
-    winrates = _make_sorted_winrates_df(victories)
-    #mean_win = winrates.quantile(0.05, axis=1)
-    mean_win = winrates.mean(axis=1)
-    winrates.fillna(.5)  # unplayed
-    sorted_names = winrates.index
-    # number of subcases actually computed is twice self-victories
-    sorted_names = ["{} ({}/{})".format(n, int(2 * victories.loc[n, n]), len(subcases)) for n in sorted_names]
-    data = np.array(winrates.iloc[:num_rows, :])
-    # make plot
-    plt.close("all")
-    fig = plt.figure()
-    ax = fig.add_subplot(111)
-    cax = ax.imshow(100 * data, cmap=cm.seismic, interpolation='none', vmin=0, vmax=100)
-    ax.set_xticks(list(range(len(sorted_names))))
-    ax.set_xticklabels([s.replace("Search", "") for s in sorted_names], rotation=90, fontsize=7)
-    ax.set_yticks(list(range(num_rows)))
-    # pylint: disable=anomalous-backslash-in-string
-    ax.set_yticklabels([(f"{name} ({100 * val:2.1f}\%)").replace("Search", "") for name, val in zip(mean_win.index[: num_rows], mean_win)], rotation=45, fontsize=7)
-    plt.tight_layout()
-    fig.colorbar(cax, orientation='vertical')
-    if output_filepath is not None:
-        plt.savefig(str(output_filepath), dpi=_DPI)
->>>>>>> 1624d052
 
 
 def main() -> None:
