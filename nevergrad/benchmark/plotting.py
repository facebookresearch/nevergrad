--- conflicted
+++ resolved
@@ -139,8 +139,20 @@
     fight_descriptors = descriptors + ["budget"]  # budget can be used as a descriptor for fight plots
     combinable = [x for x in fight_descriptors if len(df.unique(x)) > 1]  # should be all now
     num_rows = 6
-<<<<<<< HEAD
-    name = "xxx"
+#    name = "xxx"
+#    for fixed in list(itertools.chain.from_iterable(itertools.combinations(combinable, order) for order in range(max_combsize + 1))):
+#        # choice of the cases with values for the fixed variables
+#        for case in df.unique(fixed) if fixed else [()]:
+#            print("\n# new case #", fixed, case)
+#            casedf = df.select(**dict(zip(fixed, case)))
+#            assert (len(casedf) == len(df)) != bool(case), "The full data should be used iff when notheing is fixed"  # safeguard
+#            data_df = FightPlotter.winrates_from_selection(casedf, fight_descriptors, num_rows=num_rows)
+#            fplotter = FightPlotter(data_df)
+#            # save
+#            name = "fight_" + ",".join("{}{}".format(x, y) for x, y in zip(fixed, case)) + ".png"
+#            name = "fight_all.png" if name == "fight_.png" else name
+#            fplotter.save(str(output_folder / name), dpi=_DPI)
+
     for orders in range(max_combsize + 1):
         # The next line is a shame. Sorry. (TODO(oteytaud): improve this).
         for fixed in list(itertools.chain.from_iterable(itertools.combinations(combinable, order) for order in [orders])):
@@ -206,20 +218,6 @@
                         f.write("\\end{document}\n")
                 export_table(str(output_folder  / name), xindices, yindices, best_algo)
                 print("CM:", fixed, case, best_algo)
-=======
-    for fixed in list(itertools.chain.from_iterable(itertools.combinations(combinable, order) for order in range(max_combsize + 1))):
-        # choice of the cases with values for the fixed variables
-        for case in df.unique(fixed) if fixed else [()]:
-            print("\n# new case #", fixed, case)
-            casedf = df.select(**dict(zip(fixed, case)))
-            assert (len(casedf) == len(df)) != bool(case), "The full data should be used iff when notheing is fixed"  # safeguard
-            data_df = FightPlotter.winrates_from_selection(casedf, fight_descriptors, num_rows=num_rows)
-            fplotter = FightPlotter(data_df)
-            # save
-            name = "fight_" + ",".join("{}{}".format(x, y) for x, y in zip(fixed, case)) + ".png"
-            name = "fight_all.png" if name == "fight_.png" else name
-            fplotter.save(str(output_folder / name), dpi=_DPI)
->>>>>>> 10058ef5
     plt.close("all")
     #
     # xp plots
