--- conflicted
+++ resolved
@@ -381,16 +381,6 @@
                 mid = 120
                 name = name[:mid] + hashcode + name[-mid:]
             fplotter.save(str(output_folder / name), dpi=_DPI)
-<<<<<<< HEAD
-            if True:  #name == "fight_all.png":  # second version restricted to completely run algorithms.
-                data_df = FightPlotter.winrates_from_selection(
-                    casedf, fight_descriptors, num_rows=num_rows, complete_runs_only=True
-                )
-                fplotter = FightPlotter(data_df)
-                fplotter.save(str(output_folder / name), dpi=_DPI)
-                #fplotter.save(str(output_folder / "fight_all_pure.png"), dpi=_DPI)
-
-=======
             # Second version, restricted to cases with all data available.
             data_df = FightPlotter.winrates_from_selection(
                 casedf, fight_descriptors, num_rows=num_rows, complete_runs_only=True
@@ -408,7 +398,6 @@
                 fplotter.save(str(output_folder / "fight_all_pure.png"), dpi=_DPI)
             else:
                 fplotter.save(str(output_folder / name) + "_pure.png", dpi=_DPI)
->>>>>>> 8e5f8be2
             if order == 2 and competencemaps and best_algo:  # With order 2 we can create a competence map.
                 print("\n# Competence map")
                 name = "competencemap_" + ",".join("{}".format(x) for x in fixed) + ".tex"
@@ -581,18 +570,11 @@
             # confidence lines
             for conf in self._get_confidence_arrays(vals, log=logplot):
                 plt.plot(vals[xaxis], conf, name_style[optim_name], label=optim_name, alpha=0.1)
-<<<<<<< HEAD
-            try:
-               text = "{} ({:.3g} <{:.3g}>)".format(optim_name, vals["loss"][-1], vals["loss"][-2])
-            except:
-               text = "{}".format(optim_name)
-=======
             text = "{} ({:.3g} <{:.3g}>)".format(
                 optim_name,
                 vals["loss"][-1],
                 vals["loss"][-2] if len(vals["loss"]) > 2 else float("nan"),
             )
->>>>>>> 8e5f8be2
             if vals[xaxis].size:
                 legend_infos.append(LegendInfo(vals[xaxis][-1], vals["loss"][-1], line, text))
         if not (np.isnan(upperbound) or np.isinf(upperbound)):
