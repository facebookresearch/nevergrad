# Copyright (c) Facebook, Inc. and its affiliates. All Rights Reserved.
#
# This source code is licensed under the MIT license found in the
# LICENSE file in the root directory of this source tree.

import hashlib
import os
import re
import argparse
import itertools
from pathlib import Path
import typing as tp
import numpy as np
import pandas as pd
from matplotlib import pyplot as plt
from matplotlib.legend import Legend
from matplotlib import cm
from mpl_toolkits.axes_grid1 import make_axes_locatable
from nevergrad.common.typetools import PathLike
from . import utils
from .exporttable import export_table

# pylint: disable=too-many-locals


_DPI = 250


# %% Basic tools


def _make_style_generator() -> tp.Iterator[str]:
    lines = itertools.cycle(["-", "--", ":", "-."])  # 4
    markers = itertools.cycle("ov^<>8sp*hHDd")  # 13
    colors = itertools.cycle("bgrcmyk")  # 7
    return (l + m + c for l, m, c in zip(lines, markers, colors))


class NameStyle(tp.Dict[str, tp.Any]):
    """Provides a style for each name, and keeps to it
    """

    def __init__(self) -> None:
        super().__init__()
        self._gen = _make_style_generator()

    def __getitem__(self, name: str) -> tp.Any:
        if name not in self:
            super().__setitem__(name, next(self._gen))
        return super().__getitem__(name)


def _make_winners_df(df: pd.DataFrame, all_optimizers: tp.List[str]) -> utils.Selector:
    """Finds mean loss over all runs for each of the optimizers, and creates a matrix
    winner_ij = 1 if opt_i is better (lower loss) then opt_j (and .5 for ties)
    """
    if not isinstance(df, utils.Selector):
        df = utils.Selector(df)
    all_optim_set = set(all_optimizers)
    assert all(x in all_optim_set for x in df.unique("optimizer_name"))
    assert all(x in df.columns for x in ["optimizer_name", "loss"])
    winners = utils.Selector(index=all_optimizers, columns=all_optimizers, data=0.0)
    grouped = df.loc[:, ["optimizer_name", "loss"]].groupby(["optimizer_name"]).mean()
    df_optimizers = list(grouped.index)
    values = np.array(grouped)
    diffs = values - values.T
    # loss_ij = 1 means opt_i beats opt_j once (beating means getting a lower loss/regret)
    winners.loc[df_optimizers, df_optimizers] = (diffs < 0) + 0.5 * (diffs == 0)
    return winners


def aggregate_winners(df: utils.Selector, categories: tp.List[str], all_optimizers: tp.List[str]) -> tp.Tuple[utils.Selector, int]:
    """Computes the sum of winning rates on all cases corresponding to the categories

    Returns
    -------
    Selector
        the aggregate
    int
        the total number of cases
    """
    if not categories:
        return _make_winners_df(df, all_optimizers), 1
    subcases = df.unique(categories[0])
    if len(subcases) == 1:
        return aggregate_winners(df, categories[1:], all_optimizers)
    iterdf, iternum = zip(*(aggregate_winners(df.loc[df.loc[:, categories[0]] == val], categories[1:], all_optimizers) for val in subcases))
    return sum(iterdf), sum(iternum)  # type: ignore


def _make_sorted_winrates_df(victories: pd.DataFrame) -> pd.DataFrame:
    """Converts a dataframe counting number of victories into a sorted
    winrate dataframe. The algorithm which performs better than all other
    algorithms comes first. When you do not play in a category, you are
    considered as having lost all comparisons in that category.
    """
    assert all(x == y for x, y in zip(victories.index, victories.columns))
    winrates = victories / (victories + victories.T).max(axis=1)
    # mean_win = winrates.quantile(.05, axis=1).sort_values(ascending=False)
    mean_win = winrates.mean(axis=1).sort_values(ascending=False)
    return winrates.loc[mean_win.index, mean_win.index]


# %% plotting functions


def remove_errors(df: pd.DataFrame) -> utils.Selector:
    df = utils.Selector(df)
    if "error" not in df.columns:  # backward compatibility
        return df  # type: ignore
    # errors with no recommendation
    errordf = df.select(error=lambda x: isinstance(x, str) and x, loss=np.isnan)
    for row in errordf.itertuples():
        print(f'Removing "{row.optimizer_name}" with dimension {row.dimension}: got error "{row.error}".')
    # error with recoreded recommendation
    handlederrordf = df.select(error=lambda x: isinstance(x, str) and x, loss=lambda x: not np.isnan(x))
    for row in handlederrordf.itertuples():
        print(
            f'Keeping non-optimal recommendation of "{row.optimizer_name}" ' f'with dimension {row.dimension} which raised "{row.error}".'
        )
    err_inds = set(errordf.index)
    output = df.loc[[i for i in df.index if i not in err_inds], [c for c in df.columns if c != "error"]]
    assert not output.loc[:, "loss"].isnull().values.any(), "Some nan values remain while there should not be any!"
    output = utils.Selector(output.reset_index(drop=True))
    return output  # type: ignore


def _aggregate(df: pd.Series) -> str:
    return ",".join(x for x in df if isinstance(x, str) and x)


def merge_parametrization_and_optimizer(df: utils.Selector) -> utils.Selector:
    okey, pkey = "optimizer_name", "parametrization"
    if len(df.unique(pkey)) > 1:
        for optim in df.unique(okey):
            inds = df.loc[:, okey] == optim
            if len(df.loc[inds, :].unique(pkey)) > 1:
                df.loc[inds, okey] = df.loc[inds, [okey, pkey]].agg(_aggregate, axis=1)
    return df.drop(columns=pkey)  # type: ignore


# pylint: disable=too-many-statements,too-many-branches
def create_plots(
    df: pd.DataFrame,
    output_folder: PathLike,
    max_combsize: int = 1,
    xpaxis: str = "budget",
    competencemaps: bool = False
) -> None:
    """Saves all representing plots to the provided folder

    Parameters
    ----------
    df: pd.DataFrame
        the experiment data
    output_folder: PathLike
        path of the folder where the plots should be saved
    max_combsize: int
        maximum number of parameters to fix (combinations) when creating experiment plots
    xpaxis: str
        x-axis for xp plots (either budget or pseudotime)
    """
    assert xpaxis in ["budget", "pseudotime"]
    df = remove_errors(df)
    df.loc[:, "loss"] = pd.to_numeric(df.loc[:, "loss"])
    df = utils.Selector(df.fillna("N-A"))  # remove NaN in non score values
    assert not any("Unnamed: " in x for x in df.columns), f"Remove the unnamed index column:  {df.columns}"
    assert "error " not in df.columns, f"Remove error rows before plotting"
    required = {"optimizer_name", "budget", "loss", "elapsed_time", "elapsed_budget"}
    missing = required - set(df.columns)
    assert not missing, f"Missing fields: {missing}"
    output_folder = Path(output_folder)
    os.makedirs(output_folder, exist_ok=True)
    # check which descriptors do vary
    descriptors = sorted(set(df.columns) - (required | {"seed", "pseudotime"}))  # all other columns are descriptors
    to_drop = [x for x in descriptors if len(df.unique(x)) == 1]
    df = utils.Selector(df.loc[:, [x for x in df.columns if x not in to_drop]])
    descriptors = sorted(set(df.columns) - (required | {"seed", "pseudotime"}))  # now those should be actual interesting descriptors
    print(f"Descriptors: {descriptors}")
    print("# Fight plots")
    #
    # fight plot
    # choice of the combination variables to fix
    fight_descriptors = descriptors + ["budget"]  # budget can be used as a descriptor for fight plots
    combinable = [x for x in fight_descriptors if len(df.unique(x)) > 1]  # should be all now
    num_rows = 6

    # For the competence map case we must consider pairs of attributes, hence maxcomb_size >= 2.
    # A competence map shows for each value of each of two attributes which algorithm was best.
    if competencemaps:
        max_combsize = max(max_combsize, 2)
    for fixed in list(itertools.chain.from_iterable(itertools.combinations(combinable, order) for order in range(max_combsize + 1))):
        orders = [len(c) for c in df.unique(fixed)]
        if orders:
            assert min(orders) == max(orders)
            order = min(orders)
        else:
            order = 0
        best_algo: tp.List[tp.List[str]] = []
        if competencemaps and order == 2:  # With order 2 we can create a competence map.
            print("\n#trying to competence-map")
            if all([len(c) > 1 for c in df.unique(fixed)]):  # Let us try if data are adapted to competence maps.
                # This is not always the case, as some attribute1/value1 + attribute2/value2 might be empty
                # (typically when attribute1 and attribute2 are correlated).
                try:
                    xindices = sorted(set([c[0] for c in df.unique(fixed)]))
                except TypeError:
                    xindices = list(set([c[0] for c in df.unique(fixed)]))
                try:
                    yindices = sorted(set([c[1] for c in df.unique(fixed)]))
                except TypeError:
                    yindices = list(set([c[1] for c in df.unique(fixed)]))
                for _ in range(len(xindices)):
                    best_algo += [[]]
                for i in range(len(xindices)):
                    for _ in range(len(yindices)):
                        best_algo[i] += ["none"]

        # Let us loop over all combinations of variables.
        for case in df.unique(fixed) if fixed else [()]:
            print("\n# new case #", fixed, case)
            casedf = df.select(**dict(zip(fixed, case)))
            data_df = FightPlotter.winrates_from_selection(casedf, fight_descriptors, num_rows=num_rows)
            fplotter = FightPlotter(data_df)
            # Competence maps: we find out the best algorithm for each attribute1=valuei/attribute2=valuej.
            if order == 2 and competencemaps and best_algo:
                print("\n#storing data for competence-map")
                best_algo[xindices.index(case[0])][yindices.index(case[1])] = fplotter.winrates.index[0]
            # save
            name = "fight_" + ",".join("{}{}".format(x, y) for x, y in zip(fixed, case)) + ".png"
            name = "fight_all.png" if name == "fight_.png" else name
            try:
                if name == "fight_all.png":
                    with open(str(output_folder / name) + ".cp.txt", "w") as f:
                        f.write("ranking:\n")
                        for i, algo in enumerate(data_df.columns[:8]):
                            f.write(f"  algo {i}: {algo}\n")
            except:
                pass
            if len(name) > 80:
                hashcode = hashlib.md5(bytes(name, 'utf8')).hexdigest()
                name=re.sub(r'\([^()]*\)', '', name)
                mid = 40
                name = name[:mid] + hashcode + name[-mid:]
            fplotter.save(str(output_folder / name), dpi=_DPI)

        if order == 2 and competencemaps and best_algo:  # With order 2 we can create a competence map.
            print("\n# Competence map")
            name = "competencemap_" + ",".join("{}".format(x) for x in fixed) + ".tex"
            export_table(str(output_folder / name), xindices, yindices, best_algo)
            print("Competence map data:", fixed, case, best_algo)

    plt.close("all")
    # xp plots: for each experimental setup, we plot curves with budget in x-axis.
    # plot mean loss / budget for each optimizer for 1 context
    print("# Xp plots")
    name_style = NameStyle()  # keep the same style for each algorithm
    cases = df.unique(descriptors)
    if not cases:
        cases = [()]
    for case in cases:
        subdf = df.select_and_drop(**dict(zip(descriptors, case)))
        description = ",".join("{}:{}".format(x, y) for x, y in zip(descriptors, case))
        if len(description) > 80:
            hash_ = hashlib.md5(bytes(description, 'utf8')).hexdigest()
            description = description[:40] + hash_ + description[-40:]
        out_filepath = output_folder / "xpresults{}{}.png".format("_" if description else "", description.replace(":", ""))
        data = XpPlotter.make_data(subdf)
        xpplotter = XpPlotter(data, title=description, name_style=name_style, xaxis=xpaxis)
        xpplotter.save(out_filepath)
    plt.close("all")


class LegendInfo(tp.NamedTuple):
    """Handle for information used to create a legend.
    """

    x: float
    y: float
    line: tp.Any
    text: str


class XpPlotter:
    """Creates a xp result plot out of the given dataframe: regret with respect to budget for
    each optimizer after averaging on all experiments (it is good practice to use a df
    which is filtered out for one set of input parameters)

    Parameters
    ----------
    optim_vals: dict
        output of the make_data static method, containing all information necessary for plotting
    title: str
        title of the plot
    name_style: dict
        a dict or dict-like object providing a line style for each optimizer name.
        (can be helpful for consistency across plots)
    """

    def __init__(
<<<<<<< HEAD
        self, optim_vals: Dict[str, Dict[str, np.ndarray]], title: str, name_style: Optional[Dict[str, Any]] = None, xaxis: str="budget"
=======
        self, optim_vals: tp.Dict[str, tp.Dict[str, np.ndarray]], title: str, name_style: tp.Optional[tp.Dict[str, tp.Any]] = None, xaxis: str = "budget"
>>>>>>> 26c681d3
    ) -> None:
        if name_style is None:
            name_style = NameStyle()
        upperbound = max(np.max(vals["loss"]) for vals in optim_vals.values() if np.max(vals["loss"]) < np.inf)
        for optim, vals in optim_vals.items():
            if optim.lower() in ["stupid", "idiot"] or optim in ["Zero", "StupidRandom"]:
                upperbound = min(upperbound, np.max(vals["loss"]))
        # plot from best to worst
        lowerbound = np.inf
        sorted_optimizers = sorted(optim_vals, key=lambda x: optim_vals[x]["loss"][-1], reverse=True)
        self._fig = plt.figure()
        self._ax = self._fig.add_subplot(111)
        # use log plot? yes, if no negative value
        logplot = not any(x <= 0 or x > 10**8 for ov in optim_vals.values() for x in ov["loss"])  # if x < np.inf)
        if logplot:
            self._ax.set_yscale("log")
            for ov in optim_vals.values():
                if ov["loss"].size:
                    ov["loss"] = np.maximum(1e-30, ov["loss"])
        # other setups
        self._ax.autoscale(enable=False)
        self._ax.set_xscale("log")
        self._ax.set_xlabel(xaxis)
        self._ax.set_ylabel("loss")
        self._ax.grid(True, which="both")
        self._overlays: tp.List[tp.Any] = []
        legend_infos: tp.List[LegendInfo] = []
        for optim_name in sorted_optimizers:
            vals = optim_vals[optim_name]
            lowerbound = min(lowerbound, np.min(vals["loss"]))
            line = plt.plot(vals[xaxis], vals["loss"], name_style[optim_name], label=optim_name)
            # confidence lines
            for conf in self._get_confidence_arrays(vals, log=logplot):
                plt.plot(vals[xaxis], conf, name_style[optim_name], label=optim_name, alpha=.1)
            text = "{} ({:.3g})".format(optim_name, vals["loss"][-1])
            if vals[xaxis].size:
                legend_infos.append(LegendInfo(vals[xaxis][-1], vals["loss"][-1], line, text))
        if not (np.isnan(upperbound) or np.isinf(upperbound)):
            upperbound_up = upperbound
            if not (np.isnan(lowerbound) or np.isinf(lowerbound)):
                self._ax.set_ylim(bottom=lowerbound)
                upperbound_up += 0.02 * (upperbound - lowerbound)
                if logplot:
                    upperbound_up = 10 ** (np.log10(upperbound) + 0.02 * (np.log10(upperbound) - np.log10(lowerbound)))
            self._ax.set_ylim(top=upperbound_up)
        all_x = [v for vals in optim_vals.values() for v in vals[xaxis]]
        self._ax.set_xlim([min(all_x), max(all_x)])
        self.add_legends(legend_infos)
        # global info
        self._ax.set_title(split_long_title(title))
        self._ax.tick_params(axis="both", which="both")
        # self._fig.tight_layout()

    @staticmethod
    def _get_confidence_arrays(vals: tp.Dict[str, np.ndarray], log: bool = False) -> tp.Tuple[np.ndarray, np.ndarray]:
        loss = vals["loss"]
        conf = vals["loss_std"] / np.sqrt(vals["num_eval"] - 1)
        if not log:
            return loss - conf, loss + conf
        lloss = np.log10(loss)
        lstd = 0.434 * conf / loss
        return tuple(10**(lloss + x) for x in [-lstd, lstd])  # type: ignore

    def add_legends(self, legend_infos: tp.List[LegendInfo]) -> None:
        """Adds the legends
        """
        # # old way (keep it for fast hacking of plots if need be)
        # # this creates a legend box on the bottom, and algorithm names on the right with some angle to avoid overlapping
        # self._overlays.append(self._ax.legend(fontsize=7, ncol=2, handlelength=3,
        #                                       loc='upper center', bbox_to_anchor=(0.5, -0.2)))
        # upperbound = self._ax.get_ylim()[1]
        # filtered_legend_infos = [i for i in legend_infos if i.y <= upperbound]
        # for k, info in enumerate(filtered_legend_infos):
        #     angle = 30 - 60 * k / len(legend_infos)
        #     self._overlays.append(self._ax.text(info.x, info.y, info.text, {'ha': 'left', 'va': 'top' if angle < 0 else 'bottom'},
        #                                         rotation=angle))
        # new way
        ax = self._ax
        trans = ax.transScale + ax.transLimits
        fontsize = 10.0
        display_y = (ax.transAxes.transform((1, 1)) - ax.transAxes.transform((0, 0)))[1]  # height in points
        shift = (2.0 + fontsize) / display_y
        legend_infos = legend_infos[::-1]  # revert order for use in compute_best_placements
        values = [float(np.clip(trans.transform((0, i.y))[1], -0.01, 1.01)) for i in legend_infos]
        placements = compute_best_placements(values, min_diff=shift)
        for placement, info in zip(placements, legend_infos):
            self._overlays.append(
                Legend(ax, info.line, [info.text], loc="center left", bbox_to_anchor=(1, placement), frameon=False, fontsize=fontsize)
            )
            ax.add_artist(self._overlays[-1])

    @staticmethod
    def make_data(df: pd.DataFrame) -> tp.Dict[str, tp.Dict[str, np.ndarray]]:
        """Process raw xp data and process it to extract relevant information for xp plots:
        regret with respect to budget for each optimizer after averaging on all experiments (it is good practice to use a df
        which is filtered out for one set of input parameters)

        Parameters
        ----------
        df: pd.DataFrame
            run data
        xaxis: str
            name of the x-axis among "budget" and  "pseudotime"
        """
        df = utils.Selector(df.loc[:, ["optimizer_name", "budget", "loss"] + (["pseudotime"] if "pseudotime" in df.columns else [])])
        groupeddf = df.groupby(["optimizer_name", "budget"])
        means = groupeddf.mean()
        stds = groupeddf.std()
        optim_vals: tp.Dict[str, tp.Dict[str, np.ndarray]] = {}
        # extract name and coordinates
        for optim in df.unique("optimizer_name"):
            optim_vals[optim] = {}
            optim_vals[optim]["budget"] = np.array(means.loc[optim, :].index)
            optim_vals[optim]["loss"] = np.array(means.loc[optim, "loss"])
            optim_vals[optim]["loss_std"] = np.array(stds.loc[optim, "loss"])
            optim_vals[optim]["num_eval"] = np.array(groupeddf.count().loc[optim, "loss"])
            if "pseudotime" in means.columns:
                optim_vals[optim]["pseudotime"] = np.array(means.loc[optim, "pseudotime"])
        return optim_vals

    def save(self, output_filepath: PathLike) -> None:
        """Saves the xp plot

        Parameters
        ----------
        output_filepath: Path or str
            path where the figure must be saved
        """
        self._fig.savefig(str(output_filepath), bbox_extra_artists=self._overlays, bbox_inches="tight", dpi=_DPI)

    def __del__(self) -> None:
        plt.close(self._fig)


def split_long_title(title: str) -> str:
    """Splits a long title around the middle comma
    """
    if len(title) <= 60:
        return title
    comma_indices = np.where(np.array([c for c in title]) == ",")[0]
    if not comma_indices.size:
        return title
    best_index = comma_indices[np.argmin(abs(comma_indices - len(title) // 2))]
    title = title[: (best_index + 1)] + "\n" + title[(best_index + 1):]
    return title


# @contextlib.contextmanager
# def xticks_on_top() -> tp.Iterator[None]:
#     values_for_top = {'xtick.bottom': False, 'xtick.labelbottom': False,
#                       'xtick.top': True, 'xtick.labeltop': True}
#     defaults = {x: plt.rcParams[x] for x in values_for_top if x in plt.rcParams}
#     plt.rcParams.update(values_for_top)
#     yield
#     plt.rcParams.update(defaults)


class FightPlotter:
    """Creates a fight plot out of the given dataframe, by iterating over all cases with fixed category variables.

    Parameters
    ----------
    winrates_df: pd.DataFrame
        winrate data as a dataframe
    """

    def __init__(self, winrates_df: pd.DataFrame) -> None:
        # make plot
        self.winrates = winrates_df
        self._fig = plt.figure()
        self._ax = self._fig.add_subplot(111)
        self._cax = self._ax.imshow(100 * np.array(self.winrates), cmap=cm.seismic, interpolation="none", vmin=0, vmax=100)
        x_names = self.winrates.columns
        self._ax.set_xticks(list(range(len(x_names))))
        self._ax.set_xticklabels(x_names, rotation=90, fontsize=7)  # , ha="left")
        y_names = self.winrates.index
        self._ax.set_yticks(list(range(len(y_names))))
        self._ax.set_yticklabels(y_names, rotation=45, fontsize=7)
        divider = make_axes_locatable(self._ax)
        cax = divider.append_axes("right", size="5%", pad=0.05)
        # self._fig.colorbar(im, cax=cax)
        self._fig.colorbar(self._cax, cax=cax)  # , orientation='horizontal')
        plt.tight_layout()

    @staticmethod
<<<<<<< HEAD
    def winrates_from_selection(df: tools.Selector, categories: List[str], num_rows: int=5) -> pd.DataFrame:
=======
    def winrates_from_selection(df: utils.Selector, categories: tp.List[str], num_rows: int = 5) -> pd.DataFrame:
>>>>>>> 26c681d3
        """Creates a fight plot win rate data out of the given run dataframe,
        by iterating over all cases with fixed category variables.

        Parameters
        ----------
        df: pd.DataFrame
            run data
        categories: list
            List of variables to fix for obtaining similar run conditions
        num_rows: int
            number of rows to plot (best algorithms)
        """
        all_optimizers = list(df.unique("optimizer_name"))  # optimizers for which no run exists are not shown
        num_rows = min(num_rows, len(all_optimizers))
        # iterate on all sub cases
        victories, total = aggregate_winners(df, categories, all_optimizers)
        # subcases = df.unique(categories)
        # for k, subcase in enumerate(subcases):  # TODO linearize this (precompute all subcases)? requires memory
        #     # print(subcase)
        #     subdf = df.select(**dict(zip(categories, subcase)))
        #     victories += _make_winners_df(subdf, all_optimizers)
        #     if k > 1000:
        #         break
        winrates = _make_sorted_winrates_df(victories)
        mean_win = winrates.mean(axis=1)
        winrates.fillna(0.5)  # unplayed
        sorted_names = winrates.index
        # number of subcases actually computed is twice self-victories
        sorted_names = ["{} ({}/{})".format(n, int(2 * victories.loc[n, n]), total) for n in sorted_names]
        sorted_names = [sorted_names[i] for i in range(min(30, len(sorted_names)))]
        data = np.array(winrates.iloc[:num_rows, :len(sorted_names)])
        # pylint: disable=anomalous-backslash-in-string
        best_names = [(f"{name} ({100 * val:2.1f}%)").replace("Search", "") for name, val in zip(mean_win.index[:num_rows], mean_win)]
        return pd.DataFrame(index=best_names, columns=sorted_names, data=data)

    def save(self, *args: tp.Any, **kwargs: tp.Any) -> None:
        """Shortcut to the figure savefig method
        """
        self._fig.savefig(*args, **kwargs)

    def __del__(self) -> None:
        plt.close(self._fig)


# %% positionning legends


class LegendGroup:
    """Class used to compute legend best placements.
    Each group contains at least one legend, and has a position and span (with bounds). LegendGroup are then
    responsible for providing each of its legends' position (non-overlapping)


    Parameters
    ----------
    indices: List[int]
        identifying index of each of the legends
    init_position: List[float]
        best position for each of the legends (if there was no overlapping)
    min_diff: float
        minimal distance between two legends so that they do not overlap
    """

    def __init__(self, indices: tp.List[int], init_positions: tp.List[float], min_diff: float):
        assert all(x2 - x1 == 1 for x2, x1 in zip(indices[1:], indices[:-1]))
        assert all(v2 >= v1 for v2, v1 in zip(init_positions[1:], init_positions[:-1]))
        assert len(indices) == len(init_positions)
        self.indices = indices
        self.init_positions = init_positions
        self.min_diff = min_diff
        self.position = float(np.mean(init_positions))

    def combine_with(self, other: "LegendGroup") -> "LegendGroup":
        assert self.min_diff == other.min_diff
        return LegendGroup(self.indices + other.indices, self.init_positions + other.init_positions, self.min_diff)

    def get_positions(self) -> tp.List[float]:
        first_position = self.bounds[0] + self.min_diff / 2.0
        return [first_position + k * self.min_diff for k in range(len(self.indices))]

    @property
    def bounds(self) -> tp.Tuple[float, float]:
        half_span = len(self.indices) * self.min_diff / 2.0
        return (self.position - half_span, self.position + half_span)

    def __repr__(self) -> str:
        return f"LegendGroup({self.indices}, {self.init_positions}, {self.min_diff})"


def compute_best_placements(positions: tp.List[float], min_diff: float) -> tp.List[float]:
    """Provides a list of new positions from a list of initial position, with a minimal
    distance between each position.

    Parameters
    ----------
    positions: List[float]
        best positions if minimal distance were 0.
    min_diff: float
        minimal distance allowed between two positions

    Returns
    -------
    new_positions: List[float]
        positions after taking into account the minimal distance constraint

    Note
    ----
    This function is probably not optimal, but seems a very good heuristic
    """
    assert all(v2 >= v1 for v2, v1 in zip(positions[1:], positions[:-1]))
    groups = [LegendGroup([k], [pos], min_diff) for k, pos in enumerate(positions)]
    new_groups: tp.List[LegendGroup] = []
    ready = False
    while not ready:
        ready = True
        for k in range(len(groups)):  # pylint: disable=consider-using-enumerate
            if k < len(groups) - 1 and groups[k + 1].bounds[0] < groups[k].bounds[1]:
                # groups are overlapping: create a new combined group
                # which will provide new non-overlapping positions around the mean of initial positions
                new_groups.append(groups[k].combine_with(groups[k + 1]))
                # copy the rest of the groups and start over from the first group
                new_groups.extend(groups[k + 2:])
                groups = new_groups
                new_groups = []
                ready = False
                break
            else:
                new_groups.append(groups[k])
    new_positions = np.array(positions, copy=True)
    for group in groups:
        new_positions[group.indices] = group.get_positions()
    return new_positions.tolist()


def main() -> None:
    parser = argparse.ArgumentParser(description="Create plots from an experiment data file")
    parser.add_argument("filepath", type=str, help="filepath containing the experiment data")
    parser.add_argument(
        "--output", type=str, default=None, help="Output path for the CSV file (default: a folder <filename>_plots next to the data file."
    )
    parser.add_argument(
        "--max_combsize", type=int, default=0, help="maximum number of parameters to fix (combinations) when creating experiment plots"
    )
    parser.add_argument("--pseudotime", nargs="?", default=False, const=True, help="Plots with respect to pseudotime instead of budget")
    parser.add_argument("--competencemaps", type=bool, default=False, help="whether we should export only competence maps")
    parser.add_argument("--merge-parametrization", action="store_true", help="if present, parametrization is merge into the optimizer name")
    args = parser.parse_args()
    exp_df = utils.Selector.read_csv(args.filepath)
    if args.merge_parametrization:
        exp_df = merge_parametrization_and_optimizer(exp_df)
    output_dir = args.output
    if output_dir is None:
        output_dir = str(Path(args.filepath).with_suffix("")) + "_plots"
    create_plots(exp_df, output_folder=output_dir, max_combsize=args.max_combsize if not args.competencemaps else 2,
                 xpaxis="pseudotime" if args.pseudotime else "budget", competencemaps=args.competencemaps)


if __name__ == "__main__":
    main()<|MERGE_RESOLUTION|>--- conflicted
+++ resolved
@@ -298,11 +298,7 @@
     """
 
     def __init__(
-<<<<<<< HEAD
-        self, optim_vals: Dict[str, Dict[str, np.ndarray]], title: str, name_style: Optional[Dict[str, Any]] = None, xaxis: str="budget"
-=======
         self, optim_vals: tp.Dict[str, tp.Dict[str, np.ndarray]], title: str, name_style: tp.Optional[tp.Dict[str, tp.Any]] = None, xaxis: str = "budget"
->>>>>>> 26c681d3
     ) -> None:
         if name_style is None:
             name_style = NameStyle()
@@ -488,11 +484,7 @@
         plt.tight_layout()
 
     @staticmethod
-<<<<<<< HEAD
-    def winrates_from_selection(df: tools.Selector, categories: List[str], num_rows: int=5) -> pd.DataFrame:
-=======
-    def winrates_from_selection(df: utils.Selector, categories: tp.List[str], num_rows: int = 5) -> pd.DataFrame:
->>>>>>> 26c681d3
+    def winrates_from_selection(df: tools.Selector, categories: tp.List[str], num_rows: int = 5) -> pd.DataFrame:
         """Creates a fight plot win rate data out of the given run dataframe,
         by iterating over all cases with fixed category variables.
 
