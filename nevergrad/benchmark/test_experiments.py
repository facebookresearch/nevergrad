--- conflicted
+++ resolved
@@ -21,11 +21,7 @@
     with patch("shutil.which", return_value="here"):  # do not check for missing packages
         with datasets.mocked_data():  # mock mlda data that should be downloaded
             check_maker(maker)  # this is to extract the function for reuse if other external packages need it
-<<<<<<< HEAD
-        if "mlda" not in name and "realworld" not in name:
-=======
-        if "mlda" not in name and "moo" not in name:
->>>>>>> e4b25ca8
+        if "mlda" not in name and "realworld" and "moo" not in name:
             check_seedable(maker)  # this is a basic test on first elements, do not fully rely on it
 
 
