--- conflicted
+++ resolved
@@ -185,13 +185,8 @@
 
     @evaluation_by_best_of_pareto_front.setter
     def evaluation_by_best_of_pareto_front(self, pareto_size: int):
-<<<<<<< HEAD
-        assert pareto_size >= 0.0
-        self.__evaluation_by_best_of_pareto_front = pareto_size
-=======
         assert pareto_size >= 0.
         self.__evaluation_by_best_of_pareto_front = pareto_size 
->>>>>>> 3526bd9a
 
     def run(self) -> tp.Dict[str, tp.Any]:
         """Run an experiment with the provided settings
@@ -227,16 +222,10 @@
         reco = self.recommendation
         assert self._optimizer is not None
         if self.evaluation_by_best_of_pareto_front > 0:
-<<<<<<< HEAD
             self.result["loss"] = min(
                 pfunc.evaluation_functions(*c.args, **c.kwargs)
                 for c in self._optimizer.pareto_front(size=self.evaluation_by_best_of_pareto_front)
             )
-=======
-            self.result["loss"] = min(pfunc.evaluation_functions(*c.args, **c.kwargs)
-                for c in self._optimizer.pareto_front(
-                    size=self.evaluation_by_best_of_pareto_front))
->>>>>>> 3526bd9a
         elif self._optimizer._hypervolume_pareto is None:
             # ExperimentFunction can directly override this if need be
             self.result["loss"] = pfunc.evaluation_function(*reco.args, **reco.kwargs)
