# Copyright (c) Facebook, Inc. and its affiliates. All Rights Reserved.
#
# This source code is licensed under the MIT license found in the
# LICENSE file in the root directory of this source tree.

import sys
import time
import random
import numbers
import warnings
import traceback
import typing as tp
import numpy as np
from nevergrad.parametrization import parameter as p
from ..common import decorators
from ..functions.rl.agents import torch  # import includes pytorch fix
from ..functions import base as fbase
from ..optimization import base as obase
from ..optimization.optimizerlib import (
    registry as optimizer_registry,
)  # import from optimizerlib so as to fill it
from . import execution


registry: decorators.Registry[tp.Callable[..., tp.Iterator["Experiment"]]] = decorators.Registry()


# pylint: disable=unused-argument
def _assert_monoobjective_callback(optimizer: obase.Optimizer, candidate: p.Parameter, loss: float) -> None:
    if optimizer.num_tell <= 1 and not isinstance(loss, numbers.Number):
        raise TypeError(
            f"Cannot process loss {loss} of type {type(loss)}.\n"
            "For multiobjective functions, did you forget to specify 'func.multiobjective_upper_bounds'?"
        )


class OptimizerSettings:
    """Handle for optimizer settings (name, num_workers etc)
    Optimizers can be instantiated through this class, providing the optimization space dimension.

    Note
    ----
    Eventually, this class should be moved to be directly used for defining experiments.
    """

    def __init__(
        self,
        optimizer: tp.Union[str, obase.ConfiguredOptimizer],
        budget: int,
        num_workers: int = 1,
        batch_mode: bool = True,
    ) -> None:
        self._setting_names = [x for x in locals() if x != "self"]
        if isinstance(optimizer, str):
            assert optimizer in optimizer_registry, f"{optimizer} is not registered"
        self.optimizer = optimizer
        self.budget = budget
        self.num_workers = num_workers
        self.executor = execution.MockedTimedExecutor(batch_mode)

    @property
    def name(self) -> str:
        return self.optimizer if isinstance(self.optimizer, str) else repr(self.optimizer)

    @property
    def batch_mode(self) -> bool:
        return self.executor.batch_mode

    def __repr__(self) -> str:
        return f"Experiment: {self.name}<budget={self.budget}, num_workers={self.num_workers}, batch_mode={self.batch_mode}>"

    def _get_factory(self) -> tp.Union[tp.Type[obase.Optimizer], obase.ConfiguredOptimizer]:
        return optimizer_registry[self.optimizer] if isinstance(self.optimizer, str) else self.optimizer

    @property
    def is_incoherent(self) -> bool:
        """Flags settings which are known to be impossible to process.
        Currently, this means we flag:
        - no_parallelization optimizers for num_workers > 1
        """
        # flag no_parallelization when num_workers greater than 1
        return self._get_factory().no_parallelization and bool(self.num_workers > 1)

    def instantiate(self, parametrization: p.Parameter) -> obase.Optimizer:
        """Instantiate an optimizer, providing the optimization space dimension"""
        return self._get_factory()(
            parametrization=parametrization, budget=self.budget, num_workers=self.num_workers
        )

    def get_description(self) -> tp.Dict[str, tp.Any]:
        """Returns a dictionary describing the optimizer settings"""
        descr = {x: getattr(self, x) for x in self._setting_names if x != "optimizer"}
        descr["optimizer_name"] = self.name
        return descr

    def __eq__(self, other: tp.Any) -> bool:
        if isinstance(other, self.__class__):
            for attr in self._setting_names:
                x, y = (getattr(settings, attr) for settings in [self, other])
                if x != y:
                    return False
            return True
        return False


def create_seed_generator(seed: tp.Optional[int]) -> tp.Iterator[tp.Optional[int]]:
    """Create a stream of seeds, independent from the standard random stream.
    This is designed to be used in experiment plans generators, fore reproducibility.

    Parameter
    ---------
    seed: int or None
        the initial seed

    Yields
    ------
    int or None
        potential new seeds, or None if the initial seed was None
    """
    generator = None if seed is None else np.random.RandomState(seed=seed)
    while True:
        yield None if generator is None else generator.randint(2 ** 32, dtype=np.uint32)


class Experiment:
    """Specifies an experiment which can be run in benchmarks.

    Parameters
    ----------
    function: ExperimentFunction
        the function to run the experiment on. It must inherit from ExperimentFunction to implement
        necessary functionalities (parametrization, descriptors, evaluation_function, pseudotime etc)

    Note
    ----
    - "run" method catches error but forwards stderr so that errors are not completely hidden
    - "run" method outputs the description of the experiment, which is a set of figures/names from the functions
    settings (dimension, etc...), the optimization settings (budget, etc...) and the results (loss, etc...)
    """

    # pylint: disable=too-many-arguments
    def __init__(
        self,
        function: fbase.ExperimentFunction,
        optimizer: tp.Union[str, obase.ConfiguredOptimizer],
        budget: int,
        num_workers: int = 1,
        batch_mode: bool = True,
        seed: tp.Optional[int] = None,
    ) -> None:
        assert isinstance(function, fbase.ExperimentFunction), (
            "All experiment functions should " "derive from ng.functions.ExperimentFunction"
        )
        assert function.dimension, "Nothing to optimize"
        self.function = function
        self.seed = (
            seed  # depending on the inner workings of the function, the experiment may not be repeatable
        )
        self.optimsettings = OptimizerSettings(
            optimizer=optimizer, num_workers=num_workers, budget=budget, batch_mode=batch_mode
        )
        self.result = {"loss": np.nan, "elapsed_budget": np.nan, "elapsed_time": np.nan, "error": ""}
        self._optimizer: tp.Optional[
            obase.Optimizer
        ] = None  # to be able to restore stopped/checkpointed optimizer
        # make sure the random_state of the base function is created, so that spawning copy does not
        # trigger a seed for the base function, but only for the copied function
        self.function.parametrization.random_state  # pylint: disable=pointless-statement
        self.evaluation_by_best_of_pareto_front = 0

    def __repr__(self) -> str:
        return f"Experiment: {self.optimsettings} (dim={self.function.dimension}) on {self.function} with seed {self.seed}"

    @property
    def is_incoherent(self) -> bool:
        """Flags settings which are known to be impossible to process.
        Currently, this means we flag:
        - no_parallelization optimizers for num_workers > 1
        """
        return self.optimsettings.is_incoherent

    def run(self) -> tp.Dict[str, tp.Any]:
        """Run an experiment with the provided settings

        Returns
        -------
        dict
            A dict containing all the information about the experiments (optimizer/function settings + results)

        Note
        ----
        This function catches error (but forwards stderr). It fills up the "error" ("" if no error, else the error name),
        "loss", "elapsed_time" and "elapsed_budget" of the experiment.
        """
        try:
            self._run_with_error()
        except fbase.ExperimentFunctionCopyError as c_e:
            raise c_e
        except Exception as e:  # pylint: disable=broad-except
            # print the case and the traceback
            self.result["error"] = e.__class__.__name__
            print(f"Error when applying {self}:", file=sys.stderr)
            traceback.print_exc()
            print("\n", file=sys.stderr)
        return self.get_description()

    def _log_results(self, pfunc: fbase.ExperimentFunction, t0: float, num_calls: int) -> None:
        """Internal method for logging results before handling the error"""
        self.result["elapsed_time"] = time.time() - t0
        self.result["pseudotime"] = self.optimsettings.executor.time
        # make a final evaluation with oracle (no noise, but function may still be stochastic)
<<<<<<< HEAD
        assert self.recommendation is not None
        reco = self.recommendation
        assert self._optimizer is not None
        if self.evaluation_by_best_of_pareto_front > 0:
            assert pfunc.special_evaluation_function is not None
            self.result["loss"] = min(
                pfunc.evaluation_function(*c.args, **c.kwargs)
                for c in self._optimizer.pareto_front(size=self.evaluation_by_best_of_pareto_front)
            )
        elif self._optimizer._hypervolume_pareto is None:
            # ExperimentFunction can directly override this if need be
            self.result["loss"] = pfunc.evaluation_function(*reco.args, **reco.kwargs)
        else:
            # in multiobjective case, use best hypervolume so far
            self.result["loss"] = -self._optimizer._hypervolume_pareto._best_volume
=======
        opt = self._optimizer
        assert opt is not None
        # ExperimentFunction can directly override this evaluation function if need be
        # (pareto_front returns only the recommendation in monoobjective)
        self.result["loss"] = pfunc.evaluation_function(*opt.pareto_front())
>>>>>>> fd0f3509
        self.result["elapsed_budget"] = num_calls
        if num_calls > self.optimsettings.budget:
            raise RuntimeError(
                f"Too much elapsed budget {num_calls} for {self.optimsettings.name} on {self.function}"
            )

    def _run_with_error(self, callbacks: tp.Optional[tp.Dict[str, obase._OptimCallBack]] = None) -> None:
        """Run an experiment with the provided artificial function and optimizer

        Parameter
        ---------
        callbacks: dict
            a dictionary of callbacks to register on the optimizer with key "ask" and/or "tell" (see base Optimizer class).
            This is only for easier debugging.
        """
        if self.seed is not None and self._optimizer is None:
            # Note: when resuming a job (if optimizer is not None), seeding is pointless (reproducibility is lost)
            np.random.seed(
                self.seed
            )  # seeds both functions and parametrization (for which random state init is lazy)
            random.seed(self.seed)
            torch.manual_seed(self.seed)
        pfunc = self.function.copy()
        # check constraints are propagated
        assert len(pfunc.parametrization._constraint_checkers) == len(
            self.function.parametrization._constraint_checkers
        )
        # optimizer instantiation can be slow and is done only here to make xp iterators very fast
        if self._optimizer is None:
            self._optimizer = self.optimsettings.instantiate(parametrization=pfunc.parametrization)
            if pfunc.multiobjective_upper_bounds is not None:
                self._optimizer.tell(p.MultiobjectiveReference(), pfunc.multiobjective_upper_bounds)
            else:
                self._optimizer.register_callback("tell", _assert_monoobjective_callback)
        if callbacks is not None:
            for name, func in callbacks.items():
                self._optimizer.register_callback(name, func)
        assert self._optimizer.budget is not None, "A budget must be provided"
        t0 = time.time()
        executor = self.optimsettings.executor
        with warnings.catch_warnings():
            warnings.filterwarnings(
                "ignore", category=obase.InefficientSettingsWarning
            )  # benchmark do not need to be efficient
            try:
                # call the actual Optimizer.minimize method because overloaded versions could alter the worklflow
                # and provide unfair comparisons  (especially for parallelized settings)
                obase.Optimizer.minimize(
                    self._optimizer,
                    pfunc,
                    batch_mode=executor.batch_mode,
                    executor=executor,
                )
            except Exception as e:  # pylint: disable=broad-except
                self._log_results(pfunc, t0, self._optimizer.num_ask)
                raise e
        self._log_results(pfunc, t0, self._optimizer.num_ask)

    def get_description(self) -> tp.Dict[str, tp.Union[str, float, bool]]:
        """Return the description of the experiment, as a dict.
        "run" must be called beforehand in order to have non-nan values for the loss.
        """
        summary = dict(self.result, seed=-1 if self.seed is None else self.seed)
        summary.update(self.function.descriptors)
        summary.update(self.optimsettings.get_description())
        return summary

    def __eq__(self, other: tp.Any) -> bool:
        if not isinstance(other, Experiment):
            return False
        same_seed = other.seed is None if self.seed is None else other.seed == self.seed
        return (
            same_seed
            and self.function.equivalent_to(other.function)
            and self.optimsettings == other.optimsettings
        )<|MERGE_RESOLUTION|>--- conflicted
+++ resolved
@@ -209,29 +209,11 @@
         self.result["elapsed_time"] = time.time() - t0
         self.result["pseudotime"] = self.optimsettings.executor.time
         # make a final evaluation with oracle (no noise, but function may still be stochastic)
-<<<<<<< HEAD
-        assert self.recommendation is not None
-        reco = self.recommendation
-        assert self._optimizer is not None
-        if self.evaluation_by_best_of_pareto_front > 0:
-            assert pfunc.special_evaluation_function is not None
-            self.result["loss"] = min(
-                pfunc.evaluation_function(*c.args, **c.kwargs)
-                for c in self._optimizer.pareto_front(size=self.evaluation_by_best_of_pareto_front)
-            )
-        elif self._optimizer._hypervolume_pareto is None:
-            # ExperimentFunction can directly override this if need be
-            self.result["loss"] = pfunc.evaluation_function(*reco.args, **reco.kwargs)
-        else:
-            # in multiobjective case, use best hypervolume so far
-            self.result["loss"] = -self._optimizer._hypervolume_pareto._best_volume
-=======
         opt = self._optimizer
         assert opt is not None
         # ExperimentFunction can directly override this evaluation function if need be
         # (pareto_front returns only the recommendation in monoobjective)
         self.result["loss"] = pfunc.evaluation_function(*opt.pareto_front())
->>>>>>> fd0f3509
         self.result["elapsed_budget"] = num_calls
         if num_calls > self.optimsettings.budget:
             raise RuntimeError(
