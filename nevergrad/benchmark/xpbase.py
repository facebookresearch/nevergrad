# Copyright (c) Facebook, Inc. and its affiliates. All Rights Reserved.
#
# This source code is licensed under the MIT license found in the
# LICENSE file in the root directory of this source tree.

import sys
import time
import random
import warnings
import traceback
from typing import Dict, Union, Any, Optional, Iterator, Type, Callable
import torch
import numpy as np
from ..common import decorators
from .. import instrumentation as instru
from ..functions import utils as futils
from ..optimization import base
from ..optimization.optimizerlib import registry as optimizer_registry  # import from optimizerlib so as to fill it
from . import execution

registry = decorators.Registry[Callable[..., Iterator['Experiment']]]()


<<<<<<< HEAD
=======
class IFuncWrapper(execution.PostponedObject):
    """Simple wrapper to use encapsulate relevant parts of an InstrumentedFunction

    Parameter
    ---------
    func: Callable
        the callable to wrap
    """

    def __init__(self, func: instru.InstrumentedFunction) -> None:
        self.func = func

    def __call__(self, *args: Any, **kwargs: Any) -> Any:
        return self.func.function(*args, **kwargs)  # compute *before* updating num calls

    def get_postponing_delay(self, args: Tuple[Any, ...], kwargs: Dict[str, Any], value: float) -> float:
        """Propagate subfunction delay
        """
        if isinstance(self.func, execution.PostponedObject):
            return self.func.get_postponing_delay(args, kwargs, value)
        return 1.


>>>>>>> 8e682a9b
class OptimizerSettings:
    """Handle for optimizer settings (name, num_workers etc)
    Optimizers can be instantiated through this class, providing the optimization space dimension.

    Note
    ----
    Eventually, this class should be moved to be directly used for defining experiments.
    """

    def __init__(self, optimizer: Union[str, base.OptimizerFamily], budget: int, num_workers: int = 1, batch_mode: bool = True) -> None:
        self._setting_names = [x for x in locals() if x != "self"]
        if isinstance(optimizer, str):
            assert optimizer in optimizer_registry, f"{optimizer} is not registered"
        self.optimizer = optimizer
        self.budget = budget
        self.num_workers = num_workers
        self.executor = execution.MockedTimedExecutor(batch_mode)

    @property
    def name(self) -> str:
        return self.optimizer if isinstance(self.optimizer, str) else repr(self.optimizer)

    @property
    def batch_mode(self) -> bool:
        return self.executor.batch_mode

    def __repr__(self) -> str:
        return f"Experiment: {self.name}<budget={self.budget}, num_workers={self.num_workers}, batch_mode={self.batch_mode}>"

    def _get_factory(self) -> Union[Type[base.Optimizer], base.OptimizerFamily]:
        return optimizer_registry[self.optimizer] if isinstance(self.optimizer, str) else self.optimizer

    @property
    def is_incoherent(self) -> bool:
        """Flags settings which are known to be impossible to process.
        Currently, this means we flag:
        - no_parallelization optimizers for num_workers > 1
        """
        # flag no_parallelization when num_workers greater than 1
        return self._get_factory().no_parallelization and bool(self.num_workers > 1)

    def instantiate(self, instrumentation: instru.Instrumentation) -> base.Optimizer:
        """Instantiate an optimizer, providing the optimization space dimension
        """
        return self._get_factory()(instrumentation=instrumentation, budget=self.budget, num_workers=self.num_workers)

    def get_description(self) -> Dict[str, Any]:
        """Returns a dictionary describing the optimizer settings
        """
        descr = {x: getattr(self, x) for x in self._setting_names if x != "optimizer"}
        descr["optimizer_name"] = self.name
        return descr

    def __eq__(self, other: Any) -> bool:
        if isinstance(other, self.__class__):
            return all(getattr(self, attr) == getattr(other, attr) for attr in self._setting_names)
        return False


def create_seed_generator(seed: Optional[int]) -> Iterator[Optional[int]]:
    """Create a stream of seeds, independent from the standard random stream.
    This is designed to be used in experiment plans generators, fore reproducibility.

    Parameter
    ---------
    seed: int or None
        the initial seed

    Yields
    ------
    int or None
        potential new seeds, or None if the initial seed was None
    """
    generator = None if seed is None else np.random.RandomState(seed=seed)
    while True:
        yield None if generator is None else generator.randint(2**32, dtype=np.uint32)


class Experiment:
    """Specifies an experiment which can be run in benchmarks.

    Parameters
    ----------
    function: InstrumentedFunction
        the function to run the experiment on. It must inherit from InstrumentedFunction to implement
        descriptors for the function.

    Note
    ----
    - "run" method catches error but forwards stderr so that errors are not completely hidden
    - "run" method outputs the description of the experiment, which is a set of figures/names from the functions
    settings (dimension, etc...), the optimization settings (budget, etc...) and the results (loss, etc...)
    """

    # pylint: disable=too-many-arguments
    def __init__(self, function: instru.InstrumentedFunction,
                 optimizer: Union[str, base.OptimizerFamily], budget: int, num_workers: int = 1,
                 batch_mode: bool = True, seed: Optional[int] = None
                 ) -> None:
        assert isinstance(function, instru.InstrumentedFunction), ("All experiment functions should derive from InstrumentedFunction")
        self.function = function
        self.seed = seed  # depending on the inner workings of the function, the experiment may not be repeatable
        self.optimsettings = OptimizerSettings(optimizer=optimizer, num_workers=num_workers, budget=budget, batch_mode=batch_mode)
        self.result = {"loss": np.nan, "elapsed_budget": np.nan, "elapsed_time": np.nan, "error": ""}
        self.recommendation: Optional[base.Candidate] = None
        self._optimizer: Optional[base.Optimizer] = None  # to be able to restore stopped/checkpointed optimizer

    def __repr__(self) -> str:
        return f"Experiment: {self.optimsettings} (dim={self.function.dimension}) on {self.function}"

    @property
    def is_incoherent(self) -> bool:
        """Flags settings which are known to be impossible to process.
        Currently, this means we flag:
        - no_parallelization optimizers for num_workers > 1
        """
        return self.optimsettings.is_incoherent

    def run(self) -> Dict[str, Any]:
        """Run an experiment with the provided settings

        Returns
        -------
        dict
            A dict containing all the information about the experiments (optimizer/function settings + results)

        Note
        ----
        This function catches error (but forwards stderr). It fills up the "error" ("" if no error, else the error name),
        "loss", "elapsed_time" and "elapsed_budget" of the experiment.
        """
        try:
            self._run_with_error()
        except Exception as e:  # pylint: disable=broad-except
            # print the case and the traceback
            self.result["error"] = e.__class__.__name__
            print(f"Error when applying {self}:", file=sys.stderr)
            traceback.print_exc()
            print("\n", file=sys.stderr)
        return self.get_description()

    def _log_results(self, t0: float, num_calls: int) -> None:
        """Internal method for logging results before handling the error
        """
        self.result["elapsed_time"] = time.time() - t0
        self.result["pseudotime"] = self.optimsettings.executor.time
        # make a final evaluation with oracle (no noise, but function may still be stochastic)
        assert self.recommendation is not None
        reco = self.recommendation
        if isinstance(self.function, futils.NoisyBenchmarkFunction):
            self.result["loss"] = self.function.noisefree_function(*reco.args, **reco.kwargs)
        else:
            self.result["loss"] = self.function.function(*reco.args, **reco.kwargs)
        self.result["elapsed_budget"] = num_calls
        if num_calls > self.optimsettings.budget:
            raise RuntimeError(f"Too much elapsed budget {num_calls} for {self.optimsettings.name} on {self.function}")

    def _run_with_error(self, callbacks: Optional[Dict[str, base._OptimCallBack]] = None) -> None:
        """Run an experiment with the provided artificial function and optimizer

        Parameter
        ---------
        callbacks: dict
            a dictionary of callbacks to register on the optimizer with key "ask" and/or "tell" (see base Optimizer class).
            This is only for easier debugging.
        """
        instrumentation = self.function.instrumentation.copy()  # make sure it is not shared
        if self.seed is not None and self._optimizer is None:
            # Note: when resuming a job (if optimizer is not None), seeding is pointless (reproducibility is lost)
            np.random.seed(self.seed)  # seeds both functions and instrumentation (for which random state init is lazy)
            random.seed(self.seed)
            torch.manual_seed(self.seed)
        # optimizer instantiation can be slow and is done only here to make xp iterators very fast
        if self._optimizer is None:
            self._optimizer = self.optimsettings.instantiate(instrumentation=instrumentation)
        if callbacks is not None:
            for name, func in callbacks.items():
                self._optimizer.register_callback(name, func)
        assert self._optimizer.budget is not None, "A budget must be provided"
        t0 = time.time()
<<<<<<< HEAD
=======
        func = IFuncWrapper(self.function)  # probably useless now (= num_ask) but helps being 100% sure
>>>>>>> 8e682a9b
        executor = self.optimsettings.executor
        with warnings.catch_warnings():
            warnings.filterwarnings("ignore", category=base.InefficientSettingsWarning)  # benchmark do not need to be efficient
            try:
                # call the actual Optimizer.minimize method because overloaded versions could alter the worklflow
                # and provide unfair comparisons  (especially for parallelized settings)
<<<<<<< HEAD
                self.recommendation = base.Optimizer.minimize(self._optimizer, self.function,
                                                              batch_mode=executor.batch_mode, executor=executor)
=======
                self.recommendation = base.Optimizer.minimize(self._optimizer, func, batch_mode=executor.batch_mode, executor=executor)
>>>>>>> 8e682a9b
            except Exception as e:  # pylint: disable=broad-except
                self.recommendation = self._optimizer.provide_recommendation()  # get the recommendation anyway
                self._log_results(t0, self._optimizer.num_ask)
                raise e
        self._log_results(t0, self._optimizer.num_ask)

    def get_description(self) -> Dict[str, Union[str, float, bool]]:
        """Return the description of the experiment, as a dict.
        "run" must be called beforehand in order to have non-nan values for the loss.
        """
        summary = dict(self.result, seed=-1 if self.seed is None else self.seed)
        summary.update(self.function.descriptors)
        summary.update(self.optimsettings.get_description())
        return summary

    def __eq__(self, other: Any) -> bool:
        if not isinstance(other, Experiment):
            return False
        return self.function == other.function and self.optimsettings == other.optimsettings<|MERGE_RESOLUTION|>--- conflicted
+++ resolved
@@ -8,7 +8,7 @@
 import random
 import warnings
 import traceback
-from typing import Dict, Union, Any, Optional, Iterator, Type, Callable
+from typing import Dict, Union, Any, Optional, Iterator, Type, Callable, Tuple
 import torch
 import numpy as np
 from ..common import decorators
@@ -21,8 +21,6 @@
 registry = decorators.Registry[Callable[..., Iterator['Experiment']]]()
 
 
-<<<<<<< HEAD
-=======
 class IFuncWrapper(execution.PostponedObject):
     """Simple wrapper to use encapsulate relevant parts of an InstrumentedFunction
 
@@ -46,7 +44,6 @@
         return 1.
 
 
->>>>>>> 8e682a9b
 class OptimizerSettings:
     """Handle for optimizer settings (name, num_workers etc)
     Optimizers can be instantiated through this class, providing the optimization space dimension.
@@ -227,22 +224,14 @@
                 self._optimizer.register_callback(name, func)
         assert self._optimizer.budget is not None, "A budget must be provided"
         t0 = time.time()
-<<<<<<< HEAD
-=======
         func = IFuncWrapper(self.function)  # probably useless now (= num_ask) but helps being 100% sure
->>>>>>> 8e682a9b
         executor = self.optimsettings.executor
         with warnings.catch_warnings():
             warnings.filterwarnings("ignore", category=base.InefficientSettingsWarning)  # benchmark do not need to be efficient
             try:
                 # call the actual Optimizer.minimize method because overloaded versions could alter the worklflow
                 # and provide unfair comparisons  (especially for parallelized settings)
-<<<<<<< HEAD
-                self.recommendation = base.Optimizer.minimize(self._optimizer, self.function,
-                                                              batch_mode=executor.batch_mode, executor=executor)
-=======
                 self.recommendation = base.Optimizer.minimize(self._optimizer, func, batch_mode=executor.batch_mode, executor=executor)
->>>>>>> 8e682a9b
             except Exception as e:  # pylint: disable=broad-except
                 self.recommendation = self._optimizer.provide_recommendation()  # get the recommendation anyway
                 self._log_results(t0, self._optimizer.num_ask)
