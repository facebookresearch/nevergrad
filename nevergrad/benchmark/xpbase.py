# Copyright (c) Meta Platforms, Inc. and affiliates.
#
# This source code is licensed under the MIT license found in the
# LICENSE file in the root directory of this source tree.

import sys
import time
import random
import numbers
import warnings
import traceback
import nevergrad.common.typing as ngtp
import typing as tp
import numpy as np
from nevergrad.optimization import callbacks as ngcallbacks
from nevergrad.parametrization import parameter as p
from nevergrad.common import decorators
from nevergrad.common import errors

try:
    from ..functions.rl.agents import torch  # import includes pytorch fix
except ModuleNotFoundError:
    pass
from ..functions import base as fbase
from ..optimization import base as obase
from ..optimization.optimizerlib import (
    registry as optimizer_registry,
)  # import from optimizerlib so as to fill it
from . import execution


registry: decorators.Registry[tp.Callable[..., tp.Iterator["Experiment"]]] = decorators.Registry()


# pylint: disable=unused-argument
def _assert_singleobjective_callback(optimizer: obase.Optimizer, candidate: p.Parameter, loss: float) -> None:
    if optimizer.num_tell <= 1 and not isinstance(loss, numbers.Number):
        raise TypeError(
            f"Cannot process loss {loss} of type {type(loss)}.\n"
            "For multiobjective functions, did you forget to specify 'func.multiobjective_upper_bounds'?"
        )


class OptimizerSettings:
    """Handle for optimizer settings (name, num_workers etc)
    Optimizers can be instantiated through this class, providing the optimization space dimension.

    Note
    ----
    Eventually, this class should be moved to be directly used for defining experiments.
    """

    def __init__(
        self,
        optimizer: tp.Union[str, obase.ConfiguredOptimizer],
        budget: int,
        num_workers: int = 1,
        batch_mode: bool = True,
    ) -> None:
        self._setting_names = [x for x in locals() if x != "self"]
        if isinstance(optimizer, str):
            assert optimizer in optimizer_registry, f"{optimizer} is not registered"
        self.optimizer = optimizer
        self.budget = budget
        self.num_workers = num_workers
        self.executor = execution.MockedTimedExecutor(batch_mode)

    @property
    def name(self) -> str:
        try:
            try:
                return self.optimizer.name  # type: ignore
            except:
                return self.optimizer.__name__  # type: ignore
        except:
            return self.optimizer if isinstance(self.optimizer, str) else repr(self.optimizer)

    @property
    def batch_mode(self) -> bool:
        return self.executor.batch_mode

    def __repr__(self) -> str:
        return f"Experiment: {self.name}<budget={self.budget}, num_workers={self.num_workers}, batch_mode={self.batch_mode}>"

    def _get_factory(self) -> tp.Union[tp.Type[obase.Optimizer], obase.ConfiguredOptimizer]:
        return optimizer_registry[self.optimizer] if isinstance(self.optimizer, str) else self.optimizer

    @property
    def is_incoherent(self) -> bool:
        """Flags settings which are known to be impossible to process.
        Currently, this means we flag:
        - no_parallelization optimizers for num_workers > 1
        """
        # flag no_parallelization when num_workers greater than 1
        return self._get_factory().no_parallelization and bool(self.num_workers > 1)

    def instantiate(self, parametrization: p.Parameter) -> obase.Optimizer:
        """Instantiate an optimizer, providing the optimization space dimension"""
        return self._get_factory()(
            parametrization=parametrization, budget=self.budget, num_workers=self.num_workers
        )

    def get_description(self) -> tp.Dict[str, tp.Any]:
        """Returns a dictionary describing the optimizer settings"""
        descr = {x: getattr(self, x) for x in self._setting_names if x != "optimizer"}
        descr["optimizer_name"] = self.name
        return descr

    def __eq__(self, other: tp.Any) -> bool:
        if isinstance(other, self.__class__):
            for attr in self._setting_names:
                x, y = (getattr(settings, attr) for settings in [self, other])
                if x != y:
                    return False
            return True
        return False


def create_seed_generator(seed: tp.Optional[int]) -> tp.Iterator[tp.Optional[int]]:
    """Create a stream of seeds, independent from the standard random stream.
    This is designed to be used in experiment plans generators, fore reproducibility.

    Parameter
    ---------
    seed: int or None
        the initial seed

    Yields
    ------
    int or None
        potential new seeds, or None if the initial seed was None
    """
    generator = None if seed is None else np.random.RandomState(seed=seed)
    while True:
        yield None if generator is None else generator.randint(2**32, dtype=np.uint32)  # type: ignore


class Experiment:
    """Specifies an experiment which can be run in benchmarks.

    Parameters
    ----------
    function: ExperimentFunction
        the function to run the experiment on. It must inherit from ExperimentFunction to implement
        necessary functionalities (parametrization, descriptors, evaluation_function, pseudotime etc)

    Note
    ----
    - "run" method catches error but forwards stderr so that errors are not completely hidden
    - "run" method outputs the description of the experiment, which is a set of figures/names from the functions
    settings (dimension, etc...), the optimization settings (budget, etc...) and the results (loss, etc...)
    """

    # pylint: disable=too-many-arguments
    def __init__(
        self,
        function: fbase.ExperimentFunction,
        optimizer: tp.Union[str, obase.ConfiguredOptimizer],
        budget: int,
        num_workers: int = 1,
        batch_mode: bool = True,
        seed: tp.Optional[int] = None,
        constraint_violation: tp.Optional[ngtp.ArrayLike] = None,
        penalize_violation_at_test: bool = True,
        suggestions: tp.Optional[ngtp.ArrayLike] = None,
    ) -> None:
        self.penalize_violation_at_test = penalize_violation_at_test
        self.suggestions = suggestions
        assert isinstance(function, fbase.ExperimentFunction), (
            "All experiment functions should " "derive from ng.functions.ExperimentFunction"
        )
        assert function.dimension, "Nothing to optimize"
        self.function = function
        self.constraint_violation = constraint_violation
        self.seed = (
            seed  # depending on the inner workings of the function, the experiment may not be repeatable
        )
        self.optimsettings = OptimizerSettings(
            optimizer=optimizer, num_workers=num_workers, budget=budget, batch_mode=batch_mode
        )
        self.result = {"loss": np.nan, "elapsed_budget": np.nan, "elapsed_time": np.nan, "error": ""}
        self._optimizer: tp.Optional[obase.Optimizer] = (
            None  # to be able to restore stopped/checkpointed optimizer
        )

        # make sure the random_state of the base function is created, so that spawning copy does not
        # trigger a seed for the base function, but only for the copied function
        self.function.parametrization.random_state  # pylint: disable=pointless-statement

    def __repr__(self) -> str:
        return f"Experiment: {self.optimsettings} (dim={self.function.dimension}, param={self.function.parametrization}) on {self.function} with seed {self.seed}"

    @property
    def is_incoherent(self) -> bool:
        """Flags settings which are known to be impossible to process.
        Currently, this means we flag:
        - no_parallelization optimizers for num_workers > 1
        """
        return self.optimsettings.is_incoherent

    def run(self) -> tp.Dict[str, tp.Any]:
        """Run an experiment with the provided settings

        Returns
        -------
        dict
            A dict containing all the information about the experiments (optimizer/function settings + results)

        Note
        ----
        This function catches error (but forwards stderr). It fills up the "error" ("" if no error, else the error name),
        "loss", "elapsed_time" and "elapsed_budget" of the experiment.
        """
        try:
            self._run_with_error()
        except (errors.ExperimentFunctionCopyError, errors.UnsupportedExperiment) as ex:
            raise ex
        except Exception as e:  # pylint: disable=broad-except
            # print the case and the traceback
            self.result["error"] = e.__class__.__name__
            print(f"Error when applying {self}:", file=sys.stderr)
            traceback.print_exc()
            print("\n", file=sys.stderr)
        return self.get_description()

    def _log_results(self, pfunc: fbase.ExperimentFunction, t0: float, num_calls: int) -> None:
        """Internal method for logging results before handling the error"""
        self.result["elapsed_time"] = time.time() - t0
        self.result["pseudotime"] = self.optimsettings.executor.time
        # make a final evaluation with oracle (no noise, but function may still be stochastic)
        opt = self._optimizer
        assert opt is not None
        # ExperimentFunction can directly override this evaluation function if need be
        # (pareto_front returns only the recommendation in singleobjective)
        self.result["num_objectives"] = opt.num_objectives
        self.result["loss"] = pfunc.evaluation_function(*opt.pareto_front())
        if (
            self.constraint_violation
            and np.max([f(opt.recommend().value) for f in self.constraint_violation]) > 0  # type: ignore
            or len(self.function.parametrization._constraint_checkers) > 0
            and not opt.recommend().satisfies_constraints(pfunc.parametrization)
        ):
            # print(f"{len(self.constraint_violation)} ==> cv violation!!!!")
            # print(f"{len(self.function.parametrization._constraint_checkers)} ==> cv checker!!!!")
            if self.penalize_violation_at_test:
                self.result["loss"] += 1e9  # type: ignore
        self.result["elapsed_budget"] = num_calls
        if num_calls > self.optimsettings.budget:
            raise RuntimeError(
                f"Too much elapsed budget {num_calls} for {self.optimsettings.name} on {self.function}"
            )
        self.result.update({f"info/{x}": y for x, y in opt._info().items()})  # Add optimizer info for debug

    def _run_with_error(self, callbacks: tp.Optional[tp.Dict[str, obase._OptimCallBack]] = None) -> None:
        """Run an experiment with the provided artificial function and optimizer

        Parameter
        ---------
        callbacks: dict
            a dictionary of callbacks to register on the optimizer with key "ask" and/or "tell" (see base Optimizer class).
            This is only for easier debugging.
        """
        if self.seed is not None and self._optimizer is None:
            # Note: when resuming a job (if optimizer is not None), seeding is pointless (reproducibility is lost)
            np.random.seed(
                self.seed
            )  # seeds both functions and parametrization (for which random state init is lazy)
            random.seed(self.seed)
            torch.manual_seed(self.seed)
        pfunc = self.function.copy()
        # check constraints are propagated
        assert len(pfunc.parametrization._constraint_checkers) == len(
            self.function.parametrization._constraint_checkers
        )
        # optimizer instantiation can be slow and is done only here to make xp iterators very fast
        if self._optimizer is None:
            self._optimizer = self.optimsettings.instantiate(parametrization=pfunc.parametrization)
            if pfunc.multiobjective_upper_bounds is not None:
                self._optimizer.tell(p.MultiobjectiveReference(), pfunc.multiobjective_upper_bounds)
            else:
                self._optimizer.register_callback("tell", _assert_singleobjective_callback)
        if callbacks is not None:
            for name, func in callbacks.items():
                self._optimizer.register_callback(name, func)
        assert self._optimizer.budget is not None, "A budget must be provided"
        t0 = time.time()
        executor = self.optimsettings.executor
        with warnings.catch_warnings():
            warnings.filterwarnings(
                "ignore", category=errors.InefficientSettingsWarning
            )  # benchmark do not need to be efficient
            try:
                # call the actual Optimizer.minimize method because overloaded versions could alter the worklflow
                # and provide unfair comparisons  (especially for parallelized settings)
<<<<<<< HEAD
                # self._optimizer.register_callback("ask", ngcallbacks.EarlyStopping.timer(3600*(48+24)))
=======
                if self.suggestions is not None:
                    for s in self.suggestions:
                        self._optimizer.suggest(s)
>>>>>>> e14ba586
                obase.Optimizer.minimize(
                    self._optimizer,
                    pfunc,
                    batch_mode=executor.batch_mode,
                    executor=executor,
                    constraint_violation=self.constraint_violation,
                    max_time=3600 * 24 * 2.5,
                )
            except Exception as e:  # pylint: disable=broad-except
                self._log_results(pfunc, t0, self._optimizer.num_ask)
                raise e
        self._log_results(pfunc, t0, self._optimizer.num_ask)

    def get_description(self) -> tp.Dict[str, tp.Union[str, float, bool]]:
        """Return the description of the experiment, as a dict.
        "run" must be called beforehand in order to have non-nan values for the loss.
        """
        summary = dict(self.result, seed=-1 if self.seed is None else self.seed)
        summary.update(self.function.descriptors)
        summary.update(self.optimsettings.get_description())
        return summary  # type: ignore

    def __eq__(self, other: tp.Any) -> bool:
        if not isinstance(other, Experiment):
            return False
        same_seed = other.seed is None if self.seed is None else other.seed == self.seed
        return (
            same_seed
            and self.function.equivalent_to(other.function)
            and self.optimsettings == other.optimsettings
        )<|MERGE_RESOLUTION|>--- conflicted
+++ resolved
@@ -292,13 +292,9 @@
             try:
                 # call the actual Optimizer.minimize method because overloaded versions could alter the worklflow
                 # and provide unfair comparisons  (especially for parallelized settings)
-<<<<<<< HEAD
-                # self._optimizer.register_callback("ask", ngcallbacks.EarlyStopping.timer(3600*(48+24)))
-=======
                 if self.suggestions is not None:
                     for s in self.suggestions:
                         self._optimizer.suggest(s)
->>>>>>> e14ba586
                 obase.Optimizer.minimize(
                     self._optimizer,
                     pfunc,
