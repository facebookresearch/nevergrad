# Copyright (c) Meta Platforms, Inc. and affiliates.
#
# This source code is licensed under the MIT license found in the
# LICENSE file in the root directory of this source tree.

import os
import warnings
import typing as tp
import inspect
import itertools
import numpy as np
import nevergrad as ng
import nevergrad.functions.corefuncs as corefuncs
from nevergrad.functions import base as fbase
from nevergrad.functions import ExperimentFunction
from nevergrad.functions import ArtificialFunction
from nevergrad.functions import FarOptimumFunction
from nevergrad.functions.fishing import OptimizeFish
from nevergrad.functions.pbt import PBT
from nevergrad.functions.ml import MLTuning
from nevergrad.functions import mlda as _mlda
from nevergrad.functions.photonics import Photonics
from nevergrad.functions.photonics import ceviche as photonics_ceviche
from nevergrad.functions.arcoating import ARCoating
from nevergrad.functions import images as imagesxp
from nevergrad.functions.powersystems import PowerSystem
from nevergrad.functions.ac import NgAquacrop
from nevergrad.functions.stsp import STSP
from nevergrad.functions.topology_optimization import TO
from nevergrad.functions.lsgo import make_function as lsgo_makefunction
from nevergrad.functions.rocket import Rocket
from nevergrad.functions.mixsimulator import OptimizeMix
from nevergrad.functions.unitcommitment import UnitCommitmentProblem
from nevergrad.functions import control
from nevergrad.functions import rl
from nevergrad.functions.games import game
from nevergrad.functions import iohprofiler
from nevergrad.functions import helpers
from nevergrad.functions.cycling import Cycling
from .xpbase import Experiment as Experiment
from .xpbase import create_seed_generator
from .xpbase import registry as registry  # noqa
from .optgroups import get_optimizers

# register all experiments from other files
# pylint: disable=unused-import
from . import frozenexperiments  # noqa
from . import gymexperiments  # noqa

# pylint: disable=stop-iteration-return, too-many-nested-blocks, too-many-locals


#    list_optims = ["QOTPDE", "LQOTPDE", "LQODE", "BAR4", "NGOpt", "CMandAS2"]
#    list_optims = ["QOTPDE", "LQOTPDE", "LQODE"]
#    list_optims = ["SPQODE", "SQOPSO", "DiagonalCMA"]
def refactor_optims(x: tp.List[tp.Any]) -> tp.List[tp.Any]:  # type: ignore
<<<<<<< HEAD
    #     return [
    #         np.random.choice(
    #             [
    #                 "RandomSearch",
    #                 "AXP",
    #                 "Cobyla",
    #                 "PCABO",
    #                 "SMAC3",
    #                 "NgIohTuned",
    #                 "PymooBIPOP",
    #                 "CMA",
    #                 "PSO",
    #                 "SQOPSO",
    #                 "DE",
    #                 "DiscreteLenglerOnePlusOne",
    #                 "DiscreteOnePlusOne",
    #                 "OnePlusOne",
    #                 "DSproba",
    #                 "MetaModel",
    #                 "LognormalDiscreteOnePlusOne",
    #                 "CauchyRandomSearch",
    #                 "RandomScaleRandomSearchPlusMiddlePoint",
    #                 "HullAvgMetaTuneRecentering",
    #                 "HyperOpt",
    #                 "NGDSRW",
    #             ]
    #         )
    #     ]
    #     return ["RandomSearch"]
    #     return ["HyperOpt"]
    #     return ["CauchyRandomSearch"]
    #     return ["RandomScaleRandomSearchPlusMiddlePoint"]
    #     return ["HullAvgMetaTuneRecentering"]
=======
>>>>>>> be2e3c05
    #     return list(
    #         np.random.choice(
    #             [
    #                 "RandomSearch",
    #                 "AXP",
    #                 "LognormalDiscreteOnePlusOne",
<<<<<<< HEAD
=======
    #                 "AX",
>>>>>>> be2e3c05
    #                 "CMA",
    #                 "Cobyla",
    #                 "PCABO",
    #                 "SMAC3",
    #                 "NgIohTuned",
    #                 "NGDSRW",
    #                 "PymooBIPOP",
    #                 "CMA",
    #                 "PSO",
    #                 "SQOPSO",
    #                 "DE",
    #                 "DiscreteLenglerOnePlusOne",
    #                 "DiscreteOnePlusOne",
    #                 "OnePlusOne",
    #                 "DSproba",
    #                 "MetaModel",
    #             ],
    #             1,
    #         )
    #     )
<<<<<<< HEAD
    #     #     return [
    #     #         np.random.choice(["RandomSearch", "AX", "CMA", "Cobyla", "PCABO", "SMAC3", "NgIohTuned", "NGDSRW"])
    #     #     ]
    #     # return ["NgIoh4", "NgIoh21", "NgIohTuned", "NgIohLn", "NgIohRS", "LBFGSB"]
=======
    #     return [
    #         np.random.choice(["RandomSearch", "AX", "CMA", "Cobyla", "PCABO", "SMAC3", "NgIohTuned", "NGDSRW"])
    #     ]
    # return ["NgIoh4", "NgIoh21", "NgIohTuned", "NgIohLn", "NgIohRS", "LBFGSB"]
>>>>>>> be2e3c05
    if False:  # np.random.randn() < 0.0:
        return list(
            np.random.choice(
                [
                    "NgIohTuned",
                    "NGOpt",
                    "NGOptRW",
                    "ChainCMASQP",
                    "PymooBIPOP",
                    "NLOPT_LN_SBPLX",
                    "QNDE",
                    "BFGSCMAPlus",
                    "ChainMetaModelSQP",
                    "BFGSCMA",
                    "BAR4",
                    "BFGSCMAPlus",
                    "LBFGSB",
                    "LQOTPDE",
                    "LogSQPCMA",
                ],
                4,
            )
        )
    # return ["RandomSearch", "OnePlusOne", "DE", "PSO"]
    list_optims = x
    algos = {}
    algos["aquacrop_fao"] = [
        "CMA",
        "CMandAS2",
        "DE",
        "MetaModel",
        "NGOpt10",
    ]
    algos["bonnans"] = [
        "AdaptiveDiscreteOnePlusOne",
        "DiscreteBSOOnePlusOne",
        "DiscreteLenglerFourthOnePlusOne",
        "DiscreteLenglerHalfOnePlusOne",
        "DiscreteLenglerOnePlusOne",
        "MemeticDE",
    ]
    algos["double_o_seven"] = [
        "DiagonalCMA",
        "DiscreteDE",
        "MetaTuneRecentering",
        "PSO",
        "RecombiningOptimisticNoisyDiscreteOnePlusOne",
        "TBPSA",
    ]
    algos["fishing"] = [
        "CMA",
        "CMandAS2",
        "ChainMetaModelSQP",
        "DE",
        "MetaModel",
        "NGOpt10",
    ]
    algos["mldakmeans"] = [
        "DE",
        "SplitCMA5",
        "SplitTwoPointsDE3",
        "SplitTwoPointsDE5",
        "SplitTwoPointsDEAuto",
        "TwoPointsDE",
    ]
    algos["mltuning"] = [
        "OnePlusOne",
        "RandomSearch",
    ]
    algos["mono_rocket"] = [
        "CMA",
        "CMandAS2",
        "DE",
        "MetaModel",
        "NGOpt10",
    ]
    algos["ms_bbob"] = [
        "ChainMetaModelSQP",
        "MetaModelOnePlusOne",
        "Powell",
        "QODE",
        "SQP",
        "TinyCMA",
    ]
    algos["multiobjective_example_hd"] = [
        "DiscreteLenglerOnePlusOne",
        "DiscreteOnePlusOne",
        "MetaNGOpt10",
        "ParametrizationDE",
        "RecES",
        "RecMutDE",
    ]
    algos["multiobjective_example_many_hd"] = [
        "DiscreteLenglerOnePlusOne",
        "DiscreteOnePlusOne",
        "MetaNGOpt10",
        "ParametrizationDE",
        "RecES",
        "RecMutDE",
    ]
    algos["multiobjective_example"] = [
        "CMA",
        "DE",
        "ParametrizationDE",
        "RecES",
        "RecMutDE",
    ]
    algos["naive_seq_keras_tuning"] = [
        "CMA",
        "DE",
        "HyperOpt",
        "OnePlusOne",
        "RandomSearch",
        "TwoPointsDE",
    ]
    algos["nano_naive_seq_mltuning"] = [
        "DE",
        "HyperOpt",
        "OnePlusOne",
        "RandomSearch",
        "TwoPointsDE",
    ]
    algos["nano_seq_mltuning"] = [
        "DE",
        "HyperOpt",
        "OnePlusOne",
        "RandomSearch",
        "TwoPointsDE",
    ]
    algos["oneshot_mltuning"] = [
        "DE",
        "OnePlusOne",
        "RandomSearch",
        "TwoPointsDE",
    ]
    algos["pbbob"] = [
        "CMAbounded",
        "DE",
        "MetaModelDE",
        "MetaModelOnePlusOne",
        "QODE",
        "QrDE",
    ]
    algos["pbo_reduced_suite"] = [
        "DiscreteLenglerOnePlusOne",
        "LognormalDiscreteOnePlusOne",
        "DiscreteLenglerOnePlusOneT",
        "DiscreteLenglerOnePlusOneT",
        "SADiscreteLenglerOnePlusOneExp09",
        "SADiscreteLenglerOnePlusOneExp09",
        "discretememetic",
    ]
    algos["reduced_yahdlbbbob"] = [
        "CMA",
        "DE",
        "MetaModelOnePlusOne",
        "OnePlusOne",
        "PSO",
        "RFMetaModelDE",
    ]
    algos["seq_keras_tuning"] = [
        "CMA",
        "DE",
        "HyperOpt",
        "OnePlusOne",
        "RandomSearch",
        "TwoPointsDE",
    ]
    algos["sequential_topology_optimization"] = [
        "CMA",
        "DE",
        "GeneticDE",
        "OnePlusOne",
        "TwoPointsDE",
        "VoronoiDE",
    ]
    algos["spsa_benchmark"] = [
        "CMA",
        "DE",
        "NaiveTBPSA",
        "OnePlusOne",
        "SPSA",
        "TBPSA",
    ]
    algos["topology_optimization"] = [
        "CMA",
        "DE",
        "GeneticDE",
        "OnePlusOne",
        "TwoPointsDE",
        "VoronoiDE",
    ]
    algos["yabbob"] = [
        "CMA",
        "ChainMetaModelSQP",
        "MetaModel",
        "MetaModelOnePlusOne",
        "NeuralMetaModel",
        "OnePlusOne",
    ]
    algos["yabigbbob"] = [
        "ChainMetaModelSQP",
        "MetaModel",
        "MetaModelDE",
        "NeuralMetaModel",
        "PSO",
        "TwoPointsDE",
    ]
    algos["yaboundedbbob"] = [
        "CMA",
        "MetaModel",
        "MetaModelOnePlusOne",
        "NeuralMetaModel",
        "OnePlusOne",
        "RFMetaModel",
    ]
    algos["yaboxbbob"] = [
        "CMA",
        "MetaModel",
        "MetaModelOnePlusOne",
        "NeuralMetaModel",
        "OnePlusOne",
        "RFMetaModel",
    ]
    algos["yamegapenbbob"] = [
        "ChainMetaModelSQP",
        "MetaModel",
        "MetaModelOnePlusOne",
        "NeuralMetaModel",
        "OnePlusOne",
        "RFMetaModel",
    ]
    algos["yamegapenboundedbbob"] = [
        "CMA",
        "ChainMetaModelSQP",
        "MetaModel",
        "MetaModelOnePlusOne",
        "OnePlusOne",
        "RFMetaModel",
    ]
    algos["yamegapenboxbbob"] = [
        "ChainMetaModelSQP",
        "MetaModel",
        "MetaModelOnePlusOne",
        "NeuralMetaModel",
        "OnePlusOne",
        "RFMetaModel",
    ]
    algos["yanoisybbob"] = [
        "TBPSA",
        "NoisyRL2",
        "NoisyRL3",
        "RecombiningOptimisticNoisyDiscreteOnePlusOne",
        "RBFGS",
        "MicroCMA",
        "NoisyDiscreteOnePlusOne",
        "RandomSearch",
        "RecombiningOptimisticNoisyDiscreteOnePlusOne",
        "SQP",
    ]
    algos["yaonepenbbob"] = [
        "CMandAS2",
        "ChainMetaModelSQP",
        "MetaModel",
        "NGOpt",
        "NeuralMetaModel",
        "Shiwa",
    ]
    algos["yaonepenboundedbbob"] = [
        "CMA",
        "MetaModel",
        "MetaModelOnePlusOne",
        "NeuralMetaModel",
        "OnePlusOne",
        "RFMetaModel",
    ]
    algos["yaonepenboxbbob"] = [
        "CMA",
        "MetaModel",
        "MetaModelOnePlusOne",
        "NeuralMetaModel",
        "OnePlusOne",
        "RFMetaModel",
    ]
    algos["yaonepennoisybbob"] = [
        "NoisyDiscreteOnePlusOne",
        "RandomSearch",
        "SQP",
        "TBPSA",
    ]
    algos["yaonepenparabbob"] = [
        "CMA",
        "MetaModel",
        "MetaModelDE",
        "NeuralMetaModel",
        "RFMetaModel",
        "RFMetaModelDE",
    ]
    algos["yaonepensmallbbob"] = [
        "Cobyla",
        "MetaModel",
        "MetaModelOnePlusOne",
        "NeuralMetaModel",
        "OnePlusOne",
        "RFMetaModel",
    ]
    algos["yaparabbob"] = [
        "CMA",
        "MetaModel",
        "MetaModelDE",
        "NeuralMetaModel",
        "RFMetaModel",
        "RFMetaModelDE",
    ]
    algos["yapenbbob"] = [
        "ChainMetaModelSQP",
        "MetaModel",
        "MetaModelOnePlusOne",
        "NeuralMetaModel",
        "OnePlusOne",
        "RFMetaModel",
    ]
    algos["yapenboundedbbob"] = [
        "CMA",
        "MetaModel",
        "MetaModelOnePlusOne",
        "NeuralMetaModel",
        "OnePlusOne",
        "RFMetaModel",
    ]
    algos["yapenboxbbob"] = [
        "CMA",
        "MetaModel",
        "MetaModelOnePlusOne",
        "NeuralMetaModel",
        "OnePlusOne",
        "RFMetaModel",
    ]
    algos["yapennoisybbob"] = [
        "NoisyDiscreteOnePlusOne",
        "RandomSearch",
        "SQP",
        "TBPSA",
    ]
    algos["yapenparabbob"] = [
        "CMA",
        "MetaModel",
        "MetaModelDE",
        "NeuralMetaModel",
        "RFMetaModel",
        "RFMetaModelDE",
    ]
    algos["yapensmallbbob"] = [
        "Cobyla",
        "MetaModel",
        "MetaModelOnePlusOne",
        "OnePlusOne",
        "RFMetaModel",
        "RFMetaModelDE",
    ]
    algos["yasmallbbob"] = [
        "Cobyla",
        "MetaModelDE",
        "MetaModelOnePlusOne",
        "OnePlusOne",
        "PSO",
        "RFMetaModelDE",
    ]
    algos["yatinybbob"] = [
        "Cobyla",
        "DE",
        "MetaModel",
        "MetaModelDE",
        "MetaModelOnePlusOne",
        "TwoPointsDE",
    ]
    algos["yatuningbbob"] = [
        "Cobyla",
        "MetaModelOnePlusOne",
        "NeuralMetaModel",
        "RFMetaModelDE",
        "RandomSearch",
        "TwoPointsDE",
    ]

    # Below, we use the best in the records above.
    benchmark = str(inspect.stack()[1].function)
    # if "bbob" in benchmark and np.random.choice([True, False, False, False, False]):
    #    return ["DSproba" + str(i) for i in range(2, 10)]
    if benchmark in algos:  # and np.random.choice([True, False]):  # and np.random.randint(2) > 0 and False:
        list_algos = algos[benchmark][:5] + [
            "CSEC10",
            "NGOpt",
            "NLOPT_LN_SBPLX",
        ]
        return (
            list_algos  # [np.random.choice(list_algos)]
            if (
                "eras" in benchmark
                or "tial_instrum" in benchmark
                or "big" in benchmark
                or "lsgo" in benchmark
                or "rock" in benchmark
            )
            else list_algos  # list(np.random.choice(list_algos, 5))
        )
    if benchmark in algos:
        list_algos = algos[benchmark]
        return (
            list_algos  # [np.random.choice(list_algos)]
            if (
                "eras" in benchmark
                or "tial_instrum" in benchmark
                or "big" in benchmark
                or "lsgo" in benchmark
                or "rock" in benchmark
            )
            else list_algos  # list(np.random.choice(list_algos, 5))
        )
    return [
        "NgDS3",
        "NgIoh4",
        "NgIoh21",
        "NGOpt",
        "NGDSRW",
    ]

    # Here, we pseudo-randomly draw one optim in the provided list,
    # depending on the host (so that each host is using the same optim).
    #    list_optims = x
    #    list_optims = ["BAR", "BAR2", "BAR3"]
    #    list_optims = ["BAR", "BAR2", "BAR3", "BAR4", "NGOpt", "NGOptRW", "CMandAS2"]
    #    list_optims = ["QOTPDE", "LQOTPDE", "LQODE", "BAR4", "NGOpt", "CMandAS2"]
    #    list_optims = ["QOTPDE", "LQOTPDE", "LQODE"]
    #    list_optims = ["SPQODE", "SQOPSO", "DiagonalCMA"]
    #    list_optims = ["BAR", "BAR3", "BAR2", "BAR4", "SPQODE", "SQOPSO", "DiagonalCMA"]
    #    list_optims = ["QODE", "CMA", "SQOPSO", "RandomSearch", "OnePlusOne", "DE"]
    #    list_optims = ["AX", "SMAC3", "pysot"]
    #    # list_optims = ["DiagonalCMA"]
    #    list_optims = ["GeneticDE"]
    #    list_optims = [
    #        "NGOpt",
    #        "CMA",
    #        "DiagonalCMA",
    #        "GeneticDE",
    #        "SQOPSO",
    #        "QODE",
    #        "RandomSearch",
    #        "BFGS",
    #        "PSO",
    #        "DE",
    #        "MetaTuneRecentering",
    #        "MetaRecentering",
    #        "LhsDE",
    #        "HullCenterHullAvgCauchyScrHammersleySearch",
    #    ]
    #    list_optims = [
    #        "QOPSO",
    #        "OnePlusOne",
    #        "NaiveTBPSA",
    #        "LBFGSB",
    #        "LHSSearch",
    #        "DiscreteLenglerOnePlusOneT",
    #        "MetaModel",
    #        "MetaModelOnePlusOne",
    #        "LHSCauchySearch",
    #        "Cobyla",
    #        "CMA",
    #        "DiagonalCMA",
    #    ]
    def doint(s):  # Converting a string into an int.
        return 7 + sum([ord(c) * i for i, c in enumerate(s)])

    import socket

    host = socket.gethostname()

    if "iscr" in benchmark or "pbo" in benchmark:
        list_optims += [
            a
            for a in [
                "DiscreteDE",
                "DiscreteOnePlusOne",
                "SADiscreteLenglerOnePlusOneExp09",
                "SADiscreteLenglerOnePlusOneExp099",
                "SADiscreteLenglerOnePlusOneExp09Auto",
                "SADiscreteLenglerOnePlusOneLinAuto",
                "SADiscreteLenglerOnePlusOneLin1",
                "SADiscreteLenglerOnePlusOneLin100",
                "SADiscreteOnePlusOneExp099",
                "SADiscreteOnePlusOneLin100",
                "SADiscreteOnePlusOneExp09",
                "PortfolioDiscreteOnePlusOne",
                "DiscreteLenglerOnePlusOne",
                "DiscreteLengler2OnePlusOne",
                "DiscreteLengler3OnePlusOne",
                "DiscreteLenglerHalfOnePlusOne",
                "DiscreteLenglerFourthOnePlusOne",
                "AdaptiveDiscreteOnePlusOne",
                "LognormalDiscreteOnePlusOne",
                "AnisotropicAdaptiveDiscreteOnePlusOne",
                "DiscreteBSOOnePlusOne",
                "DiscreteDoerrOnePlusOne",
                "DoubleFastGADiscreteOnePlusOne",
                "SparseDoubleFastGADiscreteOnePlusOne",
                "RecombiningPortfolioDiscreteOnePlusOne",
                "MultiDiscrete",
                "discretememetic",
                "SmoothDiscreteOnePlusOne",
                "SmoothPortfolioDiscreteOnePlusOne",
                "SmoothDiscreteLenglerOnePlusOne",
                "SuperSmoothDiscreteLenglerOnePlusOne",
                "UltraSmoothDiscreteLenglerOnePlusOne",
                "SmoothLognormalDiscreteOnePlusOne",
                "SmoothAdaptiveDiscreteOnePlusOne",
                "SmoothRecombiningPortfolioDiscreteOnePlusOne",
                "SmoothRecombiningDiscreteLanglerOnePlusOne",
                "UltraSmoothRecombiningDiscreteLanglerOnePlusOne",
                "UltraSmoothElitistRecombiningDiscreteLanglerOnePlusOne",
                "SuperSmoothElitistRecombiningDiscreteLanglerOnePlusOne",
                "SuperSmoothRecombiningDiscreteLanglerOnePlusOne",
                "SmoothElitistRecombiningDiscreteLanglerOnePlusOne",
                "RecombiningDiscreteLanglerOnePlusOne",
                "DiscreteDE",
                "cGA",
                "NGOpt",
                "NgIoh4",
                "NgIoh5",
                "NgIoh6",
                "NGOptRW",
                "NgIoh7",
            ]
            if ("Smooth" in a or "Lognor" in a or "Recomb" in a)
        ]

    return [list_optims[doint(host) % len(list_optims)]]


#    return x  # ["Zero"] #return x


#    return ["MultiSQP", "MultiCobyla", "MultiBFGS"]
#    return ["NGOpt"]
#    return ["QODE", "QOPSO", "SQOPSO", "QNDE"]
#    return ["MetaTuneRecentering", "MetaRecentering"]
#    return [
#        "NLOPT_LN_SBPLX",
#        "NLOPT_LN_PRAXIS",
#        "NLOPT_GN_DIRECT",
#        "NLOPT_GN_DIRECT_L",
#        "NLOPT_GN_CRS2_LM",
#        "NLOPT_GN_AGS",
#        "NLOPT_GN_ISRES",
#        "NLOPT_GN_ESCH",
#        "NLOPT_LN_COBYLA",
#        "NLOPT_LN_BOBYQA",
#        "NLOPT_LN_NEWUOA_BOUND",
#        "NLOPT_LN_NELDERMEAD",
#    ]
#    return ["LBFGSB"]  # return ["PymooBIPOP"]
# return ["SQPCMA"]
# return ["MetaRecentering"]  # if you want to run only this algorithm
# return random.sample(x, 1)
# return x
# return ["CMandAS2", "Shiwa"]
# return ["RandomSearch", "NaiveTBPSA"]
# return ["SQOPSO", "QODE"]
# return ["QNDE", "MetaModelQODE"]
# return ["SOPSO"]
# return ["QORandomSearch"]


def skip_ci(*, reason: str) -> None:
    """Only use this if there is a good reason for not testing the xp,
    such as very slow for instance (>1min) with no way to make it faster.
    This is dangereous because it won't test reproducibility and the experiment
    may therefore be corrupted with no way to notice it automatically.
    """
    if os.environ.get("NEVERGRAD_PYTEST", False):  # break here for tests
        raise fbase.UnsupportedExperiment("Skipping CI: " + reason)


class _Constraint:
    def __init__(self, name: str, as_bool: bool) -> None:
        self.name = name
        self.as_bool = as_bool

    def __call__(self, data: np.ndarray) -> tp.Union[bool, float]:
        if not isinstance(data, np.ndarray):
            raise ValueError(f"Unexpected inputs as np.ndarray, got {data}")
        if self.name == "sum":
            value = float(np.sum(data))
        elif self.name == "diff":
            value = float(np.sum(data[::2]) - np.sum(data[1::2]))
        elif self.name == "second_diff":
            value = float(2 * np.sum(data[1::2]) - 3 * np.sum(data[::2]))
        elif self.name == "ball":
            # Most points violate the constraint.
            value = float(np.sum(np.square(data)) - len(data) - np.sqrt(len(data)))
        else:
            raise NotImplementedError(f"Unknown function {self.name}")
        return value > 0 if self.as_bool else value


@registry.register
def keras_tuning(
    seed: tp.Optional[int] = None,
    overfitter: bool = False,
    seq: bool = False,
    veryseq: bool = False,
) -> tp.Iterator[Experiment]:
    """Machine learning hyperparameter tuning experiment. Based on Keras models."""
    seedg = create_seed_generator(seed)
    # Continuous case,

    # First, a few functions with constraints.
    # optims: tp.List[str] = ["PSO", "OnePlusOne"] + get_optimizers("basics", seed=next(seedg))  # type: ignore
    optims = ["OnePlusOne", "BO", "RandomSearch", "CMA", "DE", "TwoPointsDE", "HyperOpt", "PCABO", "Cobyla"]
    optims = [
        "OnePlusOne",
        "RandomSearch",
        "CMA",
        "DE",
        "TwoPointsDE",
        "HyperOpt",
        "Cobyla",
        "MetaModel",
        "MetaModelOnePlusOne",
        "RFMetaModel",
        "RFMetaModelOnePlusOne",
    ]
    optims = ["OnePlusOne", "RandomSearch", "Cobyla"]
    optims = ["DE", "TwoPointsDE", "HyperOpt", "MetaModelOnePlusOne"]
    optims = get_optimizers("oneshot", seed=next(seedg))  # type: ignore
    optims = [
        "MetaTuneRecentering",
        "MetaRecentering",
        "HullCenterHullAvgCauchyScrHammersleySearch",
        "LHSSearch",
        "LHSCauchySearch",
    ]
    optims = ["NGOpt", "NGOptRW", "QODE"]
    optims = ["NGOpt"]
    optims = ["PCABO", "NGOpt", "QODE"]
    optims = ["QOPSO"]  # , "QORealSpacePSO", "RealSpacePSO"]
    optims = ["SQOPSO"]  # , "QORealSpacePSO", "RealSpacePSO"]
    optims = ["SQOPSO"]  # , "QORealSpacePSO", "RealSpacePSO"]
    optims = refactor_optims(optims)
    datasets = ["kerasBoston", "diabetes", "auto-mpg", "red-wine", "white-wine"]
    optims = refactor_optims(optims)
    for dimension in [None]:
        for dataset in datasets:
            function = MLTuning(
                regressor="keras_dense_nn", data_dimension=dimension, dataset=dataset, overfitter=overfitter
            )
            for budget in [150, 500]:
                for num_workers in (
                    [1, budget // 4] if seq else [budget]
                ):  # Seq for sequential optimization experiments.
                    if veryseq and num_workers > 1:
                        continue
                    for optim in optims:
                        xp = Experiment(
                            function, optim, num_workers=num_workers, budget=budget, seed=next(seedg)
                        )
                        skip_ci(reason="too slow")
                        xp.function.parametrization.real_world = True
                        xp.function.parametrization.hptuning = True
                        if not xp.is_incoherent:  # and np.random.choice([True, False]):
                            yield xp


@registry.register
def mltuning(
    seed: tp.Optional[int] = None,
    overfitter: bool = False,
    seq: bool = False,
    veryseq: bool = False,
    nano: bool = False,
) -> tp.Iterator[Experiment]:
    """Machine learning hyperparameter tuning experiment. Based on scikit models."""
    seedg = create_seed_generator(seed)
    # optims: tp.List[str] = get_optimizers("basics", seed=next(seedg))  # type: ignore
    # if not seq:
    #    optims = get_optimizers("oneshot", seed=next(seedg))  # type: ignore
    optims = ["OnePlusOne", "BO", "RandomSearch", "CMA", "DE", "TwoPointsDE", "PCABO", "HyperOpt", "Cobyla"]
    optims = [
        "OnePlusOne",
        "RandomSearch",
        "CMA",
        "DE",
        "TwoPointsDE",
        "HyperOpt",
        "Cobyla",
        "MetaModel",
        "MetaModelOnePlusOne",
        "RFMetaModel",
        "RFMetaModelOnePlusOne",
    ]
    optims = ["OnePlusOne", "RandomSearch", "Cobyla"]
    optims = ["DE", "TwoPointsDE", "HyperOpt", "MetaModelOnePlusOne"]
    optims = get_optimizers("oneshot", seed=next(seedg))  # type: ignore
    optims = [
        "MetaTuneRecentering",
        "MetaRecentering",
        "HullCenterHullAvgCauchyScrHammersleySearch",
        "LHSSearch",
        "LHSCauchySearch",
    ]
    optims = ["NGOpt", "NGOptRW", "QODE"]
    optims = ["NGOpt"]
    optims = ["PCABO"]
    optims = ["PCABO", "NGOpt", "QODE"]
    optims = ["QOPSO"]  # , "QORealSpacePSO", "RealSpacePSO"]
    optims = ["SQOPSO"]  # , "QORealSpacePSO", "RealSpacePSO"]
    optims = refactor_optims(optims)
    for dimension in [None, 1, 2, 3]:
        if dimension is None:
            datasets = ["diabetes", "auto-mpg", "red-wine", "white-wine"]
        else:
            datasets = ["artificialcos", "artificial", "artificialsquare"]
        for regressor in ["mlp", "decision_tree", "decision_tree_depth"]:
            for dataset in datasets:
                function = MLTuning(
                    regressor=regressor, data_dimension=dimension, dataset=dataset, overfitter=overfitter
                )
                for budget in [150, 500] if not nano else [80, 160]:
                    # Seq for sequential optimization experiments.
                    parallelization = [1, budget // 4] if seq else [budget]
                    for num_workers in parallelization:
                        if veryseq and num_workers > 1:
                            continue

                        for optim in optims:
                            xp = Experiment(
                                function, optim, num_workers=num_workers, budget=budget, seed=next(seedg)
                            )
                            skip_ci(reason="too slow")
                            xp.function.parametrization.real_world = True
                            xp.function.parametrization.hptuning = True
                            if not xp.is_incoherent:  # and np.random.choice([True, False]):
                                yield xp


@registry.register
def naivemltuning(seed: tp.Optional[int] = None) -> tp.Iterator[Experiment]:
    """Counterpart of mltuning with overfitting of valid loss, i.e. train/valid/valid instead of train/valid/test."""
    return mltuning(seed, overfitter=True)


@registry.register
def veryseq_keras_tuning(seed: tp.Optional[int] = None) -> tp.Iterator[Experiment]:
    """Iterative counterpart of keras tuning."""
    return keras_tuning(seed, overfitter=False, seq=True, veryseq=True)


@registry.register
def seq_keras_tuning(seed: tp.Optional[int] = None) -> tp.Iterator[Experiment]:
    """Iterative counterpart of keras tuning."""
    return keras_tuning(seed, overfitter=False, seq=True)


@registry.register
def naive_seq_keras_tuning(seed: tp.Optional[int] = None) -> tp.Iterator[Experiment]:
    """Naive counterpart (no overfitting, see naivemltuning)of seq_keras_tuning."""
    return keras_tuning(seed, overfitter=True, seq=True)


@registry.register
def naive_veryseq_keras_tuning(seed: tp.Optional[int] = None) -> tp.Iterator[Experiment]:
    """Naive counterpart (no overfitting, see naivemltuning)of seq_keras_tuning."""
    return keras_tuning(seed, overfitter=True, seq=True, veryseq=True)


@registry.register
def oneshot_mltuning(seed: tp.Optional[int] = None) -> tp.Iterator[Experiment]:
    """One-shot counterpart of Scikit tuning."""
    return mltuning(seed, overfitter=False, seq=False)


# We register only the (almost) sequential counterparts for the moment.
@registry.register
def seq_mltuning(seed: tp.Optional[int] = None) -> tp.Iterator[Experiment]:
    """Iterative counterpart of mltuning."""
    return mltuning(seed, overfitter=False, seq=True)


@registry.register
def nano_seq_mltuning(seed: tp.Optional[int] = None) -> tp.Iterator[Experiment]:
    """Iterative counterpart of seq_mltuning with smaller budget."""
    return mltuning(seed, overfitter=False, seq=True, nano=True)


@registry.register
def nano_veryseq_mltuning(seed: tp.Optional[int] = None) -> tp.Iterator[Experiment]:
    """Iterative counterpart of seq_mltuning with smaller budget."""
    return mltuning(seed, overfitter=False, seq=True, nano=True, veryseq=True)


@registry.register
def nano_naive_veryseq_mltuning(seed: tp.Optional[int] = None) -> tp.Iterator[Experiment]:
    """Iterative counterpart of mltuning with overfitting of valid loss, i.e. train/valid/valid instead of train/valid/test,
    and with lower budget."""
    return mltuning(seed, overfitter=True, seq=True, nano=True, veryseq=True)


@registry.register
def nano_naive_seq_mltuning(seed: tp.Optional[int] = None) -> tp.Iterator[Experiment]:
    """Iterative counterpart of mltuning with overfitting of valid loss, i.e. train/valid/valid instead of train/valid/test,
    and with lower budget."""
    return mltuning(seed, overfitter=True, seq=True, nano=True)


@registry.register
def naive_seq_mltuning(seed: tp.Optional[int] = None) -> tp.Iterator[Experiment]:
    """Iterative counterpart of mltuning with overfitting of valid loss, i.e. train/valid/valid instead of train/valid/test."""
    return mltuning(seed, overfitter=True, seq=True)


# pylint:disable=too-many-branches
@registry.register
def yawidebbob(seed: tp.Optional[int] = None) -> tp.Iterator[Experiment]:
    """Yet Another Wide Black-Box Optimization Benchmark.
    The goal is basically to have a very wide family of problems: continuous and discrete,
    noisy and noise-free, mono- and multi-objective,  constrained and not constrained, sequential
    and parallel.

    TODO(oteytaud): this requires a significant improvement, covering mixed problems and different types of constraints.
    """
    seedg = create_seed_generator(seed)
    total_xp_per_optim = 0
    # Continuous case

    # First, a few functions with constraints.
    functions = [
        ArtificialFunction(name, block_dimension=50, rotation=rotation, translation_factor=tf)
        for name in ["cigar", "ellipsoid"]
        for rotation in [True, False]
        for tf in [0.1, 10.0]
    ]
    for i, func in enumerate(functions):
        func.parametrization.register_cheap_constraint(_Constraint("sum", as_bool=i % 2 == 0))
    assert len(functions) == 8
    # Then, let us build a constraint-free case. We include the noisy case.
    names = ["hm", "rastrigin", "sphere", "doublelinearslope", "ellipsoid"]

    functions += [
        ArtificialFunction(
            name,
            block_dimension=d,
            rotation=rotation,
            noise_level=nl,
            split=split,
            translation_factor=tf,
            num_blocks=num_blocks,
        )
        for name in names  # period 5
        for rotation in [True, False]  # period 2
        for nl in [0.0, 100.0]  # period 2
        for tf in [0.1, 10.0]
        for num_blocks in [1, 8]  # period 2
        for d in [5, 70, 10000]  # period 4
        for split in [True, False]  # period 2
    ][
        ::37
    ]  # 37 is coprime with all periods above so we sample correctly the possibilities.
    assert len(functions) == 21, f"{len(functions)} problems instead of 21. Yawidebbob should be standard."
    # This problem is intended as a stable basis forever.
    # The list of optimizers should contain only the basic for comparison and "baselines".
    # optims: tp.List[str] = ["NGOpt10"] + get_optimizers("baselines", seed=next(seedg))  # type: ignore
    optims = ["NGOptRW", "NGOpt", "RandomSearch", "CMA", "DE", "DiscreteLenglerOnePlusOne"]
    optims = refactor_optims(optims)
    # optims = optims[:2]
    index = 0
    for function in functions:
        for budget in [50, 1500, 25000]:
            for nw in [1, budget] + ([] if budget <= 300 else [300]):
                index += 1
                if index % 5 == 0:
                    total_xp_per_optim += 1
                    for optim in optims:
                        xp = Experiment(function, optim, num_workers=nw, budget=budget, seed=next(seedg))
                        if not xp.is_incoherent:
                            yield xp

    assert total_xp_per_optim == 33, f"We have 33 single-obj xps per optimizer (got {total_xp_per_optim})."
    # Discrete, unordered.
    index = 0
    for nv in [200, 2000]:
        for arity in [2, 7, 37]:
            instrum = ng.p.TransitionChoice(range(arity), repetitions=nv)
            for name in ["onemax", "leadingones", "jump"]:
                index += 1
                if index % 4 != 0:
                    continue
                dfunc = ExperimentFunction(
                    corefuncs.DiscreteFunction(name, arity), instrum.set_name("transition")
                )
                dfunc.add_descriptors(arity=arity)
                for budget in [500, 1500, 5000]:
                    for nw in [1, 100]:
                        total_xp_per_optim += 1
                        for optim in optims:
                            yield Experiment(dfunc, optim, num_workers=nw, budget=budget, seed=next(seedg))
    assert (
        total_xp_per_optim == 57
    ), f"Including discrete, we check xps per optimizer (got {total_xp_per_optim})."

    # The multiobjective case.
    # TODO the upper bounds are really not well set for this experiment with cigar
    mofuncs: tp.List[fbase.MultiExperiment] = []
    for name1 in ["sphere", "ellipsoid"]:
        for name2 in ["sphere", "hm"]:
            for tf in [0.25, 4.0]:
                mofuncs += [
                    fbase.MultiExperiment(
                        [
                            ArtificialFunction(name1, block_dimension=7),
                            ArtificialFunction(name2, block_dimension=7, translation_factor=tf),
                        ],
                        upper_bounds=np.array((100.0, 100.0)),
                    )
                ]
                mofuncs[-1].add_descriptors(num_objectives=2)
    for name1 in ["sphere", "ellipsoid"]:
        for name2 in ["sphere", "hm"]:
            for name3 in ["sphere", "hm"]:
                for tf in [0.25, 4.0]:
                    mofuncs += [
                        fbase.MultiExperiment(
                            [
                                ArtificialFunction(name1, block_dimension=7, translation_factor=1.0 / tf),
                                ArtificialFunction(name2, block_dimension=7, translation_factor=tf),
                                ArtificialFunction(name3, block_dimension=7),
                            ],
                            upper_bounds=np.array((100.0, 100.0, 100.0)),
                        )
                    ]
                    mofuncs[-1].add_descriptors(num_objectives=3)
    index = 0
    for mofunc in mofuncs[::3]:
        for budget in [2000, 4000, 8000]:
            for nw in [1, 20, 100]:
                index += 1
                if index % 5 == 0:
                    total_xp_per_optim += 1
                    for optim in optims:
                        yield Experiment(mofunc, optim, budget=budget, num_workers=nw, seed=next(seedg))
    assert total_xp_per_optim == 71, f"We should have 71 xps per optimizer, not {total_xp_per_optim}."


# pylint: disable=redefined-outer-name
@registry.register
def parallel_small_budget(seed: tp.Optional[int] = None) -> tp.Iterator[Experiment]:
    """Parallel optimization with small budgets"""
    seedg = create_seed_generator(seed)
    # optims: tp.List[str] = get_optimizers("basics", seed=next(seedg))  # type: ignore
    optims = ["DE", "TwoPointsDE", "CMA", "NGOpt", "PSO", "OnePlusOne", "RandomSearch"]
    names = ["hm", "rastrigin", "griewank", "rosenbrock", "ackley", "multipeak"]
    names += ["sphere", "cigar", "ellipsoid", "altellipsoid"]
    names += ["deceptiveillcond", "deceptivemultimodal", "deceptivepath"]
    # funcs
    functions = [
        ArtificialFunction(name, block_dimension=d, rotation=rotation)
        for name in names
        for rotation in [True, False]
        for d in [2, 4, 8]
    ]
    budgets = [10, 50, 100, 200, 400]
    optims = refactor_optims(optims)
    for optim in optims:
        for function in functions:
            for budget in budgets:
                for nw in [2, 8, 16]:
                    for batch in [True, False]:
                        if nw < budget / 4:
                            xp = Experiment(
                                function,
                                optim,
                                num_workers=nw,
                                budget=budget,
                                batch_mode=batch,
                                seed=next(seedg),
                            )
                            if not xp.is_incoherent:
                                yield xp


@registry.register
def instrum_discrete(seed: tp.Optional[int] = None) -> tp.Iterator[Experiment]:
    """Comparison of optimization algorithms equipped with distinct instrumentations.
    Onemax, Leadingones, Jump function."""
    # Discrete, unordered.

    seedg = create_seed_generator(seed)
    # optims = get_optimizers("small_discrete", seed=next(seedg))
    optims = ["DiscreteOnePlusOne", "NGOpt", "CMA", "TwoPointsDE", "DiscreteLenglerOnePlusOne"]
    optims = ["RFMetaModelOnePlusOne"]
    optims = ["FastGADiscreteOnePlusOne"]
    optims = ["DoubleFastGADiscreteOnePlusOne"]
    optims = ["DiscreteOnePlusOne"]
    optims = ["OnePlusOne"]
    optims = ["DiscreteLenglerOnePlusOne"]
    optims = ["NGOpt", "NGOptRW"]
    optims = refactor_optims(optims)
    for nv in [10, 50, 200, 1000, 5000]:
        for arity in [2, 3, 7, 30]:
            for instrum_str in ["Unordered", "Softmax", "Ordered"]:
                if instrum_str == "Softmax":
                    instrum: ng.p.Parameter = ng.p.Choice(range(arity), repetitions=nv)
                else:
                    assert instrum_str in ("Ordered", "Unordered")
                    instrum = ng.p.TransitionChoice(
                        range(arity), repetitions=nv, ordered=instrum_str == "Ordered"
                    )
                for name in ["onemax", "leadingones", "jump"]:
                    dfunc = ExperimentFunction(
                        corefuncs.DiscreteFunction(name, arity), instrum.set_name(instrum_str)
                    )
                    dfunc.add_descriptors(arity=arity)
                    dfunc.add_descriptors(nv=nv)
                    dfunc.add_descriptors(instrum_str=instrum_str)
                    for optim in optims:
                        for nw in [1, 10]:
                            for budget in [50, 500, 5000]:
                                yield Experiment(
                                    dfunc, optim, num_workers=nw, budget=budget, seed=next(seedg)
                                )


@registry.register
def sequential_instrum_discrete(seed: tp.Optional[int] = None) -> tp.Iterator[Experiment]:
    """Sequential counterpart of instrum_discrete."""

    seedg = create_seed_generator(seed)
    # Discrete, unordered.
    # optims = get_optimizers("discrete", seed=next(seedg))
    optims = ["DiscreteOnePlusOne", "NGOpt", "CMA", "TwoPointsDE", "DiscreteLenglerOnePlusOne"]
    optims = ["OnePlusOne"]
    optims = ["DiscreteLenglerOnePlusOne"]
    optims = ["NGOpt", "NGOptRW"]
    optims = [
        l
        for l in list(ng.optimizers.registry.keys())
        if "DiscreteOneP" in l
        and "SA" not in l
        and "Smooth" not in l
        and "Noisy" not in l
        and "Optimis" not in l
        and "T" != l[-1]
    ] + ["cGA", "DiscreteDE"]
    optims = refactor_optims(optims)
    for nv in [10, 50, 200, 1000, 5000]:
        for arity in [2, 3, 7, 30]:
            for instrum_str in ["Unordered", "Softmax", "Ordered"]:
                if instrum_str == "Softmax":
                    instrum: ng.p.Parameter = ng.p.Choice(range(arity), repetitions=nv)
                else:
                    instrum = ng.p.TransitionChoice(
                        range(arity), repetitions=nv, ordered=instrum_str == "Ordered"
                    )
                for name in ["onemax", "leadingones", "jump"]:
                    dfunc = ExperimentFunction(
                        corefuncs.DiscreteFunction(name, arity), instrum.set_name(instrum_str)
                    )
                    dfunc.add_descriptors(arity=arity)
                    dfunc.add_descriptors(nv=nv)
                    dfunc.add_descriptors(instrum_str=instrum_str)
                    for optim in optims:
                        for budget in [50, 500, 5000, 50000]:
                            yield Experiment(dfunc, optim, budget=budget, seed=next(seedg))


@registry.register
def deceptive(seed: tp.Optional[int] = None) -> tp.Iterator[Experiment]:
    """Very difficult objective functions: one is highly multimodal (infinitely many local optima),
    one has an infinite condition number, one has an infinitely long path towards the optimum.
    Looks somehow fractal."""
    seedg = create_seed_generator(seed)
    names = ["deceptivemultimodal", "deceptiveillcond", "deceptivepath"]
    optims = get_optimizers("basics", seed=next(seedg))
    optims = ["CMA", "DE", "TwoPointsDE", "PSO", "OnePlusOne", "RandomSearch", "NGOptRW"]
    optims = [
        "RBFGS",
        "LBFGSB",
        "DE",
        "TwoPointsDE",
        "RandomSearch",
        "OnePlusOne",
        "PSO",
        "CMA",
        "ChainMetaModelSQP",
        "MemeticDE",
        "MetaModel",
        "RFMetaModel",
        "MetaModelDE",
        "RFMetaModelDE",
    ]
    optims = ["NGOpt"]
    functions = [
        ArtificialFunction(
            name, block_dimension=2, num_blocks=n_blocks, rotation=rotation, aggregator=aggregator
        )
        for name in names
        for rotation in [False, True]
        for n_blocks in [1, 2, 8, 16]
        for aggregator in ["sum", "max"]
    ]
    optims = refactor_optims(optims)
    for func in functions:
        for optim in optims:
            for budget in [
                25,
                37,
                50,
                75,
                87,
                100,
                200,
                400,
                800,
                1600,
                3200,
                6400,
                12800,
            ]:  # + list(range(100, 20001, 500)):
                yield Experiment(func, optim, budget=budget, num_workers=1, seed=next(seedg))


@registry.register
def lowbudget(seed: tp.Optional[int] = None) -> tp.Iterator[Experiment]:
    seedg = create_seed_generator(seed)
    names = ["sphere", "rastrigin", "cigar"]
    optims: tp.List[str] = [
        "AX",
        "BOBYQA",
        "Cobyla",
        "RandomSearch",
        "CMA",
        "NGOpt",
        "DE",
        "PSO",
        "pysot",
        "negpysot",
    ]
    functions = [
        ArtificialFunction(name, block_dimension=bd, bounded=b)
        for name in names
        for bd in [7]
        for b in [True, False]
    ]
    for func in functions:
        for optim in optims:
            for budget in [10, 20, 30]:
                yield Experiment(func, optim, budget=budget, num_workers=1, seed=next(seedg))


@registry.register
def parallel(seed: tp.Optional[int] = None) -> tp.Iterator[Experiment]:
    """Parallel optimization on 3 classical objective functions: sphere, rastrigin, cigar.
    The number of workers is 20 % of the budget.
    Testing both no useless variables and 5/6 of useless variables."""
    seedg = create_seed_generator(seed)
    names = ["sphere", "rastrigin", "cigar"]
    optims: tp.List[str] = get_optimizers("parallel_basics", seed=next(seedg))  # type: ignore
    functions = [
        ArtificialFunction(name, block_dimension=bd, useless_variables=bd * uv_factor)
        for name in names
        for bd in [25]
        for uv_factor in [0, 5]
    ]
    optims = refactor_optims(optims)
    for func in functions:
        for optim in optims:
            for budget in [30, 100, 3000]:
                yield Experiment(func, optim, budget=budget, num_workers=int(budget / 5), seed=next(seedg))


@registry.register
def harderparallel(seed: tp.Optional[int] = None) -> tp.Iterator[Experiment]:
    """Parallel optimization on 4 classical objective functions. More distinct settings than << parallel >>."""
    seedg = create_seed_generator(seed)
    names = ["sphere", "rastrigin", "cigar", "ellipsoid"]
    optims = ["NGOpt10"] + get_optimizers("emna_variants", seed=next(seedg))  # type: ignore
    functions = [
        ArtificialFunction(name, block_dimension=bd, useless_variables=bd * uv_factor)
        for name in names
        for bd in [5, 25]
        for uv_factor in [0, 5]
    ]
    optims = refactor_optims(optims)
    for func in functions:
        for optim in optims:
            for budget in [30, 100, 3000, 10000]:
                for num_workers in [int(budget / 10), int(budget / 5), int(budget / 3)]:
                    yield Experiment(func, optim, budget=budget, num_workers=num_workers, seed=next(seedg))


@registry.register
def oneshot(seed: tp.Optional[int] = None) -> tp.Iterator[Experiment]:
    """One shot optimization of 3 classical objective functions (sphere, rastrigin, cigar).
    0 or 5 dummy variables per real variable.
    Base dimension 3 or 25.
    budget 30, 100 or 3000."""
    seedg = create_seed_generator(seed)
    names = ["sphere", "rastrigin", "cigar"]
    optims = get_optimizers("oneshot", seed=next(seedg))
    functions = [
        ArtificialFunction(name, block_dimension=bd, useless_variables=bd * uv_factor)
        for name in names
        for bd in [3, 10, 30, 100, 300, 1000, 3000]
        for uv_factor in [0]  # , 5]
    ]
    for func in functions:
        for optim in optims:
            # if not any(x in str(optim) for x in ["Tune", "Large", "Cauchy"]):
            # if "Meta" in str(optim):
            for budget in [100000, 30, 100, 300, 1000, 3000, 10000]:
                if func.dimension < 3000 or budget < 100000:
                    yield Experiment(func, optim, budget=budget, num_workers=budget, seed=next(seedg))


@registry.register
def doe(seed: tp.Optional[int] = None) -> tp.Iterator[Experiment]:
    """One shot optimization of 3 classical objective functions (sphere, rastrigin, cigar), simplified.
    Base dimension 2000 or 20000. No rotation, no dummy variable.
    Budget 30, 100, 3000, 10000, 30000, 100000."""
    seedg = create_seed_generator(seed)
    names = ["sphere", "rastrigin", "cigar"]
    optims = get_optimizers("oneshot", seed=next(seedg))
    functions = [
        ArtificialFunction(name, block_dimension=bd, useless_variables=bd * uv_factor)
        for name in names
        for bd in [2000, 20000]  # 3, 10, 25, 200, 2000]
        for uv_factor in [0]
    ]
    for func in functions:
        for optim in optims:
            for budget in [30, 100, 3000, 10000, 30000, 100000]:
                yield Experiment(func, optim, budget=budget, num_workers=budget, seed=next(seedg))


@registry.register
def newdoe(seed: tp.Optional[int] = None) -> tp.Iterator[Experiment]:
    """One shot optimization of 3 classical objective functions (sphere, rastrigin, cigar), simplified.
    Tested on more dimensionalities than doe, namely 20, 200, 2000, 20000. No dummy variables.
    Budgets 30, 100, 3000, 10000, 30000, 100000, 300000."""
    seedg = create_seed_generator(seed)
    names = ["sphere", "rastrigin", "cigar"]
    optims = get_optimizers("oneshot", seed=next(seedg))
    functions = [
        ArtificialFunction(name, block_dimension=bd, useless_variables=bd * uv_factor)
        for name in names
        for bd in [2000, 20, 200, 20000]  # 3, 10, 25, 200, 2000]
        for uv_factor in [0]
    ]
    budgets = [30, 100, 3000, 10000, 30000, 100000, 300000]
    for func in functions:
        for optim in optims:
            for budget in budgets:
                yield Experiment(func, optim, budget=budget, num_workers=budget, seed=next(seedg))


@registry.register
def fiveshots(seed: tp.Optional[int] = None) -> tp.Iterator[Experiment]:
    """Five-shots optimization of 3 classical objective functions (sphere, rastrigin, cigar).
    Base dimension 3 or 25. 0 or 5 dummy variable per real variable. Budget 30, 100 or 3000."""
    seedg = create_seed_generator(seed)
    names = ["sphere", "rastrigin", "cigar"]
    optims = get_optimizers("oneshot", "basics", seed=next(seedg))
    functions = [
        ArtificialFunction(name, block_dimension=bd, useless_variables=bd * uv_factor)
        for name in names
        for bd in [3, 25]
        for uv_factor in [0, 5]
    ]
    optims = refactor_optims(optims)
    for func in functions:
        for optim in optims:
            for budget in [30, 100, 3000]:
                yield Experiment(func, optim, budget=budget, num_workers=budget // 5, seed=next(seedg))


@registry.register
def multimodal(seed: tp.Optional[int] = None, para: bool = False) -> tp.Iterator[Experiment]:
    """Experiment on multimodal functions, namely hm, rastrigin, griewank, rosenbrock, ackley, lunacek,
    deceptivemultimodal.
    0 or 5 dummy variable per real variable.
    Base dimension 3 or 25.
    Budget in 3000, 10000, 30000, 100000.
    Sequential.
    """
    seedg = create_seed_generator(seed)
    names = ["hm", "rastrigin", "griewank", "rosenbrock", "ackley", "lunacek", "deceptivemultimodal"]
    # Keep in mind that Rosenbrock is multimodal in high dimension http://ieeexplore.ieee.org/document/6792472/.
    optims = get_optimizers("basics", seed=next(seedg))
    if not para:
        optims += get_optimizers("scipy", seed=next(seedg))
    optims = [
        "RBFGS",
        "LBFGSB",
        "DE",
        "TwoPointsDE",
        "RandomSearch",
        "OnePlusOne",
        "PSO",
        "CMA",
        "ChainMetaModelSQP",
        "MemeticDE",
        "MetaModel",
        "RFMetaModel",
        "MetaModelDE",
        "RFMetaModelDE",
    ]
    # + list(sorted(x for x, y in ng.optimizers.registry.items() if "Chain" in x or "BO" in x))
    optims = ["NGOpt"]
    functions = [
        ArtificialFunction(name, block_dimension=bd, useless_variables=bd * uv_factor)
        for name in names
        for bd in [3, 25]
        for uv_factor in [0, 5]
    ]
    optims = refactor_optims(optims)
    for func in functions:
        for optim in optims:
            for budget in [3000, 10000, 30000, 100000]:
                for nw in [1000] if para else [1]:
                    xp = Experiment(func, optim, budget=budget, num_workers=nw, seed=next(seedg))
                    if not xp.is_incoherent:
                        yield xp


@registry.register
def hdmultimodal(seed: tp.Optional[int] = None) -> tp.Iterator[Experiment]:
    """Experiment on multimodal functions, namely hm, rastrigin, griewank, rosenbrock, ackley, lunacek,
    deceptivemultimodal. Similar to multimodal, but dimension 20 or 100 or 1000. Budget 1000 or 10000, sequential.
    """
    seedg = create_seed_generator(seed)
    names = ["hm", "rastrigin", "griewank", "rosenbrock", "ackley", "lunacek", "deceptivemultimodal"]
    # Keep in mind that Rosenbrock is multimodal in high dimension http://ieeexplore.ieee.org/document/6792472/.

    optims = get_optimizers("basics", "multimodal", seed=next(seedg))
    optims = [
        "RBFGS",
        "LBFGSB",
        "DE",
        "TwoPointsDE",
        "RandomSearch",
        "OnePlusOne",
        "PSO",
        "CMA",
        "ChainMetaModelSQP",
        "MemeticDE",
        "MetaModel",
        "RFMetaModel",
        "MetaModelDE",
        "RFMetaModelDE",
    ]
    functions = [
        ArtificialFunction(name, block_dimension=bd)
        for name in names
        for bd in [
            1000,
            6000,
            36000,
        ]  # This has been modified, given that it was not sufficiently high-dimensional for its name.
    ]
    optims = refactor_optims(optims)
    for func in functions:
        for optim in optims:
            for budget in [3000, 10000]:
                for nw in [1]:
                    yield Experiment(func, optim, budget=budget, num_workers=nw, seed=next(seedg))


@registry.register
def paramultimodal(seed: tp.Optional[int] = None) -> tp.Iterator[Experiment]:
    """Parallel counterpart of the multimodal experiment: 1000 workers."""
    return multimodal(seed, para=True)


@registry.register
def bonnans(seed: tp.Optional[int] = None) -> tp.Iterator[Experiment]:
    seedg = create_seed_generator(seed)
    instrum = ng.p.TransitionChoice(range(2), repetitions=100, ordered=False)
    softmax_instrum: ng.p.Parameter = ng.p.Choice(range(2), repetitions=100)
    optims = [
        "RotatedTwoPointsDE",
        "DiscreteLenglerOnePlusOne",
        "DiscreteLengler2OnePlusOne",
        "DiscreteLengler3OnePlusOne",
        "DiscreteLenglerHalfOnePlusOne",
        "DiscreteLenglerFourthOnePlusOne",
        "PortfolioDiscreteOnePlusOne",
        "FastGADiscreteOnePlusOne",
        "DiscreteDoerrOnePlusOne",
        "DiscreteBSOOnePlusOne",
        "DiscreteOnePlusOne",
        "AdaptiveDiscreteOnePlusOne",
        "GeneticDE",
        "DE",
        "TwoPointsDE",
        "DiscreteOnePlusOne",
        "CMA",
        "SQP",
        "MetaModel",
        "DiagonalCMA",
    ]
    optims = ["RFMetaModelOnePlusOne"]
    optims = ["MemeticDE", "cGA", "DoubleFastGADiscreteOnePlusOne", "FastGADiscreteOnePlusOne"]
    optims = ["NGOpt", "NGOptRW"]
    optims = refactor_optims(optims)
    for i in range(21):
        bonnans = corefuncs.BonnansFunction(index=i)
        for optim in optims:
            instrum_str = "TransitionChoice" if "Discrete" in optim else "Softmax"
            dfunc = ExperimentFunction(
                bonnans,
                instrum.set_name("") if instrum_str == "TransitionChoice" else softmax_instrum.set_name(""),
            )
            dfunc.add_descriptors(index=i)
            dfunc.add_descriptors(instrum_str=instrum_str)
            # dfunc._descriptors = {'index': i}
            for budget in [20, 30, 40, 50, 60, 70, 80, 90, 100]:
                yield Experiment(dfunc, optim, num_workers=1, budget=budget, seed=next(seedg))


# pylint: disable=redefined-outer-name,too-many-arguments
@registry.register
def yabbob(
    seed: tp.Optional[int] = None,
    parallel: bool = False,
    big: bool = False,
    small: bool = False,
    noise: bool = False,
    hd: bool = False,
    constraint_case: int = 0,  # Positive for cheap_constraint, negative for penalized constraints
    split: bool = False,
    tuning: bool = False,
    reduction_factor: int = 1,
    bounded: bool = False,
    box: bool = False,
    max_num_constraints: int = 4,
    mega_smooth_penalization: int = 0,
) -> tp.Iterator[Experiment]:
    """Yet Another Black-Box Optimization Benchmark.
    Related to, but without special effort for exactly sticking to, the BBOB/COCO dataset.
    Dimension 2, 10 and 50.
    Budget 50, 200, 800, 3200, 12800.
    Both rotated or not rotated.
    """
    seedg = create_seed_generator(seed)

    # List of objective functions.
    names = [
        "hm",
        "rastrigin",
        "griewank",
        "rosenbrock",
        "ackley",
        "lunacek",
        "deceptivemultimodal",
        "bucherastrigin",
        "multipeak",
    ]
    names += ["sphere", "doublelinearslope", "stepdoublelinearslope"]
    names += ["cigar", "altcigar", "ellipsoid", "altellipsoid", "stepellipsoid", "discus", "bentcigar"]
    names += ["deceptiveillcond", "deceptivemultimodal", "deceptivepath"]
    # Deceptive path is related to the sharp ridge function; there is a long path to the optimum.
    # Deceptive illcond is related to the difference of powers function; the conditioning varies as we get closer to the optimum.
    # Deceptive multimodal is related to the Weierstrass function and to the Schaffers function.

    # Parametrizing the noise level.
    if noise:
        noise_level = 100000 if hd else 100
    else:
        noise_level = 0

    # Choosing the list of optimizers.
    # optims: tp.List[str] = get_optimizers("competitive", seed=next(seedg))  # type: ignore
    optims = [
        "OnePlusOne",
        "MetaModel",
        "CMA",
        "DE",
        "PSO",
        "TwoPointsDE",
        "RandomSearch",
        "ChainMetaModelSQP",
        "NeuralMetaModel",
        "MetaModelDE",
        "MetaModelOnePlusOne",
    ]
    if noise:
        optims += ["TBPSA", "SQP", "NoisyDiscreteOnePlusOne"]
    if hd:
        optims += ["OnePlusOne"]
        optims += get_optimizers("splitters", seed=next(seedg))  # type: ignore

    if hd and small:
        optims += ["BO", "PCABO", "CMA", "PSO", "DE"]
    if small and not hd:
        optims += ["PCABO", "BO", "Cobyla"]
    optims = [
        "MetaModelDE",
        "MetaModelOnePlusOne",
        "OnePlusOne",
        "ChainMetaModelSQP",
        "RFMetaModel",
        "RFMetaModelDE",
    ]
    # if bounded:
    #    optims = ["BO", "PCABO", "BayesOptimBO", "CMA", "PSO", "DE"]
    # if box:
    #    optims = ["DiagonalCMA", "Cobyla", "NGOpt16", "NGOpt15", "CMandAS2", "OnePlusOne"]
    # List of objective functions.
    optims = [
        "MetaModelDE",
        "NeuralMetaModelDE",
        "SVMMetaModelDE",
        "RFMetaModelDE",
        "MetaModelTwoPointsDE",
        "NeuralMetaModelTwoPointsDE",
        "SVMMetaModelTwoPointsDE",
        "RFMetaModelTwoPointsDE",
        "GeneticDE",
    ]
    optims = ["LargeCMA", "TinyCMA", "OldCMA", "MicroCMA"]
    optims = ["RBFGS", "LBFGSB"]
    optims = get_optimizers("oneshot", seed=next(seedg))  # type: ignore
    optims = [
        "MetaTuneRecentering",
        "MetaRecentering",
        "HullCenterHullAvgCauchyScrHammersleySearch",
        "LHSSearch",
        "LHSCauchySearch",
    ]
    optims = [
        "RBFGS",
        "LBFGSB",
        "MicroCMA",
        "RandomSearch",
        "NoisyDiscreteOnePlusOne",
        "TBPSA",
        "TinyCMA",
        "CMA",
        "ChainMetaModelSQP",
        "OnePlusOne",
        "MetaModel",
        "RFMetaModel",
        "DE",
    ]
    optims = ["NGOpt", "NGOptRW"]
    optims = ["QrDE", "QODE", "LhsDE"]
    optims = ["NGOptRW"]
    if noise:
        optims = [
            #        "MicroCMA",
            #        "TinyCMA",
            #            "SQP",
            #            "NoisyDiscreteOnePlusOne",
            #            "TBPSA",
            #        "RecombiningOptimisticNoisyDiscreteOnePlusOne",
            #
            #            "CMA",
            #            "TinyCMA",
            # "LPCMA",
            # "VLPCMA",
            # "MetaTuneRecentering",
            # "MetaRecentering",
            # "SPSA",
            # "TinySQP",
            # "MicroSQP",
            # "TinySPSA",
            # "MetaModel",
            # "RFMetaModel",
            # "RFMetaModelOnePlusOne",
            "NoisyOnePlusOne",
            # "MicroSPSA",
        ]
    else:
        optims = ["MetaModelPSO", "RFMetaModelPSO", "SVMMetaModelPSO"]
    optims = ["PCABO"]
    optims = ["PCABO", "NGOpt", "QODE"]
    optims = ["QOPSO"]  # , "QORealSpacePSO", "RealSpacePSO"]
    optims = ["NGOpt"]
    optims = ["SQOPSO"]  # , "QORealSpacePSO", "RealSpacePSO"]
    functions = [
        ArtificialFunction(
            name,
            block_dimension=d,
            rotation=rotation,
            noise_level=noise_level,
            split=split,
            num_blocks=num_blocks,
            bounded=bounded or box,
        )
        for name in names
        for rotation in [True, False]
        for num_blocks in ([1] if not split else [7, 12])
        for d in (
            [100, 1000, 3000]
            if hd
            else (
                [2, 5, 10, 15]
                if tuning
                else ([40] if bounded else ([2, 3, 5, 10, 15, 20, 50] if noise else [2, 10, 50]))
            )
        )
    ]

    assert reduction_factor in [1, 7, 13, 17]  # needs to be a cofactor
    functions = functions[::reduction_factor]

    # We possibly add constraints.
    constraints: tp.List[tp.Any] = [
        _Constraint(name, as_bool)
        for as_bool in [False, True]
        for name in ["sum", "diff", "second_diff", "ball"]
    ]
    if mega_smooth_penalization > 0:
        constraints = []
        dim = 1000
        max_num_constraints = mega_smooth_penalization
        constraint_case = -abs(constraint_case)
        # We organize constraints so that xs satisfied all of them
        xs = np.random.rand(dim)

        def make_ctr(i):
            xfail = np.random.RandomState(i).rand(dim)

            def f(x):
                local_dim = min(dim, len(x))
                x = x[:local_dim]
                normal = np.exp(np.random.RandomState(i + 31721).randn() - 1.0) * np.linalg.norm(
                    (x - xs[:local_dim]) * np.random.RandomState(i + 741).randn(local_dim)
                )
                return normal - np.sum(
                    (xs[:local_dim] - xfail[:local_dim]) * (x - (xs[:local_dim] + xfail[:local_dim]) / 2.0)
                )

            return f

        for i in range(mega_smooth_penalization):
            f = make_ctr(i)
            assert f(xs) <= 0.0
            constraints += [f]
    assert (
        abs(constraint_case) < len(constraints) + max_num_constraints
    ), "abs(constraint_case) should be in 0, 1, ..., {len(constraints) + max_num_constraints - 1} (0 = no constraint)."
    # We reduce the number of tests when there are constraints, as the number of cases
    # is already multiplied by the number of constraint_case.
    for func in functions[:: 13 if abs(constraint_case) > 0 else 1]:
        func.constraint_violation = []
        # We add a window of the list of constraints. This windows finishes at "constraints" (hence, is empty if
        # constraint_case=0).
        for constraint in constraints[
            max(0, abs(constraint_case) - max_num_constraints) : abs(constraint_case)
        ]:
            if constraint_case > 0:
                func.parametrization.register_cheap_constraint(constraint)
            elif constraint_case < 0:
                func.constraint_violation += [
                    constraint
                ]  # Just for storing, we will move it to the experiment soon

    budgets = (
        [40000, 80000, 160000, 320000]
        if (big and not noise)
        else ([50, 200, 800, 3200, 12800] if not noise else [3200, 12800, 51200, 102400])
    )
    if small and not noise:
        budgets = [10, 20, 40]
    if bounded:
        budgets = [10, 20, 40, 100, 300]
    optims = refactor_optims(optims)
    for optim in optims:
        for function in functions:
            for budget in budgets:
                xp = Experiment(
                    function,
                    optim,
                    num_workers=100 if parallel else 1,
                    budget=budget,
                    seed=next(seedg),
                    constraint_violation=function.constraint_violation,
                )
                if constraint_case != 0:
                    xp.function.parametrization.has_constraints = True

                if not xp.is_incoherent:
                    yield xp


@registry.register
def yahdlbbbob(seed: tp.Optional[int] = None) -> tp.Iterator[Experiment]:
    """Counterpart of yabbob with HD and low budget."""
    return yabbob(seed, hd=True, small=True)


@registry.register
def reduced_yahdlbbbob(seed: tp.Optional[int] = None) -> tp.Iterator[Experiment]:
    """Counterpart of yabbob with HD and low budget."""
    return yabbob(seed, hd=True, small=True, reduction_factor=17)


@registry.register
def yanoisysplitbbob(seed: tp.Optional[int] = None) -> tp.Iterator[Experiment]:
    """Counterpart of yabbob with more budget."""
    return yabbob(seed, noise=True, parallel=False, split=True)


@registry.register
def yahdnoisysplitbbob(seed: tp.Optional[int] = None) -> tp.Iterator[Experiment]:
    """Counterpart of yabbob with more budget."""
    return yabbob(seed, hd=True, noise=True, parallel=False, split=True)


@registry.register
def yaconstrainedbbob(seed: tp.Optional[int] = None) -> tp.Iterator[Experiment]:
    """Counterpart of yabbob with constraints. Constraints are cheap: we do not count calls to them."""
    cases = 8  # total number of cases (skip 0, as it's constraint-free)
    slices = [yabbob(seed, constraint_case=i) for i in range(1, cases)]
    return itertools.chain(*slices)


@registry.register
def yapenbbob(seed: tp.Optional[int] = None) -> tp.Iterator[Experiment]:
    """Counterpart of yabbob with penalized constraints."""
    cases = 8  # total number of cases (skip 0, as it's constraint-free)
    slices = [yabbob(seed, constraint_case=-i) for i in range(1, cases)]
    return itertools.chain(*slices)


@registry.register
def yamegapenhdbbob(seed: tp.Optional[int] = None) -> tp.Iterator[Experiment]:
    """Counterpart of yabbob with penalized constraints."""
    slices = [yabbob(seed, hd=True, constraint_case=-1, mega_smooth_penalization=1000) for i in range(1, 7)]
    return itertools.chain(*slices)


@registry.register
def yaonepenbigbbob(seed: tp.Optional[int] = None) -> tp.Iterator[Experiment]:
    """Counterpart of yabbob with penalized constraints."""
    slices = [yabbob(seed, big=True, constraint_case=-i, max_num_constraints=1) for i in range(1, 7)]
    return itertools.chain(*slices)


@registry.register
def yamegapenbigbbob(seed: tp.Optional[int] = None) -> tp.Iterator[Experiment]:
    """Counterpart of yabbob with penalized constraints."""
    slices = [yabbob(seed, big=True, constraint_case=-1, mega_smooth_penalization=1000) for i in range(1, 7)]
    return itertools.chain(*slices)


@registry.register
def yamegapenboxbbob(seed: tp.Optional[int] = None) -> tp.Iterator[Experiment]:
    """Counterpart of yabbob with penalized constraints."""
    slices = [yabbob(seed, box=True, constraint_case=-1, mega_smooth_penalization=1000) for i in range(1, 7)]
    return itertools.chain(*slices)


@registry.register
def yamegapenbbob(seed: tp.Optional[int] = None) -> tp.Iterator[Experiment]:
    """Counterpart of yabbob with penalized constraints."""
    slices = [yabbob(seed, constraint_case=-1, mega_smooth_penalization=1000) for i in range(1, 7)]
    return itertools.chain(*slices)


@registry.register
def yamegapenboundedbbob(seed: tp.Optional[int] = None) -> tp.Iterator[Experiment]:
    """Counterpart of yabbob with penalized constraints."""
    slices = [
        yabbob(seed, bounded=True, constraint_case=-1, mega_smooth_penalization=1000) for i in range(1, 7)
    ]
    return itertools.chain(*slices)


@registry.register
def yapensmallbbob(seed: tp.Optional[int] = None) -> tp.Iterator[Experiment]:
    """Counterpart of yasmallbbob with penalized constraints."""
    cases = 8  # total number of cases (skip 0, as it's constraint-free)
    slices = [yabbob(seed, constraint_case=-i, small=True) for i in range(1, cases)]
    return itertools.chain(*slices)


@registry.register
def yapenboundedbbob(seed: tp.Optional[int] = None) -> tp.Iterator[Experiment]:
    """Counterpart of yabooundedbbob with penalized constraints."""
    cases = 8  # total number of cases (skip 0, as it's constraint-free)
    slices = [yabbob(seed, constraint_case=-i, bounded=True) for i in range(1, cases)]
    return itertools.chain(*slices)


@registry.register
def yapennoisybbob(seed: tp.Optional[int] = None) -> tp.Iterator[Experiment]:
    """Counterpart of yanoisybbob with penalized constraints."""
    cases = 8  # total number of cases (skip 0, as it's constraint-free)
    slices = [yabbob(seed, constraint_case=-i, noise=True) for i in range(1, cases)]
    return itertools.chain(*slices)


@registry.register
def yapenparabbob(seed: tp.Optional[int] = None) -> tp.Iterator[Experiment]:
    """Counterpart of yaparabbob with penalized constraints."""
    cases = 8  # total number of cases (skip 0, as it's constraint-free)
    slices = [yabbob(seed, constraint_case=-i, parallel=True) for i in range(1, cases)]
    return itertools.chain(*slices)


@registry.register
def yapenboxbbob(seed: tp.Optional[int] = None) -> tp.Iterator[Experiment]:
    """Counterpart of yaboxbbob with penalized constraints."""
    cases = 8  # total number of cases (skip 0, as it's constraint-free)
    slices = [yabbob(seed, constraint_case=-i, box=True) for i in range(1, cases)]
    return itertools.chain(*slices)


@registry.register
def yaonepenbbob(seed: tp.Optional[int] = None) -> tp.Iterator[Experiment]:
    """Counterpart of yabbob with penalized constraints."""
    cases = 8  # total number of cases (skip 0, as it's constraint-free)
    slices = [yabbob(seed, max_num_constraints=1, constraint_case=-i) for i in range(1, cases)]
    return itertools.chain(*slices)


@registry.register
def yaonepensmallbbob(seed: tp.Optional[int] = None) -> tp.Iterator[Experiment]:
    """Counterpart of yasmallbbob with penalized constraints."""
    cases = 8  # total number of cases (skip 0, as it's constraint-free)
    slices = [yabbob(seed, max_num_constraints=1, constraint_case=-i, small=True) for i in range(1, cases)]
    return itertools.chain(*slices)


@registry.register
def yaonepenboundedbbob(seed: tp.Optional[int] = None) -> tp.Iterator[Experiment]:
    """Counterpart of yabooundedbbob with penalized constraints."""
    cases = 8  # total number of cases (skip 0, as it's constraint-free)
    slices = [yabbob(seed, max_num_constraints=1, constraint_case=-i, bounded=True) for i in range(1, cases)]
    return itertools.chain(*slices)


@registry.register
def yaonepennoisybbob(seed: tp.Optional[int] = None) -> tp.Iterator[Experiment]:
    """Counterpart of yanoisybbob with penalized constraints."""
    cases = 8  # total number of cases (skip 0, as it's constraint-free)
    slices = [yabbob(seed, max_num_constraints=1, constraint_case=-i, noise=True) for i in range(1, cases)]
    return itertools.chain(*slices)


@registry.register
def yaonepenparabbob(seed: tp.Optional[int] = None) -> tp.Iterator[Experiment]:
    """Counterpart of yaparabbob with penalized constraints."""
    cases = 8  # total number of cases (skip 0, as it's constraint-free)
    slices = [yabbob(seed, max_num_constraints=1, constraint_case=-i, parallel=True) for i in range(1, cases)]
    return itertools.chain(*slices)


@registry.register
def yaonepenboxbbob(seed: tp.Optional[int] = None) -> tp.Iterator[Experiment]:
    """Counterpart of yaboxbbob with penalized constraints."""
    cases = 8  # total number of cases (skip 0, as it's constraint-free)
    slices = [yabbob(seed, max_num_constraints=1, constraint_case=-i, box=True) for i in range(1, cases)]
    return itertools.chain(*slices)


@registry.register
def yahdnoisybbob(seed: tp.Optional[int] = None) -> tp.Iterator[Experiment]:
    """Counterpart of yabbob with higher dimensions."""
    return yabbob(seed, hd=True, noise=True)


@registry.register
def yabigbbob(seed: tp.Optional[int] = None) -> tp.Iterator[Experiment]:
    """Counterpart of yabbob with more budget."""
    return yabbob(seed, parallel=False, big=True)


@registry.register
def yasplitbbob(seed: tp.Optional[int] = None) -> tp.Iterator[Experiment]:
    """Counterpart of yabbob with splitting info in the instrumentation."""
    return yabbob(seed, parallel=False, split=True)


@registry.register
def yahdsplitbbob(seed: tp.Optional[int] = None) -> tp.Iterator[Experiment]:
    """Counterpart of yasplitbbob with more dimension."""
    return yabbob(seed, hd=True, split=True)


@registry.register
def yatuningbbob(seed: tp.Optional[int] = None) -> tp.Iterator[Experiment]:
    """Counterpart of yabbob with less budget and less dimension."""
    return yabbob(seed, parallel=False, big=False, small=True, reduction_factor=13, tuning=True)


@registry.register
def yatinybbob(seed: tp.Optional[int] = None) -> tp.Iterator[Experiment]:
    """Counterpart of yabbob with less budget and less xps."""
    return yabbob(seed, parallel=False, big=False, small=True, reduction_factor=13)


@registry.register
def yasmallbbob(seed: tp.Optional[int] = None) -> tp.Iterator[Experiment]:
    """Counterpart of yabbob with less budget."""
    return yabbob(seed, parallel=False, big=False, small=True)


@registry.register
def yahdbbob(seed: tp.Optional[int] = None) -> tp.Iterator[Experiment]:
    """Counterpart of yabbob with higher dimensions."""
    return yabbob(seed, hd=True)


@registry.register
def yaparabbob(seed: tp.Optional[int] = None) -> tp.Iterator[Experiment]:
    """Parallel optimization counterpart of yabbob."""
    return yabbob(seed, parallel=True, big=False)


@registry.register
def yanoisybbob(seed: tp.Optional[int] = None) -> tp.Iterator[Experiment]:
    """Noisy optimization counterpart of yabbob.
    This is supposed to be consistent with normal practices in noisy
    optimization: we distinguish recommendations and exploration.
    This is different from the original BBOB/COCO from that point of view.
    """
    return yabbob(seed, noise=True)


@registry.register
def yaboundedbbob(seed: tp.Optional[int] = None) -> tp.Iterator[Experiment]:
    """Counterpart of yabbob with bounded domain and dim only 40, (-5,5)**n by default."""
    return yabbob(seed, bounded=True)


@registry.register
def yaboxbbob(seed: tp.Optional[int] = None) -> tp.Iterator[Experiment]:
    """Counterpart of yabbob with bounded domain, (-5,5)**n by default."""
    return yabbob(seed, box=True)


@registry.register
def ms_bbob(seed: tp.Optional[int] = None) -> tp.Iterator[Experiment]:
    """Testing optimizers on exponentiated problems.
    Cigar, Ellipsoid.
    Both rotated and unrotated.
    Budget 100, 1000, 10000.
    Dimension 50.
    """

    seedg = create_seed_generator(seed)
    optims = [
        "TinyCMA",
        "QODE",
        "MetaModelOnePlusOne",
        "LhsDE",
        "TinyLhsDE",
        "TinyQODE",
        "ChainMetaModelSQP",
        "MicroCMA",
        "MultiScaleCMA",
    ]
    optims = ["QODE"]
    optims = ["CMA", "LargeCMA", "OldCMA", "DE", "PSO", "Powell", "Cobyla", "SQP"]
    optims = ["QOPSO", "QORealSpacePSO"]
    optims = ["SQOPSO"]  # , "QORealSpacePSO", "RealSpacePSO"]
    dims = [2, 3, 5, 10, 20]
    functions = [
        ArtificialFunction(name, block_dimension=d, rotation=rotation, expo=expo, translation_factor=tf)
        for name in ["cigar", "sphere", "rastrigin"]
        for rotation in [True]
        for expo in [1.0, 5.0]
        for tf in [0.01, 0.1, 1.0, 10.0]
        for d in dims
    ]
    optims = refactor_optims(optims)
    for optim in optims:
        for function in functions:
            for budget in [100, 200, 400, 800, 1600, 3200]:
                for nw in [1]:
                    yield Experiment(function, optim, budget=budget, num_workers=nw, seed=next(seedg))


@registry.register
def zp_ms_bbob(seed: tp.Optional[int] = None) -> tp.Iterator[Experiment]:
    """Testing optimizers on exponentiated problems.
    Cigar, Ellipsoid.
    Both rotated and unrotated.
    Budget 100, 1000, 10000.
    Dimension 50.
    """

    seedg = create_seed_generator(seed)
    optims = [
        "TinyCMA",
        "QODE",
        "MetaModelOnePlusOne",
        "LhsDE",
        "TinyLhsDE",
        "TinyQODE",
        "ChainMetaModelSQP",
        "MicroCMA",
        "MultiScaleCMA",
    ]
    optims = ["QODE"]
    optims = ["CMA", "LargeCMA", "OldCMA", "DE", "PSO", "Powell", "Cobyla", "SQP"]
    optims = ["QOPSO", "QORealSpacePSO"]
    optims = ["SQOPSO"]  # , "QORealSpacePSO", "RealSpacePSO"]
    dims = [2, 3, 5, 10, 20]
    functions = [
        ArtificialFunction(
            name, block_dimension=d, rotation=rotation, expo=expo, translation_factor=tf, zero_pen=True
        )
        for name in ["cigar", "sphere", "rastrigin"]
        for rotation in [True]
        for expo in [1.0, 5.0]
        for tf in [0.01, 0.1, 1.0, 10.0]
        for d in dims
    ]
    optims = ["QODE", "PSO", "SQOPSO", "DE", "CMA"]
    optims = refactor_optims(optims)
    for optim in optims:
        for function in functions:
            for budget in [100, 200, 400, 800, 1600, 3200]:
                for nw in [1]:
                    yield Experiment(function, optim, budget=budget, num_workers=nw, seed=next(seedg))


def nozp_noms_bbob(seed: tp.Optional[int] = None) -> tp.Iterator[Experiment]:
    """Testing optimizers on exponentiated problems.
    Cigar, Ellipsoid.
    Both rotated and unrotated.
    Budget 100, 1000, 10000.
    Dimension 50.
    """

    seedg = create_seed_generator(seed)
    optims = [
        "TinyCMA",
        "QODE",
        "MetaModelOnePlusOne",
        "LhsDE",
        "TinyLhsDE",
        "TinyQODE",
        "ChainMetaModelSQP",
        "MicroCMA",
        "MultiScaleCMA",
    ]
    optims = ["QODE"]
    optims = ["CMA", "LargeCMA", "OldCMA", "DE", "PSO", "Powell", "Cobyla", "SQP"]
    optims = ["QOPSO", "QORealSpacePSO"]
    optims = ["SQOPSO"]  # , "QORealSpacePSO", "RealSpacePSO"]
    dims = [2, 3, 5, 10, 20]
    functions = [
        ArtificialFunction(
            name, block_dimension=d, rotation=rotation, expo=expo, translation_factor=tf, zero_pen=False
        )
        for name in ["cigar", "sphere", "rastrigin"]
        for rotation in [True]
        for expo in [1.0, 5.0]
        for tf in [1.0]
        for d in dims
    ]
    optims = ["QODE", "PSO", "SQOPSO", "DE", "CMA"]
    optims = refactor_optims(optims)
    for optim in optims:
        for function in functions:
            for budget in [100, 200, 400, 800, 1600, 3200]:
                for nw in [1]:
                    yield Experiment(function, optim, budget=budget, num_workers=nw, seed=next(seedg))


@registry.register
def pbbob(seed: tp.Optional[int] = None) -> tp.Iterator[Experiment]:
    """Testing optimizers on exponentiated problems.
    Cigar, Ellipsoid.
    Both rotated and unrotated.
    Budget 100, 1000, 10000.
    Dimension 50.
    """
    seedg = create_seed_generator(seed)
    optims = [
        "OldCMA",
        "CMAbounded",
        "CMAsmall",
        "CMAstd",
        "CMApara",
        "CMAtuning",
        "DiagonalCMA",
        "FCMA",
        "RescaledCMA",
        "ASCMADEthird",
        "MultiCMA",
        "TripleCMA",
        "PolyCMA",
        "MultiScaleCMA",
        "DE",
        "OnePointDE",
        "GeneticDE",
        "TwoPointsDE",
        "PSO",
        "NGOptRW",
        "NGOpt",
    ]
    optims = ["ChainMetaModelSQP", "MetaModelOnePlusOne", "MetaModelDE"]
    optims = ["LargeCMA", "TinyCMA", "OldCMA", "MicroCMA"]
    optims = ["RBFGS", "LBFGSB", "MemeticDE"]
    optims = ["QrDE", "QODE", "LhsDE", "NGOpt", "NGOptRW"]
    optims = ["TinyCMA", "QODE", "MetaModelOnePlusOne", "LhsDE", "TinyLhsDE", "TinyQODE"]
    optims = ["QOPSO", "QORealSpacePSO"]
    optims = ["SQOPSO"]  # , "QORealSpacePSO", "RealSpacePSO"]
    dims = [40, 20]
    functions = [
        ArtificialFunction(name, block_dimension=d, rotation=rotation, expo=expo)
        for name in ["cigar", "sphere", "rastrigin", "hm", "deceptivemultimodal"]
        for rotation in [True]
        for expo in [1.0, 3.0, 5.0, 7.0, 9.0]
        for d in dims
    ]
    optims = refactor_optims(optims)
    for optim in optims:
        for function in functions:
            for budget in [100, 200, 300, 400, 500, 600, 700, 800]:
                for nw in [1, 10, 50]:
                    yield Experiment(function, optim, budget=budget, num_workers=nw, seed=next(seedg))


@registry.register
def zp_pbbob(seed: tp.Optional[int] = None) -> tp.Iterator[Experiment]:
    """Testing optimizers on exponentiated problems.
    Cigar, Ellipsoid.
    Both rotated and unrotated.
    Budget 100, 1000, 10000.
    Dimension 50.
    """
    seedg = create_seed_generator(seed)
    optims = [
        "OldCMA",
        "CMAbounded",
        "CMAsmall",
        "CMAstd",
        "CMApara",
        "CMAtuning",
        "DiagonalCMA",
        "FCMA",
        "RescaledCMA",
        "ASCMADEthird",
        "MultiCMA",
        "TripleCMA",
        "PolyCMA",
        "MultiScaleCMA",
        "DE",
        "OnePointDE",
        "GeneticDE",
        "TwoPointsDE",
        "PSO",
        "NGOptRW",
        "NGOpt",
    ]
    optims = ["ChainMetaModelSQP", "MetaModelOnePlusOne", "MetaModelDE"]
    optims = ["LargeCMA", "TinyCMA", "OldCMA", "MicroCMA"]
    optims = ["RBFGS", "LBFGSB", "MemeticDE"]
    optims = ["QrDE", "QODE", "LhsDE", "NGOpt", "NGOptRW"]
    optims = ["TinyCMA", "QODE", "MetaModelOnePlusOne", "LhsDE", "TinyLhsDE", "TinyQODE"]
    optims = ["QOPSO", "QORealSpacePSO"]
    optims = ["SQOPSO"]  # , "QORealSpacePSO", "RealSpacePSO"]
    dims = [40, 20]
    functions = [
        ArtificialFunction(name, block_dimension=d, rotation=rotation, expo=expo, zero_pen=True)
        for name in ["cigar", "sphere", "rastrigin", "hm", "deceptivemultimodal"]
        for rotation in [True]
        for expo in [1.0, 3.0, 5.0, 7.0, 9.0]
        for d in dims
    ]
    optims = ["QODE", "PSO", "SQOPSO", "DE", "CMA"]
    optims = refactor_optims(optims)
    for optim in optims:
        for function in functions:
            for budget in [100, 200, 300, 400, 500, 600, 700, 800]:
                for nw in [1, 10, 50]:
                    yield Experiment(function, optim, budget=budget, num_workers=nw, seed=next(seedg))


@registry.register
def illcondi(seed: tp.Optional[int] = None) -> tp.Iterator[Experiment]:
    """Testing optimizers on ill cond problems.
    Cigar, Ellipsoid.
    Both rotated and unrotated.
    Budget 100, 1000, 10000.
    Dimension 50.
    """
    seedg = create_seed_generator(seed)
    optims = get_optimizers("basics", seed=next(seedg))
    functions = [
        ArtificialFunction(name, block_dimension=50, rotation=rotation)
        for name in ["cigar", "ellipsoid"]
        for rotation in [True, False]
    ]
    optims = refactor_optims(optims)
    for optim in optims:
        for function in functions:
            for budget in [100, 1000, 10000]:
                yield Experiment(function, optim, budget=budget, num_workers=1, seed=next(seedg))


@registry.register
def illcondipara(seed: tp.Optional[int] = None) -> tp.Iterator[Experiment]:
    """Testing optimizers on ill-conditionned parallel optimization.
    50 workers in parallel.
    """
    seedg = create_seed_generator(seed)
    functions = [
        ArtificialFunction(name, block_dimension=50, rotation=rotation)
        for name in ["cigar", "ellipsoid"]
        for rotation in [True, False]
    ]
    optims = get_optimizers("competitive", seed=next(seedg))
    optims = refactor_optims(optims)
    for function in functions:
        for budget in [100, 1000, 10000]:
            for optim in optims:
                xp = Experiment(function, optim, budget=budget, num_workers=50, seed=next(seedg))
                if not xp.is_incoherent:
                    yield xp


@registry.register
def constrained_illconditioned_parallel(seed: tp.Optional[int] = None) -> tp.Iterator[Experiment]:
    """Many optimizers on ill cond problems with constraints."""
    seedg = create_seed_generator(seed)
    functions = [
        ArtificialFunction(name, block_dimension=50, rotation=rotation)
        for name in ["cigar", "ellipsoid"]
        for rotation in [True, False]
    ]
    for func in functions:
        func.parametrization.register_cheap_constraint(_Constraint("sum", as_bool=False))
    optims = ["DE", "CMA", "NGOpt"]
    optims = refactor_optims(optims)  # type: ignore
    for function in functions:
        for budget in [400, 4000, 40000]:
            optims: tp.List[str] = get_optimizers("large", seed=next(seedg))  # type: ignore
            for optim in optims:
                yield Experiment(function, optim, budget=budget, num_workers=1, seed=next(seedg))


@registry.register
def ranknoisy(seed: tp.Optional[int] = None) -> tp.Iterator[Experiment]:
    """Noisy optimization methods on a few noisy problems.
    Cigar, Altcigar, Ellipsoid, Altellipsoid.
    Dimension 200, 2000, 20000.
    Budget 25000, 50000, 100000.
    No rotation.
    Noise level 10.
    With or without noise dissymmetry.
    """
    seedg = create_seed_generator(seed)
    optims: tp.List[str] = get_optimizers("progressive", seed=next(seedg)) + [  # type: ignore
        "OptimisticNoisyOnePlusOne",
        "OptimisticDiscreteOnePlusOne",
        "NGOpt10",
    ]

    # optims += ["NGO", "Shiwa", "DiagonalCMA"] + sorted(
    #    x for x, y in ng.optimizers.registry.items() if ("SPSA" in x or "TBPSA" in x or "ois" in x or "epea" in x or "Random" in x)
    # )
    optims = ["SPSA", "TinySPSA", "TBPSA", "NoisyOnePlusOne", "NoisyDiscreteOnePlusOne"]
    optims = get_optimizers("basics", "noisy", "splitters", "progressive", seed=next(seedg))  # type: ignore
    optims = refactor_optims(optims)
    for budget in [25000, 50000, 100000]:
        for optim in optims:
            for d in [20000, 200, 2000]:
                for name in ["cigar", "altcigar", "ellipsoid", "altellipsoid"]:
                    for noise_dissymmetry in [False, True]:
                        function = ArtificialFunction(
                            name=name,
                            rotation=False,
                            block_dimension=d,
                            noise_level=10,
                            noise_dissymmetry=noise_dissymmetry,
                            translation_factor=1.0,
                        )
                        yield Experiment(function, optim, budget=budget, seed=next(seedg))


@registry.register
def noisy(seed: tp.Optional[int] = None) -> tp.Iterator[Experiment]:
    """Noisy optimization methods on a few noisy problems.
    Sphere, Rosenbrock, Cigar, Hm (= highly multimodal).
    Noise level 10.
    Noise dyssymmetry or not.
    Dimension 2, 20, 200, 2000.
    Budget 25000, 50000, 100000.
    """
    seedg = create_seed_generator(seed)
    optims: tp.List[str] = get_optimizers("progressive", seed=next(seedg)) + [  # type: ignore
        "OptimisticNoisyOnePlusOne",
        "OptimisticDiscreteOnePlusOne",
    ]
    optims += ["NGOpt10", "Shiwa", "DiagonalCMA"] + sorted(
        x
        for x, y in ng.optimizers.registry.items()
        if ("SPSA" in x or "TBPSA" in x or "ois" in x or "epea" in x or "Random" in x)
    )

    optims = refactor_optims(optims)
    for budget in [25000, 50000, 100000]:
        for optim in optims:
            for d in [2, 20, 200, 2000]:
                for name in ["sphere", "rosenbrock", "cigar", "hm"]:
                    for noise_dissymmetry in [False, True]:
                        function = ArtificialFunction(
                            name=name,
                            rotation=True,
                            block_dimension=d,
                            noise_level=10,
                            noise_dissymmetry=noise_dissymmetry,
                            translation_factor=1.0,
                        )
                        yield Experiment(function, optim, budget=budget, seed=next(seedg))


@registry.register
def paraalldes(seed: tp.Optional[int] = None) -> tp.Iterator[Experiment]:
    """All DE methods on various functions. Parallel version.
    Dimension 5, 20, 100, 500, 2500.
    Sphere, Cigar, Hm, Ellipsoid.
    No rotation.
    """
    seedg = create_seed_generator(seed)
    for budget in [10, 100, 1000, 10000, 100000]:
        for optim in sorted(x for x, y in ng.optimizers.registry.items() if "DE" in x and "Tune" in x):
            for rotation in [False]:
                for d in [5, 20, 100, 500, 2500]:
                    for name in ["sphere", "cigar", "hm", "ellipsoid"]:
                        for u in [0]:
                            function = ArtificialFunction(
                                name=name,
                                rotation=rotation,
                                block_dimension=d,
                                useless_variables=d * u,
                                translation_factor=1.0,
                            )
                            yield Experiment(
                                function,
                                optim,
                                budget=budget,
                                seed=next(seedg),
                                num_workers=max(d, budget // 6),
                            )


@registry.register
def parahdbo4d(seed: tp.Optional[int] = None) -> tp.Iterator[Experiment]:
    """All Bayesian optimization methods on various functions. Parallel version
    Dimension 20 and 2000.
    Budget 25, 31, 37, 43, 50, 60.
    Sphere, Cigar, Hm, Ellipsoid.
    No rotation.
    """
    seedg = create_seed_generator(seed)
    for budget in [25, 31, 37, 43, 50, 60]:
        for optim in refactor_optims(
            sorted(x for x, y in ng.optimizers.registry.items() if "BO" in x and "Tune" in x)
        ):
            for rotation in [False]:
                for d in [20, 2000]:
                    for name in ["sphere", "cigar", "hm", "ellipsoid"]:
                        for u in [0]:
                            function = ArtificialFunction(
                                name=name,
                                rotation=rotation,
                                block_dimension=d,
                                useless_variables=d * u,
                                translation_factor=1.0,
                            )
                            yield Experiment(
                                function,
                                optim,
                                budget=budget,
                                seed=next(seedg),
                                num_workers=max(d, budget // 6),
                            )


@registry.register
def alldes(seed: tp.Optional[int] = None) -> tp.Iterator[Experiment]:
    """All DE methods on various functions.
    Dimension 5, 20, 100.
    Sphere, Cigar, Hm, Ellipsoid.
    Budget 10, 100, 1000, 10000, 100000.
    """
    seedg = create_seed_generator(seed)
    for budget in [10, 100, 1000, 10000, 100000]:
        for optim in refactor_optims(
            sorted(x for x, y in ng.optimizers.registry.items() if "DE" in x or "Shiwa" in x)
        ):
            for rotation in [False]:
                for d in [5, 20, 100]:
                    for name in ["sphere", "cigar", "hm", "ellipsoid"]:
                        for u in [0]:
                            function = ArtificialFunction(
                                name=name,
                                rotation=rotation,
                                block_dimension=d,
                                useless_variables=d * u,
                                translation_factor=1.0,
                            )
                            yield Experiment(function, optim, budget=budget, seed=next(seedg))


@registry.register
def hdbo4d(seed: tp.Optional[int] = None) -> tp.Iterator[Experiment]:
    """All Bayesian optimization methods on various functions.
    Budget 25, 31, 37, 43, 50, 60.
    Dimension 20.
    Sphere, Cigar, Hm, Ellipsoid.
    """
    seedg = create_seed_generator(seed)
    for budget in [25, 31, 37, 43, 50, 60]:
        for optim in refactor_optims(get_optimizers("all_bo", seed=next(seedg))):
            for rotation in [False]:
                for d in [20]:
                    for name in ["sphere", "cigar", "hm", "ellipsoid"]:
                        for u in [0]:
                            function = ArtificialFunction(
                                name=name,
                                rotation=rotation,
                                block_dimension=d,
                                useless_variables=d * u,
                                translation_factor=1.0,
                            )
                            yield Experiment(function, optim, budget=budget, seed=next(seedg))


@registry.register
def spsa_benchmark(seed: tp.Optional[int] = None) -> tp.Iterator[Experiment]:
    """Some optimizers on a noisy optimization problem. This benchmark is based on the noisy benchmark.
    Budget 500, 1000, 2000, 4000, ... doubling... 128000.
    Rotation or not.
    Sphere, Sphere4, Cigar.
    """
    seedg = create_seed_generator(seed)
    optims: tp.List[str] = get_optimizers("spsa", seed=next(seedg))  # type: ignore
    optims += ["CMA", "OnePlusOne", "DE", "PSO"]
    optims = ["SQP", "NoisyDiscreteOnePlusOne", "NoisyBandit"]
    optims = ["NGOpt", "NGOptRW"]
    optims = refactor_optims(optims)
    for budget in [500, 1000, 2000, 4000, 8000, 16000, 32000, 64000, 128000]:
        for optim in optims:
            for rotation in [True, False]:
                for name in ["sphere", "sphere4", "cigar"]:
                    function = ArtificialFunction(
                        name=name, rotation=rotation, block_dimension=20, noise_level=10
                    )
                    yield Experiment(function, optim, budget=budget, seed=next(seedg))


@registry.register
def realworld(seed: tp.Optional[int] = None) -> tp.Iterator[Experiment]:
    """Realworld optimization. This experiment contains:

     - a subset of MLDA (excluding the perceptron: 10 functions rescaled or not.
     - ARCoating https://arxiv.org/abs/1904.02907: 1 function.
     - The 007 game: 1 function, noisy.
     - PowerSystem: a power system simulation problem.
     - STSP: a simple TSP problem.
     -  MLDA, except the Perceptron.

    Budget 25, 50, 100, 200, 400, 800, 1600, 3200, 6400, 12800.
    Sequential or 10-parallel or 100-parallel.
    """
    funcs: tp.List[tp.Union[ExperimentFunction, rl.agents.TorchAgentFunction]] = [
        _mlda.Clustering.from_mlda(name, num, rescale)
        for name, num in [("Ruspini", 5), ("German towns", 10)]
        for rescale in [True, False]
    ]
    funcs += [
        _mlda.SammonMapping.from_mlda("Virus", rescale=False),
        _mlda.SammonMapping.from_mlda("Virus", rescale=True),
        # _mlda.SammonMapping.from_mlda("Employees"),
    ]
    funcs += [_mlda.Landscape(transform) for transform in [None, "square", "gaussian"]]

    # Adding ARCoating.
    funcs += [ARCoating()]
    funcs += [PowerSystem(), PowerSystem(13)]
    funcs += [STSP(), STSP(500)]
    funcs += [game.Game("war")]
    funcs += [game.Game("batawaf")]
    funcs += [game.Game("flip")]
    funcs += [game.Game("guesswho")]
    funcs += [game.Game("bigguesswho")]

    # 007 with 100 repetitions, both mono and multi architectures.
    base_env = rl.envs.DoubleOSeven(verbose=False)
    random_agent = rl.agents.Agent007(base_env)
    modules = {"mono": rl.agents.Perceptron, "multi": rl.agents.DenseNet}
    agents = {
        a: rl.agents.TorchAgent.from_module_maker(base_env, m, deterministic=False)
        for a, m in modules.items()
    }
    env = base_env.with_agent(player_0=random_agent).as_single_agent()
    runner = rl.EnvironmentRunner(env.copy(), num_repetitions=100, max_step=50)
    for archi in ["mono", "multi"]:
        func = rl.agents.TorchAgentFunction(agents[archi], runner, reward_postprocessing=lambda x: 1 - x)
        funcs += [func]
    seedg = create_seed_generator(seed)
    optims = get_optimizers("basics", seed=next(seedg))
    optims = refactor_optims(optims)
    for budget in [25, 50, 100, 200, 400, 800, 1600, 3200, 6400, 12800]:
        for num_workers in [1, 10, 100]:
            if num_workers < budget:
                for algo in optims:
                    for fu in funcs:
                        xp = Experiment(fu, algo, budget, num_workers=num_workers, seed=next(seedg))
                        if not xp.is_incoherent:
                            yield xp


@registry.register
def aquacrop_fao(seed: tp.Optional[int] = None) -> tp.Iterator[Experiment]:
    """FAO Crop simulator. Maximize yield."""

    funcs = [NgAquacrop(i, 300.0 + 150.0 * np.cos(i)) for i in range(3, 7)]
    # funcs = list(np.random.choice(funcs, 2))
    seedg = create_seed_generator(seed)
    optims = get_optimizers("basics", seed=next(seedg))
    optims = ["RBFGS", "LBFGSB", "MemeticDE"]
    optims = ["PCABO"]
    optims = ["PCABO", "NGOpt", "QODE"]
    optims = ["QOPSO"]  # , "QORealSpacePSO", "RealSpacePSO"]
    optims = ["NGOpt"]
    optims = ["SQOPSO"]  # , "QORealSpacePSO", "RealSpacePSO"]
    optims = refactor_optims(optims)
    for budget in [25, 50, 100, 200, 400, 800, 1600]:
        for num_workers in [1, 30]:
            if num_workers < budget:
                for algo in optims:
                    for fu in funcs:
                        xp = Experiment(fu, algo, budget, num_workers=num_workers, seed=next(seedg))
                        xp.function.parametrization.real_world = True
                        if not xp.is_incoherent:
                            yield xp


@registry.register
def fishing(seed: tp.Optional[int] = None) -> tp.Iterator[Experiment]:
    """Lotka-Volterra equations"""
    funcs = [OptimizeFish(i) for i in [17, 35, 52, 70, 88, 105]]
    seedg = create_seed_generator(seed)
    optims = get_optimizers("basics", seed=next(seedg))
    optims += ["NGOpt", "NGOptRW", "ChainMetaModelSQP"]
    optims = ["NGOpt"]
    optims = ["PCABO"]
    optims = ["PCABO", "NGOpt", "QODE"]
    optims = ["QOPSO"]  # , "QORealSpacePSO", "RealSpacePSO"]
    optims = ["SQOPSO"]  # , "QORealSpacePSO", "RealSpacePSO"]
    optims = refactor_optims(optims)
    for budget in [25, 50, 100, 200, 400, 800, 1600]:
        for algo in optims:
            for fu in funcs:
                xp = Experiment(fu, algo, budget, seed=next(seedg))
                xp.function.parametrization.real_world = True
                if not xp.is_incoherent:  # and np.random.rand() > 0.8:
                    yield xp


@registry.register
def rocket(seed: tp.Optional[int] = None, seq: bool = False) -> tp.Iterator[Experiment]:
    """Rocket simulator. Maximize max altitude by choosing the thrust schedule, given a total thrust.
    Budget 25, 50, ..., 1600.
    Sequential or 30 workers."""
    funcs = [Rocket(i) for i in range(17)]
    seedg = create_seed_generator(seed)
    optims = get_optimizers("basics", seed=next(seedg))
    optims += ["NGOpt", "NGOptRW", "ChainMetaModelSQP"]
    optims = ["RBFGS", "LBFGSB", "MemeticDE"]
    optims = ["CMA", "PSO", "QODE", "QRDE", "MetaModelPSO"]
    if seq:
        optims += ["RBFGS", "LBFGSB", "MemeticDE"]
    optims = ["NGOpt"]
    optims = ["PCABO"]
    optims = ["PCABO", "NGOpt", "QODE"]
    optims = ["QOPSO"]  # , "QORealSpacePSO", "RealSpacePSO"]
    optims = ["SQOPSO"]  # , "QORealSpacePSO", "RealSpacePSO"]
    optims = [
        "NGOpt",
        "QOPSO",
        "SOPSO",
        "QODE",
        "SODE",
        "CMA",
        "DiagonalCMA",
        "MetaModelOnePlusOne",
        "MetaModelDE",
    ]
    optims = refactor_optims(optims)
    for budget in [25, 50, 100, 200, 400, 800, 1600]:
        for num_workers in [1] if seq else [1, 30]:
            if num_workers < budget:
                for algo in optims:
                    for fu in funcs:  # list(np.random.choice(funcs, 3)):
                        xp = Experiment(fu, algo, budget, num_workers=num_workers, seed=next(seedg))
                        xp.function.parametrization.real_world = True
                        skip_ci(reason="Too slow")
                        if not xp.is_incoherent:  # and np.random.choice([True, False, False]):
                            yield xp


@registry.register
def mono_rocket(seed: tp.Optional[int] = None) -> tp.Iterator[Experiment]:
    """Sequential counterpart of the rocket problem."""
    return rocket(seed, seq=True)


@registry.register
def mixsimulator(seed: tp.Optional[int] = None) -> tp.Iterator[Experiment]:
    """MixSimulator of power plants
    Budget 20, 40, ..., 1600.
    Sequential or 30 workers."""
    funcs = [OptimizeMix()]
    seedg = create_seed_generator(seed)
    optims: tp.List[str] = get_optimizers("basics", seed=next(seedg))  # type: ignore

    optims = refactor_optims(optims)
    for budget in [20, 40, 80, 160]:
        for num_workers in [1, 30]:
            if num_workers < budget:
                for algo in optims:
                    for fu in funcs:
                        xp = Experiment(fu, algo, budget, num_workers=num_workers, seed=next(seedg))
                        if not xp.is_incoherent:
                            yield xp


@registry.register
def control_problem(seed: tp.Optional[int] = None) -> tp.Iterator[Experiment]:
    """MuJoCo testbed. Learn linear policy for different control problems.
    Budget 500, 1000, 3000, 5000."""
    seedg = create_seed_generator(seed)
    num_rollouts = 1
    funcs = [
        Env(num_rollouts=num_rollouts, random_state=seed)
        for Env in [
            control.Swimmer,
            control.HalfCheetah,
            control.Hopper,
            control.Walker2d,
            control.Ant,
            control.Humanoid,
        ]
    ]

    sigmas = [0.1, 0.1, 0.1, 0.1, 0.01, 0.001]
    funcs2 = []
    for sigma, func in zip(sigmas, funcs):
        f = func.copy()
        param: ng.p.Tuple = f.parametrization.copy()  # type: ignore
        for array in param:
            array.set_mutation(sigma=sigma)  # type: ignore
        param.set_name(f"sigma={sigma}")

        f.parametrization = param
        f.parametrization.freeze()
        funcs2.append(f)
    optims = get_optimizers("basics")
    optims = ["NGOpt", "PSO", "CMA"]
    optims = refactor_optims(optims)
    for budget in [50, 75, 100, 150, 200, 250, 300, 400, 500, 1000, 3000, 5000, 8000, 16000, 32000, 64000]:
        for algo in optims:
            for fu in funcs2:
                xp = Experiment(fu, algo, budget, num_workers=1, seed=next(seedg))
                if not xp.is_incoherent:
                    yield xp


@registry.register
def neuro_control_problem(seed: tp.Optional[int] = None) -> tp.Iterator[Experiment]:
    """MuJoCo testbed. Learn neural policies."""
    seedg = create_seed_generator(seed)
    num_rollouts = 1
    funcs = [
        Env(num_rollouts=num_rollouts, intermediate_layer_dim=(50,), random_state=seed)
        for Env in [
            control.Swimmer,
            control.HalfCheetah,
            control.Hopper,
            control.Walker2d,
            control.Ant,
            control.Humanoid,
        ]
    ]

    optims = ["CMA", "NGOpt4", "DiagonalCMA", "NGOpt8", "MetaModel", "ChainCMAPowell"]
    optims = ["NGOpt", "CMA", "PSO"]
    optims = refactor_optims(optims)
    for budget in [50, 500, 5000, 10000, 20000, 35000, 50000, 100000, 200000]:
        for algo in optims:
            for fu in funcs:
                xp = Experiment(fu, algo, budget, num_workers=1, seed=next(seedg))
                xp.function.parametrization.real_world = True
                xp.function.parametrization.neural = True
                if not xp.is_incoherent:
                    yield xp


@registry.register
def olympus_surfaces(seed: tp.Optional[int] = None) -> tp.Iterator[Experiment]:
    """Olympus surfaces"""
    from nevergrad.functions.olympussurfaces import OlympusSurface

    funcs = []
    for kind in OlympusSurface.SURFACE_KINDS:
        for k in range(2, 5):
            for noise in ["GaussianNoise", "UniformNoise", "GammaNoise"]:
                for noise_scale in [0.5, 1]:
                    funcs.append(OlympusSurface(kind, 10**k, noise, noise_scale))

    seedg = create_seed_generator(seed)
    optims = get_optimizers("basics", "noisy", seed=next(seedg))
    optims = ["NGOpt", "CMA"]
    optims = refactor_optims(optims)
    for budget in [25, 50, 100, 200, 400, 800, 1600, 3200, 6400, 12800, 25600]:
        for num_workers in [1]:  # , 10, 100]:
            if num_workers < budget:
                for algo in optims:
                    for fu in funcs:
                        xp = Experiment(fu, algo, budget, num_workers=num_workers, seed=next(seedg))
                        if not xp.is_incoherent:
                            yield xp


@registry.register
def olympus_emulators(seed: tp.Optional[int] = None) -> tp.Iterator[Experiment]:
    """Olympus emulators"""
    from nevergrad.functions.olympussurfaces import OlympusEmulator

    funcs = []
    for dataset_kind in OlympusEmulator.DATASETS:
        for model_kind in ["BayesNeuralNet", "NeuralNet"]:
            funcs.append(OlympusEmulator(dataset_kind, model_kind))

    seedg = create_seed_generator(seed)
    optims = get_optimizers("basics", "noisy", seed=next(seedg))
    optims = ["NGOpt", "CMA"]
    optims = refactor_optims(optims)
    for budget in [25, 50, 100, 200, 400, 800, 1600, 3200, 6400, 12800, 25600]:
        for num_workers in [1]:  # , 10, 100]:
            if num_workers < budget:
                for algo in optims:
                    for fu in funcs:
                        xp = Experiment(fu, algo, budget, num_workers=num_workers, seed=next(seedg))
                        if not xp.is_incoherent:
                            yield xp


@registry.register
def topology_optimization(seed: tp.Optional[int] = None) -> tp.Iterator[Experiment]:
    seedg = create_seed_generator(seed)
    funcs = [TO(i) for i in [10, 20, 30, 40]]
    optims = ["CMA", "GeneticDE", "TwoPointsDE", "VoronoiDE", "DE", "PSO", "RandomSearch", "OnePlusOne"]
    optims = ["NGOpt"]
    optims = refactor_optims(optims)
    for budget in [10, 20, 40, 80, 160, 320, 640, 1280, 2560, 5120, 10240, 20480, 40960]:
        for optim in optims:
            for f in funcs:
                for nw in [1, 30]:
                    yield Experiment(f, optim, budget, num_workers=nw, seed=next(seedg))


@registry.register
def sequential_topology_optimization(seed: tp.Optional[int] = None) -> tp.Iterator[Experiment]:
    seedg = create_seed_generator(seed)
    funcs = [TO(i) for i in [10, 20, 30, 40]]
    optims = ["CMA", "GeneticDE", "TwoPointsDE", "VoronoiDE", "DE", "PSO", "RandomSearch", "OnePlusOne"]
    optims = ["NGOpt"]
    optims = refactor_optims(optims)
    for budget in [10, 20, 40, 80, 160, 320, 640, 1280, 2560, 5120, 10240, 20480, 40960]:
        for optim in optims:
            for f in funcs:
                for nw in [1, 30]:
                    yield Experiment(f, optim, budget, num_workers=nw, seed=next(seedg))


@registry.register
def simple_tsp(seed: tp.Optional[int] = None, complex_tsp: bool = False) -> tp.Iterator[Experiment]:
    """Simple TSP problems. Please note that the methods we use could be applied or complex variants, whereas
    specialized methods can not always do it; therefore this comparisons from a black-box point of view makes sense
    even if white-box methods are not included though they could do this more efficiently.
    10, 100, 1000, 10000 cities.
    Budgets doubling from 25, 50, 100, 200, ... up  to 25600

    """
    funcs = [STSP(10**k, complex_tsp) for k in range(2, 6)]
    seedg = create_seed_generator(seed)
    optims = [
        "RotatedTwoPointsDE",
        "DiscreteLenglerOnePlusOne",
        "DiscreteDoerrOnePlusOne",
        "DiscreteBSOOnePlusOne",
        "AdaptiveDiscreteOnePlusOne",
        "GeneticDE",
        "DE",
        "TwoPointsDE",
        "DiscreteOnePlusOne",
        "CMA",
        "MetaModel",
        "DiagonalCMA",
    ]
    optims = refactor_optims(optims)
    for budget in [25, 50, 100, 200, 400, 800, 1600, 3200, 6400, 12800, 25600]:
        for num_workers in [1]:  # , 10, 100]:
            if num_workers < budget:
                for algo in optims:
                    for fu in funcs:
                        xp = Experiment(fu, algo, budget, num_workers=num_workers, seed=next(seedg))
                        if not xp.is_incoherent:
                            yield xp


@registry.register
def complex_tsp(seed: tp.Optional[int] = None) -> tp.Iterator[Experiment]:
    """Counterpart of simple_tsp with non-planar term."""
    return simple_tsp(seed, complex_tsp=True)


@registry.register
def sequential_fastgames(seed: tp.Optional[int] = None) -> tp.Iterator[Experiment]:
    """Optimization of policies for games, i.e. direct policy search.
    Budget 12800, 25600, 51200, 102400.
    Games: War, Batawaf, Flip, GuessWho,  BigGuessWho."""
    funcs = [game.Game(name) for name in ["war", "batawaf", "flip", "guesswho", "bigguesswho"]]
    seedg = create_seed_generator(seed)
    optims = get_optimizers("noisy", "splitters", "progressive", seed=next(seedg))
    optims = refactor_optims(optims)
    for budget in [12800, 25600, 51200, 102400]:
        for num_workers in [1]:
            if num_workers < budget:
                for algo in optims:
                    for fu in funcs:
                        xp = Experiment(fu, algo, budget, num_workers=num_workers, seed=next(seedg))
                        xp.function.parametrization.real_world = True
                        if not xp.is_incoherent:
                            yield xp


@registry.register
def powersystems(seed: tp.Optional[int] = None) -> tp.Iterator[Experiment]:
    """Unit commitment problem, i.e. management of dams for hydroelectric planning."""
    funcs: tp.List[ExperimentFunction] = []
    for dams in [3, 5, 9, 13]:
        funcs += [PowerSystem(dams, depth=2, width=3)]
    seedg = create_seed_generator(seed)
    budgets = [3200, 6400, 12800]
    optims = get_optimizers("basics", "noisy", "splitters", "progressive", seed=next(seedg))
    optims = refactor_optims(optims)
    for budget in budgets:
        for num_workers in [1, 10, 100]:
            if num_workers < budget:
                for algo in optims:
                    for fu in funcs:
                        xp = Experiment(fu, algo, budget, num_workers=num_workers, seed=next(seedg))
                        xp.function.parametrization.real_world = True
                        if not xp.is_incoherent:
                            yield xp


@registry.register
def mlda(seed: tp.Optional[int] = None) -> tp.Iterator[Experiment]:
    """MLDA (machine learning and data analysis) testbed."""
    funcs: tp.List[ExperimentFunction] = [
        _mlda.Clustering.from_mlda(name, num, rescale)
        for name, num in [("Ruspini", 5), ("German towns", 10)]
        for rescale in [True, False]
    ]
    funcs += [
        _mlda.SammonMapping.from_mlda("Virus", rescale=False),
        _mlda.SammonMapping.from_mlda("Virus", rescale=True),
        # _mlda.SammonMapping.from_mlda("Employees"),
    ]
    funcs += [_mlda.Perceptron.from_mlda(name) for name in ["quadratic", "sine", "abs", "heaviside"]]
    funcs += [_mlda.Landscape(transform) for transform in [None, "square", "gaussian"]]
    seedg = create_seed_generator(seed)
    optims = get_optimizers("basics", seed=next(seedg))
    optims = refactor_optims(optims)
    for budget in [25, 50, 100, 200, 400, 800, 1600, 3200, 6400, 12800]:
        for num_workers in [1, 10, 100]:
            if num_workers < budget:
                for algo in optims:
                    for func in funcs:
                        xp = Experiment(func, algo, budget, num_workers=num_workers, seed=next(seedg))
                        xp.function.parametrization.real_world = True
                        if not xp.is_incoherent:
                            yield xp


@registry.register
def mldakmeans(seed: tp.Optional[int] = None) -> tp.Iterator[Experiment]:
    """MLDA (machine learning and data analysis) testbed, restricted to the K-means part."""
    funcs: tp.List[ExperimentFunction] = [
        _mlda.Clustering.from_mlda(name, num, rescale)
        for name, num in [("Ruspini", 5), ("German towns", 10), ("Ruspini", 50), ("German towns", 100)]
        for rescale in [True, False]
    ]
    seedg = create_seed_generator(seed)
    optims = get_optimizers("splitters", "progressive", seed=next(seedg))
    optims += ["DE", "CMA", "PSO", "TwoPointsDE", "RandomSearch"]
    optims = ["QODE", "QRDE"]
    optims = ["NGOpt"]
    optims = refactor_optims(optims)
    for budget in [1000, 10000]:
        for num_workers in [1, 10, 100]:
            if num_workers < budget:
                for algo in optims:
                    for func in funcs:
                        xp = Experiment(func, algo, budget, num_workers=num_workers, seed=next(seedg))
                        if not xp.is_incoherent:
                            yield xp


@registry.register
def image_similarity(
    seed: tp.Optional[int] = None, with_pgan: bool = False, similarity: bool = True
) -> tp.Iterator[Experiment]:
    """Optimizing images: artificial criterion for now."""
    seedg = create_seed_generator(seed)
    optims = get_optimizers("structured_moo", seed=next(seedg))
    funcs: tp.List[ExperimentFunction] = [
        imagesxp.Image(loss=loss, with_pgan=with_pgan)
        for loss in imagesxp.imagelosses.registry.values()
        if loss.REQUIRES_REFERENCE == similarity
    ]
    optims = refactor_optims(optims)
    for budget in [100 * 5**k for k in range(3)]:
        for func in funcs:
            for algo in optims:
                xp = Experiment(func, algo, budget, num_workers=1, seed=next(seedg))
                skip_ci(reason="too slow")
                if not xp.is_incoherent:
                    yield xp


@registry.register
def image_similarity_pgan(seed: tp.Optional[int] = None) -> tp.Iterator[Experiment]:
    """Counterpart of image_similarity, using PGan as a representation."""
    return image_similarity(seed, with_pgan=True)


@registry.register
def image_single_quality(seed: tp.Optional[int] = None) -> tp.Iterator[Experiment]:
    """Counterpart of image_similarity, but based on image quality assessment."""
    return image_similarity(seed, with_pgan=False, similarity=False)


@registry.register
def image_single_quality_pgan(seed: tp.Optional[int] = None) -> tp.Iterator[Experiment]:
    """Counterpart of image_similarity_pgan, but based on image quality assessment."""
    return image_similarity(seed, with_pgan=True, similarity=False)


@registry.register
def image_multi_similarity(
    seed: tp.Optional[int] = None, cross_valid: bool = False, with_pgan: bool = False
) -> tp.Iterator[Experiment]:
    """Optimizing images: artificial criterion for now."""
    seedg = create_seed_generator(seed)
    optims = get_optimizers("structured_moo", seed=next(seedg))
    funcs: tp.List[ExperimentFunction] = [
        imagesxp.Image(loss=loss, with_pgan=with_pgan)
        for loss in imagesxp.imagelosses.registry.values()
        if loss.REQUIRES_REFERENCE
    ]
    base_values: tp.List[tp.Any] = [func(func.parametrization.sample().value) for func in funcs]
    if cross_valid:
        skip_ci(reason="Too slow")
        mofuncs: tp.List[tp.Any] = helpers.SpecialEvaluationExperiment.create_crossvalidation_experiments(
            funcs, pareto_size=25
        )
    else:
        mofuncs = [fbase.MultiExperiment(funcs, upper_bounds=base_values)]
    optims = refactor_optims(optims)
    for budget in [100 * 5**k for k in range(3)]:
        for num_workers in [1]:
            for algo in optims:
                for mofunc in mofuncs:
                    xp = Experiment(mofunc, algo, budget, num_workers=num_workers, seed=next(seedg))
                    yield xp


@registry.register
def image_multi_similarity_pgan(seed: tp.Optional[int] = None) -> tp.Iterator[Experiment]:
    """Counterpart of image_similarity, using PGan as a representation."""
    return image_multi_similarity(seed, with_pgan=True)


@registry.register
def image_multi_similarity_cv(seed: tp.Optional[int] = None) -> tp.Iterator[Experiment]:
    """Counterpart of image_multi_similarity with cross-validation."""
    return image_multi_similarity(seed, cross_valid=True)


@registry.register
def image_multi_similarity_pgan_cv(seed: tp.Optional[int] = None) -> tp.Iterator[Experiment]:
    """Counterpart of image_multi_similarity with cross-validation."""
    return image_multi_similarity(seed, cross_valid=True, with_pgan=True)


@registry.register
def image_quality_proxy(seed: tp.Optional[int] = None, with_pgan: bool = False) -> tp.Iterator[Experiment]:
    """Optimizing images: artificial criterion for now."""
    seedg = create_seed_generator(seed)
    optims: tp.List[tp.Any] = get_optimizers("structured_moo", seed=next(seedg))
    iqa, blur, brisque = [
        imagesxp.Image(loss=loss, with_pgan=with_pgan)
        for loss in (imagesxp.imagelosses.Koncept512, imagesxp.imagelosses.Blur, imagesxp.imagelosses.Brisque)
    ]
    # TODO: add the proxy info in the parametrization.
    optims = refactor_optims(optims)
    for budget in [100 * 5**k for k in range(3)]:
        for algo in optims:
            for func in [blur, brisque]:
                # We optimize on blur or brisque and check performance on iqa.
                sfunc = helpers.SpecialEvaluationExperiment(func, evaluation=iqa)
                sfunc.add_descriptors(non_proxy_function=False)
                xp = Experiment(sfunc, algo, budget, num_workers=1, seed=next(seedg))
                yield xp


@registry.register
def image_quality_proxy_pgan(seed: tp.Optional[int] = None) -> tp.Iterator[Experiment]:
    return image_quality_proxy(seed, with_pgan=True)


@registry.register
def image_quality(
    seed: tp.Optional[int] = None, cross_val: bool = False, with_pgan: bool = False, num_images: int = 1
) -> tp.Iterator[Experiment]:
    """Optimizing images for quality:
    we optimize K512, Blur and Brisque.

    With num_images > 1, we are doing morphing.
    """
    seedg = create_seed_generator(seed)
    optims: tp.List[tp.Any] = get_optimizers("structured_moo", seed=next(seedg))
    # We optimize func_blur or func_brisque and check performance on func_iqa.
    funcs: tp.List[ExperimentFunction] = [
        imagesxp.Image(loss=loss, with_pgan=with_pgan, num_images=num_images)
        for loss in (
            imagesxp.imagelosses.Koncept512,
            imagesxp.imagelosses.Blur,
            imagesxp.imagelosses.Brisque,
        )
    ]
    # TODO: add the proxy info in the parametrization.
    mofuncs: tp.Sequence[ExperimentFunction]
    if cross_val:
        mofuncs = helpers.SpecialEvaluationExperiment.create_crossvalidation_experiments(
            experiments=[funcs[0], funcs[2]],
            # Blur is not good enough as an IQA for being in the list.
            training_only_experiments=[funcs[1]],
            pareto_size=16,
        )
    else:
        upper_bounds = [func(func.parametrization.value) for func in funcs]
        mofuncs = [fbase.MultiExperiment(funcs, upper_bounds=upper_bounds)]  # type: ignore
    optims = refactor_optims(optims)
    for budget in [100 * 5**k for k in range(3)]:
        for num_workers in [1]:
            for algo in optims:
                for func in mofuncs:
                    xp = Experiment(func, algo, budget, num_workers=num_workers, seed=next(seedg))
                    yield xp


@registry.register
def morphing_pgan_quality(seed: tp.Optional[int] = None) -> tp.Iterator[Experiment]:
    return image_quality(seed, with_pgan=True, num_images=2)


@registry.register
def image_quality_cv(seed: tp.Optional[int] = None) -> tp.Iterator[Experiment]:
    """Counterpart of image_quality with cross-validation."""
    return image_quality(seed, cross_val=True)


@registry.register
def image_quality_pgan(seed: tp.Optional[int] = None) -> tp.Iterator[Experiment]:
    """Counterpart of image_quality with cross-validation."""
    return image_quality(seed, with_pgan=True)


@registry.register
def image_quality_cv_pgan(seed: tp.Optional[int] = None) -> tp.Iterator[Experiment]:
    """Counterpart of image_quality with cross-validation."""
    return image_quality(seed, cross_val=True, with_pgan=True)


@registry.register
def image_similarity_and_quality(
    seed: tp.Optional[int] = None, cross_val: bool = False, with_pgan: bool = False
) -> tp.Iterator[Experiment]:
    """Optimizing images: artificial criterion for now."""
    seedg = create_seed_generator(seed)
    optims: tp.List[tp.Any] = get_optimizers("structured_moo", seed=next(seedg))

    # 3 losses functions including 2 iqas.
    func_iqa = imagesxp.Image(loss=imagesxp.imagelosses.Koncept512, with_pgan=with_pgan)
    func_blur = imagesxp.Image(loss=imagesxp.imagelosses.Blur, with_pgan=with_pgan)
    base_blur_value: float = func_blur(func_blur.parametrization.value)  # type: ignore
    optims = refactor_optims(optims)
    for func in [
        imagesxp.Image(loss=loss, with_pgan=with_pgan)
        for loss in imagesxp.imagelosses.registry.values()
        if loss.REQUIRES_REFERENCE
    ]:

        # Creating a reference value.
        base_value: float = func(func.parametrization.value)  # type: ignore
        mofuncs: tp.Iterable[fbase.ExperimentFunction]
        if cross_val:
            mofuncs = helpers.SpecialEvaluationExperiment.create_crossvalidation_experiments(
                training_only_experiments=[func, func_blur], experiments=[func_iqa], pareto_size=16
            )
        else:
            mofuncs = [
                fbase.MultiExperiment(
                    [func, func_blur, func_iqa], upper_bounds=[base_value, base_blur_value, 100.0]
                )
            ]
        for budget in [100 * 5**k for k in range(3)]:
            for algo in optims:
                for mofunc in mofuncs:
                    xp = Experiment(mofunc, algo, budget, num_workers=1, seed=next(seedg))
                    yield xp


@registry.register
def image_similarity_and_quality_cv(seed: tp.Optional[int] = None) -> tp.Iterator[Experiment]:
    """Counterpart of image_similarity_and_quality with cross-validation."""
    return image_similarity_and_quality(seed, cross_val=True)


@registry.register
def image_similarity_and_quality_pgan(seed: tp.Optional[int] = None) -> tp.Iterator[Experiment]:
    """Counterpart of image_similarity_and_quality with cross-validation."""
    return image_similarity_and_quality(seed, with_pgan=True)


@registry.register
def image_similarity_and_quality_cv_pgan(seed: tp.Optional[int] = None) -> tp.Iterator[Experiment]:
    """Counterpart of image_similarity_and_quality with cross-validation."""
    return image_similarity_and_quality(seed, cross_val=True, with_pgan=True)


@registry.register
def double_o_seven(seed: tp.Optional[int] = None) -> tp.Iterator[Experiment]:
    """Optimization of policies for the 007 game.
    Sequential or 10-parallel or 100-parallel. Various numbers of averagings: 1, 10 or 100."""
    # pylint: disable=too-many-locals
    seedg = create_seed_generator(seed)
    base_env = rl.envs.DoubleOSeven(verbose=False)
    random_agent = rl.agents.Agent007(base_env)
    modules = {"mono": rl.agents.Perceptron, "multi": rl.agents.DenseNet}
    agents = {
        a: rl.agents.TorchAgent.from_module_maker(base_env, m, deterministic=False)
        for a, m in modules.items()
    }
    env = base_env.with_agent(player_0=random_agent).as_single_agent()
    dde = ng.optimizers.DifferentialEvolution(crossover="dimension").set_name("DiscreteDE")
    optimizers: tp.List[tp.Any] = [
        "PSO",
        dde,
        "MetaTuneRecentering",
        "DiagonalCMA",
        "TBPSA",
        "SPSA",
        "RecombiningOptimisticNoisyDiscreteOnePlusOne",
        "MetaModelPSO",
    ]
    optimizers = ["NGOpt", "NGOptRW"]
    optimizers = refactor_optims(optimizers)  # type: ignore
    for num_repetitions in [1, 10, 100]:
        for archi in ["mono", "multi"]:
            for optim in optimizers:
                for env_budget in [5000, 10000, 20000, 40000]:
                    for num_workers in [1, 10, 100]:
                        # careful, not threadsafe
                        runner = rl.EnvironmentRunner(
                            env.copy(), num_repetitions=num_repetitions, max_step=50
                        )
                        func = rl.agents.TorchAgentFunction(
                            agents[archi], runner, reward_postprocessing=lambda x: 1 - x
                        )
                        opt_budget = env_budget // num_repetitions
                        xp = Experiment(
                            func,
                            optim,
                            budget=opt_budget,
                            num_workers=num_workers,
                            seed=next(seedg),
                        )
                        xp.function.parametrization.real_world = True
                        yield xp


@registry.register
def multiobjective_example(
    seed: tp.Optional[int] = None, hd: bool = False, many: bool = False
) -> tp.Iterator[Experiment]:
    """Optimization of 2 and 3 objective functions in Sphere, Ellipsoid, Cigar, Hm.
    Dimension 6 and 7.
    Budget 100 to 3200
    """
    seedg = create_seed_generator(seed)
    optims = get_optimizers("structure", "structured_moo", seed=next(seedg))
    optims += [
        ng.families.DifferentialEvolution(multiobjective_adaptation=False).set_name("DE-noadapt"),
        ng.families.DifferentialEvolution(crossover="twopoints", multiobjective_adaptation=False).set_name(
            "TwoPointsDE-noadapt"
        ),
    ]
    optims += ["DiscreteOnePlusOne", "DiscreteLenglerOnePlusOne"]
    optims = ["PymooNSGA2", "PymooBatchNSGA2", "LPCMA", "VLPCMA", "CMA"]
    optims = ["LPCMA", "VLPCMA", "CMA"]
    popsizes = [20, 40, 80]
    optims += [
        ng.families.EvolutionStrategy(
            recombination_ratio=recomb, only_offsprings=only, popsize=pop, offsprings=pop * 5
        )
        for only in [True, False]
        for recomb in [0.1, 0.5]
        for pop in popsizes
    ]

    optims = refactor_optims(optims)
    mofuncs: tp.List[fbase.MultiExperiment] = []
    dim = 2000 if hd else 7
    for name1, name2 in itertools.product(["sphere"], ["sphere", "hm"]):
        mofuncs.append(
            fbase.MultiExperiment(
                [
                    ArtificialFunction(name1, block_dimension=dim),
                    ArtificialFunction(name2, block_dimension=dim),
                ]
                + (
                    [
                        # Addendum for many-objective optim.
                        ArtificialFunction(name1, block_dimension=dim),
                        ArtificialFunction(name2, block_dimension=dim),
                    ]
                    if many
                    else []
                ),
                upper_bounds=[100, 100] * (2 if many else 1),
            )
        )
        mofuncs.append(
            fbase.MultiExperiment(
                [
                    ArtificialFunction(name1, block_dimension=dim - 1),
                    ArtificialFunction("sphere", block_dimension=dim - 1),
                    ArtificialFunction(name2, block_dimension=dim - 1),
                ]
                + (
                    [
                        ArtificialFunction(
                            name1, block_dimension=dim - 1
                        ),  # Addendum for many-objective optim.
                        ArtificialFunction("sphere", block_dimension=dim - 1),
                        ArtificialFunction(name2, block_dimension=dim - 1),
                    ]
                    if many
                    else []
                ),
                upper_bounds=[100, 100, 100.0] * (2 if many else 1),
            )
        )
    for mofunc in mofuncs:
        for optim in optims:
            for budget in [100, 200, 400, 800, 1600, 3200]:
                for nw in [1, 100]:
                    xp = Experiment(mofunc, optim, budget=budget, num_workers=nw, seed=next(seedg))
                    if not xp.is_incoherent:
                        yield xp


@registry.register
def multiobjective_example_hd(seed: tp.Optional[int] = None) -> tp.Iterator[Experiment]:
    """Counterpart of moo with high dimension."""
    return multiobjective_example(seed, hd=True)


@registry.register
def multiobjective_example_many_hd(seed: tp.Optional[int] = None) -> tp.Iterator[Experiment]:
    """Counterpart of moo with high dimension and more objective functions."""
    return multiobjective_example(seed, hd=True, many=True)


@registry.register
def multiobjective_example_many(seed: tp.Optional[int] = None) -> tp.Iterator[Experiment]:
    """Counterpart of moo with more objective functions."""
    return multiobjective_example(seed, many=True)


@registry.register
def pbt(seed: tp.Optional[int] = None) -> tp.Iterator[Experiment]:
    # prepare list of parameters to sweep for independent variables
    seedg = create_seed_generator(seed)
    optimizers = [
        "CMA",
        "TwoPointsDE",
        "Shiwa",
        "OnePlusOne",
        "DE",
        "PSO",
        "NaiveTBPSA",
        "RecombiningOptimisticNoisyDiscreteOnePlusOne",
        "PortfolioNoisyDiscreteOnePlusOne",
    ]  # type: ignore
    optimizers = refactor_optims(optimizers)
    for func in PBT.itercases():
        for optim in optimizers:
            for budget in [100, 400, 1000, 4000, 10000]:
                yield Experiment(func, optim, budget=budget, seed=next(seedg))


@registry.register
def far_optimum_es(seed: tp.Optional[int] = None) -> tp.Iterator[Experiment]:
    # prepare list of parameters to sweep for independent variables
    seedg = create_seed_generator(seed)
    optims = get_optimizers("es", "basics", seed=next(seedg))  # type: ignore
    optims = refactor_optims(optims)
    for func in FarOptimumFunction.itercases():
        for optim in optims:
            for budget in [100, 400, 1000, 4000, 10000]:
                yield Experiment(func, optim, budget=budget, seed=next(seedg))


@registry.register
def ceviche(
    seed: tp.Optional[int] = None,
) -> tp.Iterator[Experiment]:
    seedg = create_seed_generator(seed)
    instrum = ng.p.Array(shape=(40, 40), lower=0.0, upper=1.0).set_integer_casting()
    func = ExperimentFunction(photonics_ceviche, instrum.set_name("transition"))
    algos = [
        "DiagonalCMA",
        "PSO",
        "DE",
        "CMA",
        "OnePlusOne",
        "LognormalDiscreteOnePlusOne",
        "DiscreteLenglerOnePlusOne",
        "MetaModel",
        "MetaModelDE",
        "MetaModelDSproba",
        "MetaModelOnePlusOne",
        "MetaModelPSO",
        "MetaModelQODE",
        "MetaModelTwoPointsDE",
        "NeuralMetaModel",
        "NeuralMetaModelDE",
        "NeuralMetaModelTwoPointsDE",
        "RFMetaModel",
        "RFMetaModelDE",
        "RFMetaModelOnePlusOne",
        "RFMetaModelPSO",
        "RFMetaModelTwoPointsDE",
        "SVMMetaModel",
        "SVMMetaModelDE",
        "SVMMetaModelPSO",
        "SVMMetaModelTwoPointsDE",
        "RandRecombiningDiscreteLognormalOnePlusOne",
        "SmoothDiscreteLognormalOnePlusOne",
        "SmoothLognormalDiscreteOnePlusOne",
        "UltraSmoothElitistRecombiningDiscreteLognormalOnePlusOne",
        "SuperSmoothRecombiningDiscreteLognormalOnePlusOne",
        "SmoothElitistRandRecombiningDiscreteLognormalOnePlusOne",
        "RecombiningDiscreteLognormalOnePlusOne",
        "RandRecombiningDiscreteLognormalOnePlusOne",
        "UltraSmoothDiscreteLognormalOnePlusOne",
        "ZetaSmoothDiscreteLognormalOnePlusOne",
        "SuperSmoothDiscreteLognormalOnePlusOne",
    ]
    # algo = np.random.choice(algos)
    for optim in algos:
        for budget in [20, 50, 100, 160, 240]:
            yield Experiment(func, optim, budget=budget, seed=next(seedg))


@registry.register
def multi_ceviche(
    seed: tp.Optional[int] = None,
    c0: bool = False,
    precompute: bool = False,
    warmstart: bool = False,
) -> tp.Iterator[Experiment]:
    """Categories when running with c0:
    BFGScheat works on the continuous problem, with continuous domain, with continuous test.
    BFGS      works on the continuous problem, with continuous domain, with *discrete* test.
    Alg+C0    works on the continuous problem, with continuous domain, with *discrete* test.
    Alg+C0C   works on the continuous problem, with continuous domain, with continuous test.
    Alg+C0p   works on the continuous problem, with continuous domain, with *discrete* test. Penalization.
    Alg       works on the discrete problem on a discrete domain.
    For each Alg in Nevergrad optimizers listed below.

    Please launch the experiment command multiple times:
    python -m nevergrad.benchmark multi_ceviche_c0
    """
    seedg = create_seed_generator(seed)
    algos = [
        "DiagonalCMA",
        "PSO",
        "DE",
        "CMA",
        "OnePlusOne",
        "LognormalDiscreteOnePlusOne",
        "DiscreteLenglerOnePlusOne",
        "MetaModel",
        "MetaModelDE",
        "MetaModelDSproba",
        "MetaModelOnePlusOne",
        "MetaModelPSO",
        "MetaModelQODE",
        "MetaModelTwoPointsDE",
        "NeuralMetaModel",
        "NeuralMetaModelDE",
        "NeuralMetaModelTwoPointsDE",
        "RFMetaModel",
        "RFMetaModelDE",
        "RFMetaModelOnePlusOne",
        "RFMetaModelPSO",
        "RFMetaModelTwoPointsDE",
        "SVMMetaModel",
        "SVMMetaModelDE",
        "SVMMetaModelPSO",
        "SVMMetaModelTwoPointsDE",
        "RandRecombiningDiscreteLognormalOnePlusOne",
        "SmoothDiscreteLognormalOnePlusOne",
        "SmoothLognormalDiscreteOnePlusOne",
        "UltraSmoothElitistRecombiningDiscreteLognormalOnePlusOne",
        "SuperSmoothRecombiningDiscreteLognormalOnePlusOne",
        "SmoothElitistRandRecombiningDiscreteLognormalOnePlusOne",
        "RecombiningDiscreteLognormalOnePlusOne",
        "RandRecombiningDiscreteLognormalOnePlusOne",
        "UltraSmoothDiscreteLognormalOnePlusOne",
        "ZetaSmoothDiscreteLognormalOnePlusOne",
        "SuperSmoothDiscreteLognormalOnePlusOne",
    ]
    # if np.random.choice([True,False]):
    #    algos = refactor_optims(algos)
    # algo = np.random.choice(algos)
    assert not (precompute and not warmstart)
    if not precompute:
        algos = ["RF1MetaModelLogNormal", "Neural1MetaModelLogNormal", "SVM1MetaModelLogNormal", "CMAL"]
    else:
        algos = ["UltraSmoothDiscreteLognormalOnePlusOne", "DiscreteLenglerOnePlusOne", "CMA", "CMAL"]
    algos = ["CMALS", "CMALYS", "CMALL"]
    algos = ["CLengler", "CMALS", "CMALYS", "CMALL", "CMAL"]
    algos = ["CMASL2", "CMASL3"]
    algos = [
        "DiagonalCMA",
        "CMAL3",
        "CMA",
        "CLengler",
        "CMALL",
        "CMALYS",
        "CMALS" "DiscreteLenglerOnePlusOne",
        "CMASL3",
        "CMASL2",
        "DSproba",
    ]
    algos += [
        "LognormalDiscreteOnePlusOne",
        "CMA",
        "DiscreteLenglerOnePlusOne",
        "SmoothDiscreteLognormalOnePlusOne",
        "SuperSmoothDiscreteLognormalOnePlusOne",
        "AnisotropicAdaptiveDiscreteOnePlusOne",
        #    "RFMetaModelLogNormal",
        #    "NeuralMetaModelLogNormal",
        #    "RFMetaModelLogNormal",
        #    "NeuralMetaModelLogNormal",
        #    "SVMMetaModelLogNormal",
        "Neural1MetaModelE",
        "SVM1MetaModelE",
        "Quad1MetaModelE",
        "RF1MetaModelE",
        "UltraSmoothDiscreteLognormalOnePlusOne",
        "VoronoiDE",
        "UltraSmoothDiscreteLognormalOnePlusOne",
        "VoronoiDE",
        "RF1MetaModelLogNormal",
        "Neural1MetaModelLogNormal",
        "SVM1MetaModelLogNormal",
        "DSproba",
        "ImageMetaModelE",
        "ImageMetaModelOnePlusOne",
        "ImageMetaModelDiagonalCMA",
        "ImageMetaModelLengler",
        "ImageMetaModelLogNormal",
    ]

    algos = [a for a in algos if a in list(ng.optimizers.registry.keys())]
    for benchmark_type in [np.random.choice([0, 1, 2, 3])]:  # [np.random.randint(4)]:
        if warmstart:
            try:
                suggestion = np.load(f"bestnp{benchmark_type}.npy")
            except Exception as e:
                print(
                    "Be caereful! You need warmstart data for warmstarting :-)  use scripts/plot_ceviche.sh."
                )
                raise e
        shape = tuple([int(p) for p in list(photonics_ceviche(None, benchmark_type))])  # type: ignore
        name = photonics_ceviche("name", benchmark_type) + str(shape)  # type: ignore
        # print(f"Shape = {shape} {type(shape)} {type(shape[0])}")
        instrumc0 = ng.p.Array(shape=shape, lower=0.0, upper=1.0)
        instrumc0c = ng.p.Array(shape=shape, lower=0.0, upper=1.0)
        instrumc0pen = ng.p.Array(shape=shape, lower=0.0, upper=1.0)
        instrum = ng.p.Array(shape=shape, lower=0.0, upper=1.0).set_integer_casting()
        instrum2 = ng.p.Array(shape=shape, lower=0.0, upper=1.0)  # .set_integer_casting()
        instrum2p = ng.p.Array(shape=shape, lower=0.0, upper=1.0)  # .set_integer_casting()
        #     for benchmark_type in [np.random.randint(4)]:
        #         shape = tuple([int(p) for p in list(photonics_ceviche(None, benchmark_type))])  # type: ignore
        #         name = photonics_ceviche("name", benchmark_type) + str(shape)  # type: ignore
        #         print(f"Shape = {shape} {type(shape)} {type(shape[0])}")
        #         if c0:
        #             instrum = ng.p.Array(shape=shape, lower=0.0, upper=1.0)
        #         else:
        #             instrum = ng.p.Array(shape=shape, lower=0.0, upper=1.0).set_integer_casting()

        def pc(x):
            return photonics_ceviche(x, benchmark_type)

        def fpc(x):
            loss, grad = photonics_ceviche(x.reshape(shape), benchmark_type, wantgrad=True)
            return loss, grad.flatten()

        def epc(x):
            return photonics_ceviche(x, benchmark_type, discretize=True)

        #                sfunc = helpers.SpecialEvaluationExperiment(func, evaluation=iqa)
        #                sfunc.add_descriptors(non_proxy_function=False)
        #                xp = Experiment(sfunc, algo, budget, num_workers=1, seed=next(seedg))
        instrum.set_name(name)
        instrumc0.set_name(name)  # + "c0")
        instrumc0c.set_name(name)  # + "c0")
        instrumc0pen.set_name(name)  # + "c0p")
        instrum2.set_name(name)  # + "c0")
        instrum2p.set_name(name)  # + "c0")

        # Function for experiments completely in the discrete context.
        func = ExperimentFunction(pc, instrum)

        # Function for experiments in the continuous context.
        c0func = ExperimentFunction(pc, instrumc0)
        c0cfunc = ExperimentFunction(pc, instrumc0c)
        c0penfunc = ExperimentFunction(pc, instrumc0pen)
        # Evaluation function for the continuous context, but with discretization.
        eval_func = ExperimentFunction(epc, instrum2)
        # cheat_eval_func = ExperimentFunction(pc, instrum2)

        # print(f"name = {name}")
        import copy

        def export_numpy(name, array, fields=None):  # type: ignore
            from PIL import Image
            import numpy as np

            if warmstart:
                name = "WS" + name

            freq = np.average(np.abs(array.flatten() - 0.5) < 0.35)
            freq2 = np.average(np.abs(array.flatten() - 0.5) < 0.45)
            x = (255 * (1 - array)).astype("uint8")
            print(
                "Histogram",
                name,
                [100 * np.average(np.abs(np.round(10 * x.flatten()) - i) < 0.1) for i in range(11)],
            )
            if fields is not None:
                np.save(name + "fields.", fields)
                np.save(name + "savedarray", array)

            im = Image.fromarray(x)
            im.convert("RGB").save(f"{name}_{freq}_{freq2}.png", mode="L")

        def cv(x):
            return np.sum(np.clip(np.abs(x - np.round(x)) - 1e-3, 0.0, 50000000.0))

        budgets = (
            [
                np.random.choice([3, 20, 50, 90, 150, 250, 400, 800, 1600, 3200, 6400]),
                np.random.choice([12800, 25600, 51200, 102400, 204800, 409600]),
            ]
            if not precompute
            else [np.random.choice([409600, 204800 + 102400, 204800]) - 102400]
        )
        if benchmark_type == 3:
            budgets = (
                [
                    np.random.choice([3, 20, 50, 90, 150, 250, 400, 800, 1600, 3200, 6400]),
                    np.random.choice([12800, 25600, 51200, 102400]),
                ]
                if not precompute
                else [np.random.choice([204800 + 51200, 204800]) - 102400]
            )

        for optim in [np.random.choice(algos)]:  # TODO: we also need penalizations.
            for budget in budgets:
                #                np.random.choice(
                #                    # [3, 20, 50, 90, 150, 250, 400, 800, 1600, 3200, 6400, 12800, 25600, 51200, 102400, 204800, 409600],
                #                    [12800, 25600, 51200, 102400, 204800, 409600],
                #                    #[3],
                #                    1,
                #                    replace=False,
                #                )
                #            ):  # [int(np.random.choice([3, 20, 50, 90]))]: #[20, 50, 90]:
                if (np.random.rand() < 0.05 or precompute) and not warmstart:
                    from scipy import optimize as scipyoptimize

                    x0 = np.random.rand(np.prod(shape))  # type: ignore
                    result = scipyoptimize.minimize(
                        fpc,
                        x0=x0,
                        method="L-BFGS-B",
                        tol=1e-9,
                        jac=True,
                        options={"maxiter": budget if not precompute else 102400},
                        bounds=[[0, 1] for _ in range(np.prod(shape))],
                    )
                    assert -1e-5 <= np.min(result.x.flatten())
                    assert np.max(result.x.flatten()) <= 1.0001
                    real_loss = epc(result.x.reshape(shape))
                    fake_loss, _ignored_gradient = fpc(result.x.reshape(shape))
                    if not precompute:
                        print(f"\nLOGPB{benchmark_type} LBFGSB with_budget {budget} returns {real_loss}")
                        print(
                            f"\nLOGPB{benchmark_type} CheatingLBFGSB with_budget {budget} returns {fake_loss}"
                        )
                    initial_point = result.x.reshape(shape)
                    if budget > 100000 or np.random.rand() < 0.05:
                        export_numpy(
                            f"pb{benchmark_type}_budget{budget if not precompute else 102400}_bfgs_{real_loss}_{fake_loss}",
                            result.x.reshape(shape),
                        )
                if (c0 and np.random.choice([True, False, False, False])) and not precompute:
                    pen = np.random.choice([True, False, False] + ([False] * 20)) and not precompute
                    pre_optim = ng.optimizers.registry[optim]
                    if pen:
                        assert not precompute
                        try:
                            optim2 = type(optim, pre_optim.__bases__, dict(pre_optim.__dict__))  # type: ignore
                        except:
                            optim2 = copy.deepcopy(pre_optim)  # type: ignore
                        try:
                            optim2.name += "c0p"  # type: ignore
                        except:
                            optim2.__name__ += "c0p"
                        sfunc = helpers.SpecialEvaluationExperiment(c0penfunc, evaluation=eval_func)
                        yield Experiment(
                            sfunc,
                            optim2,  # type: ignore
                            budget=budget,
                            seed=next(seedg),
                            constraint_violation=[cv],  # type: ignore
                            penalize_violation_at_test=False,
                            suggestions=([suggestion] if warmstart else None),
                        )
                    else:
                        cheat = np.random.choice([False, True])
                        try:
                            optim3 = type(optim, pre_optim.__bases__, dict(pre_optim.__dict__))  # type: ignore
                        except:
                            optim3 = copy.deepcopy(pre_optim)  # type: ignore
                        try:
                            optim3.name += ("c0" if not cheat else "c0c") + ("P" if precompute else "")  # type: ignore
                        except:
                            optim3.__name__ += ("c0" if not cheat else "c0c") + ("P" if precompute else "")

                        def plot_pc(x):
                            fake_loss = photonics_ceviche(x, benchmark_type)
                            real_loss = photonics_ceviche(x, benchmark_type, discretize=True)
                            if budget > 100000 or np.random.rand() < 0.05:
                                export_numpy(
                                    f"pb{benchmark_type}_{optim}c0c_budget{budget}_{real_loss}_fl{fake_loss}",
                                    x.reshape(shape),
                                )
                            return fake_loss

                        if precompute:
                            instrum2i = ng.p.Array(
                                init=initial_point, lower=0.0, upper=1.0
                            )  # .set_integer_casting()
                            instrum2i.set_name(name)  # + "c0")
                        plot_cheat_eval_func = ExperimentFunction(
                            plot_pc, instrum2 if not precompute else instrum2i  # type: ignore
                        )
                        sfunc = helpers.SpecialEvaluationExperiment(
                            c0func if not cheat else c0cfunc,
                            evaluation=eval_func if not cheat else plot_cheat_eval_func,
                        )
                        yield Experiment(sfunc, optim3, budget=budget, seed=next(seedg), suggestions=([suggestion] if warmstart else None))  # type: ignore
                else:

                    def plot_epc(x):
                        real_loss, fields = photonics_ceviche(
                            x, benchmark_type, discretize=True, wantfields=True
                        )
                        if budget > 100000 or np.random.rand() < 0.05:
                            export_numpy(
                                f"pb{benchmark_type}_{optim}_budget{budget}_{real_loss}",
                                x.reshape(shape),
                                fields,
                            )
                        return real_loss

                    plot_eval_func = ExperimentFunction(plot_epc, instrum2p)
                    pfunc = helpers.SpecialEvaluationExperiment(func, evaluation=plot_eval_func)
                    yield Experiment(
                        func if np.random.rand() < 0.0 else pfunc,
                        optim,
                        budget=budget,
                        seed=next(seedg),
                        suggestions=([suggestion] if warmstart else None),
                    )  # Once in the discrete case.


@registry.register
def multi_ceviche_c0(seed: tp.Optional[int] = None) -> tp.Iterator[Experiment]:
    """Counterpart of multi_ceviche with continuous permittivities."""
    return multi_ceviche(seed, c0=True)  # means that we include c0 cases.


@registry.register
def multi_ceviche_c0_warmstart(seed: tp.Optional[int] = None) -> tp.Iterator[Experiment]:
    """Counterpart of multi_ceviche with continuous permittivities."""
    return multi_ceviche(seed, c0=True, warmstart=True)  # means that we include c0 cases.


@registry.register
def multi_ceviche_c0p(seed: tp.Optional[int] = None) -> tp.Iterator[Experiment]:
    """Counterpart of multi_ceviche with continuous permittivities and warmstart."""
    return multi_ceviche(seed, c0=True, precompute=True)  # means that we include c0 cases.


@registry.register
def photonics(
    seed: tp.Optional[int] = None,
    as_tuple: bool = False,
    small: bool = False,
    ultrasmall: bool = False,
    verysmall: bool = False,
) -> tp.Iterator[Experiment]:
    """Too small for being interesting: Bragg mirror + Chirped + Morpho butterfly."""
    seedg = create_seed_generator(seed)
    divider = 2 if small else 1
    if ultrasmall or verysmall:
        divider = 4
    optims = get_optimizers("es", "basics", "splitters", seed=next(seedg))  # type: ignore
    optims = [
        "MemeticDE",
        "PSO",
        "DE",
        "CMA",
        "OnePlusOne",
        "TwoPointsDE",
        "GeneticDE",
        "ChainMetaModelSQP",
        "MetaModelDE",
        "SVMMetaModelDE",
        "RFMetaModelDE",
        "RBFGS",
        "LBFGSB",
    ]
    optims = refactor_optims(optims)
    for method in ["clipping", "tanh"]:  # , "arctan"]:
        for name in (
            ["bragg"]
            if ultrasmall
            else (
                ["cf_photosic_reference", "cf_photosic_realistic"]
                if verysmall
                else ["bragg", "chirped", "morpho", "cf_photosic_realistic", "cf_photosic_reference"]
            )
        ):
            func = Photonics(
                name,
                4 * ((60 // divider) // 4) if name == "morpho" else 80 // divider,
                bounding_method=method,
                as_tuple=as_tuple,
            )
            for budget in [1e1, 1e2, 1e3]:
                for algo in optims:
                    xp = Experiment(func, algo, int(budget), num_workers=1, seed=next(seedg))
                    if not xp.is_incoherent:
                        yield xp


@registry.register
def photonics2(seed: tp.Optional[int] = None) -> tp.Iterator[Experiment]:
    """Counterpart of yabbob with higher dimensions."""
    return photonics(seed, as_tuple=True)


@registry.register
def ultrasmall_photonics(seed: tp.Optional[int] = None) -> tp.Iterator[Experiment]:
    """Counterpart of yabbob with higher dimensions."""
    return photonics(seed, as_tuple=False, small=True, ultrasmall=True)


@registry.register
def ultrasmall_photonics2(seed: tp.Optional[int] = None) -> tp.Iterator[Experiment]:
    """Counterpart of yabbob with higher dimensions."""
    return photonics(seed, as_tuple=True, small=True, ultrasmall=True)


@registry.register
def verysmall_photonics(seed: tp.Optional[int] = None) -> tp.Iterator[Experiment]:
    """Counterpart of yabbob with higher dimensions."""
    return photonics(seed, as_tuple=False, small=True, verysmall=True)


@registry.register
def verysmall_photonics2(seed: tp.Optional[int] = None) -> tp.Iterator[Experiment]:
    """Counterpart of yabbob with higher dimensions."""
    return photonics(seed, as_tuple=True, small=True, verysmall=True)


@registry.register
def small_photonics(seed: tp.Optional[int] = None) -> tp.Iterator[Experiment]:
    """Counterpart of yabbob with higher dimensions."""
    return photonics(seed, as_tuple=False, small=True)


@registry.register
def small_photonics2(seed: tp.Optional[int] = None) -> tp.Iterator[Experiment]:
    """Counterpart of yabbob with higher dimensions."""
    return photonics(seed, as_tuple=True, small=True)


@registry.register
def adversarial_attack(seed: tp.Optional[int] = None) -> tp.Iterator[Experiment]:
    """Pretrained ResNes50 under black-box attacked.
    Square attacks:
    100 queries ==> 0.1743119266055046
    200 queries ==> 0.09043250327653997
    300 queries ==> 0.05111402359108781
    400 queries ==> 0.04325032765399738
    1700 queries ==> 0.001310615989515072
    """
    seedg = create_seed_generator(seed)
    optims = get_optimizers("structure", "structured_moo", seed=next(seedg))
    folder = os.environ.get("NEVERGRAD_ADVERSARIAL_EXPERIMENT_FOLDER", None)
    # folder = "/datasets01/imagenet_full_size/061417/val"

    if folder is None:
        warnings.warn(
            "Using random images, set variable NEVERGRAD_ADVERSARIAL_EXPERIMENT_FOLDER to specify a folder"
        )
    optims = refactor_optims(optims)
    for func in imagesxp.ImageAdversarial.make_folder_functions(folder=folder):
        for budget in [100, 200, 300, 400, 1700]:
            for num_workers in [1]:
                for algo in optims:
                    xp = Experiment(func, algo, budget, num_workers=num_workers, seed=next(seedg))
                    yield xp


def pbo_suite(seed: tp.Optional[int] = None, reduced: bool = False) -> tp.Iterator[Experiment]:
    # Discrete, unordered.
    dde = ng.optimizers.DifferentialEvolution(crossover="dimension").set_name("DiscreteDE")
    seedg = create_seed_generator(seed)
    index = 0
    list_optims = [
        "DiscreteOnePlusOne",
        "Shiwa",
        "CMA",
        "PSO",
        "TwoPointsDE",
        "DE",
        "OnePlusOne",
        "AdaptiveDiscreteOnePlusOne",
        "CMandAS2",
        "PortfolioDiscreteOnePlusOne",
        "DoubleFastGADiscreteOnePlusOne",
        "MultiDiscrete",
        "cGA",
        dde,
    ]
    if reduced:
        list_optims = [
            x
            for x in ng.optimizers.registry.keys()
            if "iscre" in x and "ois" not in x and "ptim" not in x and "oerr" not in x
        ]
    list_optims = ["NGOpt", "NGOptRW"]
    list_optims = refactor_optims(list_optims)
    for dim in [16, 64, 100]:
        for fid in range(1, 24):
            for iid in range(1, 5):
                index += 1
                if reduced and index % 13:
                    continue
                for instrumentation in ["Softmax", "Ordered", "Unordered"]:
                    try:
                        func = iohprofiler.PBOFunction(fid, iid, dim, instrumentation=instrumentation)
                        func.add_descriptors(instrum_str=instrumentation)
                    except ModuleNotFoundError as e:
                        raise fbase.UnsupportedExperiment("IOHexperimenter needs to be installed") from e
                    for optim in list_optims:
                        for nw in [1, 10]:
                            for budget in [100, 1000, 10000]:
                                yield Experiment(func, optim, num_workers=nw, budget=budget, seed=next(seedg))  # type: ignore


@registry.register
def pbo_reduced_suite(seed: tp.Optional[int] = None) -> tp.Iterator[Experiment]:
    return pbo_suite(seed, reduced=True)


def causal_similarity(seed: tp.Optional[int] = None) -> tp.Iterator[Experiment]:
    """Finding the best causal graph"""
    # pylint: disable=import-outside-toplevel
    from nevergrad.functions.causaldiscovery import CausalDiscovery

    seedg = create_seed_generator(seed)
    optims = ["CMA", "NGOpt8", "DE", "PSO", "RecES", "RecMixES", "RecMutDE", "ParametrizationDE"]
    func = CausalDiscovery()
    optims = refactor_optims(optims)
    for budget in [100 * 5**k for k in range(3)]:
        for num_workers in [1]:
            for algo in optims:
                xp = Experiment(func, algo, budget, num_workers=num_workers, seed=next(seedg))
                if not xp.is_incoherent:
                    yield xp


def unit_commitment(seed: tp.Optional[int] = None) -> tp.Iterator[Experiment]:
    """Unit commitment problem."""
    seedg = create_seed_generator(seed)
    optims = ["CMA", "NGOpt8", "DE", "PSO", "RecES", "RecMixES", "RecMutDE", "ParametrizationDE"]
    optims = refactor_optims(optims)
    for num_timepoint in [5, 10, 20]:
        for num_generator in [3, 8]:
            func = UnitCommitmentProblem(num_timepoints=num_timepoint, num_generators=num_generator)
            for budget in [100 * 5**k for k in range(3)]:
                for algo in optims:
                    xp = Experiment(func, algo, budget, num_workers=1, seed=next(seedg))
                    if not xp.is_incoherent:
                        yield xp


def team_cycling(seed: tp.Optional[int] = None) -> tp.Iterator[Experiment]:
    """Experiment to optimise team pursuit track cycling problem."""
    seedg = create_seed_generator(seed)
    optims = ["NGOpt10", "CMA", "DE"]
    funcs = [Cycling(num) for num in [30, 31, 61, 22, 23, 45]]
    optims = refactor_optims(optims)
    for function in funcs:
        for budget in [3000]:
            for optim in optims:
                xp = Experiment(function, optim, budget=budget, num_workers=10, seed=next(seedg))
                if not xp.is_incoherent:
                    yield xp


@registry.register
def lsgo() -> tp.Iterator[Experiment]:
    optims = [
        "Shiwa",
        "Cobyla",
        "Powell",
        "CMandAS2",
        "SQP",
        "DE",
        "TwoPointsDE",
        "CMA",
        "PSO",
        "OnePlusOne",
        "RBFGS",
    ]
    optims = ["PSO", "RealPSO"]
    optims = ["CMA", "PSO", "SQOPSO", "TinyCMA", "Cobyla"]
    optims = ["TwoPointsDE", "DE", "LhsDE"]
    optims = [
        "DE",
        "TwoPointsDE",
        "VoronoiDE",
        "RotatedTwoPointsDE",
        "LhsDE",
        "QrDE",
        "QODE",
        "SODE",
        "NoisyDE",
        "AlmostRotationInvariantDE",
        "RotationInvariantDE",
        "DiscreteDE",
        "RecMutDE",
        "MutDE",
        "OnePointDE",
        "ParametrizationDE",
        "MiniDE",
        "MiniLhsDE",
        "MiniQrDE",
        "BPRotationInvariantDE",
        "HSDE",
        "LhsHSDE",
        "TinyLhsDE",
        "TinyQODE",
        "MetaModelDE",
        "MetaModelQODE",
        "NeuralMetaModelDE",
        "SVMMetaModelDE",
        "RFMetaModelDE",
        "MetaModelTwoPointsDE",
        "NeuralMetaModelTwoPointsDE",
        "SVMMetaModelTwoPointsDE",
        "RFMetaModelTwoPointsDE",
        "GeneticDE",
        "MemeticDE",
        "QNDE",
    ]
    optims = ["CMA", "NGOpt", "NGOptRW"]
    optims = ["DiagonalCMA", "TinyQODE", "OpoDE", "OpoTinyDE"]
    optims = ["TinyQODE", "OpoDE", "OpoTinyDE"]
    optims = refactor_optims(optims)
    for i in range(1, 16):  # [np.random.choice(list(range(1, 16)))]:
        for optim in optims:
            for budget in [120000, 600000, 3000000]:
                yield Experiment(lsgo_makefunction(i).instrumented(), optim, budget=budget)


@registry.register
def smallbudget_lsgo() -> tp.Iterator[Experiment]:
    optims = [
        "Shiwa",
        "Cobyla",
        "Powell",
        "CMandAS2",
        "SQP",
        "DE",
        "TwoPointsDE",
        "CMA",
        "PSO",
        "OnePlusOne",
        "RBFGS",
    ]
    optims = ["PSO", "RealPSO"]
    optims = ["CMA", "PSO", "SQOPSO", "TinyCMA", "Cobyla"]
    optims = ["TwoPointsDE", "DE", "LhsDE"]
    optims = [
        "DE",
        "TwoPointsDE",
        "VoronoiDE",
        "RotatedTwoPointsDE",
        "LhsDE",
        "QrDE",
        "QODE",
        "SODE",
        "NoisyDE",
        "AlmostRotationInvariantDE",
        "RotationInvariantDE",
        "DiscreteDE",
        "RecMutDE",
        "MutDE",
        "OnePointDE",
        "ParametrizationDE",
        "MiniDE",
        "MiniLhsDE",
        "MiniQrDE",
        "BPRotationInvariantDE",
        "HSDE",
        "LhsHSDE",
        "TinyLhsDE",
        "TinyQODE",
        "MetaModelDE",
        "MetaModelQODE",
        "NeuralMetaModelDE",
        "SVMMetaModelDE",
        "RFMetaModelDE",
        "MetaModelTwoPointsDE",
        "NeuralMetaModelTwoPointsDE",
        "SVMMetaModelTwoPointsDE",
        "RFMetaModelTwoPointsDE",
        "GeneticDE",
        "MemeticDE",
        "QNDE",
    ]
    optims = ["CMA", "NGOpt", "NGOptRW"]
    optims = ["DiagonalCMA", "TinyQODE", "OpoDE", "OpoTinyDE"]
    optims = ["TinyQODE", "OpoDE", "OpoTinyDE"]
    optims = refactor_optims(optims)
    for i in range(1, 16):  # [np.random.choice(list(range(1, 16)))]:
        for optim in optims:
            for budget in [1200, 6000, 30000]:
                yield Experiment(lsgo_makefunction(i).instrumented(), optim, budget=budget)<|MERGE_RESOLUTION|>--- conflicted
+++ resolved
@@ -54,83 +54,6 @@
 #    list_optims = ["QOTPDE", "LQOTPDE", "LQODE"]
 #    list_optims = ["SPQODE", "SQOPSO", "DiagonalCMA"]
 def refactor_optims(x: tp.List[tp.Any]) -> tp.List[tp.Any]:  # type: ignore
-<<<<<<< HEAD
-    #     return [
-    #         np.random.choice(
-    #             [
-    #                 "RandomSearch",
-    #                 "AXP",
-    #                 "Cobyla",
-    #                 "PCABO",
-    #                 "SMAC3",
-    #                 "NgIohTuned",
-    #                 "PymooBIPOP",
-    #                 "CMA",
-    #                 "PSO",
-    #                 "SQOPSO",
-    #                 "DE",
-    #                 "DiscreteLenglerOnePlusOne",
-    #                 "DiscreteOnePlusOne",
-    #                 "OnePlusOne",
-    #                 "DSproba",
-    #                 "MetaModel",
-    #                 "LognormalDiscreteOnePlusOne",
-    #                 "CauchyRandomSearch",
-    #                 "RandomScaleRandomSearchPlusMiddlePoint",
-    #                 "HullAvgMetaTuneRecentering",
-    #                 "HyperOpt",
-    #                 "NGDSRW",
-    #             ]
-    #         )
-    #     ]
-    #     return ["RandomSearch"]
-    #     return ["HyperOpt"]
-    #     return ["CauchyRandomSearch"]
-    #     return ["RandomScaleRandomSearchPlusMiddlePoint"]
-    #     return ["HullAvgMetaTuneRecentering"]
-=======
->>>>>>> be2e3c05
-    #     return list(
-    #         np.random.choice(
-    #             [
-    #                 "RandomSearch",
-    #                 "AXP",
-    #                 "LognormalDiscreteOnePlusOne",
-<<<<<<< HEAD
-=======
-    #                 "AX",
->>>>>>> be2e3c05
-    #                 "CMA",
-    #                 "Cobyla",
-    #                 "PCABO",
-    #                 "SMAC3",
-    #                 "NgIohTuned",
-    #                 "NGDSRW",
-    #                 "PymooBIPOP",
-    #                 "CMA",
-    #                 "PSO",
-    #                 "SQOPSO",
-    #                 "DE",
-    #                 "DiscreteLenglerOnePlusOne",
-    #                 "DiscreteOnePlusOne",
-    #                 "OnePlusOne",
-    #                 "DSproba",
-    #                 "MetaModel",
-    #             ],
-    #             1,
-    #         )
-    #     )
-<<<<<<< HEAD
-    #     #     return [
-    #     #         np.random.choice(["RandomSearch", "AX", "CMA", "Cobyla", "PCABO", "SMAC3", "NgIohTuned", "NGDSRW"])
-    #     #     ]
-    #     # return ["NgIoh4", "NgIoh21", "NgIohTuned", "NgIohLn", "NgIohRS", "LBFGSB"]
-=======
-    #     return [
-    #         np.random.choice(["RandomSearch", "AX", "CMA", "Cobyla", "PCABO", "SMAC3", "NgIohTuned", "NGDSRW"])
-    #     ]
-    # return ["NgIoh4", "NgIoh21", "NgIohTuned", "NgIohLn", "NgIohRS", "LBFGSB"]
->>>>>>> be2e3c05
     if False:  # np.random.randn() < 0.0:
         return list(
             np.random.choice(
