# Copyright (c) Meta Platforms, Inc. and affiliates.
#
# This source code is licensed under the MIT license found in the
# LICENSE file in the root directory of this source tree.

import os
import warnings
import typing as tp
import itertools
import numpy as np
import nevergrad as ng
import nevergrad.functions.corefuncs as corefuncs
from nevergrad.functions import base as fbase
from nevergrad.functions import ExperimentFunction
from nevergrad.functions import ArtificialFunction
from nevergrad.functions import FarOptimumFunction
from nevergrad.functions.fishing import OptimizeFish
from nevergrad.functions.pbt import PBT
from nevergrad.functions.ml import MLTuning
from nevergrad.functions import mlda as _mlda
from nevergrad.functions.photonics import Photonics
from nevergrad.functions.arcoating import ARCoating
from nevergrad.functions import images as imagesxp
from nevergrad.functions.powersystems import PowerSystem
from nevergrad.functions.ac import NgAquacrop
from nevergrad.functions.stsp import STSP
from nevergrad.functions.rocket import Rocket
from nevergrad.functions.irrigation import Irrigation
from nevergrad.functions.pcse import Pcse
from nevergrad.functions.mixsimulator import OptimizeMix
from nevergrad.functions.unitcommitment import UnitCommitmentProblem
from nevergrad.functions import control
from nevergrad.functions import rl
from nevergrad.functions.games import game
from nevergrad.functions import iohprofiler
from nevergrad.functions import helpers
from nevergrad.functions.cycling import Cycling
from .xpbase import Experiment as Experiment
from .xpbase import create_seed_generator
from .xpbase import registry as registry  # noqa
from .optgroups import get_optimizers

# register all experiments from other files
# pylint: disable=unused-import
from . import frozenexperiments  # noqa
from . import gymexperiments  # noqa

# pylint: disable=stop-iteration-return, too-many-nested-blocks, too-many-locals


centroids = {}
centroids["Fiji"] = (163.85316464458234, -17.31630942638265)
centroids["Tanzania"] = (34.75298985475595, -6.257732428506092)
centroids["Western Sahara"] = (-12.13783111160779, 24.291172960208623)
centroids["Canada"] = (-98.14238137209708, 61.46907614534896)
centroids["United States"] = (-112.5994359115045, 45.70562800215178)
centroids["Kazakhstan"] = (67.2846109811001, 48.19166075218232)
centroids["Uzbekistan"] = (63.20363952823182, 41.748602664652246)
centroids["Papua New Guinea"] = (145.31757462782247, -6.451644514630347)
centroids["Indonesia"] = (117.42340756227364, -2.221737936520542)
centroids["Argentina"] = (-65.17536077114173, -35.4468214894951)
centroids["Chile"] = (-71.5206439451643, -39.04701430994844)
centroids["Democratic Republic of the Congo"] = (23.582955831479083, -2.8502757110956667)
centroids["Somalia"] = (45.72670076723565, 4.752347756504953)
centroids["Kenya"] = (37.791555286661385, 0.5959662521769523)
centroids["Sudan"] = (29.862604012257922, 15.990585003116717)
centroids["Chad"] = (18.581329525332894, 15.328867399839682)
centroids["Haiti"] = (-72.65801330535574, 18.900700691843337)
centroids["Dominican Republic"] = (-70.46235845697531, 18.884487087982258)
centroids["Russian Federation"] = (96.80331818290134, 61.961663494923)
centroids["Bahamas"] = (-77.92997080393516, 25.515491725336624)
centroids["Falkland Islands / Malvinas"] = (-59.42097279311021, -51.71322176551185)
centroids["Norway"] = (15.468119955206761, 69.15685630975351)
centroids["Greenland"] = (-41.50018111492097, 74.77048769398986)
centroids["French Southern and Antarctic Lands"] = (69.5315804704237, -49.306454911671985)
centroids["Timor-Leste"] = (125.96630027368401, -8.767760362467003)
centroids["South Africa"] = (25.048013879861678, -28.947033259979115)
centroids["Lesotho"] = (28.170105295170494, -29.625290493692013)
centroids["Mexico"] = (-102.5763495239869, 23.935371902244835)
centroids["Uruguay"] = (-56.003278666548475, -32.780904365230825)
centroids["Brazil"] = (-53.05434003576711, -10.806773643498916)
centroids["Bolivia"] = (-64.64140560603113, -16.72898701530584)
centroids["Peru"] = (-74.39180581684722, -9.191562905134553)
centroids["Colombia"] = (-73.07773208697478, 3.927213862709704)
centroids["Panama"] = (-80.10916483549376, 8.530019388864652)
centroids["Costa Rica"] = (-84.17542309600948, 9.965671127464528)
centroids["Nicaragua"] = (-85.02031850080252, 12.848190428036988)
centroids["Honduras"] = (-86.58996383801542, 14.822947081652929)
centroids["El Salvador"] = (-88.87290317032377, 13.726091625794197)
centroids["Guatemala"] = (-90.36945836053154, 15.699360612026911)
centroids["Belize"] = (-88.70342125299318, 17.197089911451545)
centroids["Venezuela"] = (-66.16382727830238, 7.162132267639002)
centroids["Guyana"] = (-58.97120310856251, 4.790225375174759)
centroids["Suriname"] = (-55.91145629952073, 4.1200080317588865)
centroids["France"] = (-2.8766966992706267, 42.46070432663372)
centroids["Ecuador"] = (-78.38416674608374, -1.4547717055405804)
centroids["Puerto Rico"] = (-66.47922227695507, 18.2372245709719)
centroids["Jamaica"] = (-77.32425480164892, 18.137636127868436)
centroids["Cuba"] = (-78.96068490970256, 21.631751541025228)
centroids["Zimbabwe"] = (29.788548371892524, -18.906987947858802)
centroids["Botswana"] = (23.773081465789428, -22.099711378826413)
centroids["Namibia"] = (17.156168126194093, -22.099776931731068)
centroids["Senegal"] = (-14.50980278585943, 14.354139988452022)
centroids["Mali"] = (-3.543294339453343, 17.267772061700715)
centroids["Mauritania"] = (-10.326396925234992, 20.20926720635376)
centroids["Benin"] = (2.337377553496156, 9.647430780663699)
centroids["Niger"] = (9.324427099857923, 17.345552814745542)
centroids["Nigeria"] = (7.995127754089786, 9.548318418209965)
centroids["Cameroon"] = (12.611551546501774, 5.663095287992696)
centroids["Togo"] = (0.9964039436703582, 8.439541954669616)
centroids["Ghana"] = (-1.2369685557063992, 7.928651813099648)
centroids["Côte d'Ivoire"] = (-5.6120436452252225, 7.5537550070104915)
centroids["Guinea"] = (-11.060853741185456, 10.44827287727134)
centroids["Guinea-Bissau"] = (-15.110623751667879, 12.022704382325685)
centroids["Liberia"] = (-9.410836154371117, 6.431619862252993)
centroids["Sierra Leone"] = (-11.795257428559948, 8.53035372615305)
centroids["Burkina Faso"] = (-1.77653745205594, 12.311650494136712)
centroids["Central African Republic"] = (20.374347291243915, 6.5427787059213145)
centroids["Republic of the Congo"] = (15.13446176741353, -0.8378010872252886)
centroids["Gabon"] = (11.687751174902044, -0.6470481398040288)
centroids["Equatorial Guinea"] = (10.366031325064027, 1.6458643199600753)
centroids["Zambia"] = (27.727591918760577, -13.395067553524187)
centroids["Malawi"] = (34.193605326922366, -13.172834992341919)
centroids["Mozambique"] = (35.47261597864435, -17.230448975659677)
centroids["Kingdom of eSwatini"] = (31.39525590206532, -26.48985528852001)
centroids["Angola"] = (17.47057255231345, -12.245869036133188)
centroids["Burundi"] = (29.91389229542573, -3.3773910753554657)
centroids["Israel"] = (35.003851206429005, 31.4849193900197)
centroids["Lebanon"] = (35.87098632001643, 33.91182720781994)
centroids["Madagascar"] = (46.69117091471639, -19.356114077828778)
centroids["Palestine"] = (35.27331962289024, 31.94113662241515)
centroids["The Gambia"] = (-15.431872807730837, 13.47533435870166)
centroids["Tunisia"] = (9.534716120695835, 34.172939036882376)
centroids["Algeria"] = (2.5980477916183444, 28.185481278657537)
centroids["Jordan"] = (36.77945490632519, 31.245490584748417)
centroids["United Arab Emirates"] = (54.20671476159633, 23.86863365334761)
centroids["Qatar"] = (51.1835025789133, 25.32185097420669)
centroids["Kuwait"] = (47.600098887626416, 29.307266634033564)
centroids["Iraq"] = (43.75691096461423, 33.03682096372491)
centroids["Oman"] = (56.09867281997542, 20.611174374229545)
centroids["Vanuatu"] = (167.07375126822674, -15.542677057554924)
centroids["Cambodia"] = (104.87608532525192, 12.684728629393506)
centroids["Thailand"] = (101.00613354626108, 15.01697499141648)
centroids["Lao PDR"] = (103.75025989504465, 18.444978089036088)
centroids["Myanmar"] = (96.50584094206161, 21.016999873773827)
centroids["Vietnam"] = (106.28584079705195, 16.657937753254938)
centroids["Dem. Rep. Korea"] = (127.16501590888976, 40.14302033650109)
centroids["Republic of Korea"] = (127.8213171283307, 36.42759860415487)
centroids["Mongolia"] = (102.94640620846634, 46.82368112626357)
centroids["India"] = (79.59370376325381, 22.92500640740852)
centroids["Bangladesh"] = (90.26792827719598, 23.83946179534406)
centroids["Bhutan"] = (90.4724248062037, 27.427968649102027)
centroids["Nepal"] = (84.01317367692529, 28.23944001904935)
centroids["Pakistan"] = (69.41399806318127, 29.973460025547393)
centroids["Afghanistan"] = (66.08669022192831, 33.85639928169076)
centroids["Tajikistan"] = (71.03443504896113, 38.58308146421082)
centroids["Kyrgyzstan"] = (74.62040481092558, 41.50689371318262)
centroids["Turkmenistan"] = (59.27543026236141, 39.09124018017583)
centroids["Iran"] = (54.285451496891426, 32.51891731762539)
centroids["Syria"] = (38.54423941961137, 35.012614281129)
centroids["Armenia"] = (45.00029001101479, 40.21660761230143)
centroids["Sweden"] = (16.59626584684802, 62.811484968080336)
centroids["Belarus"] = (27.98135261544803, 53.50634479481114)
centroids["Ukraine"] = (31.229122070266495, 49.14882260840351)
centroids["Poland"] = (19.31101430844868, 52.14826021933187)
centroids["Austria"] = (14.076158884337072, 47.6139487927463)
centroids["Hungary"] = (19.357628627745918, 47.19995117195427)
centroids["Moldova"] = (28.41048279080328, 47.20367642606752)
centroids["Romania"] = (24.943252494635377, 45.857101035738005)
centroids["Lithuania"] = (23.88064027584349, 55.284319484766066)
centroids["Latvia"] = (24.833296149803438, 56.80717513427924)
centroids["Estonia"] = (25.824725613026608, 58.643695426630906)
centroids["Germany"] = (10.288485092742851, 51.13372269040778)
centroids["Bulgaria"] = (25.19511095327711, 42.7531187620217)
centroids["Greece"] = (22.719813447095053, 39.066715899713955)
centroids["Turkey"] = (35.116900150938406, 39.06837194061471)
centroids["Albania"] = (20.03242643144321, 41.141353306048785)
centroids["Croatia"] = (16.566189771645533, 45.01623399593114)
centroids["Switzerland"] = (8.118300613385486, 46.79173768366762)
centroids["Luxembourg"] = (5.965223432343999, 49.76570507415103)
centroids["Belgium"] = (4.580834113854935, 50.65244095902296)
centroids["Netherlands"] = (5.512217100965399, 52.298700374441786)
centroids["Portugal"] = (-8.055765588295687, 39.63404977497817)
centroids["Spain"] = (-3.6170206023873743, 40.348656106226734)
centroids["Ireland"] = (-8.010236544877012, 53.18059120995006)
centroids["New Caledonia"] = (165.53447460087543, -21.26135761252651)
centroids["Solomon Islands"] = (159.9666154474296, -8.852497470848528)
centroids["New Zealand"] = (172.70192594405574, -41.662578757158684)
centroids["Australia"] = (134.50277547536595, -25.730654779726077)
centroids["Sri Lanka"] = (80.66723574931648, 7.700534417248105)
centroids["China"] = (103.88361230063249, 36.555066531858685)
centroids["Taiwan"] = (120.97480073748623, 23.740964979784938)
centroids["Italy"] = (12.140788372235871, 42.751183052964265)
centroids["Denmark"] = (9.876372937675002, 56.06393446179454)
centroids["United Kingdom"] = (-2.8531353951805545, 53.91477348053706)
centroids["Iceland"] = (-18.761028770831768, 65.07427633529105)
centroids["Azerbaijan"] = (47.553909558006055, 40.22069054766167)
centroids["Georgia"] = (43.48154265409026, 42.16201501415301)
centroids["Philippines"] = (122.90267236988682, 11.763799362297663)
centroids["Malaysia"] = (109.6981484486297, 3.7255884257737155)
centroids["Brunei Darussalam"] = (114.91510877393951, 4.690250542520635)
centroids["Slovenia"] = (14.938152320795732, 46.12542205901039)
centroids["Finland"] = (26.211764610296353, 64.50409403963651)
centroids["Slovakia"] = (19.507657147433708, 48.7267113517275)
centroids["Czech Republic"] = (15.334558102365815, 49.775245294369)
centroids["Eritrea"] = (38.67818692786484, 15.427276751412931)
centroids["Japan"] = (138.06496213270776, 37.66311081170466)
centroids["Paraguay"] = (-58.387387833505706, -23.248041946292087)
centroids["Yemen"] = (47.535044758543485, 15.913231950143004)
centroids["Saudi Arabia"] = (44.51636376826477, 24.123289839105293)
centroids["Antarctica"] = (20.571000569842635, -80.49198288284343)
centroids["Northern Cyprus"] = (33.5582859592249, 35.273957681259716)
centroids["Cyprus"] = (33.03955380295407, 34.90706085094344)
centroids["Morocco"] = (-8.420479544549693, 29.885394698302058)
centroids["Egypt"] = (29.844461513124415, 26.50661999974957)
centroids["Libya"] = (17.974352779160352, 26.997460407020338)
centroids["Ethiopia"] = (39.551255792937745, 8.653999188132575)
centroids["Djibouti"] = (42.4980197360445, 11.773044395533926)
centroids["Somaliland"] = (46.23074953490769, 9.757971805222988)
centroids["Uganda"] = (32.35755031998686, 1.2954855035097297)
centroids["Rwanda"] = (29.91896392224289, -2.0135144658341346)
centroids["Bosnia and Herzegovina"] = (17.816883270390086, 44.1807677629747)
centroids["North Macedonia"] = (21.697903375280845, 41.60592964714007)
centroids["Serbia"] = (20.819651926382583, 44.23303653365162)
centroids["Montenegro"] = (19.2861817215929, 42.78903960655908)
centroids["Kosovo"] = (20.895355721342227, 42.579367131816994)
centroids["Trinidad and Tobago"] = (-61.33036691444967, 10.428237089201879)
centroids["South Sudan"] = (30.198617582461907, 7.292890133516845)


def skip_ci(*, reason: str) -> None:
    """Only use this if there is a good reason for not testing the xp,
    such as very slow for instance (>1min) with no way to make it faster.
    This is dangereous because it won't test reproducibility and the experiment
    may therefore be corrupted with no way to notice it automatically.
    """
    if os.environ.get("NEVERGRAD_PYTEST", False):  # break here for tests
        raise fbase.UnsupportedExperiment("Skipping CI: " + reason)


class _Constraint:
    def __init__(self, name: str, as_bool: bool) -> None:
        self.name = name
        self.as_bool = as_bool

    def __call__(self, data: np.ndarray) -> tp.Union[bool, float]:
        if not isinstance(data, np.ndarray):
            raise ValueError(f"Unexpected inputs as np.ndarray, got {data}")
        if self.name == "sum":
            value = float(np.sum(data))
        elif self.name == "diff":
            value = float(np.sum(data[::2]) - np.sum(data[1::2]))
        elif self.name == "second_diff":
            value = float(2 * np.sum(data[1::2]) - 3 * np.sum(data[::2]))
        elif self.name == "ball":
            # Most points violate the constraint.
            value = float(np.sum(np.square(data)) - len(data) - np.sqrt(len(data)))
        else:
            raise NotImplementedError(f"Unknown function {self.name}")
        return value > 0 if self.as_bool else value


def keras_tuning(
    seed: tp.Optional[int] = None, overfitter: bool = False, seq: bool = False
) -> tp.Iterator[Experiment]:
    """Machine learning hyperparameter tuning experiment. Based on Keras models."""
    seedg = create_seed_generator(seed)
    # Continuous case,

    # First, a few functions with constraints.
    optims: tp.List[str] = ["PSO", "OnePlusOne"] + get_optimizers("basics", seed=next(seedg))  # type: ignore
    datasets = ["kerasBoston", "diabetes", "auto-mpg", "red-wine", "white-wine"]
    for dimension in [None]:
        for dataset in datasets:
            function = MLTuning(
                regressor="keras_dense_nn", data_dimension=dimension, dataset=dataset, overfitter=overfitter
            )
            for budget in [150, 500]:
                for num_workers in (
                    [1, budget // 4] if seq else [budget]
                ):  # Seq for sequential optimization experiments.
                    for optim in optims:
                        xp = Experiment(
                            function, optim, num_workers=num_workers, budget=budget, seed=next(seedg)
                        )
                        skip_ci(reason="too slow")
                        if not xp.is_incoherent:
                            yield xp


def mltuning(
    seed: tp.Optional[int] = None,
    overfitter: bool = False,
    seq: bool = False,
    nano: bool = False,
) -> tp.Iterator[Experiment]:
    """Machine learning hyperparameter tuning experiment. Based on scikit models."""
    seedg = create_seed_generator(seed)
    optims: tp.List[str] = get_optimizers("basics", seed=next(seedg))  # type: ignore
    if not seq:
        optims = get_optimizers("oneshot", seed=next(seedg))  # type: ignore
    for dimension in [None, 1, 2, 3]:
        if dimension is None:
            datasets = ["boston", "diabetes", "auto-mpg", "red-wine", "white-wine"]
        else:
            datasets = ["artificialcos", "artificial", "artificialsquare"]
        for regressor in ["mlp", "decision_tree", "decision_tree_depth"]:
            for dataset in datasets:
                function = MLTuning(
                    regressor=regressor, data_dimension=dimension, dataset=dataset, overfitter=overfitter
                )
                for budget in [150, 500] if not nano else [80, 160]:
                    # Seq for sequential optimization experiments.
                    parallelization = [1, budget // 4] if seq else [budget]
                    for num_workers in parallelization:

                        for optim in optims:
                            xp = Experiment(
                                function, optim, num_workers=num_workers, budget=budget, seed=next(seedg)
                            )
                            skip_ci(reason="too slow")
                            if not xp.is_incoherent:
                                yield xp


def naivemltuning(seed: tp.Optional[int] = None) -> tp.Iterator[Experiment]:
    """Counterpart of mltuning with overfitting of valid loss, i.e. train/valid/valid instead of train/valid/test."""
    return mltuning(seed, overfitter=True)


# We register only the sequential counterparts for the moment.
@registry.register
def seq_keras_tuning(seed: tp.Optional[int] = None) -> tp.Iterator[Experiment]:
    """Iterative counterpart of keras tuning."""
    return keras_tuning(seed, overfitter=False, seq=True)


# We register only the sequential counterparts for the moment.
@registry.register
def naive_seq_keras_tuning(seed: tp.Optional[int] = None) -> tp.Iterator[Experiment]:
    """Naive counterpart (no overfitting, see naivemltuning)of seq_keras_tuning."""
    return keras_tuning(seed, overfitter=True, seq=True)


@registry.register
def oneshot_mltuning(seed: tp.Optional[int] = None) -> tp.Iterator[Experiment]:
    """One-shot counterpart of Scikit tuning."""
    return mltuning(seed, overfitter=False, seq=False)


# We register only the (almost) sequential counterparts for the moment.
@registry.register
def seq_mltuning(seed: tp.Optional[int] = None) -> tp.Iterator[Experiment]:
    """Iterative counterpart of mltuning."""
    return mltuning(seed, overfitter=False, seq=True)


@registry.register
def nano_seq_mltuning(seed: tp.Optional[int] = None) -> tp.Iterator[Experiment]:
    """Iterative counterpart of seq_mltuning with smaller budget."""
    return mltuning(seed, overfitter=False, seq=True, nano=True)


@registry.register
def nano_naive_seq_mltuning(seed: tp.Optional[int] = None) -> tp.Iterator[Experiment]:
    """Iterative counterpart of mltuning with overfitting of valid loss, i.e. train/valid/valid instead of train/valid/test,
    and with lower budget."""
    return mltuning(seed, overfitter=True, seq=True, nano=True)


@registry.register
def naive_seq_mltuning(seed: tp.Optional[int] = None) -> tp.Iterator[Experiment]:
    """Iterative counterpart of mltuning with overfitting of valid loss, i.e. train/valid/valid instead of train/valid/test."""
    return mltuning(seed, overfitter=True, seq=True)


# pylint:disable=too-many-branches
@registry.register
def yawidebbob(seed: tp.Optional[int] = None) -> tp.Iterator[Experiment]:
    """Yet Another Wide Black-Box Optimization Benchmark.
    The goal is basically to have a very wide family of problems: continuous and discrete,
    noisy and noise-free, mono- and multi-objective,  constrained and not constrained, sequential
    and parallel.

    TODO(oteytaud): this requires a significant improvement, covering mixed problems and different types of constraints.
    """
    seedg = create_seed_generator(seed)
    total_xp_per_optim = 0
    # Continuous case

    # First, a few functions with constraints.
    functions = [
        ArtificialFunction(name, block_dimension=50, rotation=rotation, translation_factor=tf)
        for name in ["cigar", "ellipsoid"]
        for rotation in [True, False]
        for tf in [0.1, 10.0]
    ]
    for i, func in enumerate(functions):
        func.parametrization.register_cheap_constraint(_Constraint("sum", as_bool=i % 2 == 0))
    assert len(functions) == 8
    # Then, let us build a constraint-free case. We include the noisy case.
    names = ["hm", "rastrigin", "sphere", "doublelinearslope", "ellipsoid"]

    functions += [
        ArtificialFunction(
            name,
            block_dimension=d,
            rotation=rotation,
            noise_level=nl,
            split=split,
            translation_factor=tf,
            num_blocks=num_blocks,
        )
        for name in names  # period 5
        for rotation in [True, False]  # period 2
        for nl in [0.0, 100.0]  # period 2
        for tf in [0.1, 10.0]
        for num_blocks in [1, 8]  # period 2
        for d in [5, 70, 10000]  # period 4
        for split in [True, False]  # period 2
    ][
        ::37
    ]  # 37 is coprime with all periods above so we sample correctly the possibilities.
    assert len(functions) == 21, f"{len(functions)} problems instead of 21. Yawidebbob should be standard."
    # This problem is intended as a stable basis forever.
    # The list of optimizers should contain only the basic for comparison and "baselines".
    optims: tp.List[str] = ["NGOpt10"] + get_optimizers("baselines", seed=next(seedg))  # type: ignore
    index = 0
    for function in functions:
        for budget in [50, 1500, 25000]:
            for nw in [1, budget] + ([] if budget <= 300 else [300]):
                index += 1
                if index % 5 == 0:
                    total_xp_per_optim += 1
                    for optim in optims:
                        xp = Experiment(function, optim, num_workers=nw, budget=budget, seed=next(seedg))
                        if not xp.is_incoherent:
                            yield xp

    assert total_xp_per_optim == 33, f"We have 33 single-obj xps per optimizer (got {total_xp_per_optim})."
    # Discrete, unordered.
    index = 0
    for nv in [200, 2000]:
        for arity in [2, 7, 37]:
            instrum = ng.p.TransitionChoice(range(arity), repetitions=nv)
            for name in ["onemax", "leadingones", "jump"]:
                index += 1
                if index % 4 != 0:
                    continue
                dfunc = ExperimentFunction(
                    corefuncs.DiscreteFunction(name, arity), instrum.set_name("transition")
                )
                dfunc.add_descriptors(arity=arity)
                for budget in [500, 1500, 5000]:
                    for nw in [1, 100]:
                        total_xp_per_optim += 1
                        for optim in optims:
                            yield Experiment(dfunc, optim, num_workers=nw, budget=budget, seed=next(seedg))
    assert (
        total_xp_per_optim == 57
    ), f"Including discrete, we check xps per optimizer (got {total_xp_per_optim})."

    # The multiobjective case.
    # TODO the upper bounds are really not well set for this experiment with cigar
    mofuncs: tp.List[fbase.MultiExperiment] = []
    for name1 in ["sphere", "ellipsoid"]:
        for name2 in ["sphere", "hm"]:
            for tf in [0.25, 4.0]:
                mofuncs += [
                    fbase.MultiExperiment(
                        [
                            ArtificialFunction(name1, block_dimension=7),
                            ArtificialFunction(name2, block_dimension=7, translation_factor=tf),
                        ],
                        upper_bounds=np.array((100.0, 100.0)),
                    )
                ]
                mofuncs[-1].add_descriptors(num_objectives=2)
    for name1 in ["sphere", "ellipsoid"]:
        for name2 in ["sphere", "hm"]:
            for name3 in ["sphere", "hm"]:
                for tf in [0.25, 4.0]:
                    mofuncs += [
                        fbase.MultiExperiment(
                            [
                                ArtificialFunction(name1, block_dimension=7, translation_factor=1.0 / tf),
                                ArtificialFunction(name2, block_dimension=7, translation_factor=tf),
                                ArtificialFunction(name3, block_dimension=7),
                            ],
                            upper_bounds=np.array((100.0, 100.0, 100.0)),
                        )
                    ]
                    mofuncs[-1].add_descriptors(num_objectives=3)
    index = 0
    for mofunc in mofuncs[::3]:
        for budget in [2000, 4000, 8000]:
            for nw in [1, 20, 100]:
                index += 1
                if index % 5 == 0:
                    total_xp_per_optim += 1
                    for optim in optims:
                        yield Experiment(mofunc, optim, budget=budget, num_workers=nw, seed=next(seedg))
    assert total_xp_per_optim == 71, f"We should have 71 xps per optimizer, not {total_xp_per_optim}."


# pylint: disable=redefined-outer-name
@registry.register
def parallel_small_budget(seed: tp.Optional[int] = None) -> tp.Iterator[Experiment]:
    """Parallel optimization with small budgets"""
    seedg = create_seed_generator(seed)
    optims: tp.List[str] = get_optimizers("basics", seed=next(seedg))  # type: ignore
    names = ["hm", "rastrigin", "griewank", "rosenbrock", "ackley", "multipeak"]
    names += ["sphere", "cigar", "ellipsoid", "altellipsoid"]
    names += ["deceptiveillcond", "deceptivemultimodal", "deceptivepath"]
    # funcs
    functions = [
        ArtificialFunction(name, block_dimension=d, rotation=rotation)
        for name in names
        for rotation in [True, False]
        for d in [2, 4, 8]
    ]
    budgets = [10, 50, 100, 200, 400]
    for optim in optims:
        for function in functions:
            for budget in budgets:
                for nw in [2, 8, 16]:
                    for batch in [True, False]:
                        if nw < budget / 4:
                            xp = Experiment(
                                function,
                                optim,
                                num_workers=nw,
                                budget=budget,
                                batch_mode=batch,
                                seed=next(seedg),
                            )
                            if not xp.is_incoherent:
                                yield xp


@registry.register
def instrum_discrete(seed: tp.Optional[int] = None) -> tp.Iterator[Experiment]:
    """Comparison of optimization algorithms equipped with distinct instrumentations.
    Onemax, Leadingones, Jump function."""
    # Discrete, unordered.

    seedg = create_seed_generator(seed)
    optims = get_optimizers("small_discrete", seed=next(seedg))
    for nv in [10, 50, 200, 1000, 5000]:
        for arity in [2, 3, 7, 30]:
            for instrum_str in ["Unordered", "Softmax", "Ordered"]:
                if instrum_str == "Softmax":
                    instrum: ng.p.Parameter = ng.p.Choice(range(arity), repetitions=nv)
                else:
                    assert instrum_str in ("Ordered", "Unordered")
                    instrum = ng.p.TransitionChoice(
                        range(arity), repetitions=nv, ordered=instrum_str == "Ordered"
                    )
                for name in ["onemax", "leadingones", "jump"]:
                    dfunc = ExperimentFunction(
                        corefuncs.DiscreteFunction(name, arity), instrum.set_name(instrum_str)
                    )
                    dfunc.add_descriptors(arity=arity)
                    for optim in optims:
                        for nw in [1, 10]:
                            for budget in [50, 500, 5000]:
                                yield Experiment(
                                    dfunc, optim, num_workers=nw, budget=budget, seed=next(seedg)
                                )


@registry.register
def sequential_instrum_discrete(seed: tp.Optional[int] = None) -> tp.Iterator[Experiment]:
    """Sequential counterpart of instrum_discrete."""

    seedg = create_seed_generator(seed)
    # Discrete, unordered.
    optims = get_optimizers("discrete", seed=next(seedg))
    for nv in [10, 50, 200, 1000, 5000]:
        for arity in [2, 3, 7, 30]:
            for instrum_str in ["Unordered", "Softmax", "Ordered"]:
                if instrum_str == "Softmax":
                    instrum: ng.p.Parameter = ng.p.Choice(range(arity), repetitions=nv)
                else:
                    instrum = ng.p.TransitionChoice(
                        range(arity), repetitions=nv, ordered=instrum_str == "Ordered"
                    )
                for name in ["onemax", "leadingones", "jump"]:
                    dfunc = ExperimentFunction(
                        corefuncs.DiscreteFunction(name, arity), instrum.set_name(instrum_str)
                    )
                    dfunc.add_descriptors(arity=arity)
                    for optim in optims:
                        for budget in [50, 500, 5000, 50000]:
                            yield Experiment(dfunc, optim, budget=budget, seed=next(seedg))


@registry.register
def deceptive(seed: tp.Optional[int] = None) -> tp.Iterator[Experiment]:
    """Very difficult objective functions: one is highly multimodal (infinitely many local optima),
    one has an infinite condition number, one has an infinitely long path towards the optimum.
    Looks somehow fractal."""
    seedg = create_seed_generator(seed)
    names = ["deceptivemultimodal", "deceptiveillcond", "deceptivepath"]
    optims = get_optimizers("basics", seed=next(seedg))
    functions = [
        ArtificialFunction(
            name, block_dimension=2, num_blocks=n_blocks, rotation=rotation, aggregator=aggregator
        )
        for name in names
        for rotation in [False, True]
        for n_blocks in [1, 2, 8, 16]
        for aggregator in ["sum", "max"]
    ]
    for func in functions:
        for optim in optims:
            for budget in [25, 37, 50, 75, 87] + list(range(100, 20001, 500)):
                yield Experiment(func, optim, budget=budget, num_workers=1, seed=next(seedg))


@registry.register
def parallel(seed: tp.Optional[int] = None) -> tp.Iterator[Experiment]:
    """Parallel optimization on 3 classical objective functions: sphere, rastrigin, cigar.
    The number of workers is 20 % of the budget.
    Testing both no useless variables and 5/6 of useless variables."""
    seedg = create_seed_generator(seed)
    names = ["sphere", "rastrigin", "cigar"]
    optims: tp.List[str] = get_optimizers("parallel_basics", seed=next(seedg))  # type: ignore
    functions = [
        ArtificialFunction(name, block_dimension=bd, useless_variables=bd * uv_factor)
        for name in names
        for bd in [25]
        for uv_factor in [0, 5]
    ]
    for func in functions:
        for optim in optims:
            for budget in [30, 100, 3000]:
                yield Experiment(func, optim, budget=budget, num_workers=int(budget / 5), seed=next(seedg))


@registry.register
def harderparallel(seed: tp.Optional[int] = None) -> tp.Iterator[Experiment]:
    """Parallel optimization on 4 classical objective functions. More distinct settings than << parallel >>."""
    seedg = create_seed_generator(seed)
    names = ["sphere", "rastrigin", "cigar", "ellipsoid"]
    optims = ["NGOpt10"] + get_optimizers("emna_variants", seed=next(seedg))  # type: ignore
    functions = [
        ArtificialFunction(name, block_dimension=bd, useless_variables=bd * uv_factor)
        for name in names
        for bd in [5, 25]
        for uv_factor in [0, 5]
    ]
    for func in functions:
        for optim in optims:
            for budget in [30, 100, 3000, 10000]:
                for num_workers in [int(budget / 10), int(budget / 5), int(budget / 3)]:
                    yield Experiment(func, optim, budget=budget, num_workers=num_workers, seed=next(seedg))


@registry.register
def oneshot(seed: tp.Optional[int] = None) -> tp.Iterator[Experiment]:
    """One shot optimization of 3 classical objective functions (sphere, rastrigin, cigar).
    0 or 5 dummy variables per real variable.
    Base dimension 3 or 25.
    budget 30, 100 or 3000."""
    seedg = create_seed_generator(seed)
    names = ["sphere", "rastrigin", "cigar"]
    optims = get_optimizers("oneshot", seed=next(seedg))
    functions = [
        ArtificialFunction(name, block_dimension=bd, useless_variables=bd * uv_factor)
        for name in names
        for bd in [3, 10, 30, 100, 300, 1000, 3000]
        for uv_factor in [0]  # , 5]
    ]
    for func in functions:
        for optim in optims:
            # if not any(x in str(optim) for x in ["Tune", "Large", "Cauchy"]):
            # if "Meta" in str(optim):
            for budget in [100000, 30, 100, 300, 1000, 3000, 10000]:
                if func.dimension < 3000 or budget < 100000:
                    yield Experiment(func, optim, budget=budget, num_workers=budget, seed=next(seedg))


@registry.register
def doe(seed: tp.Optional[int] = None) -> tp.Iterator[Experiment]:
    """One shot optimization of 3 classical objective functions (sphere, rastrigin, cigar), simplified.
    Base dimension 2000 or 20000. No rotation, no dummy variable.
    Budget 30, 100, 3000, 10000, 30000, 100000."""
    seedg = create_seed_generator(seed)
    names = ["sphere", "rastrigin", "cigar"]
    optims = get_optimizers("oneshot", seed=next(seedg))
    functions = [
        ArtificialFunction(name, block_dimension=bd, useless_variables=bd * uv_factor)
        for name in names
        for bd in [2000, 20000]  # 3, 10, 25, 200, 2000]
        for uv_factor in [0]
    ]
    for func in functions:
        for optim in optims:
            for budget in [30, 100, 3000, 10000, 30000, 100000]:
                yield Experiment(func, optim, budget=budget, num_workers=budget, seed=next(seedg))


@registry.register
def newdoe(seed: tp.Optional[int] = None) -> tp.Iterator[Experiment]:
    """One shot optimization of 3 classical objective functions (sphere, rastrigin, cigar), simplified.
    Tested on more dimensionalities than doe, namely 20, 200, 2000, 20000. No dummy variables.
    Budgets 30, 100, 3000, 10000, 30000, 100000, 300000."""
    seedg = create_seed_generator(seed)
    names = ["sphere", "rastrigin", "cigar"]
    optims = get_optimizers("oneshot", seed=next(seedg))
    functions = [
        ArtificialFunction(name, block_dimension=bd, useless_variables=bd * uv_factor)
        for name in names
        for bd in [2000, 20, 200, 20000]  # 3, 10, 25, 200, 2000]
        for uv_factor in [0]
    ]
    budgets = [30, 100, 3000, 10000, 30000, 100000, 300000]
    for func in functions:
        for optim in optims:
            for budget in budgets:
                yield Experiment(func, optim, budget=budget, num_workers=budget, seed=next(seedg))


@registry.register
def fiveshots(seed: tp.Optional[int] = None) -> tp.Iterator[Experiment]:
    """Five-shots optimization of 3 classical objective functions (sphere, rastrigin, cigar).
    Base dimension 3 or 25. 0 or 5 dummy variable per real variable. Budget 30, 100 or 3000."""
    seedg = create_seed_generator(seed)
    names = ["sphere", "rastrigin", "cigar"]
    optims = get_optimizers("oneshot", "basics", seed=next(seedg))
    functions = [
        ArtificialFunction(name, block_dimension=bd, useless_variables=bd * uv_factor)
        for name in names
        for bd in [3, 25]
        for uv_factor in [0, 5]
    ]
    for func in functions:
        for optim in optims:
            for budget in [30, 100, 3000]:
                yield Experiment(func, optim, budget=budget, num_workers=budget // 5, seed=next(seedg))


@registry.register
def multimodal(seed: tp.Optional[int] = None, para: bool = False) -> tp.Iterator[Experiment]:
    """Experiment on multimodal functions, namely hm, rastrigin, griewank, rosenbrock, ackley, lunacek,
    deceptivemultimodal.
    0 or 5 dummy variable per real variable.
    Base dimension 3 or 25.
    Budget in 3000, 10000, 30000, 100000.
    Sequential.
    """
    seedg = create_seed_generator(seed)
    names = ["hm", "rastrigin", "griewank", "rosenbrock", "ackley", "lunacek", "deceptivemultimodal"]
    # Keep in mind that Rosenbrock is multimodal in high dimension http://ieeexplore.ieee.org/document/6792472/.
    optims = get_optimizers("basics", seed=next(seedg))
    if not para:
        optims += get_optimizers("scipy", seed=next(seedg))
    # + list(sorted(x for x, y in ng.optimizers.registry.items() if "Chain" in x or "BO" in x))
    functions = [
        ArtificialFunction(name, block_dimension=bd, useless_variables=bd * uv_factor)
        for name in names
        for bd in [3, 25]
        for uv_factor in [0, 5]
    ]
    for func in functions:
        for optim in optims:
            for budget in [3000, 10000, 30000, 100000]:
                for nw in [1000] if para else [1]:
                    yield Experiment(func, optim, budget=budget, num_workers=nw, seed=next(seedg))


@registry.register
def hdmultimodal(seed: tp.Optional[int] = None) -> tp.Iterator[Experiment]:
    """Experiment on multimodal functions, namely hm, rastrigin, griewank, rosenbrock, ackley, lunacek,
    deceptivemultimodal. Similar to multimodal, but dimension 20 or 100 or 1000. Budget 1000 or 10000, sequential."""
    seedg = create_seed_generator(seed)
    names = ["hm", "rastrigin", "griewank", "rosenbrock", "ackley", "lunacek", "deceptivemultimodal"]
    # Keep in mind that Rosenbrock is multimodal in high dimension http://ieeexplore.ieee.org/document/6792472/.

    optims = get_optimizers("basics", "multimodal", seed=next(seedg))
    functions = [
        ArtificialFunction(name, block_dimension=bd)
        for name in names
        for bd in [
            1000,
            6000,
            36000,
        ]  # This has been modified, given that it was not sufficiently high-dimensional for its name.
    ]
    for func in functions:
        for optim in optims:
            for budget in [3000, 10000]:
                for nw in [1]:
                    yield Experiment(func, optim, budget=budget, num_workers=nw, seed=next(seedg))


@registry.register
def paramultimodal(seed: tp.Optional[int] = None) -> tp.Iterator[Experiment]:
    """Parallel counterpart of the multimodal experiment: 1000 workers."""
    return multimodal(seed, para=True)


@registry.register
def bonnans(seed: tp.Optional[int] = None) -> tp.Iterator[Experiment]:
    seedg = create_seed_generator(seed)
    instrum = ng.p.TransitionChoice(range(2), repetitions=100, ordered=False)
    softmax_instrum: ng.p.Parameter = ng.p.Choice(range(2), repetitions=100)
    optims = [
        "RotatedTwoPointsDE",
        "DiscreteLenglerOnePlusOne",
        "PortfolioDiscreteOnePlusOne",
        "FastGADiscreteOnePlusOne",
        "DiscreteDoerrOnePlusOne",
        "DiscreteBSOOnePlusOne",
        "AdaptiveDiscreteOnePlusOne",
        "GeneticDE",
        "DE",
        "TwoPointsDE",
        "DiscreteOnePlusOne",
        "CMA",
        "SQP",
        "MetaModel",
        "DiagonalCMA",
    ]
    for i in range(21):
        bonnans = corefuncs.BonnansFunction(index=i)
        for optim in optims:
            dfunc = ExperimentFunction(
                bonnans,
                instrum.set_name("bitmap") if "Discrete" in optim else softmax_instrum.set_name("softmax"),
            )
            for budget in [20, 50, 100]:
                yield Experiment(dfunc, optim, num_workers=1, budget=budget, seed=next(seedg))


# pylint: disable=redefined-outer-name,too-many-arguments
@registry.register
def yabbob(
    seed: tp.Optional[int] = None,
    parallel: bool = False,
    big: bool = False,
    small: bool = False,
    noise: bool = False,
    hd: bool = False,
    constraint_case: int = 0,  # Positive for cheap_constraint, negative for penalized constraints
    split: bool = False,
    tuning: bool = False,
    reduction_factor: int = 1,
    bounded: bool = False,
    box: bool = False,
) -> tp.Iterator[Experiment]:
    """Yet Another Black-Box Optimization Benchmark.
    Related to, but without special effort for exactly sticking to, the BBOB/COCO dataset.
    Dimension 2, 10 and 50.
    Budget 50, 200, 800, 3200, 12800.
    Both rotated or not rotated.
    """
    seedg = create_seed_generator(seed)

    # List of objective functions.
    names = [
        "hm",
        "rastrigin",
        "griewank",
        "rosenbrock",
        "ackley",
        "lunacek",
        "deceptivemultimodal",
        "bucherastrigin",
        "multipeak",
    ]
    names += ["sphere", "doublelinearslope", "stepdoublelinearslope"]
    names += ["cigar", "altcigar", "ellipsoid", "altellipsoid", "stepellipsoid", "discus", "bentcigar"]
    names += ["deceptiveillcond", "deceptivemultimodal", "deceptivepath"]
    # Deceptive path is related to the sharp ridge function; there is a long path to the optimum.
    # Deceptive illcond is related to the difference of powers function; the conditioning varies as we get closer to the optimum.
    # Deceptive multimodal is related to the Weierstrass function and to the Schaffers function.

    # Parametrizing the noise level.
    if noise:
        noise_level = 100000 if hd else 100
    else:
        noise_level = 0

    # Choosing the list of optimizers.
    optims: tp.List[str] = get_optimizers("competitive", seed=next(seedg))  # type: ignore
    if noise:
        optims += ["TBPSA", "SQP", "NoisyDiscreteOnePlusOne"]
    if hd:
        optims += ["OnePlusOne"]
        optims += get_optimizers("splitters", seed=next(seedg))  # type: ignore

    if hd and small:
        optims = ["BO", "CMA", "PSO", "DE"]

    if bounded:
        optims = ["BO", "PCABO", "BayesOptimBO", "CMA", "PSO", "DE"]
    if box:
        optims = ["DiagonalCMA", "Cobyla", "NGOpt16", "NGOpt15", "CMandAS2", "OnePlusOne"]
    # List of objective functions.
    functions = [
        ArtificialFunction(
            name,
            block_dimension=d,
            rotation=rotation,
            noise_level=noise_level,
            split=split,
            num_blocks=num_blocks,
            bounded=bounded or box,
        )
        for name in names
        for rotation in [True, False]
        for num_blocks in ([1] if not split else [7, 12])
        for d in (
            [100, 1000, 3000] if hd else ([2, 5, 10, 15] if tuning else ([40] if bounded else [2, 10, 50]))
        )
    ]

    assert reduction_factor in [1, 7, 13, 17]  # needs to be a cofactor
    functions = functions[::reduction_factor]

    # We possibly add constraints.
    max_num_constraints = 4
    constraints: tp.List[tp.Any] = [
        _Constraint(name, as_bool)
        for as_bool in [False, True]
        for name in ["sum", "diff", "second_diff", "ball"]
    ]
    assert (
        abs(constraint_case) < len(constraints) + max_num_constraints
    ), "abs(constraint_case) should be in 0, 1, ..., {len(constraints) + max_num_constraints - 1} (0 = no constraint)."
    # We reduce the number of tests when there are constraints, as the number of cases
    # is already multiplied by the number of constraint_case.
    for func in functions[:: 13 if constraint_case > 0 else 1]:
        func.constraint_violation = []
        # We add a window of the list of constraints. This windows finishes at "constraints" (hence, is empty if
        # constraint_case=0).
        for constraint in constraints[
            max(0, abs(constraint_case) - max_num_constraints) : abs(constraint_case)
        ]:
            if constraint_case > 0:
                func.parametrization.register_cheap_constraint(constraint)
            elif constraint_case < 0:
                func.constraint_violation += [
                    constraint
                ]  # Just for storing, we will move it to the experiment soon

    budgets = (
        [40000, 80000, 160000, 320000]
        if (big and not noise)
        else ([50, 200, 800, 3200, 12800] if not noise else [3200, 12800])
    )
    if small and not noise:
        budgets = [10, 20, 40]
    if bounded:
        budgets = [10, 20, 40, 100, 300]
    for optim in optims:
        for function in functions:
            for budget in budgets:
                xp = Experiment(
                    function,
                    optim,
                    num_workers=100 if parallel else 1,
                    budget=budget,
                    seed=next(seedg),
                    constraint_violation=function.constraint_violation,
                )
                if not xp.is_incoherent:
                    yield xp


@registry.register
def yahdlbbbob(seed: tp.Optional[int] = None) -> tp.Iterator[Experiment]:
    """Counterpart of yabbob with HD and low budget."""
    return yabbob(seed, hd=True, small=True)


@registry.register
def reduced_yahdlbbbob(seed: tp.Optional[int] = None) -> tp.Iterator[Experiment]:
    """Counterpart of yabbob with HD and low budget."""
    return yabbob(seed, hd=True, small=True, reduction_factor=17)


@registry.register
def yanoisysplitbbob(seed: tp.Optional[int] = None) -> tp.Iterator[Experiment]:
    """Counterpart of yabbob with more budget."""
    return yabbob(seed, noise=True, parallel=False, split=True)


@registry.register
def yahdnoisysplitbbob(seed: tp.Optional[int] = None) -> tp.Iterator[Experiment]:
    """Counterpart of yabbob with more budget."""
    return yabbob(seed, hd=True, noise=True, parallel=False, split=True)


@registry.register
def yaconstrainedbbob(seed: tp.Optional[int] = None) -> tp.Iterator[Experiment]:
    """Counterpart of yabbob with constraints. Constraints are cheap: we do not count calls to them."""
    cases = 8  # total number of cases (skip 0, as it's constraint-free)
    slices = [yabbob(seed, constraint_case=i) for i in range(1, cases)]
    return itertools.chain(*slices)


@registry.register
def yapenbbob(seed: tp.Optional[int] = None) -> tp.Iterator[Experiment]:
    """Counterpart of yabbob with penalized constraints."""
    cases = 8  # total number of cases (skip 0, as it's constraint-free)
    slices = [yabbob(seed, constraint_case=-i) for i in range(1, cases)]
    return itertools.chain(*slices)


@registry.register
def yahdnoisybbob(seed: tp.Optional[int] = None) -> tp.Iterator[Experiment]:
    """Counterpart of yabbob with higher dimensions."""
    return yabbob(seed, hd=True, noise=True)


@registry.register
def yabigbbob(seed: tp.Optional[int] = None) -> tp.Iterator[Experiment]:
    """Counterpart of yabbob with more budget."""
    return yabbob(seed, parallel=False, big=True)


@registry.register
def yasplitbbob(seed: tp.Optional[int] = None) -> tp.Iterator[Experiment]:
    """Counterpart of yabbob with splitting info in the instrumentation."""
    return yabbob(seed, parallel=False, split=True)


@registry.register
def yahdsplitbbob(seed: tp.Optional[int] = None) -> tp.Iterator[Experiment]:
    """Counterpart of yasplitbbob with more dimension."""
    return yabbob(seed, hd=True, split=True)


@registry.register
def yatuningbbob(seed: tp.Optional[int] = None) -> tp.Iterator[Experiment]:
    """Counterpart of yabbob with less budget and less dimension."""
    return yabbob(seed, parallel=False, big=False, small=True, reduction_factor=13, tuning=True)


@registry.register
def yatinybbob(seed: tp.Optional[int] = None) -> tp.Iterator[Experiment]:
    """Counterpart of yabbob with less budget and less xps."""
    return yabbob(seed, parallel=False, big=False, small=True, reduction_factor=13)


@registry.register
def yasmallbbob(seed: tp.Optional[int] = None) -> tp.Iterator[Experiment]:
    """Counterpart of yabbob with less budget."""
    return yabbob(seed, parallel=False, big=False, small=True)


@registry.register
def yahdbbob(seed: tp.Optional[int] = None) -> tp.Iterator[Experiment]:
    """Counterpart of yabbob with higher dimensions."""
    return yabbob(seed, hd=True)


@registry.register
def yaparabbob(seed: tp.Optional[int] = None) -> tp.Iterator[Experiment]:
    """Parallel optimization counterpart of yabbob."""
    return yabbob(seed, parallel=True, big=False)


@registry.register
def yanoisybbob(seed: tp.Optional[int] = None) -> tp.Iterator[Experiment]:
    """Noisy optimization counterpart of yabbob.
    This is supposed to be consistent with normal practices in noisy
    optimization: we distinguish recommendations and exploration.
    This is different from the original BBOB/COCO from that point of view.
    """
    return yabbob(seed, noise=True)


@registry.register
def yaboundedbbob(seed: tp.Optional[int] = None) -> tp.Iterator[Experiment]:
    """Counterpart of yabbob with bounded domain and dim only 40, (-5,5)**n by default."""
    return yabbob(seed, bounded=True)


@registry.register
def yaboxbbob(seed: tp.Optional[int] = None) -> tp.Iterator[Experiment]:
    """Counterpart of yabbob with bounded domain, (-5,5)**n by default."""
    return yabbob(seed, box=True)


@registry.register
def illcondi(seed: tp.Optional[int] = None) -> tp.Iterator[Experiment]:
    """Testing optimizers on ill cond problems.
    Cigar, Ellipsoid.
    Both rotated and unrotated.
    Budget 100, 1000, 10000.
    Dimension 50.
    """
    seedg = create_seed_generator(seed)
    optims = get_optimizers("basics", seed=next(seedg))
    functions = [
        ArtificialFunction(name, block_dimension=50, rotation=rotation)
        for name in ["cigar", "ellipsoid"]
        for rotation in [True, False]
    ]
    for optim in optims:
        for function in functions:
            for budget in [100, 1000, 10000]:
                yield Experiment(function, optim, budget=budget, num_workers=1, seed=next(seedg))


@registry.register
def illcondipara(seed: tp.Optional[int] = None) -> tp.Iterator[Experiment]:
    """Testing optimizers on ill-conditionned parallel optimization.
    50 workers in parallel.
    """
    seedg = create_seed_generator(seed)
    functions = [
        ArtificialFunction(name, block_dimension=50, rotation=rotation)
        for name in ["cigar", "ellipsoid"]
        for rotation in [True, False]
    ]
    optims = get_optimizers("competitive", seed=next(seedg))
    for function in functions:
        for budget in [100, 1000, 10000]:
            for optim in optims:
                xp = Experiment(function, optim, budget=budget, num_workers=50, seed=next(seedg))
                if not xp.is_incoherent:
                    yield xp


@registry.register
def constrained_illconditioned_parallel(seed: tp.Optional[int] = None) -> tp.Iterator[Experiment]:
    """Many optimizers on ill cond problems with constraints."""
    seedg = create_seed_generator(seed)
    functions = [
        ArtificialFunction(name, block_dimension=50, rotation=rotation)
        for name in ["cigar", "ellipsoid"]
        for rotation in [True, False]
    ]
    for func in functions:
        func.parametrization.register_cheap_constraint(_Constraint("sum", as_bool=False))
    for function in functions:
        for budget in [400, 4000, 40000]:
            optims: tp.List[str] = get_optimizers("large", seed=next(seedg))  # type: ignore
            for optim in optims:
                yield Experiment(function, optim, budget=budget, num_workers=1, seed=next(seedg))


@registry.register
def ranknoisy(seed: tp.Optional[int] = None) -> tp.Iterator[Experiment]:
    """Noisy optimization methods on a few noisy problems.
    Cigar, Altcigar, Ellipsoid, Altellipsoid.
    Dimension 200, 2000, 20000.
    Budget 25000, 50000, 100000.
    No rotation.
    Noise level 10.
    With or without noise dissymmetry.
    """
    seedg = create_seed_generator(seed)
    optims: tp.List[str] = get_optimizers("progressive", seed=next(seedg)) + [  # type: ignore
        "OptimisticNoisyOnePlusOne",
        "OptimisticDiscreteOnePlusOne",
        "NGOpt10",
    ]

    # optims += ["NGO", "Shiwa", "DiagonalCMA"] + sorted(
    #    x for x, y in ng.optimizers.registry.items() if ("SPSA" in x or "TBPSA" in x or "ois" in x or "epea" in x or "Random" in x)
    # )
    for budget in [25000, 50000, 100000]:
        for optim in optims:
            for d in [20000, 200, 2000]:
                for name in ["cigar", "altcigar", "ellipsoid", "altellipsoid"]:
                    for noise_dissymmetry in [False, True]:
                        function = ArtificialFunction(
                            name=name,
                            rotation=False,
                            block_dimension=d,
                            noise_level=10,
                            noise_dissymmetry=noise_dissymmetry,
                            translation_factor=1.0,
                        )
                        yield Experiment(function, optim, budget=budget, seed=next(seedg))


@registry.register
def noisy(seed: tp.Optional[int] = None) -> tp.Iterator[Experiment]:
    """Noisy optimization methods on a few noisy problems.
    Sphere, Rosenbrock, Cigar, Hm (= highly multimodal).
    Noise level 10.
    Noise dyssymmetry or not.
    Dimension 2, 20, 200, 2000.
    Budget 25000, 50000, 100000.
    """
    seedg = create_seed_generator(seed)
    optims: tp.List[str] = get_optimizers("progressive", seed=next(seedg)) + [  # type: ignore
        "OptimisticNoisyOnePlusOne",
        "OptimisticDiscreteOnePlusOne",
    ]
    optims += ["NGOpt10", "Shiwa", "DiagonalCMA"] + sorted(
        x
        for x, y in ng.optimizers.registry.items()
        if ("SPSA" in x or "TBPSA" in x or "ois" in x or "epea" in x or "Random" in x)
    )

    for budget in [25000, 50000, 100000]:
        for optim in optims:
            for d in [2, 20, 200, 2000]:
                for name in ["sphere", "rosenbrock", "cigar", "hm"]:
                    for noise_dissymmetry in [False, True]:
                        function = ArtificialFunction(
                            name=name,
                            rotation=True,
                            block_dimension=d,
                            noise_level=10,
                            noise_dissymmetry=noise_dissymmetry,
                            translation_factor=1.0,
                        )
                        yield Experiment(function, optim, budget=budget, seed=next(seedg))


@registry.register
def paraalldes(seed: tp.Optional[int] = None) -> tp.Iterator[Experiment]:
    """All DE methods on various functions. Parallel version.
    Dimension 5, 20, 100, 500, 2500.
    Sphere, Cigar, Hm, Ellipsoid.
    No rotation.
    """
    seedg = create_seed_generator(seed)
    for budget in [10, 100, 1000, 10000, 100000]:
        for optim in sorted(x for x, y in ng.optimizers.registry.items() if "DE" in x and "Tune" in x):
            for rotation in [False]:
                for d in [5, 20, 100, 500, 2500]:
                    for name in ["sphere", "cigar", "hm", "ellipsoid"]:
                        for u in [0]:
                            function = ArtificialFunction(
                                name=name,
                                rotation=rotation,
                                block_dimension=d,
                                useless_variables=d * u,
                                translation_factor=1.0,
                            )
                            yield Experiment(
                                function,
                                optim,
                                budget=budget,
                                seed=next(seedg),
                                num_workers=max(d, budget // 6),
                            )


@registry.register
def parahdbo4d(seed: tp.Optional[int] = None) -> tp.Iterator[Experiment]:
    """All Bayesian optimization methods on various functions. Parallel version
    Dimension 20 and 2000.
    Budget 25, 31, 37, 43, 50, 60.
    Sphere, Cigar, Hm, Ellipsoid.
    No rotation.
    """
    seedg = create_seed_generator(seed)
    for budget in [25, 31, 37, 43, 50, 60]:
        for optim in sorted(x for x, y in ng.optimizers.registry.items() if "BO" in x and "Tune" in x):
            for rotation in [False]:
                for d in [20, 2000]:
                    for name in ["sphere", "cigar", "hm", "ellipsoid"]:
                        for u in [0]:
                            function = ArtificialFunction(
                                name=name,
                                rotation=rotation,
                                block_dimension=d,
                                useless_variables=d * u,
                                translation_factor=1.0,
                            )
                            yield Experiment(
                                function,
                                optim,
                                budget=budget,
                                seed=next(seedg),
                                num_workers=max(d, budget // 6),
                            )


@registry.register
def alldes(seed: tp.Optional[int] = None) -> tp.Iterator[Experiment]:
    """All DE methods on various functions.
    Dimension 5, 20, 100.
    Sphere, Cigar, Hm, Ellipsoid.
    Budget 10, 100, 1000, 10000, 100000.
    """
    seedg = create_seed_generator(seed)
    for budget in [10, 100, 1000, 10000, 100000]:
        for optim in sorted(x for x, y in ng.optimizers.registry.items() if "DE" in x or "Shiwa" in x):
            for rotation in [False]:
                for d in [5, 20, 100]:
                    for name in ["sphere", "cigar", "hm", "ellipsoid"]:
                        for u in [0]:
                            function = ArtificialFunction(
                                name=name,
                                rotation=rotation,
                                block_dimension=d,
                                useless_variables=d * u,
                                translation_factor=1.0,
                            )
                            yield Experiment(function, optim, budget=budget, seed=next(seedg))


@registry.register
def hdbo4d(seed: tp.Optional[int] = None) -> tp.Iterator[Experiment]:
    """All Bayesian optimization methods on various functions.
    Budget 25, 31, 37, 43, 50, 60.
    Dimension 20.
    Sphere, Cigar, Hm, Ellipsoid.
    """
    seedg = create_seed_generator(seed)
    for budget in [25, 31, 37, 43, 50, 60]:
        for optim in get_optimizers("all_bo", seed=next(seedg)):
            for rotation in [False]:
                for d in [20]:
                    for name in ["sphere", "cigar", "hm", "ellipsoid"]:
                        for u in [0]:
                            function = ArtificialFunction(
                                name=name,
                                rotation=rotation,
                                block_dimension=d,
                                useless_variables=d * u,
                                translation_factor=1.0,
                            )
                            yield Experiment(function, optim, budget=budget, seed=next(seedg))


@registry.register
def spsa_benchmark(seed: tp.Optional[int] = None) -> tp.Iterator[Experiment]:
    """Some optimizers on a noisy optimization problem. This benchmark is based on the noisy benchmark.
    Budget 500, 1000, 2000, 4000, ... doubling... 128000.
    Rotation or not.
    Sphere, Sphere4, Cigar.
    """
    seedg = create_seed_generator(seed)
    optims: tp.List[str] = get_optimizers("spsa", seed=next(seedg))  # type: ignore
    for budget in [500, 1000, 2000, 4000, 8000, 16000, 32000, 64000, 128000]:
        for optim in optims:
            for rotation in [True, False]:
                for name in ["sphere", "sphere4", "cigar"]:
                    function = ArtificialFunction(
                        name=name, rotation=rotation, block_dimension=20, noise_level=10
                    )
                    yield Experiment(function, optim, budget=budget, seed=next(seedg))


@registry.register
def realworld(seed: tp.Optional[int] = None) -> tp.Iterator[Experiment]:
    """Realworld optimization. This experiment contains:

     - a subset of MLDA (excluding the perceptron: 10 functions rescaled or not.
     - ARCoating https://arxiv.org/abs/1904.02907: 1 function.
     - The 007 game: 1 function, noisy.
     - PowerSystem: a power system simulation problem.
     - STSP: a simple TSP problem.
     -  MLDA, except the Perceptron.

    Budget 25, 50, 100, 200, 400, 800, 1600, 3200, 6400, 12800.
    Sequential or 10-parallel or 100-parallel.
    """
    funcs: tp.List[tp.Union[ExperimentFunction, rl.agents.TorchAgentFunction]] = [
        _mlda.Clustering.from_mlda(name, num, rescale)
        for name, num in [("Ruspini", 5), ("German towns", 10)]
        for rescale in [True, False]
    ]
    funcs += [
        _mlda.SammonMapping.from_mlda("Virus", rescale=False),
        _mlda.SammonMapping.from_mlda("Virus", rescale=True),
        # _mlda.SammonMapping.from_mlda("Employees"),
    ]
    funcs += [_mlda.Landscape(transform) for transform in [None, "square", "gaussian"]]

    # Adding ARCoating.
    funcs += [ARCoating()]
    funcs += [PowerSystem(), PowerSystem(13)]
    funcs += [STSP(), STSP(500)]
    funcs += [game.Game("war")]
    funcs += [game.Game("batawaf")]
    funcs += [game.Game("flip")]
    funcs += [game.Game("guesswho")]
    funcs += [game.Game("bigguesswho")]

    # 007 with 100 repetitions, both mono and multi architectures.
    base_env = rl.envs.DoubleOSeven(verbose=False)
    random_agent = rl.agents.Agent007(base_env)
    modules = {"mono": rl.agents.Perceptron, "multi": rl.agents.DenseNet}
    agents = {
        a: rl.agents.TorchAgent.from_module_maker(base_env, m, deterministic=False)
        for a, m in modules.items()
    }
    env = base_env.with_agent(player_0=random_agent).as_single_agent()
    runner = rl.EnvironmentRunner(env.copy(), num_repetitions=100, max_step=50)
    for archi in ["mono", "multi"]:
        func = rl.agents.TorchAgentFunction(agents[archi], runner, reward_postprocessing=lambda x: 1 - x)
        funcs += [func]
    seedg = create_seed_generator(seed)
    optims = get_optimizers("basics", seed=next(seedg))
    for budget in [25, 50, 100, 200, 400, 800, 1600, 3200, 6400, 12800]:
        for num_workers in [1, 10, 100]:
            if num_workers < budget:
                for algo in optims:
                    for fu in funcs:
                        xp = Experiment(fu, algo, budget, num_workers=num_workers, seed=next(seedg))
                        if not xp.is_incoherent:
                            yield xp


@registry.register
def aquacrop_fao(seed: tp.Optional[int] = None) -> tp.Iterator[Experiment]:
    """FAO Crop simulator. Maximize yield."""

    funcs = [NgAquacrop(i, 300.0 + 150.0 * np.cos(i)) for i in range(3, 7)]
    seedg = create_seed_generator(seed)
    optims = get_optimizers("basics", seed=next(seedg))
    for budget in [25, 50, 100, 200, 400, 800, 1600]:
        for num_workers in [1, 30]:
            if num_workers < budget:
                for algo in optims:
                    for fu in funcs:
                        xp = Experiment(fu, algo, budget, num_workers=num_workers, seed=next(seedg))
                        if not xp.is_incoherent:
                            yield xp


@registry.register
def fishing(seed: tp.Optional[int] = None) -> tp.Iterator[Experiment]:
    """Lotka-Volterra equations"""
    funcs = [OptimizeFish(i) for i in [17, 35, 52, 70, 88, 105]]
    seedg = create_seed_generator(seed)
    optims = get_optimizers("basics", seed=next(seedg))
    for budget in [25, 50, 100, 200, 400, 800, 1600]:
        for algo in optims:
            for fu in funcs:
                xp = Experiment(fu, algo, budget, seed=next(seedg))
                if not xp.is_incoherent:
                    yield xp


@registry.register
def rocket(seed: tp.Optional[int] = None, seq: bool = False) -> tp.Iterator[Experiment]:
    """Rocket simulator. Maximize max altitude by choosing the thrust schedule, given a total thrust.
    Budget 25, 50, ..., 1600.
    Sequential or 30 workers."""
    funcs = [Rocket(i) for i in range(17)]
    seedg = create_seed_generator(seed)
    optims = get_optimizers("basics", seed=next(seedg))
    for budget in [25, 50, 100, 200, 400, 800, 1600]:
        for num_workers in [1] if seq else [1, 30]:
            if num_workers < budget:
                for algo in optims:
                    for fu in funcs:
                        xp = Experiment(fu, algo, budget, num_workers=num_workers, seed=next(seedg))
                        skip_ci(reason="Too slow")
                        if not xp.is_incoherent:
                            yield xp


@registry.register
def irrigation(
    seed: tp.Optional[int] = None,
    benin: bool = False,
    variety_choice: bool = False,
    rice: bool = False,
    multi_crop: bool = False,
    kenya: bool = False,
    year_min: int = 2006,
    year_max: int = 2006,
) -> tp.Iterator[Experiment]:
    """Irrigation simulator. Maximize leaf area index,
    so that you get a lot of primary production.
    Sequential or 30 workers."""
    if kenya:
        addresses = []
<<<<<<< HEAD
        # lat_center = float(os.environ.get("ng_latitude", "0."))
        # lon_center = float(os.environ.get("ng_longitude", "37."))
=======
>>>>>>> 750f908a
        country = os.environ.get("ng_country", "Kenya")
        ng_latitude = centroids[country][1]
        ng_longitude = centroids[country][0]

        for lat in [ng_latitude - 4.0 + 8.0 * e / 6.0 for e in range(7)]:  # list(range(-4,5)):
            for lon in [ng_longitude - 3.0 + 6.0 * e / 6.0 for e in range(7)]:  # list(range(34,40)):
                addresses += [(lat, lon)]
        funcs = [
            Irrigation(
                0,
                benin=benin,
                variety_choice=variety_choice,
                rice=rice,
                multi_crop=multi_crop,
                address=ad,
                year_min=year_min,
                year_max=year_max,
            )
            for ad in addresses
        ]
    else:
        funcs = [
            Irrigation(
                i,
                benin=benin,
                variety_choice=variety_choice,
                rice=rice,
                multi_crop=multi_crop,
                address=None,
                year_min=year_min,
                year_max=year_max,
            )
            for i in range(67)
        ]
    seedg = create_seed_generator(seed)
    optims = get_optimizers("basics", seed=next(seedg))
    optims = ["DiagonalCMA", "CMA", "DE", "PSO", "TwoPointsDE", "DiscreteLenglerOnePlusOne"]
    optims += ["NGOptRW", "NGTuned"]
    optims = ["NGOptRW"]
    if rice:
        optims = optims[-2:]
    for budget in [int(os.environ.get("ng_budget", "250"))]:  # , 50, 100, 200]:
        for num_workers in [1]:  # , 30, 60]:
            if num_workers < budget:
                for algo in optims:
                    for fu in funcs:
                        xp = Experiment(fu, algo, budget, num_workers=num_workers, seed=next(seedg))
                        skip_ci(reason="Too slow")
                        if not xp.is_incoherent:
                            yield xp


@registry.register
def crop_and_variety_irrigation(seed: tp.Optional[int] = None) -> tp.Iterator[Experiment]:
    return irrigation(seed, variety_choice=True, multi_crop=True)


@registry.register
def benin_crop_and_variety_irrigation(seed: tp.Optional[int] = None) -> tp.Iterator[Experiment]:
    return irrigation(seed, benin=True, variety_choice=True, multi_crop=True)


@registry.register
def kenya_crop_and_variety_irrigation(seed: tp.Optional[int] = None) -> tp.Iterator[Experiment]:
    return irrigation(seed, kenya=True, variety_choice=True, multi_crop=True)


@registry.register
def kenya_2011_crop_and_variety_irrigation(seed: tp.Optional[int] = None) -> tp.Iterator[Experiment]:
    return irrigation(seed, kenya=True, variety_choice=True, multi_crop=True, year_min=2011)


@registry.register
def kenya_many_crop_and_variety_irrigation(seed: tp.Optional[int] = None) -> tp.Iterator[Experiment]:
    return irrigation(seed, kenya=True, variety_choice=True, multi_crop=True, year_min=2006, year_max=2011)


@registry.register
def kenya_new_many_crop_and_variety_irrigation(seed: tp.Optional[int] = None) -> tp.Iterator[Experiment]:
    return irrigation(seed, kenya=True, variety_choice=True, multi_crop=True, year_min=2016, year_max=2021)


<<<<<<< HEAD
@registry.register
def kenya_future_many_crop_and_variety_irrigation(seed: tp.Optional[int] = None) -> tp.Iterator[Experiment]:
    return irrigation(seed, kenya=True, variety_choice=True, multi_crop=True, year_min=2026, year_max=2031)


@registry.register
def kenya_farfuture_many_crop_and_variety_irrigation(
    seed: tp.Optional[int] = None,
) -> tp.Iterator[Experiment]:
    return irrigation(seed, kenya=True, variety_choice=True, multi_crop=True, year_min=2036, year_max=2041)


=======
>>>>>>> 750f908a
@registry.register
def kenya_old_many_crop_and_variety_irrigation(seed: tp.Optional[int] = None) -> tp.Iterator[Experiment]:
    return irrigation(seed, kenya=True, variety_choice=True, multi_crop=True, year_min=1996, year_max=2001)


@registry.register
def kenya_mat_many_crop_and_variety_irrigation(seed: tp.Optional[int] = None) -> tp.Iterator[Experiment]:
    return irrigation(seed, kenya=True, variety_choice=True, multi_crop=True, year_min=1990, year_max=1995)


@registry.register
def variety_irrigation(seed: tp.Optional[int] = None) -> tp.Iterator[Experiment]:
    return irrigation(seed, variety_choice=True)


@registry.register
def benin_irrigation(seed: tp.Optional[int] = None) -> tp.Iterator[Experiment]:
    return irrigation(seed, benin=True)


@registry.register
def benin_variety_choice_irrigation(seed: tp.Optional[int] = None) -> tp.Iterator[Experiment]:
    return irrigation(seed, benin=True, variety_choice=True)


@registry.register
def benin_rice_variety_choice_irrigation(seed: tp.Optional[int] = None) -> tp.Iterator[Experiment]:
    return irrigation(seed, benin=True, variety_choice=True, rice=True)


@registry.register
def crop_simulator(seed: tp.Optional[int] = None) -> tp.Iterator[Experiment]:
    """Crop simulator.

    Low dimensional problem, only 2 vars. This is optimization for model identification: we want
    to find parameters so that the simulation matches observations.
    """
    funcs = [Pcse()]
    seedg = create_seed_generator(seed)
    optims = ["DE", "PSO", "CMA", "NGOpt"]
    for budget in [25, 50, 100, 200]:
        for num_workers in [1]:
            if num_workers < budget:
                for algo in optims:
                    for fu in funcs:
                        xp = Experiment(fu, algo, budget, num_workers=num_workers, seed=next(seedg))
                        if not xp.is_incoherent:
                            yield xp


# @registry.register
# def irrigation(seed: tp.Optional[int] = None, benin: bool = False, variety_choice: bool = False) -> tp.Iterator[Experiment]:
#    """Irrigation simulator. Maximize leaf area index,
#    so that you get a lot of primary production.
#    Sequential or 30 workers."""
##    funcs = [Irrigation(i, benin=benin, variety_choice=variety_choice) for i in range(23)]
#    seedg = create_seed_generator(seed)
#    optims = get_optimizers("basics", seed=next(seedg))
#    optims = ["DiagonalCMA", "CMA", "DE", "PSO", "TwoPointsDE", "DiscreteLenglerOnePlusOne"]
#    optims += ["NGOptRW", "NGTuned"]
#    for budget in [250]: #, 50, 100, 200]:
#        for num_workers in [1]: #, 30, 60]:
#            if num_workers < budget:
#                for algo in optims:
#                    for fu in funcs:
#                        xp = Experiment(fu, algo, budget, num_workers=num_workers, seed=next(seedg))
#                        skip_ci(reason="Too slow")
#                        if not xp.is_incoherent:
#                            yield xp


@registry.register
def pcse(seed: tp.Optional[int] = None) -> tp.Iterator[Experiment]:
    """Crop simulator.

    Low dimensional problem, only 2 vars. This is optimization for model identification: we want
    to find parameters so that the simulation matches observations.
    """
    funcs = [CropSimulator()]
    seedg = create_seed_generator(seed)
    optims = get_optimizers("basics", seed=next(seedg))
    for budget in [25, 50, 100, 200]:
        for num_workers in [1]:
            if num_workers < budget:
                for algo in optims:
                    for fu in funcs:
                        xp = Experiment(fu, algo, budget, num_workers=num_workers, seed=next(seedg))
                        if not xp.is_incoherent:
                            yield xp


@registry.register
def mono_rocket(seed: tp.Optional[int] = None) -> tp.Iterator[Experiment]:
    """Sequential counterpart of the rocket problem."""
    return rocket(seed, seq=True)


@registry.register
def mixsimulator(seed: tp.Optional[int] = None) -> tp.Iterator[Experiment]:
    """MixSimulator of power plants
    Budget 20, 40, ..., 1600.
    Sequential or 30 workers."""
    funcs = [OptimizeMix()]
    seedg = create_seed_generator(seed)
    optims: tp.List[str] = get_optimizers("basics", seed=next(seedg))  # type: ignore

    for budget in [20, 40, 80, 160]:
        for num_workers in [1, 30]:
            if num_workers < budget:
                for algo in optims:
                    for fu in funcs:
                        xp = Experiment(fu, algo, budget, num_workers=num_workers, seed=next(seedg))
                        if not xp.is_incoherent:
                            yield xp


@registry.register
def control_problem(seed: tp.Optional[int] = None) -> tp.Iterator[Experiment]:
    """MuJoCo testbed. Learn linear policy for different control problems.
    Budget 500, 1000, 3000, 5000."""
    seedg = create_seed_generator(seed)
    num_rollouts = 1
    funcs = [
        Env(num_rollouts=num_rollouts, random_state=seed)
        for Env in [
            control.Swimmer,
            control.HalfCheetah,
            control.Hopper,
            control.Walker2d,
            control.Ant,
            control.Humanoid,
        ]
    ]

    sigmas = [0.1, 0.1, 0.1, 0.1, 0.01, 0.001]
    funcs2 = []
    for sigma, func in zip(sigmas, funcs):
        f = func.copy()
        param: ng.p.Tuple = f.parametrization.copy()  # type: ignore
        for array in param:
            array.set_mutation(sigma=sigma)  # type: ignore
        param.set_name(f"sigma={sigma}")

        f.parametrization = param
        f.parametrization.freeze()
        funcs2.append(f)
    optims = get_optimizers("basics")

    for budget in [50, 75, 100, 150, 200, 250, 300, 400, 500, 1000, 3000, 5000, 8000, 16000, 32000, 64000]:
        for algo in optims:
            for fu in funcs2:
                xp = Experiment(fu, algo, budget, num_workers=1, seed=next(seedg))
                if not xp.is_incoherent:
                    yield xp


@registry.register
def neuro_control_problem(seed: tp.Optional[int] = None) -> tp.Iterator[Experiment]:
    """MuJoCo testbed. Learn neural policies."""
    seedg = create_seed_generator(seed)
    num_rollouts = 1
    funcs = [
        Env(num_rollouts=num_rollouts, intermediate_layer_dim=(50,), random_state=seed)
        for Env in [
            control.Swimmer,
            control.HalfCheetah,
            control.Hopper,
            control.Walker2d,
            control.Ant,
            control.Humanoid,
        ]
    ]

    optims = ["CMA", "NGOpt4", "DiagonalCMA", "NGOpt8", "MetaModel", "ChainCMAPowell"]

    for budget in [50, 500, 5000, 10000, 20000, 35000, 50000, 100000, 200000]:
        for algo in optims:
            for fu in funcs:
                xp = Experiment(fu, algo, budget, num_workers=1, seed=next(seedg))
                if not xp.is_incoherent:
                    yield xp


@registry.register
def olympus_surfaces(seed: tp.Optional[int] = None) -> tp.Iterator[Experiment]:
    """Olympus surfaces"""
    from nevergrad.functions.olympussurfaces import OlympusSurface

    funcs = []
    for kind in OlympusSurface.SURFACE_KINDS:
        for k in range(2, 5):
            for noise in ["GaussianNoise", "UniformNoise", "GammaNoise"]:
                for noise_scale in [0.5, 1]:
                    funcs.append(OlympusSurface(kind, 10**k, noise, noise_scale))

    seedg = create_seed_generator(seed)
    optims = get_optimizers("basics", "noisy", seed=next(seedg))
    for budget in [25, 50, 100, 200, 400, 800, 1600, 3200, 6400, 12800, 25600]:
        for num_workers in [1]:  # , 10, 100]:
            if num_workers < budget:
                for algo in optims:
                    for fu in funcs:
                        xp = Experiment(fu, algo, budget, num_workers=num_workers, seed=next(seedg))
                        if not xp.is_incoherent:
                            yield xp


@registry.register
def olympus_emulators(seed: tp.Optional[int] = None) -> tp.Iterator[Experiment]:
    """Olympus emulators"""
    from nevergrad.functions.olympussurfaces import OlympusEmulator

    funcs = []
    for dataset_kind in OlympusEmulator.DATASETS:
        for model_kind in ["BayesNeuralNet", "NeuralNet"]:
            funcs.append(OlympusEmulator(dataset_kind, model_kind))

    seedg = create_seed_generator(seed)
    optims = get_optimizers("basics", "noisy", seed=next(seedg))
    for budget in [25, 50, 100, 200, 400, 800, 1600, 3200, 6400, 12800, 25600]:
        for num_workers in [1]:  # , 10, 100]:
            if num_workers < budget:
                for algo in optims:
                    for fu in funcs:
                        xp = Experiment(fu, algo, budget, num_workers=num_workers, seed=next(seedg))
                        if not xp.is_incoherent:
                            yield xp


@registry.register
def simple_tsp(seed: tp.Optional[int] = None, complex_tsp: bool = False) -> tp.Iterator[Experiment]:
    """Simple TSP problems. Please note that the methods we use could be applied or complex variants, whereas
    specialized methods can not always do it; therefore this comparisons from a black-box point of view makes sense
    even if white-box methods are not included though they could do this more efficiently.
    10, 100, 1000, 10000 cities.
    Budgets doubling from 25, 50, 100, 200, ... up  to 25600

    """
    funcs = [STSP(10**k, complex_tsp) for k in range(2, 6)]
    seedg = create_seed_generator(seed)
    optims = [
        "RotatedTwoPointsDE",
        "DiscreteLenglerOnePlusOne",
        "DiscreteDoerrOnePlusOne",
        "DiscreteBSOOnePlusOne",
        "AdaptiveDiscreteOnePlusOne",
        "GeneticDE",
        "DE",
        "TwoPointsDE",
        "DiscreteOnePlusOne",
        "CMA",
        "MetaModel",
        "DiagonalCMA",
    ]
    for budget in [25, 50, 100, 200, 400, 800, 1600, 3200, 6400, 12800, 25600]:
        for num_workers in [1]:  # , 10, 100]:
            if num_workers < budget:
                for algo in optims:
                    for fu in funcs:
                        xp = Experiment(fu, algo, budget, num_workers=num_workers, seed=next(seedg))
                        if not xp.is_incoherent:
                            yield xp


@registry.register
def complex_tsp(seed: tp.Optional[int] = None) -> tp.Iterator[Experiment]:
    """Counterpart of simple_tsp with non-planar term."""
    return simple_tsp(seed, complex_tsp=True)


@registry.register
def sequential_fastgames(seed: tp.Optional[int] = None) -> tp.Iterator[Experiment]:
    """Optimization of policies for games, i.e. direct policy search.
    Budget 12800, 25600, 51200, 102400.
    Games: War, Batawaf, Flip, GuessWho,  BigGuessWho."""
    funcs = [game.Game(name) for name in ["war", "batawaf", "flip", "guesswho", "bigguesswho"]]
    seedg = create_seed_generator(seed)
    optims = get_optimizers("noisy", "splitters", "progressive", seed=next(seedg))
    for budget in [12800, 25600, 51200, 102400]:
        for num_workers in [1]:
            if num_workers < budget:
                for algo in optims:
                    for fu in funcs:
                        xp = Experiment(fu, algo, budget, num_workers=num_workers, seed=next(seedg))
                        if not xp.is_incoherent:
                            yield xp


@registry.register
def powersystems(seed: tp.Optional[int] = None) -> tp.Iterator[Experiment]:
    """Unit commitment problem, i.e. management of dams for hydroelectric planning."""
    funcs: tp.List[ExperimentFunction] = []
    for dams in [3, 5, 9, 13]:
        funcs += [PowerSystem(dams, depth=2, width=3)]
    seedg = create_seed_generator(seed)
    optims = get_optimizers("basics", "noisy", "splitters", "progressive", seed=next(seedg))
    budgets = [3200, 6400, 12800]
    for budget in budgets:
        for num_workers in [1, 10, 100]:
            if num_workers < budget:
                for algo in optims:
                    for fu in funcs:
                        xp = Experiment(fu, algo, budget, num_workers=num_workers, seed=next(seedg))
                        if not xp.is_incoherent:
                            yield xp


@registry.register
def mlda(seed: tp.Optional[int] = None) -> tp.Iterator[Experiment]:
    """MLDA (machine learning and data analysis) testbed."""
    funcs: tp.List[ExperimentFunction] = [
        _mlda.Clustering.from_mlda(name, num, rescale)
        for name, num in [("Ruspini", 5), ("German towns", 10)]
        for rescale in [True, False]
    ]
    funcs += [
        _mlda.SammonMapping.from_mlda("Virus", rescale=False),
        _mlda.SammonMapping.from_mlda("Virus", rescale=True),
        # _mlda.SammonMapping.from_mlda("Employees"),
    ]
    funcs += [_mlda.Perceptron.from_mlda(name) for name in ["quadratic", "sine", "abs", "heaviside"]]
    funcs += [_mlda.Landscape(transform) for transform in [None, "square", "gaussian"]]
    seedg = create_seed_generator(seed)
    optims = get_optimizers("basics", seed=next(seedg))
    for budget in [25, 50, 100, 200, 400, 800, 1600, 3200, 6400, 12800]:
        for num_workers in [1, 10, 100]:
            if num_workers < budget:
                for algo in optims:
                    for func in funcs:
                        xp = Experiment(func, algo, budget, num_workers=num_workers, seed=next(seedg))
                        if not xp.is_incoherent:
                            yield xp


@registry.register
def mldakmeans(seed: tp.Optional[int] = None) -> tp.Iterator[Experiment]:
    """MLDA (machine learning and data analysis) testbed, restricted to the K-means part."""
    funcs: tp.List[ExperimentFunction] = [
        _mlda.Clustering.from_mlda(name, num, rescale)
        for name, num in [("Ruspini", 5), ("German towns", 10), ("Ruspini", 50), ("German towns", 100)]
        for rescale in [True, False]
    ]
    seedg = create_seed_generator(seed)
    optims = get_optimizers("splitters", "progressive", seed=next(seedg))
    for budget in [1000, 10000]:
        for num_workers in [1, 10, 100]:
            if num_workers < budget:
                for algo in optims:
                    for func in funcs:
                        xp = Experiment(func, algo, budget, num_workers=num_workers, seed=next(seedg))
                        if not xp.is_incoherent:
                            yield xp


@registry.register
def image_similarity(
    seed: tp.Optional[int] = None, with_pgan: bool = False, similarity: bool = True
) -> tp.Iterator[Experiment]:
    """Optimizing images: artificial criterion for now."""
    seedg = create_seed_generator(seed)
    optims = get_optimizers("structured_moo", seed=next(seedg))
    funcs: tp.List[ExperimentFunction] = [
        imagesxp.Image(loss=loss, with_pgan=with_pgan)
        for loss in imagesxp.imagelosses.registry.values()
        if loss.REQUIRES_REFERENCE == similarity
    ]
    for budget in [100 * 5**k for k in range(3)]:
        for func in funcs:
            for algo in optims:
                xp = Experiment(func, algo, budget, num_workers=1, seed=next(seedg))
                skip_ci(reason="too slow")
                if not xp.is_incoherent:
                    yield xp


@registry.register
def image_similarity_pgan(seed: tp.Optional[int] = None) -> tp.Iterator[Experiment]:
    """Counterpart of image_similarity, using PGan as a representation."""
    return image_similarity(seed, with_pgan=True)


@registry.register
def image_single_quality(seed: tp.Optional[int] = None) -> tp.Iterator[Experiment]:
    """Counterpart of image_similarity, but based on image quality assessment."""
    return image_similarity(seed, with_pgan=False, similarity=False)


@registry.register
def image_single_quality_pgan(seed: tp.Optional[int] = None) -> tp.Iterator[Experiment]:
    """Counterpart of image_similarity_pgan, but based on image quality assessment."""
    return image_similarity(seed, with_pgan=True, similarity=False)


@registry.register
def image_multi_similarity(
    seed: tp.Optional[int] = None, cross_valid: bool = False, with_pgan: bool = False
) -> tp.Iterator[Experiment]:
    """Optimizing images: artificial criterion for now."""
    seedg = create_seed_generator(seed)
    optims = get_optimizers("structured_moo", seed=next(seedg))
    funcs: tp.List[ExperimentFunction] = [
        imagesxp.Image(loss=loss, with_pgan=with_pgan)
        for loss in imagesxp.imagelosses.registry.values()
        if loss.REQUIRES_REFERENCE
    ]
    base_values: tp.List[tp.Any] = [func(func.parametrization.sample().value) for func in funcs]
    if cross_valid:
        skip_ci(reason="Too slow")
        mofuncs: tp.List[tp.Any] = helpers.SpecialEvaluationExperiment.create_crossvalidation_experiments(
            funcs, pareto_size=25
        )
    else:
        mofuncs = [fbase.MultiExperiment(funcs, upper_bounds=base_values)]
    for budget in [100 * 5**k for k in range(3)]:
        for num_workers in [1]:
            for algo in optims:
                for mofunc in mofuncs:
                    xp = Experiment(mofunc, algo, budget, num_workers=num_workers, seed=next(seedg))
                    yield xp


@registry.register
def image_multi_similarity_pgan(seed: tp.Optional[int] = None) -> tp.Iterator[Experiment]:
    """Counterpart of image_similarity, using PGan as a representation."""
    return image_multi_similarity(seed, with_pgan=True)


@registry.register
def image_multi_similarity_cv(seed: tp.Optional[int] = None) -> tp.Iterator[Experiment]:
    """Counterpart of image_multi_similarity with cross-validation."""
    return image_multi_similarity(seed, cross_valid=True)


@registry.register
def image_multi_similarity_pgan_cv(seed: tp.Optional[int] = None) -> tp.Iterator[Experiment]:
    """Counterpart of image_multi_similarity with cross-validation."""
    return image_multi_similarity(seed, cross_valid=True, with_pgan=True)


@registry.register
def image_quality_proxy(seed: tp.Optional[int] = None, with_pgan: bool = False) -> tp.Iterator[Experiment]:
    """Optimizing images: artificial criterion for now."""
    seedg = create_seed_generator(seed)
    optims: tp.List[tp.Any] = get_optimizers("structured_moo", seed=next(seedg))
    iqa, blur, brisque = [
        imagesxp.Image(loss=loss, with_pgan=with_pgan)
        for loss in (imagesxp.imagelosses.Koncept512, imagesxp.imagelosses.Blur, imagesxp.imagelosses.Brisque)
    ]
    # TODO: add the proxy info in the parametrization.
    for budget in [100 * 5**k for k in range(3)]:
        for algo in optims:
            for func in [blur, brisque]:
                # We optimize on blur or brisque and check performance on iqa.
                sfunc = helpers.SpecialEvaluationExperiment(func, evaluation=iqa)
                sfunc.add_descriptors(non_proxy_function=False)
                xp = Experiment(sfunc, algo, budget, num_workers=1, seed=next(seedg))
                yield xp


@registry.register
def image_quality_proxy_pgan(seed: tp.Optional[int] = None) -> tp.Iterator[Experiment]:
    return image_quality_proxy(seed, with_pgan=True)


@registry.register
def image_quality(
    seed: tp.Optional[int] = None, cross_val: bool = False, with_pgan: bool = False, num_images: int = 1
) -> tp.Iterator[Experiment]:
    """Optimizing images for quality:
    we optimize K512, Blur and Brisque.

    With num_images > 1, we are doing morphing.
    """
    seedg = create_seed_generator(seed)
    optims: tp.List[tp.Any] = get_optimizers("structured_moo", seed=next(seedg))
    # We optimize func_blur or func_brisque and check performance on func_iqa.
    funcs: tp.List[ExperimentFunction] = [
        imagesxp.Image(loss=loss, with_pgan=with_pgan, num_images=num_images)
        for loss in (
            imagesxp.imagelosses.Koncept512,
            imagesxp.imagelosses.Blur,
            imagesxp.imagelosses.Brisque,
        )
    ]
    # TODO: add the proxy info in the parametrization.
    mofuncs: tp.Sequence[ExperimentFunction]
    if cross_val:
        mofuncs = helpers.SpecialEvaluationExperiment.create_crossvalidation_experiments(
            experiments=[funcs[0], funcs[2]],
            # Blur is not good enough as an IQA for being in the list.
            training_only_experiments=[funcs[1]],
            pareto_size=16,
        )
    else:
        upper_bounds = [func(func.parametrization.value) for func in funcs]
        mofuncs = [fbase.MultiExperiment(funcs, upper_bounds=upper_bounds)]  # type: ignore
    for budget in [100 * 5**k for k in range(3)]:
        for num_workers in [1]:
            for algo in optims:
                for func in mofuncs:
                    xp = Experiment(func, algo, budget, num_workers=num_workers, seed=next(seedg))
                    yield xp


@registry.register
def morphing_pgan_quality(seed: tp.Optional[int] = None) -> tp.Iterator[Experiment]:
    return image_quality(seed, with_pgan=True, num_images=2)


@registry.register
def image_quality_cv(seed: tp.Optional[int] = None) -> tp.Iterator[Experiment]:
    """Counterpart of image_quality with cross-validation."""
    return image_quality(seed, cross_val=True)


@registry.register
def image_quality_pgan(seed: tp.Optional[int] = None) -> tp.Iterator[Experiment]:
    """Counterpart of image_quality with cross-validation."""
    return image_quality(seed, with_pgan=True)


@registry.register
def image_quality_cv_pgan(seed: tp.Optional[int] = None) -> tp.Iterator[Experiment]:
    """Counterpart of image_quality with cross-validation."""
    return image_quality(seed, cross_val=True, with_pgan=True)


@registry.register
def image_similarity_and_quality(
    seed: tp.Optional[int] = None, cross_val: bool = False, with_pgan: bool = False
) -> tp.Iterator[Experiment]:
    """Optimizing images: artificial criterion for now."""
    seedg = create_seed_generator(seed)
    optims: tp.List[tp.Any] = get_optimizers("structured_moo", seed=next(seedg))

    # 3 losses functions including 2 iqas.
    func_iqa = imagesxp.Image(loss=imagesxp.imagelosses.Koncept512, with_pgan=with_pgan)
    func_blur = imagesxp.Image(loss=imagesxp.imagelosses.Blur, with_pgan=with_pgan)
    base_blur_value: float = func_blur(func_blur.parametrization.value)  # type: ignore
    for func in [
        imagesxp.Image(loss=loss, with_pgan=with_pgan)
        for loss in imagesxp.imagelosses.registry.values()
        if loss.REQUIRES_REFERENCE
    ]:

        # Creating a reference value.
        base_value: float = func(func.parametrization.value)  # type: ignore
        mofuncs: tp.Iterable[fbase.ExperimentFunction]
        if cross_val:
            mofuncs = helpers.SpecialEvaluationExperiment.create_crossvalidation_experiments(
                training_only_experiments=[func, func_blur], experiments=[func_iqa], pareto_size=16
            )
        else:
            mofuncs = [
                fbase.MultiExperiment(
                    [func, func_blur, func_iqa], upper_bounds=[base_value, base_blur_value, 100.0]
                )
            ]
        for budget in [100 * 5**k for k in range(3)]:
            for algo in optims:
                for mofunc in mofuncs:
                    xp = Experiment(mofunc, algo, budget, num_workers=1, seed=next(seedg))
                    yield xp


@registry.register
def image_similarity_and_quality_cv(seed: tp.Optional[int] = None) -> tp.Iterator[Experiment]:
    """Counterpart of image_similarity_and_quality with cross-validation."""
    return image_similarity_and_quality(seed, cross_val=True)


@registry.register
def image_similarity_and_quality_pgan(seed: tp.Optional[int] = None) -> tp.Iterator[Experiment]:
    """Counterpart of image_similarity_and_quality with cross-validation."""
    return image_similarity_and_quality(seed, with_pgan=True)


@registry.register
def image_similarity_and_quality_cv_pgan(seed: tp.Optional[int] = None) -> tp.Iterator[Experiment]:
    """Counterpart of image_similarity_and_quality with cross-validation."""
    return image_similarity_and_quality(seed, cross_val=True, with_pgan=True)


@registry.register
def double_o_seven(seed: tp.Optional[int] = None) -> tp.Iterator[Experiment]:
    """Optimization of policies for the 007 game.
    Sequential or 10-parallel or 100-parallel. Various numbers of averagings: 1, 10 or 100."""
    # pylint: disable=too-many-locals
    seedg = create_seed_generator(seed)
    base_env = rl.envs.DoubleOSeven(verbose=False)
    random_agent = rl.agents.Agent007(base_env)
    modules = {"mono": rl.agents.Perceptron, "multi": rl.agents.DenseNet}
    agents = {
        a: rl.agents.TorchAgent.from_module_maker(base_env, m, deterministic=False)
        for a, m in modules.items()
    }
    env = base_env.with_agent(player_0=random_agent).as_single_agent()
    dde = ng.optimizers.DifferentialEvolution(crossover="dimension").set_name("DiscreteDE")
    optimizers: tp.List[tp.Any] = ["PSO", dde, "MetaTuneRecentering", "DiagonalCMA"]
    for num_repetitions in [1, 10, 100]:
        for archi in ["mono", "multi"]:
            for optim in optimizers:
                for env_budget in [5000, 10000, 20000, 40000]:
                    for num_workers in [1, 10, 100]:
                        # careful, not threadsafe
                        runner = rl.EnvironmentRunner(
                            env.copy(), num_repetitions=num_repetitions, max_step=50
                        )
                        func = rl.agents.TorchAgentFunction(
                            agents[archi], runner, reward_postprocessing=lambda x: 1 - x
                        )
                        opt_budget = env_budget // num_repetitions
                        yield Experiment(
                            func,
                            optim,
                            budget=opt_budget,
                            num_workers=num_workers,
                            seed=next(seedg),
                        )


@registry.register
def multiobjective_example(
    seed: tp.Optional[int] = None, hd: bool = False, many: bool = False
) -> tp.Iterator[Experiment]:
    """Optimization of 2 and 3 objective functions in Sphere, Ellipsoid, Cigar, Hm.
    Dimension 6 and 7.
    Budget 100 to 3200
    """
    seedg = create_seed_generator(seed)
    optims = get_optimizers("structure", "structured_moo", seed=next(seedg))
    optims += [
        ng.families.DifferentialEvolution(multiobjective_adaptation=False).set_name("DE-noadapt"),
        ng.families.DifferentialEvolution(crossover="twopoints", multiobjective_adaptation=False).set_name(
            "TwoPointsDE-noadapt"
        ),
    ]
    optims += ["DiscreteOnePlusOne", "DiscreteLenglerOnePlusOne"]
    popsizes = [20, 40, 80]
    optims += [
        ng.families.EvolutionStrategy(
            recombination_ratio=recomb, only_offsprings=only, popsize=pop, offsprings=pop * 5
        )
        for only in [True, False]
        for recomb in [0.1, 0.5]
        for pop in popsizes
    ]

    mofuncs: tp.List[fbase.MultiExperiment] = []
    dim = 2000 if hd else 7
    for name1, name2 in itertools.product(["sphere"], ["sphere", "hm"]):
        mofuncs.append(
            fbase.MultiExperiment(
                [
                    ArtificialFunction(name1, block_dimension=dim),
                    ArtificialFunction(name2, block_dimension=dim),
                ]
                + (
                    [
                        # Addendum for many-objective optim.
                        ArtificialFunction(name1, block_dimension=dim),
                        ArtificialFunction(name2, block_dimension=dim),
                    ]
                    if many
                    else []
                ),
                upper_bounds=[100, 100] * (2 if many else 1),
            )
        )
        mofuncs.append(
            fbase.MultiExperiment(
                [
                    ArtificialFunction(name1, block_dimension=dim - 1),
                    ArtificialFunction("sphere", block_dimension=dim - 1),
                    ArtificialFunction(name2, block_dimension=dim - 1),
                ]
                + (
                    [
                        ArtificialFunction(
                            name1, block_dimension=dim - 1
                        ),  # Addendum for many-objective optim.
                        ArtificialFunction("sphere", block_dimension=dim - 1),
                        ArtificialFunction(name2, block_dimension=dim - 1),
                    ]
                    if many
                    else []
                ),
                upper_bounds=[100, 100, 100.0] * (2 if many else 1),
            )
        )
    for mofunc in mofuncs:
        for optim in optims:
            for budget in [100, 200, 400, 800, 1600, 3200]:
                for nw in [1, 100]:
                    yield Experiment(mofunc, optim, budget=budget, num_workers=nw, seed=next(seedg))


@registry.register
def multiobjective_example_hd(seed: tp.Optional[int] = None) -> tp.Iterator[Experiment]:
    """Counterpart of moo with high dimension."""
    return multiobjective_example(seed, hd=True)


@registry.register
def multiobjective_example_many_hd(seed: tp.Optional[int] = None) -> tp.Iterator[Experiment]:
    """Counterpart of moo with high dimension and more objective functions."""
    return multiobjective_example(seed, hd=True, many=True)


@registry.register
def multiobjective_example_many(seed: tp.Optional[int] = None) -> tp.Iterator[Experiment]:
    """Counterpart of moo with more objective functions."""
    return multiobjective_example(seed, many=True)


@registry.register
def pbt(seed: tp.Optional[int] = None) -> tp.Iterator[Experiment]:
    # prepare list of parameters to sweep for independent variables
    seedg = create_seed_generator(seed)
    optimizers = [
        "CMA",
        "TwoPointsDE",
        "Shiwa",
        "OnePlusOne",
        "DE",
        "PSO",
        "NaiveTBPSA",
        "RecombiningOptimisticNoisyDiscreteOnePlusOne",
        "PortfolioNoisyDiscreteOnePlusOne",
    ]  # type: ignore
    for func in PBT.itercases():
        for optim in optimizers:
            for budget in [100, 400, 1000, 4000, 10000]:
                yield Experiment(func, optim, budget=budget, seed=next(seedg))


@registry.register
def far_optimum_es(seed: tp.Optional[int] = None) -> tp.Iterator[Experiment]:
    # prepare list of parameters to sweep for independent variables
    seedg = create_seed_generator(seed)
    optims = get_optimizers("es", "basics", seed=next(seedg))  # type: ignore
    for func in FarOptimumFunction.itercases():
        for optim in optims:
            for budget in [100, 400, 1000, 4000, 10000]:
                yield Experiment(func, optim, budget=budget, seed=next(seedg))


@registry.register
def photonics(seed: tp.Optional[int] = None, as_tuple: bool = False) -> tp.Iterator[Experiment]:
    """Too small for being interesting: Bragg mirror + Chirped + Morpho butterfly."""
    seedg = create_seed_generator(seed)
    optims = get_optimizers("es", "basics", "splitters", seed=next(seedg))  # type: ignore
    for method in ["clipping", "tanh"]:  # , "arctan"]:
        for name in ["bragg", "chirped", "morpho", "cf_photosic_realistic", "cf_photosic_reference"]:
            func = Photonics(name, 60 if name == "morpho" else 80, bounding_method=method, as_tuple=as_tuple)
            for budget in [1e3, 1e4, 1e5, 1e6]:
                for algo in optims:
                    xp = Experiment(func, algo, int(budget), num_workers=1, seed=next(seedg))
                    if not xp.is_incoherent:
                        yield xp


@registry.register
def photonics2(seed: tp.Optional[int] = None) -> tp.Iterator[Experiment]:
    """Counterpart of yabbob with higher dimensions."""
    return photonics(seed, as_tuple=True)


@registry.register
def adversarial_attack(seed: tp.Optional[int] = None) -> tp.Iterator[Experiment]:
    """Pretrained ResNes50 under black-box attacked.
    Square attacks:
    100 queries ==> 0.1743119266055046
    200 queries ==> 0.09043250327653997
    300 queries ==> 0.05111402359108781
    400 queries ==> 0.04325032765399738
    1700 queries ==> 0.001310615989515072
    """
    seedg = create_seed_generator(seed)
    optims = get_optimizers("structure", "structured_moo", seed=next(seedg))
    folder = os.environ.get("NEVERGRAD_ADVERSARIAL_EXPERIMENT_FOLDER", None)
    # folder = "/datasets01/imagenet_full_size/061417/val"

    if folder is None:
        warnings.warn(
            "Using random images, set variable NEVERGRAD_ADVERSARIAL_EXPERIMENT_FOLDER to specify a folder"
        )
    for func in imagesxp.ImageAdversarial.make_folder_functions(folder=folder):
        for budget in [100, 200, 300, 400, 1700]:
            for num_workers in [1]:
                for algo in optims:
                    xp = Experiment(func, algo, budget, num_workers=num_workers, seed=next(seedg))
                    yield xp


def pbo_suite(seed: tp.Optional[int] = None, reduced: bool = False) -> tp.Iterator[Experiment]:
    # Discrete, unordered.
    dde = ng.optimizers.DifferentialEvolution(crossover="dimension").set_name("DiscreteDE")
    seedg = create_seed_generator(seed)
    index = 0
    list_optims = [
        "DiscreteOnePlusOne",
        "Shiwa",
        "CMA",
        "PSO",
        "TwoPointsDE",
        "DE",
        "OnePlusOne",
        "AdaptiveDiscreteOnePlusOne",
        "CMandAS2",
        "PortfolioDiscreteOnePlusOne",
        "DoubleFastGADiscreteOnePlusOne",
        "MultiDiscrete",
        "cGA",
        dde,
    ]
    if reduced:
        list_optims = [
            x
            for x in ng.optimizers.registry.keys()
            if "iscre" in x and "ois" not in x and "ptim" not in x and "oerr" not in x
        ]
    for dim in [16, 64, 100]:
        for fid in range(1, 24):
            for iid in range(1, 5):
                index += 1
                if reduced and index % 13:
                    continue
                for instrumentation in ["Unordered"] if reduced else ["Softmax", "Ordered", "Unordered"]:
                    try:
                        func = iohprofiler.PBOFunction(fid, iid, dim, instrumentation=instrumentation)
                    except ModuleNotFoundError as e:
                        raise fbase.UnsupportedExperiment("IOHexperimenter needs to be installed") from e
                    for optim in list_optims:
                        for nw in [1, 10]:
                            for budget in [100, 1000, 10000]:
                                yield Experiment(func, optim, num_workers=nw, budget=budget, seed=next(seedg))  # type: ignore


@registry.register
def pbo_reduced_suite(seed: tp.Optional[int] = None) -> tp.Iterator[Experiment]:
    return pbo_suite(seed, reduced=True)


def causal_similarity(seed: tp.Optional[int] = None) -> tp.Iterator[Experiment]:
    """Finding the best causal graph"""
    # pylint: disable=import-outside-toplevel
    from nevergrad.functions.causaldiscovery import CausalDiscovery

    seedg = create_seed_generator(seed)
    optims = ["CMA", "NGOpt8", "DE", "PSO", "RecES", "RecMixES", "RecMutDE", "ParametrizationDE"]
    func = CausalDiscovery()
    for budget in [100 * 5**k for k in range(3)]:
        for num_workers in [1]:
            for algo in optims:
                xp = Experiment(func, algo, budget, num_workers=num_workers, seed=next(seedg))
                if not xp.is_incoherent:
                    yield xp


def unit_commitment(seed: tp.Optional[int] = None) -> tp.Iterator[Experiment]:
    """Unit commitment problem."""
    seedg = create_seed_generator(seed)
    optims = ["CMA", "NGOpt8", "DE", "PSO", "RecES", "RecMixES", "RecMutDE", "ParametrizationDE"]
    for num_timepoint in [5, 10, 20]:
        for num_generator in [3, 8]:
            func = UnitCommitmentProblem(num_timepoints=num_timepoint, num_generators=num_generator)
            for budget in [100 * 5**k for k in range(3)]:
                for algo in optims:
                    xp = Experiment(func, algo, budget, num_workers=1, seed=next(seedg))
                    if not xp.is_incoherent:
                        yield xp


def team_cycling(seed: tp.Optional[int] = None) -> tp.Iterator[Experiment]:
    """Experiment to optimise team pursuit track cycling problem."""
    seedg = create_seed_generator(seed)
    optims = ["NGOpt10", "CMA", "DE"]
    funcs = [Cycling(num) for num in [30, 31, 61, 22, 23, 45]]
    for function in funcs:
        for budget in [3000]:
            for optim in optims:
                xp = Experiment(function, optim, budget=budget, num_workers=10, seed=next(seedg))
                if not xp.is_incoherent:
                    yield xp<|MERGE_RESOLUTION|>--- conflicted
+++ resolved
@@ -1472,11 +1472,6 @@
     Sequential or 30 workers."""
     if kenya:
         addresses = []
-<<<<<<< HEAD
-        # lat_center = float(os.environ.get("ng_latitude", "0."))
-        # lon_center = float(os.environ.get("ng_longitude", "37."))
-=======
->>>>>>> 750f908a
         country = os.environ.get("ng_country", "Kenya")
         ng_latitude = centroids[country][1]
         ng_longitude = centroids[country][0]
@@ -1559,7 +1554,6 @@
     return irrigation(seed, kenya=True, variety_choice=True, multi_crop=True, year_min=2016, year_max=2021)
 
 
-<<<<<<< HEAD
 @registry.register
 def kenya_future_many_crop_and_variety_irrigation(seed: tp.Optional[int] = None) -> tp.Iterator[Experiment]:
     return irrigation(seed, kenya=True, variety_choice=True, multi_crop=True, year_min=2026, year_max=2031)
@@ -1572,8 +1566,6 @@
     return irrigation(seed, kenya=True, variety_choice=True, multi_crop=True, year_min=2036, year_max=2041)
 
 
-=======
->>>>>>> 750f908a
 @registry.register
 def kenya_old_many_crop_and_variety_irrigation(seed: tp.Optional[int] = None) -> tp.Iterator[Experiment]:
     return irrigation(seed, kenya=True, variety_choice=True, multi_crop=True, year_min=1996, year_max=2001)
