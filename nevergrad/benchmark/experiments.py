# Copyright (c) Facebook, Inc. and its affiliates. All Rights Reserved.
#
# This source code is licensed under the MIT license found in the
# LICENSE file in the root directory of this source tree.

import os
import typing as tp
import itertools
import numpy as np
import torch
import torch.nn as nn
import torchvision
import torchvision.transforms as transforms
from torchvision.models import resnet50
import nevergrad as ng
from nevergrad.optimization.base import ConfiguredOptimizer
import nevergrad.functions.corefuncs as corefuncs
from nevergrad.functions import ExperimentFunction
from nevergrad.functions.base import MultiExperiment
from nevergrad.functions import ArtificialFunction
from nevergrad.functions import FarOptimumFunction
from nevergrad.functions import PBT
from nevergrad.functions import MultiobjectiveFunction
from nevergrad.functions.ml import MLTuning
from nevergrad.functions import mlda as _mlda
from nevergrad.functions.photonics import Photonics
from nevergrad.functions.arcoating import ARCoating
from nevergrad.functions.images import Image, ImageAdversarial
from nevergrad.functions.powersystems import PowerSystem
from nevergrad.functions.stsp import STSP
from nevergrad.functions.rocket import Rocket
from nevergrad.functions import rl
from nevergrad.functions.games import game
from .xpbase import Experiment as Experiment
from .xpbase import create_seed_generator
from .xpbase import registry as registry  # noqa
from .optgroups import get_optimizers

# register all frozen experiments
from . import frozenexperiments  # noqa # pylint: disable=unused-import

# pylint: disable=stop-iteration-return, too-many-nested-blocks, too-many-locals, line-too-long
# pylint: disable=too-many-lines
# for black (since lists are way too long...):
# fmt: off

default_optims: tp.Optional[tp.List[str]] = None  # ["NGO10", "CMA", "Shiwa"]


def mltuning(seed: tp.Optional[int] = None, overfitter: bool = False, seq: bool = False) -> tp.Iterator[Experiment]:
    """Machine learning hyperparameter tuning experiment. Based on scikit models."""
    seedg = create_seed_generator(seed)
    # Continuous case,

    # First, a few functions with constraints.
    optims = ["Shiwa", "DE", "DiscreteOnePlusOne", "PortfolioDiscreteOnePlusOne", "CMA", "MetaRecentering",
              "DoubleFastGADiscreteOnePlusOne", "PSO", "BO", "MetaTuneRecentering"]
    if default_optims is not None:
        optims = default_optims
    for dimension in [None, 1, 2, 3]:
        for regressor in ["mlp", "decision_tree", "decision_tree_depth"]:
            for dataset in (
                    ["boston", "diabetes"] if dimension is None else ["artificialcos", "artificial",
                                                                      "artificialsquare"]):
                function = MLTuning(regressor=regressor, data_dimension=dimension, dataset=dataset,
                                    overfitter=overfitter)
                for budget in [50, 150, 500]:
                    for num_workers in [1] if seq else [1, 10, 50, 100]:  # Seq for sequential optimization experiments.
                        for optim in optims:
                            xp = Experiment(function, optim, num_workers=num_workers,
                                            budget=budget, seed=next(seedg))
                            if not xp.is_incoherent:
                                yield xp


def naivemltuning(seed: tp.Optional[int] = None) -> tp.Iterator[Experiment]:
    """Counterpart of mltuning with overfitting of valid loss, i.e. train/valid/valid instead of train/valid/test."""
    internal_generator = mltuning(seed, overfitter=True)
    for xp in internal_generator:
        yield xp


# We register only the sequuential counterparts for the moment.
@registry.register
def seqmltuning(seed: tp.Optional[int] = None) -> tp.Iterator[Experiment]:
    """Sequuential counterpart of mltuning."""
    internal_generator = mltuning(seed, overfitter=True, seq=True)
    for xp in internal_generator:
        yield xp


@registry.register
def naiveseqmltuning(seed: tp.Optional[int] = None) -> tp.Iterator[Experiment]:
    """Sequential counterpart of mltuning with overfitting of valid loss, i.e. train/valid/valid instead of train/valid/test."""
    internal_generator = mltuning(seed, overfitter=True, seq=True)
    for xp in internal_generator:
        yield xp


# pylint:disable=too-many-branches
@registry.register
def yawidebbob(seed: tp.Optional[int] = None) -> tp.Iterator[Experiment]:
    """Yet Another Wide Black-Box Optimization Benchmark.
    The goal is basically to have a very wide family of problems: continuous and discrete,
    noisy and noise-free, mono- and multi-objective,  constrained and not constrained, sequential
    and parallel.
    """
    seedg = create_seed_generator(seed)
    # Continuous case

    # First, a few functions with constraints.
    functions = [
        ArtificialFunction(name, block_dimension=50, rotation=rotation) for name in ["cigar", "ellipsoid"] for rotation
        in [True, False]
    ]
    for func in functions:
        func.parametrization.register_cheap_constraint(_positive_sum)

    # Then, let us build a constraint-free case. We include the noisy case.
    names = ["hm", "rastrigin", "sphere", "doublelinearslope", "stepdoublelinearslope", "cigar", "ellipsoid",
             "stepellipsoid"]

    # names += ["deceptiveillcond", "deceptivemultimodal", "deceptivepath"]
    functions += [
        ArtificialFunction(name, block_dimension=d, rotation=rotation, noise_level=nl) for name in names
        for rotation in [True, False]
        for nl in [0., 100.]
        for num_blocks in [1]
        for d in [2, 40, 100, 3000]
    ]
    optims = ["NoisyDiscreteOnePlusOne", "Shiwa", "CMA", "PSO", "TwoPointsDE", "DE", "OnePlusOne", "CMandAS2"]
    if default_optims is not None:
        optims = default_optims
    for optim in optims:
        for function in functions:
            for budget in [50, 500, 5000, 50000]:
                for nw in [1, 100]:
                    xp = Experiment(function, optim, num_workers=nw,
                                    budget=budget, seed=next(seedg))
                    if not xp.is_incoherent:
                        yield xp
    # Discrete, unordered.
    for nv in [10, 50, 200]:
        for arity in [2, 7]:
            instrum = ng.p.TransitionChoice(range(arity), repetitions=nv)  # type: ignore
            for discrete_func in [corefuncs.onemax, corefuncs.leadingones, corefuncs.jump]:
                dfunc = ExperimentFunction(discrete_func, instrum)
                dfunc._descriptors.update(arity=arity)
                for optim in optims:
                    for nw in [1, 10]:
                        for budget in [500, 5000]:
                            yield Experiment(dfunc, optim, num_workers=nw, budget=budget, seed=next(seedg))
    mofuncs: tp.List[PackedFunctions] = []

    # The multiobjective case.
    for name1 in ["sphere", "cigar"]:
        for name2 in ["sphere", "cigar", "hm"]:
            mofuncs += [PackedFunctions([ArtificialFunction(name1, block_dimension=7),
                                         ArtificialFunction(name2, block_dimension=7)],
                                        upper_bounds=np.array((50., 50.)))]
    for mofunc in mofuncs:
        for optim in optims:
            for budget in [2000, 4000, 8000]:
                for nw in [1, 100]:
                    yield Experiment(mofunc, optim, budget=budget, num_workers=nw, seed=next(seedg))


# pylint: disable=redefined-outer-name
@registry.register
def parallel_small_budget(seed: tp.Optional[int] = None) -> tp.Iterator[Experiment]:
    """Parallel optimization with small budgets
    """
    seedg = create_seed_generator(seed)
    optims = ["NaiveTBPSA", "TBPSA", "DiagonalCMA", "CMA", "PSO", "RealSpacePSO",
              "DE", "MiniDE", "QrDE", "MiniQrDE", "LhsDE", "OnePlusOne",
              "TwoPointsDE", "OnePointDE", "AlmostRotationInvariantDE", "RotationInvariantDE", "CMandAS2", "CMandAS"]
    optims += ["SQP", "Powell", "chainCMASQP", "chainCMAPowell", "Cobyla", "NGO", "Shiwa"]
    names = ["hm", "rastrigin", "griewank", "rosenbrock", "ackley", "multipeak"]
    names += ["sphere", "cigar", "ellipsoid", "altellipsoid"]
    names += ["deceptiveillcond", "deceptivemultimodal", "deceptivepath"]
    # funcs
    functions = [
        ArtificialFunction(name, block_dimension=d, rotation=rotation)
        for name in names
        for rotation in [True, False]
        for d in [2, 4, 8]
    ]
    budgets = [10, 50, 100, 200, 400]
    for optim in optims:
        for function in functions:
            for budget in budgets:
                for nw in [2, 8, 16]:
                    for batch in [True, False]:
                        if nw < budget / 4:
                            xp = Experiment(function, optim, num_workers=nw, budget=budget, batch_mode=batch, seed=next(seedg))
                            if not xp.is_incoherent:
                                yield xp


@registry.register
def instrum_discrete(seed: tp.Optional[int] = None) -> tp.Iterator[Experiment]:
    """Comparison of optimization algorithms equipped with distinct instrumentations.
    Onemax, Leadingones, Jump function."""
    # Discrete, unordered.
<<<<<<< HEAD
    optims = ["DiscreteOnePlusOne", "Shiwa", "CMA", "PSO", "TwoPointsDE", "DE", "OnePlusOne",
              "AdaptiveDiscreteOnePlusOne",
=======

    optims = ["DiscreteOnePlusOne", "Shiwa", "CMA", "PSO", "TwoPointsDE", "DE", "OnePlusOne", "AdaptiveDiscreteOnePlusOne",
>>>>>>> 7b68b00c
              "CMandAS2", "PortfolioDiscreteOnePlusOne", "DoubleFastGADiscreteOnePlusOne", "MultiDiscrete",
              "DiscreteBSOOnePlusOne"]

    if default_optims is not None:
        optims = default_optims
    seedg = create_seed_generator(seed)
    for nv in [10, 50, 200, 1000, 5000]:
        for arity in [2, 3, 7, 30]:
            for instrum_str in ["Threshold", "Softmax", "Unordered"]:
                if instrum_str == "Softmax":
                    instrum = ng.p.Choice(range(arity), repetitions=nv)  # type: ignore
                    # Equivalent to, but much faster than, the following:
                    # instrum = ng.p.Tuple(*(ng.p.Choice(range(arity)) for _ in range(nv)))
                elif instrum_str == "Threshold":
                    # instrum = ng.p.Tuple(*(ng.p.TransitionChoice(range(arity)) for _ in range(nv)))
                    instrum = ng.p.Array(init=(arity // 2) * np.ones((nv,))).set_bounds(0, arity)  # type: ignore
                else:
                    assert instrum_str == "Unordered"
                    instrum = ng.p.TransitionChoice(range(arity), repetitions=nv)  # type: ignore
                for discrete_func in [corefuncs.onemax, corefuncs.leadingones, corefuncs.jump]:
                    dfunc = ExperimentFunction(discrete_func, instrum)
                    dfunc.add_descriptors(arity=arity)
                    dfunc.add_descriptors(instrum_str=instrum_str)
                    for optim in optims:
                        for nw in [1, 10]:
                            for budget in [50, 500, 5000]:
                                yield Experiment(dfunc, optim, num_workers=nw, budget=budget, seed=next(seedg))


@registry.register
def sequential_instrum_discrete(seed: tp.Optional[int] = None) -> tp.Iterator[Experiment]:
    """Sequential counterpart of instrum_discrete."""
    # Discrete, unordered.
    optims = ["DiscreteOnePlusOne", "DiscreteDoerrOnePlusOne",
              "DiscreteBSOOnePlusOne", "PortfolioDiscreteOnePlusOne", "DoubleFastGADiscreteOnePlusOne"]

    seedg = create_seed_generator(seed)
    for nv in [10, 50, 200, 1000, 5000]:
        for arity in [2, 3, 7, 30]:
            for instrum_str in ["Unordered"]:
                assert instrum_str == "Unordered"
                instrum = ng.p.TransitionChoice(range(arity), repetitions=nv)  # type: ignore
                for discrete_func in [corefuncs.onemax, corefuncs.leadingones, corefuncs.jump]:
                    dfunc = ExperimentFunction(discrete_func, instrum)
                    dfunc.add_descriptors(arity=arity)
                    dfunc.add_descriptors(instrum_str=instrum_str)
                    for optim in optims:
                        for budget in [50, 500, 5000, 50000]:
                            yield Experiment(dfunc, optim, budget=budget, seed=next(seedg))


@registry.register
def deceptive(seed: tp.Optional[int] = None) -> tp.Iterator[Experiment]:
    """Very difficult objective functions: one is highly multimodal (infinitely many local optima),
    one has an infinite condition number, one has an infinitely long path towards the optimum.
    Looks somehow fractal."""
    seedg = create_seed_generator(seed)
    names = ["deceptivemultimodal", "deceptiveillcond", "deceptivepath"]
    optims = ["NGO", "Shiwa", "DiagonalCMA", "PSO", "MiniQrDE", "MiniLhsDE", "MiniDE", "CMA", "QrDE", "DE", "LhsDE"]
    if default_optims is not None:
        optims = default_optims
    functions = [
        ArtificialFunction(name, block_dimension=2, num_blocks=n_blocks, rotation=rotation, aggregator=aggregator)
        for name in names
        for rotation in [False, True]
        for n_blocks in [1, 2, 8, 16]
        for aggregator in ["sum", "max"]
    ]
    for func in functions:
        for optim in optims:
            for budget in [25, 37, 50, 75, 87] + list(range(100, 20001, 500)):
                yield Experiment(func, optim, budget=budget, num_workers=1, seed=next(seedg))


@registry.register
def parallel(seed: tp.Optional[int] = None) -> tp.Iterator[Experiment]:
    """Parallel optimization on 3 classical objective functions: sphere, rastrigin, cigar.
    The number of workers is 20 % of the budget.
    Testing both no useless variables and 5/6 of useless variables."""
    seedg = create_seed_generator(seed)
    names = ["sphere", "rastrigin", "cigar"]
    optims = ["ScrHammersleySearch", "NGO", "Shiwa", "DiagonalCMA", "CMA", "PSO",
              "NaiveTBPSA", "OnePlusOne", "DE", "TwoPointsDE", "NaiveIsoEMNA", "NaiveIsoEMNATBPSA"]
    if default_optims is not None:
        optims = default_optims
    functions = [
        ArtificialFunction(name, block_dimension=bd, useless_variables=bd * uv_factor)
        for name in names
        for bd in [25]
        for uv_factor in [0, 5]
    ]
    for func in functions:
        for optim in optims:
            for budget in [30, 100, 3000]:
                yield Experiment(func, optim, budget=budget, num_workers=int(budget / 5), seed=next(seedg))


@registry.register
def harderparallel(seed: tp.Optional[int] = None) -> tp.Iterator[Experiment]:
    """Parallel optimization on 4 classical objective functions. More distinct settings than << parallel >>."""
    seedg = create_seed_generator(seed)
    names = ["sphere", "rastrigin", "cigar", "ellipsoid"]
    optims = ["IsoEMNA", "NaiveIsoEMNA", "AnisoEMNA", "NaiveAnisoEMNA", "CMA", "NaiveTBPSA",
              "NaiveIsoEMNATBPSA", "IsoEMNATBPSA", "NaiveAnisoEMNATBPSA", "AnisoEMNATBPSA"]
    if default_optims is not None:
        optims = default_optims
    functions = [
        ArtificialFunction(name, block_dimension=bd, useless_variables=bd * uv_factor)
        for name in names
        for bd in [5, 25]
        for uv_factor in [0, 5]
    ]
    for func in functions:
        for optim in optims:
            for budget in [30, 100, 3000, 10000]:
                for num_workers in [int(budget / 10), int(budget / 5), int(budget / 3)]:
                    yield Experiment(func, optim, budget=budget, num_workers=num_workers, seed=next(seedg))


@registry.register
def oneshot(seed: tp.Optional[int] = None) -> tp.Iterator[Experiment]:
    """One shot optimization of 3 classical objective functions (sphere, rastrigin, cigar).
    0 or 5 dummy variables per real variable.
    Base dimension 3 or 25.
    budget 30, 100 or 3000."""
    seedg = create_seed_generator(seed)
    names = ["sphere", "rastrigin", "cigar"]
    optims = sorted(x for x, y in ng.optimizers.registry.items() if y.one_shot and "4" not in x and "7" not in x and
                    "LHS" not in x and "alton" not in x
                    and ("ando" not in x or "QO" in x))  # QORandomSearch is the only valid variant of RandomSearch.
    if default_optims is not None:
        optims = default_optims
    functions = [
        ArtificialFunction(name, block_dimension=bd, useless_variables=bd * uv_factor)
        for name in names
        for bd in [3, 25]
        for uv_factor in [0, 5]
    ]
    for func in functions:
        for optim in optims:
            for budget in [30, 100, 3000]:
                yield Experiment(func, optim, budget=budget, num_workers=budget, seed=next(seedg))


@registry.register
def doe(seed: tp.Optional[int] = None) -> tp.Iterator[Experiment]:
    """One shot optimization of 3 classical objective functions (sphere, rastrigin, cigar), simplified.
    Base dimension 2000 or 20000. No rotation, no dummy variable.
    Budget 30, 100, 3000, 10000, 30000, 100000."""
    seedg = create_seed_generator(seed)
    names = ["sphere", "rastrigin", "cigar"]
    optims = sorted(x for x, y in ng.optimizers.registry.items() if y.one_shot)
    if default_optims is not None:
        optims = default_optims
    functions = [
        ArtificialFunction(name, block_dimension=bd, useless_variables=bd * uv_factor)
        for name in names
        for bd in [2000, 20000]  # 3, 10, 25, 200, 2000]
        for uv_factor in [0]
    ]
    for func in functions:
        for optim in optims:
            for budget in [30, 100, 3000, 10000, 30000, 100000]:
                yield Experiment(func, optim, budget=budget, num_workers=budget, seed=next(seedg))


@registry.register
def newdoe(seed: tp.Optional[int] = None) -> tp.Iterator[Experiment]:
    """One shot optimization of 3 classical objective functions (sphere, rastrigin, cigar), simplified.
    Tested on more dimensionalities than doe, namely 20, 200, 2000, 20000. No dummy variables.
    Budgets 30, 100, 3000, 10000, 30000, 100000, 300000."""
    seedg = create_seed_generator(seed)
    names = ["sphere", "rastrigin", "cigar"]
    optims = sorted(
        x for x, y in ng.optimizers.registry.items() if y.one_shot and "hiva" not in str(y) and "NGO" not in str(
            y) and ("ando" in x or "HCH" in x or "LHS" in x or "eta" in x) and "mmers" not in x and "alto" not in x)
    if default_optims is not None:
        optims = default_optims
    functions = [
        ArtificialFunction(name, block_dimension=bd, useless_variables=bd * uv_factor)
        for name in names
        for bd in [2000, 20, 200, 20000]  # 3, 10, 25, 200, 2000]
        for uv_factor in [0]
    ]
    budgets = [30, 100, 3000, 10000, 30000, 100000, 300000]
    for func in functions:
        for optim in optims:
            for budget in budgets:
                yield Experiment(func, optim, budget=budget, num_workers=budget, seed=next(seedg))


def fiveshots(seed: tp.Optional[int] = None) -> tp.Iterator[Experiment]:
    """Five-shots optimization of 3 classical objective functions (sphere, rastrigin, cigar).
    Base dimension 3 or 25. 0 or 5 dummy variable per real variable. Budget 30, 100 or 3000."""
    seedg = create_seed_generator(seed)
    names = ["sphere", "rastrigin", "cigar"]
    optims = sorted(x for x, y in ng.optimizers.registry.items() if y.one_shot)
    optims += ["CMA", "Shiwa", "DE"]
    functions = [
        ArtificialFunction(name, block_dimension=bd, useless_variables=bd * uv_factor)
        for name in names
        for bd in [3, 25]
        for uv_factor in [0, 5]
    ]
    if default_optims is not None:
        optims = default_optims
    for func in functions:
        for optim in optims:
            for budget in [30, 100, 3000]:
                yield Experiment(func, optim, budget=budget, num_workers=budget // 5, seed=next(seedg))


@registry.register
def multimodal(seed: tp.Optional[int] = None, para: bool = False) -> tp.Iterator[Experiment]:
    """Experiment on multimodal functions, namely hm, rastrigin, griewank, rosenbrock, ackley, lunacek,
    deceptivemultimodal.
    0 or 5 dummy variable per real variable.
    Base dimension 3 or 25.
    Budget in 3000, 10000, 30000, 100000.
    Sequential.
    """
    seedg = create_seed_generator(seed)
    names = ["hm", "rastrigin", "griewank", "rosenbrock", "ackley", "lunacek", "deceptivemultimodal"]
    # Keep in mind that Rosenbrock is multimodal in high dimension http://ieeexplore.ieee.org/document/6792472/.
    optims = ["NGO", "Shiwa", "DiagonalCMA", "NaiveTBPSA", "TBPSA",
              "CMA", "PSO", "DE", "MiniDE", "QrDE", "MiniQrDE", "LhsDE", "OnePlusOne",
              "TwoPointsDE", "OnePointDE", "PolyCMA", "RotationInvariantDE",
              "Portfolio", "ASCMADEthird", "ASCMADEQRthird", "ASCMA2PDEthird", "CMandAS2", "CMandAS", "CM",
              "MultiCMA", "TripleCMA", "MultiScaleCMA"]
    if default_optims is not None:
        optims = default_optims
    if not para:
        optims += ["RSQP", "RCobyla", "RPowell", "SQPCMA", "SQP", "Cobyla", "Powell"]
    # + list(sorted(x for x, y in ng.optimizers.registry.items() if "chain" in x or "BO" in x))
    functions = [
        ArtificialFunction(name, block_dimension=bd, useless_variables=bd * uv_factor)
        for name in names
        for bd in [3, 25]
        for uv_factor in [0, 5]
    ]
    for func in functions:
        for optim in optims:
            for budget in [3000, 10000, 30000, 100000]:
                for nw in [1000] if para else [1]:
                    yield Experiment(func, optim, budget=budget, num_workers=nw, seed=next(seedg))


@registry.register
def hdmultimodal(seed: tp.Optional[int] = None) -> tp.Iterator[Experiment]:
    """Experiment on multimodal functions, namely hm, rastrigin, griewank, rosenbrock, ackley, lunacek,
    deceptivemultimodal. Similar to multimodal, but dimension 20 or 100 or 1000. Budget 1000 or 10000, sequential."""
    seedg = create_seed_generator(seed)
    names = ["hm", "rastrigin", "griewank", "rosenbrock", "ackley", "lunacek", "deceptivemultimodal"]
    # Keep in mind that Rosenbrock is multimodal in high dimension http://ieeexplore.ieee.org/document/6792472/.
    optims = ["RPowell", "Shiwa", "MultiCMA", "CMA", "PSO", "RandomSearch", "BPRotationInvariantDE", "CMandAS2",
              "TripleCMA",
              "ManyCMA", "ManySmallCMA", "PolyCMA", "NaiveTBPSA"]
    optims = ["NaiveTBPSA"]
    if default_optims is not None:
        optims = default_optims
    # + list(sorted(x for x, y in ng.optimizers.registry.items() if "chain" in x or "BO" in x))
    functions = [
        ArtificialFunction(name, block_dimension=bd)
        for name in names
        for bd in [1000] + [20, 100]
    ]
    for func in functions:
        for optim in optims:
            for budget in [3000, 10000]:
                for nw in [1]:
                    yield Experiment(func, optim, budget=budget, num_workers=nw, seed=next(seedg))


@registry.register
def paramultimodal(seed: tp.Optional[int] = None) -> tp.Iterator[Experiment]:
    """Parallel counterpart of the multimodal experiment: 1000 workers."""
    internal_generator = multimodal(seed, para=True)
    for xp in internal_generator:
        yield xp


# pylint: disable=redefined-outer-name,too-many-arguments
@registry.register
def yabbob(seed: tp.Optional[int] = None, parallel: bool = False, big: bool = False, small: bool = False,
           noise: bool = False, hd: bool = False) -> tp.Iterator[Experiment]:
    """Yet Another Black-Box Optimization Benchmark.
    Related to, but without special effort for exactly sticking to, the BBOB/COCO dataset.
    Dimension 2, 10 and 50.
    Budget 50, 200, 800, 3200, 12800.
    Both rotated or not rotated.
    """
    seedg = create_seed_generator(seed)
    names = ["hm", "rastrigin", "griewank", "rosenbrock", "ackley", "lunacek", "deceptivemultimodal", "bucherastrigin",
             "multipeak"]
    names += ["sphere", "doublelinearslope", "stepdoublelinearslope"]
    names += ["cigar", "altcigar", "ellipsoid", "altellipsoid", "stepellipsoid", "discus", "bentcigar"]
    names += ["deceptiveillcond", "deceptivemultimodal", "deceptivepath"]
    # Deceptive path is related to the sharp ridge function; there is a long path to the optimum.
    # Deceptive illcond is related to the difference of powers function; the conditioning varies as we get closer to the optimum.
    # Deceptive multimodal is related to the Weierstrass function and to the Schaffers function.
    if noise:
        if hd:
            noise_level = 100000
        else:
            noise_level = 100
    else:
        noise_level = 0
    optims: tp.List[str] = ["Shiwa", "NGO", "CMA", "DiagonalCMA", "MetaModel", "chainCMAPowell"]
    if noise:
        optims += ["TBPSA", "SQP"]
    if hd:
        optims += ["OnePlusOne"]
    if hd and noise:
        optims += ["ProgODOPO9", "ProgODOPO5", "ProgODOPO13"]
        optims += ["ProgODOPO9", "ProgODOPO5", "ProgODOPO13"]

    if default_optims is not None:
        optims = default_optims
    functions = [
        ArtificialFunction(name, block_dimension=d, rotation=rotation, noise_level=noise_level) for name in names
        for rotation in [True, False]
        for num_blocks in [1]
        for d in ([100, 1000, 3000] if hd else [2, 10, 50])
    ]
    budgets = [50, 200, 800, 3200, 12800]
    if (big and not noise):
        budgets = [40000, 80000, 160000, 320000]
    elif (small and not noise):
        budgets = [10, 20, 40]
    if hd:
        optims += ["SplitCMA9", "SplitCMA5", "SplitCMA13", "SplitCMAAuto"]
    for optim in optims:
        for function in functions:
            for budget in budgets:
                xp = Experiment(function, optim, num_workers=100 if parallel else 1,
                                budget=budget, seed=next(seedg))
                if not xp.is_incoherent:
                    yield xp


@registry.register
def yahdnoisybbob(seed: tp.Optional[int] = None) -> tp.Iterator[Experiment]:
    """Counterpart of yabbob with higher dimensions."""
    internal_generator = yabbob(seed, hd=True, noise=True)
    for xp in internal_generator:
        yield xp


@registry.register
def yabigbbob(seed: tp.Optional[int] = None) -> tp.Iterator[Experiment]:
    """Counterpart of yabbob with more budget."""
    internal_generator = yabbob(seed, parallel=False, big=True)
    for xp in internal_generator:
        yield xp


@registry.register
def yasmallbbob(seed: tp.Optional[int] = None) -> tp.Iterator[Experiment]:
    """Counterpart of yabbob with less budget."""
    internal_generator = yabbob(seed, parallel=False, big=False, small=True)
    for xp in internal_generator:
        yield xp


@registry.register
def yahdbbob(seed: tp.Optional[int] = None) -> tp.Iterator[Experiment]:
    """Counterpart of yabbob with higher dimensions."""
    internal_generator = yabbob(seed, hd=True)
    for xp in internal_generator:
        yield xp


@registry.register
def yaparabbob(seed: tp.Optional[int] = None) -> tp.Iterator[Experiment]:
    """Parallel optimization counterpart of yabbob."""
    internal_generator = yabbob(seed, parallel=True, big=False)
    for xp in internal_generator:
        yield xp


@registry.register
def yanoisybbob(seed: tp.Optional[int] = None) -> tp.Iterator[Experiment]:
    """Noisy optimization counterpart of yabbob.
    This is supposed to be consistent with normal practices in noisy
    optimization: we distinguish recommendations and exploration.
    This is different from the original BBOB/COCO from that point of view.
    """
    internal_generator = yabbob(seed, noise=True)
    for xp in internal_generator:
        yield xp


@registry.register
def illcondi(seed: tp.Optional[int] = None) -> tp.Iterator[Experiment]:
    """Testing optimizers on ill cond problems.
    Cigar, Ellipsoid.
    Both rotated and unrotated.
    Budget 100, 1000, 10000.
    Dimension 50.
    """
    seedg = create_seed_generator(seed)
    optims = ["NGO", "Shiwa", "DiagonalCMA", "CMA", "PSO", "DE", "MiniDE", "QrDE", "MiniQrDE", "LhsDE", "OnePlusOne",
              "SQP", "Cobyla",
              "Powell", "TwoPointsDE", "OnePointDE", "AlmostRotationInvariantDE", "RotationInvariantDE", "MetaModel"]
    if default_optims is not None:
        optims = default_optims
    functions = [
        ArtificialFunction(name, block_dimension=50, rotation=rotation) for name in ["cigar", "ellipsoid"] for rotation
        in [True, False]
    ]
    for optim in optims:
        for function in functions:
            for budget in [100, 1000, 10000]:
                yield Experiment(function, optim, budget=budget, num_workers=1, seed=next(seedg))


@registry.register
def illcondipara(seed: tp.Optional[int] = None) -> tp.Iterator[Experiment]:
    """Testing optimizers on ill-conditionned parallel optimization.
    50 workers in parallel.
    """
    seedg = create_seed_generator(seed)
    functions = [
        ArtificialFunction(name, block_dimension=50, rotation=rotation) for name in ["cigar", "ellipsoid"] for rotation
        in [True, False]
    ]
    for function in functions:
        for budget in [100, 1000, 10000]:
            optims = get_optimizers("large", seed=next(seedg))
            for optim in optims:
                xp = Experiment(function, optim, budget=budget, num_workers=50, seed=next(seedg))
                if not xp.is_incoherent:
                    yield xp


def _positive_sum(data: np.ndarray) -> bool:
    if not isinstance(data, np.ndarray):
        raise ValueError(f"Unexpected inputs as np.ndarray, got {data}")
    return float(np.sum(data)) > 0


@registry.register
def constrained_illconditioned_parallel(seed: tp.Optional[int] = None) -> tp.Iterator[Experiment]:
    """Many optimizers on ill cond problems with constraints.
    """
    seedg = create_seed_generator(seed)
    functions = [
        ArtificialFunction(name, block_dimension=50, rotation=rotation) for name in ["cigar", "ellipsoid"] for rotation
        in [True, False]
    ]
    for func in functions:
        func.parametrization.register_cheap_constraint(_positive_sum)
    for function in functions:
        for budget in [400, 4000, 40000]:
            optims = get_optimizers("large", seed=next(seedg))
            for optim in optims:
                yield Experiment(function, optim, budget=budget, num_workers=1, seed=next(seedg))


@registry.register
def ranknoisy(seed: tp.Optional[int] = None) -> tp.Iterator[Experiment]:
    """Noisy optimization methods on a few noisy problems.
    Cigar, Altcigar, Ellipsoid, Altellipsoid.
    Dimension 200, 2000, 20000.
    Budget 25000, 50000, 100000.
    No rotation.
    Noise level 10.
    With or without noise dissymmetry.
    """
    seedg = create_seed_generator(seed)
    optims = ["ProgONOPO3", "ProgONOPO5", "ProgONOPO9", "ProgONOPO13",
              "ProgODOPO3", "ProgODOPO5", "ProgODOPO9", "ProgODOPO13",
              "OptimisticNoisyOnePlusOne", "OptimisticDiscreteOnePlusOne"]
    if default_optims is not None:
        optims = default_optims
    # optims += ["NGO", "Shiwa", "DiagonalCMA"] + sorted(
    #    x for x, y in ng.optimizers.registry.items() if ("SPSA" in x or "TBPSA" in x or "ois" in x or "epea" in x or "Random" in x)
    # )
    for budget in [25000, 50000, 100000]:
        for optim in optims:
            for d in [20000, 200, 2000]:
                for name in ["cigar", "altcigar", "ellipsoid", "altellipsoid"]:
                    for noise_dissymmetry in [False, True]:
                        function = ArtificialFunction(
                            name=name,
                            rotation=False,
                            block_dimension=d,
                            noise_level=10,
                            noise_dissymmetry=noise_dissymmetry,
                            translation_factor=1.0,
                        )
                        yield Experiment(function, optim, budget=budget, seed=next(seedg))


@registry.register
def noisy(seed: tp.Optional[int] = None) -> tp.Iterator[Experiment]:
    """Noisy optimization methods on a few noisy problems.
    Sphere, Rosenbrock, Cigar, Hm (= highly multimodal).
    Noise level 10.
    Noise dyssymmetry or not.
    Dimension 2, 20, 200, 2000.
    Budget 25000, 50000, 100000.
    """
    seedg = create_seed_generator(seed)
    optims = ["ProgONOPO3", "ProgONOPO5", "ProgONOPO9", "ProgONOPO13",
              "ProgODOPO3", "ProgODOPO5", "ProgODOPO9", "ProgODOPO13",
              "OptimisticNoisyOnePlusOne", "OptimisticDiscreteOnePlusOne"]
    optims += ["NGO", "Shiwa", "DiagonalCMA"] + sorted(
        x for x, y in ng.optimizers.registry.items() if
        ("SPSA" in x or "TBPSA" in x or "ois" in x or "epea" in x or "Random" in x)
    )
    if default_optims is not None:
        optims = default_optims
    for budget in [25000, 50000, 100000]:
        for optim in optims:
            for d in [2, 20, 200, 2000]:
                for name in ["sphere", "rosenbrock", "cigar", "hm"]:
                    for noise_dissymmetry in [False, True]:
                        function = ArtificialFunction(
                            name=name,
                            rotation=True,
                            block_dimension=d,
                            noise_level=10,
                            noise_dissymmetry=noise_dissymmetry,
                            translation_factor=1.0,
                        )
                        yield Experiment(function, optim, budget=budget, seed=next(seedg))


@registry.register
def paraalldes(seed: tp.Optional[int] = None) -> tp.Iterator[Experiment]:
    """All DE methods on various functions. Parallel version.
    Dimension 5, 20, 100, 500, 2500.
    Sphere, Cigar, Hm, Ellipsoid.
    No rotation.
    """
    seedg = create_seed_generator(seed)
    for budget in [10, 100, 1000, 10000, 100000]:
        for optim in sorted(x for x, y in ng.optimizers.registry.items() if "DE" in x and "Tune" in x):
            for rotation in [False]:
                for d in [5, 20, 100, 500, 2500]:
                    for name in ["sphere", "cigar", "hm", "ellipsoid"]:
                        for u in [0]:
                            function = ArtificialFunction(
                                name=name, rotation=rotation, block_dimension=d, useless_variables=d * u,
                                translation_factor=1.0
                            )
                            yield Experiment(function, optim, budget=budget, seed=next(seedg),
                                             num_workers=max(d, budget // 6))


@registry.register
def parahdbo4d(seed: tp.Optional[int] = None) -> tp.Iterator[Experiment]:
    """All Bayesian optimization methods on various functions. Parallel version
    Dimension 20 and 2000.
    Budget 25, 31, 37, 43, 50, 60.
    Sphere, Cigar, Hm, Ellipsoid.
    No rotation.
    """
    seedg = create_seed_generator(seed)
    for budget in [25, 31, 37, 43, 50, 60]:
        for optim in sorted(x for x, y in ng.optimizers.registry.items() if "BO" in x and "Tune" in x):
            for rotation in [False]:
                for d in [20, 2000]:
                    for name in ["sphere", "cigar", "hm", "ellipsoid"]:
                        for u in [0]:
                            function = ArtificialFunction(
                                name=name, rotation=rotation, block_dimension=d, useless_variables=d * u,
                                translation_factor=1.0
                            )
                            yield Experiment(function, optim, budget=budget, seed=next(seedg),
                                             num_workers=max(d, budget // 6))


@registry.register
def alldes(seed: tp.Optional[int] = None) -> tp.Iterator[Experiment]:
    """All DE methods on various functions.
    Dimension 5, 20, 100.
    Sphere, Cigar, Hm, Ellipsoid.
    Budget 10, 100, 1000, 10000, 100000.
    """
    seedg = create_seed_generator(seed)
    for budget in [10, 100, 1000, 10000, 100000]:
        for optim in default_optims if default_optims else sorted(
                x for x, y in ng.optimizers.registry.items() if "DE" in x or "Shiwa" in x):
            for rotation in [False]:
                for d in [5, 20, 100]:
                    for name in ["sphere", "cigar", "hm", "ellipsoid"]:
                        for u in [0]:
                            function = ArtificialFunction(
                                name=name, rotation=rotation, block_dimension=d, useless_variables=d * u,
                                translation_factor=1.0
                            )
                            yield Experiment(function, optim, budget=budget, seed=next(seedg))


@registry.register
def hdbo4d(seed: tp.Optional[int] = None) -> tp.Iterator[Experiment]:
    """All Bayesian optimization methods on various functions.
    Budget 25, 31, 37, 43, 50, 60.
    Dimension 20.
    Sphere, Cigar, Hm, Ellipsoid.
    """
    seedg = create_seed_generator(seed)
    for budget in [25, 31, 37, 43, 50, 60]:
        for optim in get_optimizers("all_bo"):
            for rotation in [False]:
                for d in [20]:
                    for name in ["sphere", "cigar", "hm", "ellipsoid"]:
                        for u in [0]:
                            function = ArtificialFunction(
                                name=name, rotation=rotation, block_dimension=d, useless_variables=d * u,
                                translation_factor=1.0
                            )
                            yield Experiment(function, optim, budget=budget, seed=next(seedg))


@registry.register
def spsa_benchmark(seed: tp.Optional[int] = None) -> tp.Iterator[Experiment]:
    """Some optimizers on a noisy optimization problem. This benchmark is based on the noisy benchmark.
    Budget 500, 1000, 2000, 4000, ... doubling... 128000.
    Rotation or not.
    Sphere, Sphere4, Cigar.
    """
    seedg = create_seed_generator(seed)
    optims = get_optimizers("spsa")
    for budget in [500, 1000, 2000, 4000, 8000, 16000, 32000, 64000, 128000]:
        for optim in optims:
            for rotation in [True, False]:
                for name in ["sphere", "sphere4", "cigar"]:
                    function = ArtificialFunction(name=name, rotation=rotation, block_dimension=20, noise_level=10)
                    yield Experiment(function, optim, budget=budget, seed=next(seedg))


@registry.register
def realworld(seed: tp.Optional[int] = None) -> tp.Iterator[Experiment]:
    """Realworld optimization. This experiment contains:

     - a subset of MLDA (excluding the perceptron: 10 functions rescaled or not.
     - ARCoating https://arxiv.org/abs/1904.02907: 1 function.
     - The 007 game: 1 function, noisy.
     - PowerSystem: a power system simulation problem.
     - STSP: a simple TSP problem.
     -  MLDA, except the Perceptron.

    Budget 25, 50, 100, 200, 400, 800, 1600, 3200, 6400, 12800.
    Sequential or 10-parallel or 100-parallel.
    """
    funcs: tp.List[tp.Union[ExperimentFunction, rl.agents.TorchAgentFunction]] = [
        _mlda.Clustering.from_mlda(name, num, rescale) for name, num in [("Ruspini", 5), ("German towns", 10)] for
        rescale in [True, False]
    ]
    funcs += [
        _mlda.SammonMapping.from_mlda("Virus", rescale=False),
        _mlda.SammonMapping.from_mlda("Virus", rescale=True),
        _mlda.SammonMapping.from_mlda("Employees"),
    ]
    funcs += [_mlda.Landscape(transform) for transform in [None, "square", "gaussian"]]

    # Adding ARCoating.
    funcs += [ARCoating()]
    funcs += [PowerSystem(), PowerSystem(13)]
    funcs += [STSP(), STSP(500)]
    funcs += [game.Game("war")]
    funcs += [game.Game("batawaf")]
    funcs += [game.Game("flip")]
    funcs += [game.Game("guesswho")]
    funcs += [game.Game("bigguesswho")]

    # 007 with 100 repetitions, both mono and multi architectures.
    base_env = rl.envs.DoubleOSeven(verbose=False)
    random_agent = rl.agents.Agent007(base_env)
    modules = {'mono': rl.agents.Perceptron, 'multi': rl.agents.DenseNet}
    agents = {a: rl.agents.TorchAgent.from_module_maker(base_env, m, deterministic=False) for a, m in modules.items()}
    env = base_env.with_agent(player_0=random_agent).as_single_agent()
    runner = rl.EnvironmentRunner(env.copy(), num_repetitions=100, max_step=50)
    for archi in ["mono", "multi"]:
        func = rl.agents.TorchAgentFunction(agents[archi], runner, reward_postprocessing=lambda x: 1 - x)
        funcs += [func]
    seedg = create_seed_generator(seed)
    optims = ["Shiwa", "CMA", "TwoPointsDE", "QrDE", "OnePlusOne", "DiagonalCMA"]
    if default_optims is not None:
        optims = default_optims
    for budget in [25, 50, 100, 200, 400, 800, 1600, 3200, 6400, 12800]:
        for num_workers in [1, 10, 100]:
            if num_workers < budget:
                for algo in optims:
                    for fu in funcs:
                        xp = Experiment(fu, algo, budget, num_workers=num_workers, seed=next(seedg))
                        if not xp.is_incoherent:
                            yield xp


@registry.register
def rocket(seed: tp.Optional[int] = None) -> tp.Iterator[Experiment]:
    """Rocket simulator. Maximize max altitude by choosing the thrust schedule, given a total thrust.
    Budget 25, 50, ..., 1600.
    Sequential or 30 workers."""
    funcs = [Rocket()]
    seedg = create_seed_generator(seed)
    optims = ["NaiveTBPSA", "SQP", "Powell", "ScrHammersleySearch", "PSO", "OnePlusOne",
<<<<<<< HEAD
              "NGO", "Shiwa", "DiagonalCMA", "CMA", "TwoPointsDE", "QrDE", "LhsDE", "Zero", "RandomSearch",
              "HaltonSearch",
=======
              "NGO", "Shiwa", "DiagonalCMA", "CMA", "TwoPointsDE", "QrDE", "LhsDE", "Zero", "RandomSearch", "HaltonSearch",
>>>>>>> 7b68b00c
              "MiniDE"]
    if default_optims is not None:
        optims = default_optims
    for budget in [25, 50, 100, 200, 400, 800, 1600]:
        for num_workers in [1, 30]:
            if num_workers < budget:
                for algo in optims:
                    for fu in funcs:
                        xp = Experiment(fu, algo, budget, num_workers=num_workers, seed=next(seedg))
                        if not xp.is_incoherent:
                            yield xp


@registry.register
def simpletsp(seed: tp.Optional[int] = None) -> tp.Iterator[Experiment]:
    """Simple TSP problems. Please note that the methods we use could be applied or complex variants, whereas
    specialized methods can not always do it; therefore this comparisons from a black-box point of view makes sense
    even if white-box methods are not included though they could do this more efficiently.
    10, 100, 1000, 10000 cities.
    Budgets doubling from 25, 50, 100, 200, ... up  to 25600

    """
    funcs = [STSP(10), STSP(100), STSP(1000), STSP(10000)]
    seedg = create_seed_generator(seed)
    optims = ["PSO", "OnePlusOne", "NGO", "Shiwa", "DiagonalCMA", "CMA", "TwoPointsDE"]
    if default_optims is not None:
        optims = default_optims
    for budget in [25, 50, 100, 200, 400, 800, 1600, 3200, 6400, 12800, 25600]:
        for num_workers in [1]:  # , 10, 100]:
            if num_workers < budget:
                for algo in optims:
                    for fu in funcs:
                        xp = Experiment(fu, algo, budget, num_workers=num_workers, seed=next(seedg))
                        if not xp.is_incoherent:
                            yield xp


@registry.register
def sequential_fastgames(seed: tp.Optional[int] = None) -> tp.Iterator[Experiment]:
    """Optimization of policies for games, i.e. direct policy search.
    Budget 12800, 25600, 51200, 102400.
    Games: War, Batawaf, Flip, GuessWho,  BigGuessWho."""
    funcs = [game.Game(name) for name in ["war", "batawaf", "flip", "guesswho", "bigguesswho"]]
    seedg = create_seed_generator(seed)
    optims = ["NaiveTBPSA", "ScrHammersleySearch", "PSO",
<<<<<<< HEAD
              "ProgOptimizer3", "ProgOptimizer5", "ProgOptimizer9", "ProgOptimizer13",
              "ProgDOptimizer3", "ProgDOptimizer5", "ProgDOptimizer9", "ProgDOptimizer13",
              "CMA", "QrDE", "SplitOptimizer5", "NGO", "Shiwa", "DiagonalCMA",
              "OptimisticNoisyOnePlusOne", "OptimisticDiscreteOnePlusOne"]
=======
             "ProgONOPO3", "ProgONOPO5", "ProgONOPO9", "ProgONOPO13", "ProgONOPOAuto",
             "ProgODOPO3", "ProgODOPO5", "ProgODOPO9", "ProgODOPO13", "ProgODOPOAuto",
             "CMA", "QrDE", "SplitCMA5", "NGO", "Shiwa", "DiagonalCMA",
             "OptimisticNoisyOnePlusOne", "OptimisticDiscreteOnePlusOne"]
>>>>>>> 7b68b00c
    if default_optims is not None:
        optims = default_optims
    for budget in [12800, 25600, 51200, 102400]:
        for num_workers in [1]:
            if num_workers < budget:
                for algo in optims:
                    for fu in funcs:
                        xp = Experiment(fu, algo, budget, num_workers=num_workers, seed=next(seedg))
                        if not xp.is_incoherent:
                            yield xp


@registry.register
def powersystems(seed: tp.Optional[int] = None) -> tp.Iterator[Experiment]:
    """Unit commitment problem, i.e. management of dams for hydroelectric planning."""
    funcs: tp.List[ExperimentFunction] = []
    for dams in [3, 5, 9, 13]:
        funcs += [PowerSystem(dams, depth=2, width=3)]
    seedg = create_seed_generator(seed)
    optims = ["NaiveTBPSA", "ScrHammersleySearch", "PSO", "OnePlusOne",
<<<<<<< HEAD
              "CMA", "TwoPointsDE", "QrDE", "LhsDE", "Zero", "StupidRandom", "RandomSearch", "HaltonSearch",
              "RandomScaleRandomSearch", "MiniDE", "SplitOptimizer5", "SplitOptimizer9", "SplitOptimizer",
              "NGO", "Shiwa", "DiagonalCMA", "SplitOptimizer3", "SplitOptimizer13"]
    if default_optims is not None:
        optims = default_optims
    optims += ["ProgOptimizer3", "ProgOptimizer5", "ProgOptimizer9", "ProgOptimizer13",
               "ProgDOptimizer3", "ProgDOptimizer5", "ProgDOptimizer9", "ProgDOptimizer13",
=======
             "CMA", "TwoPointsDE", "QrDE", "LhsDE", "Zero", "StupidRandom", "RandomSearch", "HaltonSearch",
             "RandomScaleRandomSearch", "MiniDE", "SplitCMA5", "SplitCMA9",
             "NGO", "Shiwa", "DiagonalCMA", "SplitCMA3", "SplitCMA13", "SplitCMAAuto"]
    if default_optims is not None:
        optims = default_optims
    optims += ["ProgONOPO3", "ProgONOPO5", "ProgONOPO9", "ProgONOPO13", "ProgONOPOAuto",
               "ProgODOPO3", "ProgODOPO5", "ProgODOPO9", "ProgODOPO13", "ProgODOPOAuto",
>>>>>>> 7b68b00c
               "OptimisticNoisyOnePlusOne", "OptimisticDiscreteOnePlusOne"]
    budgets = [1600, 3200, 6400, 12800]
    for budget in budgets:
        for num_workers in [1, 10, 100]:
            if num_workers < budget:
                for algo in optims:
                    for fu in funcs:
                        xp = Experiment(fu, algo, budget, num_workers=num_workers, seed=next(seedg))
                        if not xp.is_incoherent:
                            yield xp


@registry.register
def mlda(seed: tp.Optional[int] = None) -> tp.Iterator[Experiment]:
    """MLDA (machine learning and data analysis) testbed."""
    funcs: tp.List[ExperimentFunction] = [
        _mlda.Clustering.from_mlda(name, num, rescale) for name, num in [("Ruspini", 5), ("German towns", 10)] for
        rescale in [True, False]
    ]
    funcs += [
        _mlda.SammonMapping.from_mlda("Virus", rescale=False),
        _mlda.SammonMapping.from_mlda("Virus", rescale=True),
        _mlda.SammonMapping.from_mlda("Employees"),
    ]
    funcs += [_mlda.Perceptron.from_mlda(name) for name in ["quadratic", "sine", "abs", "heaviside"]]
    funcs += [_mlda.Landscape(transform) for transform in [None, "square", "gaussian"]]
    seedg = create_seed_generator(seed)
    optims = ["NaiveTBPSA", "ScrHammersleySearch", "PSO", "OnePlusOne",
              "CMA", "TwoPointsDE", "QrDE", "LhsDE", "Zero", "StupidRandom", "RandomSearch", "HaltonSearch",
              "RandomScaleRandomSearch", "MiniDE", "NGO", "Shiwa", "DiagonalCMA"]
    if default_optims is not None:
        optims = default_optims
    for budget in [25, 50, 100, 200, 400, 800, 1600, 3200, 6400, 12800]:
        for num_workers in [1, 10, 100]:
            if num_workers < budget:
                for algo in optims:
                    for func in funcs:
                        xp = Experiment(func, algo, budget, num_workers=num_workers, seed=next(seedg))
                        if not xp.is_incoherent:
                            yield xp


@registry.register
def mldakmeans(seed: tp.Optional[int] = None) -> tp.Iterator[Experiment]:
    """MLDA (machine learning and data analysis) testbed, restricted to the K-means part."""
    funcs: tp.List[ExperimentFunction] = [
        _mlda.Clustering.from_mlda(name, num, rescale) for name, num in [("Ruspini", 5), ("German towns", 10),
                                                                         ("Ruspini", 50), ("German towns", 100)] for
        rescale in [True, False]
    ]
    seedg = create_seed_generator(seed)
<<<<<<< HEAD
    optims = ["ProgOptimizer3", "ProgOptimizer5", "ProgOptimizer9", "ProgOptimizer13",
              "ProgDOptimizer3", "ProgDOptimizer5", "ProgDOptimizer9", "ProgDOptimizer13",
=======
    optims = ["ProgONOPO3", "ProgONOPO5", "ProgONOPO9", "ProgONOPO13", "ProgONOPOAuto",
              "ProgODOPO3", "ProgODOPO5", "ProgODOPO9", "ProgODOPO13", "ProgODOPOAuto",
>>>>>>> 7b68b00c
              "OptimisticNoisyOnePlusOne", "OptimisticDiscreteOnePlusOne", "CMA", "TBPSA", "NaiveTBPSA", "SPSA"]
    if default_optims is not None:
        optims = default_optims
    for budget in [1000, 10000]:
        for num_workers in [1, 10, 100]:
            if num_workers < budget:
                for algo in optims:
                    for func in funcs:
                        xp = Experiment(func, algo, budget, num_workers=num_workers, seed=next(seedg))
                        if not xp.is_incoherent:
                            yield xp


@registry.register
def arcoating(seed: tp.Optional[int] = None) -> tp.Iterator[Experiment]:
    """AR coating. Problems about optical properties of nanolayers."""
    seedg = create_seed_generator(seed)
    optims = ["NaiveTBPSA", "Cobyla", "SQP", "Powell", "ScrHammersleySearch", "PSO",
<<<<<<< HEAD
              "OnePlusOne", "NGO", "Shiwa", "DiagonalCMA", "CMA", "TwoPointsDE", "QrDE", "LhsDE", "Zero",
              "StupidRandom"]
=======
              "OnePlusOne", "NGO", "Shiwa", "DiagonalCMA", "CMA", "TwoPointsDE", "QrDE", "LhsDE", "Zero", "StupidRandom"]
>>>>>>> 7b68b00c
    if default_optims is not None:
        optims = default_optims
    # for budget in [50, 100, 200, 400, 800, 1600, 3200, 6400, 12800]:
    for budget in [100 * 5 ** k for k in range(6)]:  # from 100 to 312500
        for num_workers in [1, 10, 100]:
            for algo in optims:
                for func in [ARCoating(10, 400), ARCoating(35, 700), ARCoating(70, 1000)]:
                    xp = Experiment(func, algo, budget, num_workers=num_workers, seed=next(seedg))
                    if not xp.is_incoherent:
                        yield xp


@registry.register
def images(seed: tp.Optional[int] = None) -> tp.Iterator[Experiment]:
    """AR coating. Problems about optical properties of nanolayers."""
    seedg = create_seed_generator(seed)
    optims = ["CMA", "Shiwa", "DE", "PSO", "RecES", "RecMixES", "RecMutDE", "ParametrizationDE"]
    if default_optims is not None:
        optims = default_optims
    for budget in [100 * 5 ** k for k in range(3)]:
        for num_workers in [1]:
            for algo in optims:
                for func in [Image()]:
                    xp = Experiment(func, algo, budget, num_workers=num_workers, seed=next(seedg))
                    if not xp.is_incoherent:
                        yield xp


@registry.register
def double_o_seven(seed: tp.Optional[int] = None) -> tp.Iterator[Experiment]:
    """Optimization of policies for the 007 game.
    Sequential or 10-parallel or 100-parallel. Various numbers of averagings: 1, 10 or 100."""
    # pylint: disable=too-many-locals
    seedg = create_seed_generator(seed)
    base_env = rl.envs.DoubleOSeven(verbose=False)
    random_agent = rl.agents.Agent007(base_env)
    modules = {'mono': rl.agents.Perceptron, 'multi': rl.agents.DenseNet}
    agents = {a: rl.agents.TorchAgent.from_module_maker(base_env, m, deterministic=False) for a, m in modules.items()}
    env = base_env.with_agent(player_0=random_agent).as_single_agent()
    for num_repetitions in [1, 10, 100]:
        for archi in ["mono", "multi"]:
            dde = ng.optimizers.DifferentialEvolution(crossover="dimension").set_name("DiscreteDE")
            for optim in ["PSO", "NGO", "Shiwa", "DiagonalCMA", "CMA", "DE", "TwoPointsDE", "TBPSA", "OnePlusOne",
                          "Zero",
                          "RandomSearch", "AlmostRotationInvariantDE", dde,
                          "RecombiningOptimisticNoisyDiscreteOnePlusOne", "PortfolioNoisyDiscreteOnePlusOne"]:
                for env_budget in [5000, 10000, 20000, 40000]:
                    for num_workers in [1, 10, 100]:
                        # careful, not threadsafe
                        runner = rl.EnvironmentRunner(env.copy(), num_repetitions=num_repetitions, max_step=50)
                        func = rl.agents.TorchAgentFunction(agents[archi], runner,
                                                            reward_postprocessing=lambda x: 1 - x)
                        opt_budget = env_budget // num_repetitions
                        yield Experiment(func, optim, budget=opt_budget, num_workers=num_workers,
                                         seed=next(seedg))  # type: ignore


# Intermediate definition for building a multiobjective problem.
class PackedFunctions(ExperimentFunction):

    def __init__(self, functions: tp.List[ArtificialFunction], upper_bounds: np.ndarray) -> None:
        self._functions = functions
        assert len(functions) > 0
        self._upper_bounds = upper_bounds
        self.multiobjective = MultiobjectiveFunction(self._mo, upper_bounds)
        super().__init__(self.multiobjective, self._functions[0].parametrization)
        self._parametrization.descriptors.not_manyobjective = len(functions) < 4
        self._parametrization.descriptors.monoobjective = len(functions) == 1
        # TODO add descriptors?

    def _mo(self, *args: tp.Any, **kwargs: tp.Any) -> np.ndarray:
        return np.array([f(*args, **kwargs) for f in self._functions])

    def copy(self) -> "PackedFunctions":
        return PackedFunctions([f.copy() for f in self._functions], self._upper_bounds)


@registry.register
def multiobjective_example(seed: tp.Optional[int] = None) -> tp.Iterator[Experiment]:
    """Optimization of 2 and 3 objective functions in Sphere, Ellipsoid, Cigar, Hm.
    Dimension 6 and 7.
    Budget 2000, 2400, 2800, 3200, 3600, 4000.
    """
    # hopefully this can be deprecated in favor of the new integrated version
    seedg = create_seed_generator(seed)
    optims = ["NaiveTBPSA", "PSO", "DE", "LhsDE", "RandomSearch", "NGO", "Shiwa", "DiagonalCMA", "CMA", "OnePlusOne",
              "TwoPointsDE"]
    if default_optims is not None:
        optims = default_optims
    mofuncs: tp.List[PackedFunctions] = []
    for name1 in ["sphere", "cigar"]:
        for name2 in ["sphere", "cigar", "hm"]:
            mofuncs += [PackedFunctions([ArtificialFunction(name1, block_dimension=7),
                                         ArtificialFunction(name2, block_dimension=7)],
                                        upper_bounds=np.array((50., 50.)))]
            for name3 in ["sphere", "ellipsoid"]:
                mofuncs += [PackedFunctions([ArtificialFunction(name1, block_dimension=6),
                                             ArtificialFunction(name3, block_dimension=6),
                                             ArtificialFunction(name2, block_dimension=6)],
                                            upper_bounds=np.array((100, 100, 1000.)))]
    for mofunc in mofuncs:
        for optim in optims:
            for budget in list(range(2000, 4001, 400)):
                for nw in [1, 100]:
                    yield Experiment(mofunc, optim, budget=budget, num_workers=nw, seed=next(seedg))


@registry.register
def new_multiobjective_example(seed: tp.Optional[int] = None) -> tp.Iterator[Experiment]:
    """Optimization of 2 and 3 objective functions in Sphere, Ellipsoid, Cigar, Hm.
    Dimension 6 and 7.
    Budget 100 to 3200
    """
    seedg = create_seed_generator(seed)
    optims: tp.List[tp.Any] = ["NaiveTBPSA", "PSO", "DE", "LhsDE", "RandomSearch", "NGO", "Shiwa", "DiagonalCMA",
                               "CMA", "OnePlusOne", "TwoPointsDE"]
    optims += [ng.families.DifferentialEvolution(multiobjective_adaptation=False).set_name("DE-noadapt"),
               ng.families.DifferentialEvolution(crossover="twopoints", multiobjective_adaptation=False).set_name("TwoPointsDE-noadapt")]
    mofuncs: tp.List[MultiExperiment] = []
    for name1, name2 in itertools.product(["sphere"], ["sphere", "hm"]):
        mofuncs.append(MultiExperiment([ArtificialFunction(name1, block_dimension=7),
                                        ArtificialFunction(name2, block_dimension=7)],
                                       upper_bounds=[100, 100]))
        mofuncs.append(MultiExperiment([ArtificialFunction(name1, block_dimension=6),
                                        ArtificialFunction("sphere", block_dimension=6),
                                        ArtificialFunction(name2, block_dimension=6)],
                                       upper_bounds=[100, 100, 100.]))
    for mofunc in mofuncs:
        for optim in optims:
            for budget in [100, 200, 400, 800, 1600, 3200]:
                for nw in [1, 100]:
                    yield Experiment(mofunc, optim, budget=budget, num_workers=nw, seed=next(seedg))


@registry.register
def manyobjective_example(seed: tp.Optional[int] = None) -> tp.Iterator[Experiment]:
    """Optimization of 6 objective functions in Cigar, Rastrigin, Rosenbrock, Sphere, Ellipsoid, Cigar, Hm.
    Dimension 6 and 7.
    Sequential or 100-parallel.
    Budget 2000, 2400, 2800, 3200, 3600, 4000.
    """
    # prepare list of parameters to sweep for independent variables
    seedg = create_seed_generator(seed)
    optims = ["NaiveTBPSA", "PSO", "DE", "LhsDE", "RandomSearch", "NGO", "Shiwa", "DiagonalCMA", "CMA", "OnePlusOne",
              "TwoPointsDE"]
    if default_optims is not None:
        optims = default_optims
    mofuncs: tp.List[PackedFunctions] = []
    name_combinations = itertools.product(["sphere", "cigar"], ["sphere", "hm"], ["sphere", "ellipsoid"],
                                          ["rastrigin", "rosenbrock"], ["hm", "rosenbrock"], ["rastrigin", "cigar"])
    for names in name_combinations:
        mofuncs += [PackedFunctions([ArtificialFunction(name, block_dimension=6) for name in names],
                                    upper_bounds=np.array((100, 100, 1000., 7., 300., 500.)))]
    for mofunc in mofuncs:
        for optim in optims:
            for budget in list(range(100, 5901, 400)):
                for nw in [1, 100]:
                    yield Experiment(mofunc, optim, budget=budget, num_workers=nw, seed=next(seedg))


@registry.register
def pbt(seed: tp.Optional[int] = None) -> tp.Iterator[Experiment]:
    # prepare list of parameters to sweep for independent variables
    seedg = create_seed_generator(seed)
    optimizers = ["CMA", "TwoPointsDE", "Shiwa", "OnePlusOne", "DE", "PSO", "NaiveTBPSA",
                  "RecombiningOptimisticNoisyDiscreteOnePlusOne", "PortfolioNoisyDiscreteOnePlusOne"]  # type: ignore
    for func in PBT.itercases():
        for optim in optimizers:
            for budget in [100, 400, 1000, 4000, 10000]:
                yield Experiment(func, optim, budget=budget, seed=next(seedg))


@registry.register
def far_optimum_es(seed: tp.Optional[int] = None) -> tp.Iterator[Experiment]:
    # prepare list of parameters to sweep for independent variables
    seedg = create_seed_generator(seed)
    popsizes = [5, 40]
    es = [ng.families.EvolutionStrategy(recombination_ratio=recomb, only_offsprings=False, popsize=pop)
          for recomb in [0, 1] for pop in popsizes]
    es += [ng.families.EvolutionStrategy(recombination_ratio=recomb, only_offsprings=only, popsize=pop,
                                         offsprings=10 if pop == 5 else 60)
           for only in [True, False] for recomb in [0, 1] for pop in popsizes]
    optimizers = ["CMA", "TwoPointsDE", "Shiwa"] + es  # type: ignore
    for func in FarOptimumFunction.itercases():
        for optim in optimizers:
            for budget in [100, 400, 1000, 4000, 10000]:
                yield Experiment(func, optim, budget=budget, seed=next(seedg))


@registry.register
def photonics(seed: tp.Optional[int] = None) -> tp.Iterator[Experiment]:
    """Too small for being interesting: Bragg mirror + Chirped + Morpho butterfly."""
    seedg = create_seed_generator(seed)
    popsizes = [20, 40, 80]
    es = [ng.families.EvolutionStrategy(recombination_ratio=recomb, only_offsprings=only, popsize=pop,
                                        offsprings=pop * 5)
          for only in [True, False] for recomb in [0.1, .5] for pop in popsizes]
    optims = ["TwoPointsDE", "DE", "RealSpacePSO", "PSO", "OnePlusOne", "ParametrizationDE", "NaiveTBPSA",
<<<<<<< HEAD
              "SplitOptimizer5", "Shiwa", "NGO", "MultiCMA", "CMandAS2", "SplitOptimizer13"] + es  # type: ignore
=======
              "SplitCMA5", "Shiwa", "NGO", "MultiCMA", "CMandAS2", "SplitCMA13"] + es  # type: ignore
>>>>>>> 7b68b00c
    if default_optims is not None:
        optims = default_optims
    for method in ["clipping", "tanh"]:  # , "arctan"]:
        for name in ["bragg", "chirped", "morpho"]:
            func = Photonics(name, 60 if name == "morpho" else 80, bounding_method=method)
            for budget in [1e3, 1e4, 1e5, 1e6]:
                for algo in optims:
                    xp = Experiment(func, algo, int(budget), num_workers=1, seed=next(seedg))
                    if not xp.is_incoherent:
                        yield xp


@registry.register
def bragg_structure(seed: tp.Optional[int] = None) -> tp.Iterator[Experiment]:
    """Too small for being interesting: Bragg mirror."""
    seedg = create_seed_generator(seed)
    recombinable: tp.List[tp.Union[str, ConfiguredOptimizer]] = [
        ng.families.EvolutionStrategy(recombination_ratio=0.1, popsize=40).set_name("Pairwise-ES"),
        ng.families.DifferentialEvolution(crossover="parametrization").set_name("Param-DE")
    ]
    optims = ["TwoPointsDE", "DE", "CMA", "NaiveTBPSA", "DiagonalCMA", "Shiwa"]
    func = Photonics("bragg", 80, bounding_method="clipping")
    func.parametrization.set_name("layer")
    #
    func_nostruct = Photonics("bragg", 80, bounding_method="clipping")
    func_nostruct.parametrization.set_name("2pt").set_recombination(ng.p.mutation.RavelCrossover())  # type: ignore
    #
    func_mix = Photonics("bragg", 80, bounding_method="clipping")
    param = func_mix.parametrization
    param.set_name("mix")
    param.set_recombination(
        ng.p.Choice([ng.p.mutation.Crossover(axis=1), ng.p.mutation.RavelCrossover()]))  # type: ignore
    muts = ["gaussian", "cauchy", ng.p.mutation.Jumping(axis=1, size=5), ng.p.mutation.Translation(axis=1)]
    muts += [ng.p.mutation.LocalGaussian(axes=1, size=10)]
    param.set_mutation(custom=ng.p.Choice(muts))  # type: ignore
    for budget in [1e3, 1e4, 1e5, 1e6]:
        xpseed = next(seedg)
        for algo in default_optims if default_optims is not None else optims:
            yield Experiment(func, algo, int(budget), num_workers=1, seed=xpseed)
        for f in [func, func_nostruct, func_mix]:
            for algo in recombinable:
                yield Experiment(f, algo, int(budget), num_workers=1, seed=xpseed)


@registry.register
def adversarial_attack(seed: tp.Optional[int] = None) -> tp.Iterator[Experiment]:
    class Normalize(nn.Module):
        def __init__(self, mean, std):
            super().__init__()
            self.mean = torch.Tensor(mean)
            self.std = torch.Tensor(std)

        def forward(self, x):
            return (x - self.mean.type_as(x)[None, :, None, None]) / self.std.type_as(x)[None, :, None, None]

    class Resnet50(nn.Module):
        def __init__(self):
            super().__init__()
            self.norm = Normalize(mean=[0.485, 0.456, 0.406],
                                  std=[0.229, 0.224, 0.225])
            self.model = resnet50(pretrained=True)

        def forward(self, x):
            return self.model(self.norm(x))

    image_size = 224
    data_folder = "/datasets01_101/imagenet_full_size/061417/val"
    if not os.path.exists(data_folder):
        print("this path does not exist")
        return
    else:
        data_loader = torch.utils.data.DataLoader(
            torchvision.datasets.ImageFolder(data_folder,
                                             transforms.Compose([
                                                 transforms.Resize(image_size),
                                                 transforms.CenterCrop(image_size),
                                                 transforms.ToTensor()])),
            batch_size=1,
            shuffle=True,
            num_workers=8,
            pin_memory=True)

    classifier = Resnet50()
    seedg = create_seed_generator(seed)
    optims = ["CMA", "Shiwa", "DE", "PSO", "RecES", "RecMixES", "RecMutDE", "ParametrizationDE"]
    for i, (data, target) in enumerate(data_loader):
        if i > 1000:
            continue
        _, pred = torch.max(classifier(data), axis=1)
        if pred == target:
            func = ImageAdversarial(classifier, image=data[0], label=int(target), targeted=False,
                                    epsilon=0.05)
            for budget in [1000, 10000, 100000]:
                for num_workers in [1]:
                    for algo in optims:
                        xp = Experiment(func, algo, budget, num_workers=num_workers, seed=next(seedg))
                        if not xp.is_incoherent:
                            yield xp<|MERGE_RESOLUTION|>--- conflicted
+++ resolved
@@ -192,7 +192,8 @@
                 for nw in [2, 8, 16]:
                     for batch in [True, False]:
                         if nw < budget / 4:
-                            xp = Experiment(function, optim, num_workers=nw, budget=budget, batch_mode=batch, seed=next(seedg))
+                            xp = Experiment(function, optim, num_workers=nw, budget=budget, batch_mode=batch,
+                                            seed=next(seedg))
                             if not xp.is_incoherent:
                                 yield xp
 
@@ -202,13 +203,9 @@
     """Comparison of optimization algorithms equipped with distinct instrumentations.
     Onemax, Leadingones, Jump function."""
     # Discrete, unordered.
-<<<<<<< HEAD
+
     optims = ["DiscreteOnePlusOne", "Shiwa", "CMA", "PSO", "TwoPointsDE", "DE", "OnePlusOne",
               "AdaptiveDiscreteOnePlusOne",
-=======
-
-    optims = ["DiscreteOnePlusOne", "Shiwa", "CMA", "PSO", "TwoPointsDE", "DE", "OnePlusOne", "AdaptiveDiscreteOnePlusOne",
->>>>>>> 7b68b00c
               "CMandAS2", "PortfolioDiscreteOnePlusOne", "DoubleFastGADiscreteOnePlusOne", "MultiDiscrete",
               "DiscreteBSOOnePlusOne"]
 
@@ -910,13 +907,8 @@
     funcs = [Rocket()]
     seedg = create_seed_generator(seed)
     optims = ["NaiveTBPSA", "SQP", "Powell", "ScrHammersleySearch", "PSO", "OnePlusOne",
-<<<<<<< HEAD
               "NGO", "Shiwa", "DiagonalCMA", "CMA", "TwoPointsDE", "QrDE", "LhsDE", "Zero", "RandomSearch",
-              "HaltonSearch",
-=======
-              "NGO", "Shiwa", "DiagonalCMA", "CMA", "TwoPointsDE", "QrDE", "LhsDE", "Zero", "RandomSearch", "HaltonSearch",
->>>>>>> 7b68b00c
-              "MiniDE"]
+              "HaltonSearch", "MiniDE"]
     if default_optims is not None:
         optims = default_optims
     for budget in [25, 50, 100, 200, 400, 800, 1600]:
@@ -961,17 +953,10 @@
     funcs = [game.Game(name) for name in ["war", "batawaf", "flip", "guesswho", "bigguesswho"]]
     seedg = create_seed_generator(seed)
     optims = ["NaiveTBPSA", "ScrHammersleySearch", "PSO",
-<<<<<<< HEAD
-              "ProgOptimizer3", "ProgOptimizer5", "ProgOptimizer9", "ProgOptimizer13",
-              "ProgDOptimizer3", "ProgDOptimizer5", "ProgDOptimizer9", "ProgDOptimizer13",
-              "CMA", "QrDE", "SplitOptimizer5", "NGO", "Shiwa", "DiagonalCMA",
+              "ProgONOPO3", "ProgONOPO5", "ProgONOPO9", "ProgONOPO13", "ProgONOPOAuto",
+              "ProgODOPO3", "ProgODOPO5", "ProgODOPO9", "ProgODOPO13", "ProgODOPOAuto",
+              "CMA", "QrDE", "SplitCMA5", "NGO", "Shiwa", "DiagonalCMA",
               "OptimisticNoisyOnePlusOne", "OptimisticDiscreteOnePlusOne"]
-=======
-             "ProgONOPO3", "ProgONOPO5", "ProgONOPO9", "ProgONOPO13", "ProgONOPOAuto",
-             "ProgODOPO3", "ProgODOPO5", "ProgODOPO9", "ProgODOPO13", "ProgODOPOAuto",
-             "CMA", "QrDE", "SplitCMA5", "NGO", "Shiwa", "DiagonalCMA",
-             "OptimisticNoisyOnePlusOne", "OptimisticDiscreteOnePlusOne"]
->>>>>>> 7b68b00c
     if default_optims is not None:
         optims = default_optims
     for budget in [12800, 25600, 51200, 102400]:
@@ -992,23 +977,13 @@
         funcs += [PowerSystem(dams, depth=2, width=3)]
     seedg = create_seed_generator(seed)
     optims = ["NaiveTBPSA", "ScrHammersleySearch", "PSO", "OnePlusOne",
-<<<<<<< HEAD
               "CMA", "TwoPointsDE", "QrDE", "LhsDE", "Zero", "StupidRandom", "RandomSearch", "HaltonSearch",
-              "RandomScaleRandomSearch", "MiniDE", "SplitOptimizer5", "SplitOptimizer9", "SplitOptimizer",
-              "NGO", "Shiwa", "DiagonalCMA", "SplitOptimizer3", "SplitOptimizer13"]
-    if default_optims is not None:
-        optims = default_optims
-    optims += ["ProgOptimizer3", "ProgOptimizer5", "ProgOptimizer9", "ProgOptimizer13",
-               "ProgDOptimizer3", "ProgDOptimizer5", "ProgDOptimizer9", "ProgDOptimizer13",
-=======
-             "CMA", "TwoPointsDE", "QrDE", "LhsDE", "Zero", "StupidRandom", "RandomSearch", "HaltonSearch",
-             "RandomScaleRandomSearch", "MiniDE", "SplitCMA5", "SplitCMA9",
-             "NGO", "Shiwa", "DiagonalCMA", "SplitCMA3", "SplitCMA13", "SplitCMAAuto"]
+              "RandomScaleRandomSearch", "MiniDE", "SplitCMA5", "SplitCMA9",
+              "NGO", "Shiwa", "DiagonalCMA", "SplitCMA3", "SplitCMA13", "SplitCMAAuto"]
     if default_optims is not None:
         optims = default_optims
     optims += ["ProgONOPO3", "ProgONOPO5", "ProgONOPO9", "ProgONOPO13", "ProgONOPOAuto",
                "ProgODOPO3", "ProgODOPO5", "ProgODOPO9", "ProgODOPO13", "ProgODOPOAuto",
->>>>>>> 7b68b00c
                "OptimisticNoisyOnePlusOne", "OptimisticDiscreteOnePlusOne"]
     budgets = [1600, 3200, 6400, 12800]
     for budget in budgets:
@@ -1060,13 +1035,9 @@
         rescale in [True, False]
     ]
     seedg = create_seed_generator(seed)
-<<<<<<< HEAD
-    optims = ["ProgOptimizer3", "ProgOptimizer5", "ProgOptimizer9", "ProgOptimizer13",
-              "ProgDOptimizer3", "ProgDOptimizer5", "ProgDOptimizer9", "ProgDOptimizer13",
-=======
+
     optims = ["ProgONOPO3", "ProgONOPO5", "ProgONOPO9", "ProgONOPO13", "ProgONOPOAuto",
               "ProgODOPO3", "ProgODOPO5", "ProgODOPO9", "ProgODOPO13", "ProgODOPOAuto",
->>>>>>> 7b68b00c
               "OptimisticNoisyOnePlusOne", "OptimisticDiscreteOnePlusOne", "CMA", "TBPSA", "NaiveTBPSA", "SPSA"]
     if default_optims is not None:
         optims = default_optims
@@ -1080,17 +1051,13 @@
                             yield xp
 
 
-@registry.register
+@registry.registerx
 def arcoating(seed: tp.Optional[int] = None) -> tp.Iterator[Experiment]:
     """AR coating. Problems about optical properties of nanolayers."""
     seedg = create_seed_generator(seed)
     optims = ["NaiveTBPSA", "Cobyla", "SQP", "Powell", "ScrHammersleySearch", "PSO",
-<<<<<<< HEAD
               "OnePlusOne", "NGO", "Shiwa", "DiagonalCMA", "CMA", "TwoPointsDE", "QrDE", "LhsDE", "Zero",
               "StupidRandom"]
-=======
-              "OnePlusOne", "NGO", "Shiwa", "DiagonalCMA", "CMA", "TwoPointsDE", "QrDE", "LhsDE", "Zero", "StupidRandom"]
->>>>>>> 7b68b00c
     if default_optims is not None:
         optims = default_optims
     # for budget in [50, 100, 200, 400, 800, 1600, 3200, 6400, 12800]:
@@ -1208,7 +1175,8 @@
     optims: tp.List[tp.Any] = ["NaiveTBPSA", "PSO", "DE", "LhsDE", "RandomSearch", "NGO", "Shiwa", "DiagonalCMA",
                                "CMA", "OnePlusOne", "TwoPointsDE"]
     optims += [ng.families.DifferentialEvolution(multiobjective_adaptation=False).set_name("DE-noadapt"),
-               ng.families.DifferentialEvolution(crossover="twopoints", multiobjective_adaptation=False).set_name("TwoPointsDE-noadapt")]
+               ng.families.DifferentialEvolution(crossover="twopoints", multiobjective_adaptation=False).set_name(
+                   "TwoPointsDE-noadapt")]
     mofuncs: tp.List[MultiExperiment] = []
     for name1, name2 in itertools.product(["sphere"], ["sphere", "hm"]):
         mofuncs.append(MultiExperiment([ArtificialFunction(name1, block_dimension=7),
@@ -1289,21 +1257,18 @@
                                         offsprings=pop * 5)
           for only in [True, False] for recomb in [0.1, .5] for pop in popsizes]
     optims = ["TwoPointsDE", "DE", "RealSpacePSO", "PSO", "OnePlusOne", "ParametrizationDE", "NaiveTBPSA",
-<<<<<<< HEAD
-              "SplitOptimizer5", "Shiwa", "NGO", "MultiCMA", "CMandAS2", "SplitOptimizer13"] + es  # type: ignore
-=======
               "SplitCMA5", "Shiwa", "NGO", "MultiCMA", "CMandAS2", "SplitCMA13"] + es  # type: ignore
->>>>>>> 7b68b00c
-    if default_optims is not None:
-        optims = default_optims
-    for method in ["clipping", "tanh"]:  # , "arctan"]:
-        for name in ["bragg", "chirped", "morpho"]:
-            func = Photonics(name, 60 if name == "morpho" else 80, bounding_method=method)
-            for budget in [1e3, 1e4, 1e5, 1e6]:
-                for algo in optims:
-                    xp = Experiment(func, algo, int(budget), num_workers=1, seed=next(seedg))
-                    if not xp.is_incoherent:
-                        yield xp
+
+    if default_optims is not None:
+        optims = default_optims
+        for method in ["clipping", "tanh"]:  # , "arctan"]:
+            for name in ["bragg", "chirped", "morpho"]:
+                func = Photonics(name, 60 if name == "morpho" else 80, bounding_method=method)
+                for budget in [1e3, 1e4, 1e5, 1e6]:
+                    for algo in optims:
+                        xp = Experiment(func, algo, int(budget), num_workers=1, seed=next(seedg))
+                        if not xp.is_incoherent:
+                            yield xp
 
 
 @registry.register
