# Copyright (c) Facebook, Inc. and its affiliates. All Rights Reserved.
#
# This source code is licensed under the MIT license found in the
# LICENSE file in the root directory of this source tree.

import os
import warnings
import typing as tp
import itertools
import numpy as np
import nevergrad as ng
import nevergrad.functions.corefuncs as corefuncs
from nevergrad.functions import base as fbase
from nevergrad.functions import ExperimentFunction
from nevergrad.functions import ArtificialFunction
from nevergrad.functions import FarOptimumFunction
from nevergrad.functions import PBT
from nevergrad.functions.ml import MLTuning
from nevergrad.functions import mlda as _mlda
from nevergrad.functions.photonics import Photonics
from nevergrad.functions.arcoating import ARCoating
from nevergrad.functions import images as imagesxp
from nevergrad.functions.powersystems import PowerSystem
from nevergrad.functions.stsp import STSP
from nevergrad.functions.rocket import Rocket
from nevergrad.functions.gym import GymMulti
from nevergrad.functions.mixsimulator import OptimizeMix
from nevergrad.functions.unitcommitment import UnitCommitmentProblem
from nevergrad.functions import control
from nevergrad.functions import rl
from nevergrad.functions.games import game
from nevergrad.functions.causaldiscovery import CausalDiscovery
from nevergrad.functions import iohprofiler
from nevergrad.functions import helpers
from .xpbase import Experiment as Experiment
from .xpbase import create_seed_generator
from .xpbase import registry as registry  # noqa
from .optgroups import get_optimizers

# register all frozen experiments
from . import frozenexperiments  # noqa # pylint: disable=unused-import

# pylint: disable=stop-iteration-return, too-many-nested-blocks, too-many-locals


def skip_ci(*, reason: str) -> None:
    """Only use this if there is a good reason for not testing the xp,
    such as very slow for instance (>1min) with no way to make it faster.
    This is dangereous because it won't test reproducibility and the experiment
    may therefore be corrupted with no way to notice it automatically.
    """
    if os.environ.get("NEVERGRAD_PYTEST", False):  # break here for tests
        raise fbase.UnsupportedExperiment("Skipping CI: " + reason)


class _Constraint:
    def __init__(self, name: str, as_bool: bool) -> None:
        self.name = name
        self.as_bool = as_bool

    def __call__(self, data: np.ndarray) -> tp.Union[bool, float]:
        if not isinstance(data, np.ndarray):
            raise ValueError(f"Unexpected inputs as np.ndarray, got {data}")
        if self.name == "sum":
            value = float(np.sum(data))
        elif self.name == "diff":
            value = float(np.sum(data[::2]) - np.sum(data[1::2]))
        elif self.name == "second_diff":
            value = float(2 * np.sum(data[1::2]) - 3 * np.sum(data[::2]))
        elif self.name == "ball":
            # Most points violate the constraint.
            value = float(np.sum(np.square(data)) - len(data) - np.sqrt(len(data)))
        else:
            raise NotImplementedError(f"Unknown function {self.name}")
        return value > 0 if self.as_bool else value


def keras_tuning(
    seed: tp.Optional[int] = None, overfitter: bool = False, seq: bool = False
) -> tp.Iterator[Experiment]:
    """Machine learning hyperparameter tuning experiment. Based on scikit models."""
    seedg = create_seed_generator(seed)
    # Continuous case,

    # First, a few functions with constraints.
    optims: tp.List[str] = ["PSO", "OnePlusOne"] + get_optimizers("basics", seed=next(seedg))  # type: ignore
    datasets = ["kerasBoston", "diabetes", "auto-mpg", "red-wine", "white-wine"]
    for dimension in [None]:
        for dataset in datasets:
            function = MLTuning(
                regressor="keras_dense_nn", data_dimension=dimension, dataset=dataset, overfitter=overfitter
            )
            for budget in [50, 150, 500]:
                for num_workers in (
                    [1, budget // 4] if seq else [budget]
                ):  # Seq for sequential optimization experiments.
                    for optim in optims:
                        xp = Experiment(
                            function, optim, num_workers=num_workers, budget=budget, seed=next(seedg)
                        )
                        skip_ci(reason="too slow")
                        if not xp.is_incoherent:
                            yield xp


def mltuning(
    seed: tp.Optional[int] = None, overfitter: bool = False, seq: bool = False
) -> tp.Iterator[Experiment]:
    """Machine learning hyperparameter tuning experiment. Based on scikit models."""
    seedg = create_seed_generator(seed)
    optims: tp.List[str] = get_optimizers("basics", seed=next(seedg))  # type: ignore

    for dimension in [None, 1, 2, 3]:
        if dimension is None:
            datasets = ["boston", "diabetes", "auto-mpg", "red-wine", "white-wine"]
        else:
            datasets = ["artificialcos", "artificial", "artificialsquare"]
        for regressor in ["mlp", "decision_tree", "decision_tree_depth"]:
            for dataset in datasets:
                function = MLTuning(
                    regressor=regressor, data_dimension=dimension, dataset=dataset, overfitter=overfitter
                )
                for budget in [50, 150, 500]:
                    # Seq for sequential optimization experiments.
                    parallelization = [1, budget // 4] if seq else [budget]
                    for num_workers in parallelization:

                        for optim in optims:
                            xp = Experiment(
                                function, optim, num_workers=num_workers, budget=budget, seed=next(seedg)
                            )
                            skip_ci(reason="too slow")
                            if not xp.is_incoherent:
                                yield xp


def naivemltuning(seed: tp.Optional[int] = None) -> tp.Iterator[Experiment]:
    """Counterpart of mltuning with overfitting of valid loss, i.e. train/valid/valid instead of train/valid/test."""
    return mltuning(seed, overfitter=True)


# We register only the sequential counterparts for the moment.
@registry.register
def seq_keras_tuning(seed: tp.Optional[int] = None) -> tp.Iterator[Experiment]:
    """Sequential counterpart of keras tuning."""
    return keras_tuning(seed, overfitter=False, seq=True)


# We register only the sequential counterparts for the moment.
@registry.register
def naive_seq_keras_tuning(seed: tp.Optional[int] = None) -> tp.Iterator[Experiment]:
    """Sequential counterpart of mltuning."""
    return keras_tuning(seed, overfitter=True, seq=True)


# We register only the sequential counterparts for the moment.
@registry.register
def seq_mltuning(seed: tp.Optional[int] = None) -> tp.Iterator[Experiment]:
    """Sequential counterpart of mltuning."""
    return mltuning(seed, overfitter=False, seq=True)


@registry.register
def naive_seq_mltuning(seed: tp.Optional[int] = None) -> tp.Iterator[Experiment]:
    """Sequential counterpart of mltuning with overfitting of valid loss, i.e. train/valid/valid instead of train/valid/test."""
    return mltuning(seed, overfitter=True, seq=True)


# pylint:disable=too-many-branches
@registry.register
def yawidebbob(seed: tp.Optional[int] = None) -> tp.Iterator[Experiment]:
    """Yet Another Wide Black-Box Optimization Benchmark.
    The goal is basically to have a very wide family of problems: continuous and discrete,
    noisy and noise-free, mono- and multi-objective,  constrained and not constrained, sequential
    and parallel.

    TODO(oteytaud): this requires a significant improvement, covering mixed problems and different types of constraints.
    """
    seedg = create_seed_generator(seed)
    # Continuous case

    # First, a few functions with constraints.
    functions = [
        ArtificialFunction(name, block_dimension=50, rotation=rotation, translation_factor=tf)
        for name in ["cigar", "ellipsoid"]
        for rotation in [True, False]
        for tf in [0.1, 10.0]
    ]
    for i, func in enumerate(functions):
        func.parametrization.register_cheap_constraint(_Constraint("sum", as_bool=i % 2 == 0))

    # Then, let us build a constraint-free case. We include the noisy case.
    names = ["hm", "rastrigin", "sphere", "doublelinearslope", "ellipsoid"]

    # names += ["deceptiveillcond", "deceptivemultimodal", "deceptivepath"]
    functions += [
        ArtificialFunction(
            name, block_dimension=d, rotation=rotation, noise_level=nl, split=split, translation_factor=tf
        )
        for name in names  # period 5
        for rotation in [True, False]  # period 2
        for nl in [0.0, 100.0]  # period 2
        for tf in [0.1, 10.0]
        for num_blocks in [1, 8]  # period 2
        for d in [2, 40, 3000, 10000]  # period 4
        for split in [True, False]  # period 2
    ][
        ::23
    ]  # 23 is coprime with all periods above so we sample correctly the possibilities.
    # This problem is intended as a stable basis forever.
    # The list of optimizers should contain only the basic for comparison and "baselines".
    optims: tp.List[str] = ["NGOpt8"] + get_optimizers("baselines", seed=next(seedg))  # type: ignore
    optims += get_optimizers("basics", seed=next(seedg))  # type: ignore

    for optim in optims:
        for function in functions:
            for budget in [50, 250, 1500, 6000, 25000]:
                for nw in [1, budget] + ([] if budget <= 300 else [300]):
                    xp = Experiment(function, optim, num_workers=nw, budget=budget, seed=next(seedg))
                    if not xp.is_incoherent:
                        yield xp
    # Discrete, unordered.
    for nv in [200, 2000]:
        for arity in [2, 7, 37]:
            instrum = ng.p.TransitionChoice(range(arity), repetitions=nv)
            for name in ["onemax", "leadingones", "jump"]:
                dfunc = ExperimentFunction(
                    corefuncs.DiscreteFunction(name, arity), instrum.set_name("transition")
                )
                dfunc.add_descriptors(arity=arity)
                for optim in optims:
                    for budget in [500, 5000]:
                        for nw in [1, 100]:
                            yield Experiment(dfunc, optim, num_workers=nw, budget=budget, seed=next(seedg))

    # The multiobjective case.
    # TODO the upper bounds are really not well set for this experiment with cigar
    mofuncs: tp.List[fbase.MultiExperiment] = []
    for name1 in ["sphere", "ellipsoid"]:
        for name2 in ["sphere", "hm"]:
            for tf in [0.25, 4.0]:
                mofuncs += [
                    fbase.MultiExperiment(
                        [
                            ArtificialFunction(name1, block_dimension=7),
                            ArtificialFunction(name2, block_dimension=7, translation_factor=tf),
                        ],
                        upper_bounds=np.array((100.0, 100.0)),
                    )
                ]
                mofuncs[-1].add_descriptors(num_objectives=2)
    for name1 in ["sphere", "ellipsoid"]:
        for name2 in ["sphere", "hm"]:
            for name3 in ["sphere", "hm"]:
                for tf in [0.25, 4.0]:
                    mofuncs += [
                        fbase.MultiExperiment(
                            [
                                ArtificialFunction(name1, block_dimension=7, translation_factor=1.0 / tf),
                                ArtificialFunction(name2, block_dimension=7, translation_factor=tf),
                                ArtificialFunction(name3, block_dimension=7),
                            ],
                            upper_bounds=np.array((100.0, 100.0, 100.0)),
                        )
                    ]
                    mofuncs[-1].add_descriptors(num_objectives=3)
    index = 0
    for mofunc in mofuncs[::3]:
        for budget in [2000, 8000]:
            for nw in [1, 100]:
                index += 1
                if index % 5 == 0:
                    for optim in optims:
                        yield Experiment(mofunc, optim, budget=budget, num_workers=nw, seed=next(seedg))


# pylint: disable=redefined-outer-name
@registry.register
def parallel_small_budget(seed: tp.Optional[int] = None) -> tp.Iterator[Experiment]:
    """Parallel optimization with small budgets"""
    seedg = create_seed_generator(seed)
    optims: tp.List[str] = get_optimizers("basics", seed=next(seedg))  # type: ignore
    names = ["hm", "rastrigin", "griewank", "rosenbrock", "ackley", "multipeak"]
    names += ["sphere", "cigar", "ellipsoid", "altellipsoid"]
    names += ["deceptiveillcond", "deceptivemultimodal", "deceptivepath"]
    # funcs
    functions = [
        ArtificialFunction(name, block_dimension=d, rotation=rotation)
        for name in names
        for rotation in [True, False]
        for d in [2, 4, 8]
    ]
    budgets = [10, 50, 100, 200, 400]
    for optim in optims:
        for function in functions:
            for budget in budgets:
                for nw in [2, 8, 16]:
                    for batch in [True, False]:
                        if nw < budget / 4:
                            xp = Experiment(
                                function,
                                optim,
                                num_workers=nw,
                                budget=budget,
                                batch_mode=batch,
                                seed=next(seedg),
                            )
                            if not xp.is_incoherent:
                                yield xp


@registry.register
def instrum_discrete(seed: tp.Optional[int] = None) -> tp.Iterator[Experiment]:
    """Comparison of optimization algorithms equipped with distinct instrumentations.
    Onemax, Leadingones, Jump function."""
    # Discrete, unordered.

    seedg = create_seed_generator(seed)
    optims = get_optimizers("small_discrete", seed=next(seedg))
    for nv in [10, 50, 200, 1000, 5000]:
        for arity in [2, 3, 7, 30]:
            for instrum_str in ["Unordered", "Softmax"]:
                if instrum_str == "Softmax":
                    instrum: ng.p.Parameter = ng.p.Choice(range(arity), repetitions=nv)
                    # Equivalent to, but much faster than, the following:
                    # instrum = ng.p.Tuple(*(ng.p.Choice(range(arity)) for _ in range(nv)))
                #                 else:
                #                     assert instrum_str == "Threshold"
                #                     # instrum = ng.p.Tuple(*(ng.p.TransitionChoice(range(arity)) for _ in range(nv)))
                #                     init = np.random.RandomState(seed=next(seedg)).uniform(-0.5, arity -0.5, size=nv)
                #                     instrum = ng.p.Array(init=init).set_bounds(-0.5, arity -0.5)  # type: ignore
                else:
                    assert instrum_str == "Unordered"
                    instrum = ng.p.TransitionChoice(range(arity), repetitions=nv)
                for name in ["onemax", "leadingones", "jump"]:
                    dfunc = ExperimentFunction(
                        corefuncs.DiscreteFunction(name, arity), instrum.set_name(instrum_str)
                    )
                    dfunc.add_descriptors(arity=arity)
                    for optim in optims:
                        for nw in [1, 10]:
                            for budget in [50, 500, 5000]:
                                yield Experiment(
                                    dfunc, optim, num_workers=nw, budget=budget, seed=next(seedg)
                                )


@registry.register
def sequential_instrum_discrete(seed: tp.Optional[int] = None) -> tp.Iterator[Experiment]:
    """Sequential counterpart of instrum_discrete."""

    seedg = create_seed_generator(seed)
    # Discrete, unordered.
    optims = get_optimizers("discrete", seed=next(seedg))
    for nv in [10, 50, 200, 1000, 5000]:
        for arity in [2, 3, 7, 30]:
            for instrum_str in ["Unordered"]:
                assert instrum_str == "Unordered"
                instrum = ng.p.TransitionChoice(range(arity), repetitions=nv)
                for name in ["onemax", "leadingones", "jump"]:
                    dfunc = ExperimentFunction(
                        corefuncs.DiscreteFunction(name, arity), instrum.set_name(instrum_str)
                    )
                    dfunc.add_descriptors(arity=arity)
                    for optim in optims:
                        for budget in [50, 500, 5000, 50000]:
                            yield Experiment(dfunc, optim, budget=budget, seed=next(seedg))


@registry.register
def deceptive(seed: tp.Optional[int] = None) -> tp.Iterator[Experiment]:
    """Very difficult objective functions: one is highly multimodal (infinitely many local optima),
    one has an infinite condition number, one has an infinitely long path towards the optimum.
    Looks somehow fractal."""
    seedg = create_seed_generator(seed)
    names = ["deceptivemultimodal", "deceptiveillcond", "deceptivepath"]
    optims = get_optimizers("basics", seed=next(seedg))
    functions = [
        ArtificialFunction(
            name, block_dimension=2, num_blocks=n_blocks, rotation=rotation, aggregator=aggregator
        )
        for name in names
        for rotation in [False, True]
        for n_blocks in [1, 2, 8, 16]
        for aggregator in ["sum", "max"]
    ]
    for func in functions:
        for optim in optims:
            for budget in [25, 37, 50, 75, 87] + list(range(100, 20001, 500)):
                yield Experiment(func, optim, budget=budget, num_workers=1, seed=next(seedg))


@registry.register
def parallel(seed: tp.Optional[int] = None) -> tp.Iterator[Experiment]:
    """Parallel optimization on 3 classical objective functions: sphere, rastrigin, cigar.
    The number of workers is 20 % of the budget.
    Testing both no useless variables and 5/6 of useless variables."""
    seedg = create_seed_generator(seed)
    names = ["sphere", "rastrigin", "cigar"]
    optims: tp.List[str] = get_optimizers("parallel_basics", seed=next(seedg))  # type: ignore
    functions = [
        ArtificialFunction(name, block_dimension=bd, useless_variables=bd * uv_factor)
        for name in names
        for bd in [25]
        for uv_factor in [0, 5]
    ]
    for func in functions:
        for optim in optims:
            for budget in [30, 100, 3000]:
                yield Experiment(func, optim, budget=budget, num_workers=int(budget / 5), seed=next(seedg))


@registry.register
def harderparallel(seed: tp.Optional[int] = None) -> tp.Iterator[Experiment]:
    """Parallel optimization on 4 classical objective functions. More distinct settings than << parallel >>."""
    seedg = create_seed_generator(seed)
    names = ["sphere", "rastrigin", "cigar", "ellipsoid"]
    optims = ["NGOpt10"] + get_optimizers("emna_variants", seed=next(seedg))  # type: ignore
    functions = [
        ArtificialFunction(name, block_dimension=bd, useless_variables=bd * uv_factor)
        for name in names
        for bd in [5, 25]
        for uv_factor in [0, 5]
    ]
    for func in functions:
        for optim in optims:
            for budget in [30, 100, 3000, 10000]:
                for num_workers in [int(budget / 10), int(budget / 5), int(budget / 3)]:
                    yield Experiment(func, optim, budget=budget, num_workers=num_workers, seed=next(seedg))


@registry.register
def oneshot(seed: tp.Optional[int] = None) -> tp.Iterator[Experiment]:
    """One shot optimization of 3 classical objective functions (sphere, rastrigin, cigar).
    0 or 5 dummy variables per real variable.
    Base dimension 3 or 25.
    budget 30, 100 or 3000."""
    seedg = create_seed_generator(seed)
    names = ["sphere", "rastrigin", "cigar"]
    optims = get_optimizers("oneshot", seed=next(seedg))
    functions = [
        ArtificialFunction(name, block_dimension=bd, useless_variables=bd * uv_factor)
        for name in names
        for bd in [3, 25]
        for uv_factor in [0, 5]
    ]
    for func in functions:
        for optim in optims:
            for budget in [30, 100, 3000]:
                yield Experiment(func, optim, budget=budget, num_workers=budget, seed=next(seedg))


@registry.register
def doe(seed: tp.Optional[int] = None) -> tp.Iterator[Experiment]:
    """One shot optimization of 3 classical objective functions (sphere, rastrigin, cigar), simplified.
    Base dimension 2000 or 20000. No rotation, no dummy variable.
    Budget 30, 100, 3000, 10000, 30000, 100000."""
    seedg = create_seed_generator(seed)
    names = ["sphere", "rastrigin", "cigar"]
    optims = get_optimizers("oneshot", seed=next(seedg))
    functions = [
        ArtificialFunction(name, block_dimension=bd, useless_variables=bd * uv_factor)
        for name in names
        for bd in [2000, 20000]  # 3, 10, 25, 200, 2000]
        for uv_factor in [0]
    ]
    for func in functions:
        for optim in optims:
            for budget in [30, 100, 3000, 10000, 30000, 100000]:
                yield Experiment(func, optim, budget=budget, num_workers=budget, seed=next(seedg))


@registry.register
def newdoe(seed: tp.Optional[int] = None) -> tp.Iterator[Experiment]:
    """One shot optimization of 3 classical objective functions (sphere, rastrigin, cigar), simplified.
    Tested on more dimensionalities than doe, namely 20, 200, 2000, 20000. No dummy variables.
    Budgets 30, 100, 3000, 10000, 30000, 100000, 300000."""
    seedg = create_seed_generator(seed)
    names = ["sphere", "rastrigin", "cigar"]
    optims = get_optimizers("oneshot", seed=next(seedg))
    functions = [
        ArtificialFunction(name, block_dimension=bd, useless_variables=bd * uv_factor)
        for name in names
        for bd in [2000, 20, 200, 20000]  # 3, 10, 25, 200, 2000]
        for uv_factor in [0]
    ]
    budgets = [30, 100, 3000, 10000, 30000, 100000, 300000]
    for func in functions:
        for optim in optims:
            for budget in budgets:
                yield Experiment(func, optim, budget=budget, num_workers=budget, seed=next(seedg))


@registry.register
def fiveshots(seed: tp.Optional[int] = None) -> tp.Iterator[Experiment]:
    """Five-shots optimization of 3 classical objective functions (sphere, rastrigin, cigar).
    Base dimension 3 or 25. 0 or 5 dummy variable per real variable. Budget 30, 100 or 3000."""
    seedg = create_seed_generator(seed)
    names = ["sphere", "rastrigin", "cigar"]
    optims = get_optimizers("oneshot", "basics", seed=next(seedg))
    functions = [
        ArtificialFunction(name, block_dimension=bd, useless_variables=bd * uv_factor)
        for name in names
        for bd in [3, 25]
        for uv_factor in [0, 5]
    ]
    for func in functions:
        for optim in optims:
            for budget in [30, 100, 3000]:
                yield Experiment(func, optim, budget=budget, num_workers=budget // 5, seed=next(seedg))


@registry.register
def multimodal(seed: tp.Optional[int] = None, para: bool = False) -> tp.Iterator[Experiment]:
    """Experiment on multimodal functions, namely hm, rastrigin, griewank, rosenbrock, ackley, lunacek,
    deceptivemultimodal.
    0 or 5 dummy variable per real variable.
    Base dimension 3 or 25.
    Budget in 3000, 10000, 30000, 100000.
    Sequential.
    """
    seedg = create_seed_generator(seed)
    names = ["hm", "rastrigin", "griewank", "rosenbrock", "ackley", "lunacek", "deceptivemultimodal"]
    # Keep in mind that Rosenbrock is multimodal in high dimension http://ieeexplore.ieee.org/document/6792472/.
    optims = get_optimizers("basics", seed=next(seedg))
    if not para:
        optims += get_optimizers("scipy", seed=next(seedg))
    # + list(sorted(x for x, y in ng.optimizers.registry.items() if "Chain" in x or "BO" in x))
    functions = [
        ArtificialFunction(name, block_dimension=bd, useless_variables=bd * uv_factor)
        for name in names
        for bd in [3, 25]
        for uv_factor in [0, 5]
    ]
    for func in functions:
        for optim in optims:
            for budget in [3000, 10000, 30000, 100000]:
                for nw in [1000] if para else [1]:
                    yield Experiment(func, optim, budget=budget, num_workers=nw, seed=next(seedg))


@registry.register
def hdmultimodal(seed: tp.Optional[int] = None) -> tp.Iterator[Experiment]:
    """Experiment on multimodal functions, namely hm, rastrigin, griewank, rosenbrock, ackley, lunacek,
    deceptivemultimodal. Similar to multimodal, but dimension 20 or 100 or 1000. Budget 1000 or 10000, sequential."""
    seedg = create_seed_generator(seed)
    names = ["hm", "rastrigin", "griewank", "rosenbrock", "ackley", "lunacek", "deceptivemultimodal"]
    # Keep in mind that Rosenbrock is multimodal in high dimension http://ieeexplore.ieee.org/document/6792472/.

    optims = get_optimizers("basics", "multimodal", seed=next(seedg))
    functions = [
        ArtificialFunction(name, block_dimension=bd)
        for name in names
        for bd in [
            1000,
            6000,
            36000,
        ]  # This has been modified, given that it was not sufficiently high-dimensional for its name.
    ]
    for func in functions:
        for optim in optims:
            for budget in [3000, 10000]:
                for nw in [1]:
                    yield Experiment(func, optim, budget=budget, num_workers=nw, seed=next(seedg))


@registry.register
def paramultimodal(seed: tp.Optional[int] = None) -> tp.Iterator[Experiment]:
    """Parallel counterpart of the multimodal experiment: 1000 workers."""
    return multimodal(seed, para=True)


# pylint: disable=redefined-outer-name,too-many-arguments
@registry.register
def yabbob(
    seed: tp.Optional[int] = None,
    parallel: bool = False,
    big: bool = False,
    small: bool = False,
    noise: bool = False,
    hd: bool = False,
    constraint_case: int = 0,
    split: bool = False,
) -> tp.Iterator[Experiment]:
    """Yet Another Black-Box Optimization Benchmark.
    Related to, but without special effort for exactly sticking to, the BBOB/COCO dataset.
    Dimension 2, 10 and 50.
    Budget 50, 200, 800, 3200, 12800.
    Both rotated or not rotated.
    """
    seedg = create_seed_generator(seed)

    # List of objective functions.
    names = [
        "hm",
        "rastrigin",
        "griewank",
        "rosenbrock",
        "ackley",
        "lunacek",
        "deceptivemultimodal",
        "bucherastrigin",
        "multipeak",
    ]
    names += ["sphere", "doublelinearslope", "stepdoublelinearslope"]
    names += ["cigar", "altcigar", "ellipsoid", "altellipsoid", "stepellipsoid", "discus", "bentcigar"]
    names += ["deceptiveillcond", "deceptivemultimodal", "deceptivepath"]
    # Deceptive path is related to the sharp ridge function; there is a long path to the optimum.
    # Deceptive illcond is related to the difference of powers function; the conditioning varies as we get closer to the optimum.
    # Deceptive multimodal is related to the Weierstrass function and to the Schaffers function.

    # Parametrizing the noise level.
    if noise:
        noise_level = 100000 if hd else 100
    else:
        noise_level = 0

    # Choosing the list of optimizers.
    optims: tp.List[str] = get_optimizers("competitive", seed=next(seedg))  # type: ignore
    if noise:
        optims += ["TBPSA", "SQP", "NoisyDiscreteOnePlusOne"]
    if hd:
        optims += ["OnePlusOne"]
        optims += get_optimizers("splitters", seed=next(seedg))  # type: ignore

    # List of objective functions.
    functions = [
        ArtificialFunction(name, block_dimension=d, rotation=rotation, noise_level=noise_level, split=split)
        for name in names
        for rotation in [True, False]
        for num_blocks in ([1] if not split else [7, 12])
        for d in ([100, 1000, 3000] if hd else [2, 10, 50])
    ]

    # We possibly add constraints.
    max_num_constraints = 4
    constraints: tp.List[tp.Any] = [
        _Constraint(name, as_bool)
        for as_bool in [False, True]
        for name in ["sum", "diff", "second_diff", "ball"]
    ]
    assert (
        constraint_case < len(constraints) + max_num_constraints
    ), "constraint_case should be in 0, 1, ..., {len(constraints) + max_num_constraints - 1} (0 = no constraint)."
    # We reduce the number of tests when there are constraints, as the number of cases
    # is already multiplied by the number of constraint_case.
    for func in functions[:: 13 if constraint_case > 0 else 1]:
        # We add a window of the list of constraints. This windows finishes at "constraints" (hence, is empty if
        # constraint_case=0).
        for constraint in constraints[max(0, constraint_case - max_num_constraints) : constraint_case]:
            func.parametrization.register_cheap_constraint(constraint)

    budgets = [40000, 80000, 160000, 320000] if (big and not noise) else [50, 200, 800, 3200, 12800]
    if small and not noise:
        budgets = [10, 20, 40]
    for optim in optims:
        for function in functions:
            for budget in budgets:
                xp = Experiment(
                    function, optim, num_workers=100 if parallel else 1, budget=budget, seed=next(seedg)
                )
                if not xp.is_incoherent:
                    yield xp


@registry.register
def yanoisysplitbbob(seed: tp.Optional[int] = None) -> tp.Iterator[Experiment]:
    """Counterpart of yabbob with more budget."""
    return yabbob(seed, noise=True, parallel=False, split=True)


@registry.register
def yahdnoisysplitbbob(seed: tp.Optional[int] = None) -> tp.Iterator[Experiment]:
    """Counterpart of yabbob with more budget."""
    return yabbob(seed, hd=True, noise=True, parallel=False, split=True)


@registry.register
def yaconstrainedbbob(seed: tp.Optional[int] = None) -> tp.Iterator[Experiment]:
    """Counterpart of yabbob with higher dimensions."""
    cases = 8  # total number of cases (skip 0, as it's constraint-free)
    slices = [yabbob(seed, constraint_case=i) for i in range(1, cases)]
    return itertools.chain(*slices)


@registry.register
def yahdnoisybbob(seed: tp.Optional[int] = None) -> tp.Iterator[Experiment]:
    """Counterpart of yabbob with higher dimensions."""
    return yabbob(seed, hd=True, noise=True)


@registry.register
def yabigbbob(seed: tp.Optional[int] = None) -> tp.Iterator[Experiment]:
    """Counterpart of yabbob with more budget."""
    return yabbob(seed, parallel=False, big=True)


@registry.register
def yasplitbbob(seed: tp.Optional[int] = None) -> tp.Iterator[Experiment]:
    """Counterpart of yabbob with more budget."""
    return yabbob(seed, parallel=False, split=True)


@registry.register
def yahdsplitbbob(seed: tp.Optional[int] = None) -> tp.Iterator[Experiment]:
    """Counterpart of yabbob with more budget."""
    return yabbob(seed, hd=True, split=True)


@registry.register
def yasmallbbob(seed: tp.Optional[int] = None) -> tp.Iterator[Experiment]:
    """Counterpart of yabbob with less budget."""
    return yabbob(seed, parallel=False, big=False, small=True)


@registry.register
def yahdbbob(seed: tp.Optional[int] = None) -> tp.Iterator[Experiment]:
    """Counterpart of yabbob with higher dimensions."""
    return yabbob(seed, hd=True)


@registry.register
def yaparabbob(seed: tp.Optional[int] = None) -> tp.Iterator[Experiment]:
    """Parallel optimization counterpart of yabbob."""
    return yabbob(seed, parallel=True, big=False)


@registry.register
def yanoisybbob(seed: tp.Optional[int] = None) -> tp.Iterator[Experiment]:
    """Noisy optimization counterpart of yabbob.
    This is supposed to be consistent with normal practices in noisy
    optimization: we distinguish recommendations and exploration.
    This is different from the original BBOB/COCO from that point of view.
    """
    return yabbob(seed, noise=True)


@registry.register
def illcondi(seed: tp.Optional[int] = None) -> tp.Iterator[Experiment]:
    """Testing optimizers on ill cond problems.
    Cigar, Ellipsoid.
    Both rotated and unrotated.
    Budget 100, 1000, 10000.
    Dimension 50.
    """
    seedg = create_seed_generator(seed)
    optims = get_optimizers("basics", seed=next(seedg))
    functions = [
        ArtificialFunction(name, block_dimension=50, rotation=rotation)
        for name in ["cigar", "ellipsoid"]
        for rotation in [True, False]
    ]
    for optim in optims:
        for function in functions:
            for budget in [100, 1000, 10000]:
                yield Experiment(function, optim, budget=budget, num_workers=1, seed=next(seedg))


@registry.register
def illcondipara(seed: tp.Optional[int] = None) -> tp.Iterator[Experiment]:
    """Testing optimizers on ill-conditionned parallel optimization.
    50 workers in parallel.
    """
    seedg = create_seed_generator(seed)
    functions = [
        ArtificialFunction(name, block_dimension=50, rotation=rotation)
        for name in ["cigar", "ellipsoid"]
        for rotation in [True, False]
    ]
    optims = get_optimizers("competitive", seed=next(seedg))
    for function in functions:
        for budget in [100, 1000, 10000]:
            for optim in optims:
                xp = Experiment(function, optim, budget=budget, num_workers=50, seed=next(seedg))
                if not xp.is_incoherent:
                    yield xp


@registry.register
def constrained_illconditioned_parallel(seed: tp.Optional[int] = None) -> tp.Iterator[Experiment]:
    """Many optimizers on ill cond problems with constraints."""
    seedg = create_seed_generator(seed)
    functions = [
        ArtificialFunction(name, block_dimension=50, rotation=rotation)
        for name in ["cigar", "ellipsoid"]
        for rotation in [True, False]
    ]
    for func in functions:
        func.parametrization.register_cheap_constraint(_Constraint("sum", as_bool=False))
    for function in functions:
        for budget in [400, 4000, 40000]:
            optims: tp.List[str] = get_optimizers("large", seed=next(seedg))  # type: ignore
            for optim in optims:
                yield Experiment(function, optim, budget=budget, num_workers=1, seed=next(seedg))


@registry.register
def ranknoisy(seed: tp.Optional[int] = None) -> tp.Iterator[Experiment]:
    """Noisy optimization methods on a few noisy problems.
    Cigar, Altcigar, Ellipsoid, Altellipsoid.
    Dimension 200, 2000, 20000.
    Budget 25000, 50000, 100000.
    No rotation.
    Noise level 10.
    With or without noise dissymmetry.
    """
    seedg = create_seed_generator(seed)
    optims: tp.List[str] = get_optimizers("progressive", seed=next(seedg)) + [  # type: ignore
        "OptimisticNoisyOnePlusOne",
        "OptimisticDiscreteOnePlusOne",
        "NGOpt10",
    ]

    # optims += ["NGO", "Shiwa", "DiagonalCMA"] + sorted(
    #    x for x, y in ng.optimizers.registry.items() if ("SPSA" in x or "TBPSA" in x or "ois" in x or "epea" in x or "Random" in x)
    # )
    for budget in [25000, 50000, 100000]:
        for optim in optims:
            for d in [20000, 200, 2000]:
                for name in ["cigar", "altcigar", "ellipsoid", "altellipsoid"]:
                    for noise_dissymmetry in [False, True]:
                        function = ArtificialFunction(
                            name=name,
                            rotation=False,
                            block_dimension=d,
                            noise_level=10,
                            noise_dissymmetry=noise_dissymmetry,
                            translation_factor=1.0,
                        )
                        yield Experiment(function, optim, budget=budget, seed=next(seedg))


@registry.register
def noisy(seed: tp.Optional[int] = None) -> tp.Iterator[Experiment]:
    """Noisy optimization methods on a few noisy problems.
    Sphere, Rosenbrock, Cigar, Hm (= highly multimodal).
    Noise level 10.
    Noise dyssymmetry or not.
    Dimension 2, 20, 200, 2000.
    Budget 25000, 50000, 100000.
    """
    seedg = create_seed_generator(seed)
    optims: tp.List[str] = get_optimizers("progressive", seed=next(seedg)) + [  # type: ignore
        "OptimisticNoisyOnePlusOne",
        "OptimisticDiscreteOnePlusOne",
    ]
    optims += ["NGOpt10", "Shiwa", "DiagonalCMA"] + sorted(
        x
        for x, y in ng.optimizers.registry.items()
        if ("SPSA" in x or "TBPSA" in x or "ois" in x or "epea" in x or "Random" in x)
    )

    for budget in [25000, 50000, 100000]:
        for optim in optims:
            for d in [2, 20, 200, 2000]:
                for name in ["sphere", "rosenbrock", "cigar", "hm"]:
                    for noise_dissymmetry in [False, True]:
                        function = ArtificialFunction(
                            name=name,
                            rotation=True,
                            block_dimension=d,
                            noise_level=10,
                            noise_dissymmetry=noise_dissymmetry,
                            translation_factor=1.0,
                        )
                        yield Experiment(function, optim, budget=budget, seed=next(seedg))


@registry.register
def paraalldes(seed: tp.Optional[int] = None) -> tp.Iterator[Experiment]:
    """All DE methods on various functions. Parallel version.
    Dimension 5, 20, 100, 500, 2500.
    Sphere, Cigar, Hm, Ellipsoid.
    No rotation.
    """
    seedg = create_seed_generator(seed)
    for budget in [10, 100, 1000, 10000, 100000]:
        for optim in sorted(x for x, y in ng.optimizers.registry.items() if "DE" in x and "Tune" in x):
            for rotation in [False]:
                for d in [5, 20, 100, 500, 2500]:
                    for name in ["sphere", "cigar", "hm", "ellipsoid"]:
                        for u in [0]:
                            function = ArtificialFunction(
                                name=name,
                                rotation=rotation,
                                block_dimension=d,
                                useless_variables=d * u,
                                translation_factor=1.0,
                            )
                            yield Experiment(
                                function,
                                optim,
                                budget=budget,
                                seed=next(seedg),
                                num_workers=max(d, budget // 6),
                            )


@registry.register
def parahdbo4d(seed: tp.Optional[int] = None) -> tp.Iterator[Experiment]:
    """All Bayesian optimization methods on various functions. Parallel version
    Dimension 20 and 2000.
    Budget 25, 31, 37, 43, 50, 60.
    Sphere, Cigar, Hm, Ellipsoid.
    No rotation.
    """
    seedg = create_seed_generator(seed)
    for budget in [25, 31, 37, 43, 50, 60]:
        for optim in sorted(x for x, y in ng.optimizers.registry.items() if "BO" in x and "Tune" in x):
            for rotation in [False]:
                for d in [20, 2000]:
                    for name in ["sphere", "cigar", "hm", "ellipsoid"]:
                        for u in [0]:
                            function = ArtificialFunction(
                                name=name,
                                rotation=rotation,
                                block_dimension=d,
                                useless_variables=d * u,
                                translation_factor=1.0,
                            )
                            yield Experiment(
                                function,
                                optim,
                                budget=budget,
                                seed=next(seedg),
                                num_workers=max(d, budget // 6),
                            )


@registry.register
def alldes(seed: tp.Optional[int] = None) -> tp.Iterator[Experiment]:
    """All DE methods on various functions.
    Dimension 5, 20, 100.
    Sphere, Cigar, Hm, Ellipsoid.
    Budget 10, 100, 1000, 10000, 100000.
    """
    seedg = create_seed_generator(seed)
    for budget in [10, 100, 1000, 10000, 100000]:
        for optim in sorted(x for x, y in ng.optimizers.registry.items() if "DE" in x or "Shiwa" in x):
            for rotation in [False]:
                for d in [5, 20, 100]:
                    for name in ["sphere", "cigar", "hm", "ellipsoid"]:
                        for u in [0]:
                            function = ArtificialFunction(
                                name=name,
                                rotation=rotation,
                                block_dimension=d,
                                useless_variables=d * u,
                                translation_factor=1.0,
                            )
                            yield Experiment(function, optim, budget=budget, seed=next(seedg))


@registry.register
def hdbo4d(seed: tp.Optional[int] = None) -> tp.Iterator[Experiment]:
    """All Bayesian optimization methods on various functions.
    Budget 25, 31, 37, 43, 50, 60.
    Dimension 20.
    Sphere, Cigar, Hm, Ellipsoid.
    """
    seedg = create_seed_generator(seed)
    for budget in [25, 31, 37, 43, 50, 60]:
        for optim in get_optimizers("all_bo", seed=next(seedg)):
            for rotation in [False]:
                for d in [20]:
                    for name in ["sphere", "cigar", "hm", "ellipsoid"]:
                        for u in [0]:
                            function = ArtificialFunction(
                                name=name,
                                rotation=rotation,
                                block_dimension=d,
                                useless_variables=d * u,
                                translation_factor=1.0,
                            )
                            yield Experiment(function, optim, budget=budget, seed=next(seedg))


@registry.register
def spsa_benchmark(seed: tp.Optional[int] = None) -> tp.Iterator[Experiment]:
    """Some optimizers on a noisy optimization problem. This benchmark is based on the noisy benchmark.
    Budget 500, 1000, 2000, 4000, ... doubling... 128000.
    Rotation or not.
    Sphere, Sphere4, Cigar.
    """
    seedg = create_seed_generator(seed)
    optims: tp.List[str] = get_optimizers("spsa", seed=next(seedg))  # type: ignore
    for budget in [500, 1000, 2000, 4000, 8000, 16000, 32000, 64000, 128000]:
        for optim in optims:
            for rotation in [True, False]:
                for name in ["sphere", "sphere4", "cigar"]:
                    function = ArtificialFunction(
                        name=name, rotation=rotation, block_dimension=20, noise_level=10
                    )
                    yield Experiment(function, optim, budget=budget, seed=next(seedg))


@registry.register
def realworld(seed: tp.Optional[int] = None) -> tp.Iterator[Experiment]:
    """Realworld optimization. This experiment contains:

     - a subset of MLDA (excluding the perceptron: 10 functions rescaled or not.
     - ARCoating https://arxiv.org/abs/1904.02907: 1 function.
     - The 007 game: 1 function, noisy.
     - PowerSystem: a power system simulation problem.
     - STSP: a simple TSP problem.
     -  MLDA, except the Perceptron.

    Budget 25, 50, 100, 200, 400, 800, 1600, 3200, 6400, 12800.
    Sequential or 10-parallel or 100-parallel.
    """
    funcs: tp.List[tp.Union[ExperimentFunction, rl.agents.TorchAgentFunction]] = [
        _mlda.Clustering.from_mlda(name, num, rescale)
        for name, num in [("Ruspini", 5), ("German towns", 10)]
        for rescale in [True, False]
    ]
    funcs += [
        _mlda.SammonMapping.from_mlda("Virus", rescale=False),
        _mlda.SammonMapping.from_mlda("Virus", rescale=True),
        _mlda.SammonMapping.from_mlda("Employees"),
    ]
    funcs += [_mlda.Landscape(transform) for transform in [None, "square", "gaussian"]]

    # Adding ARCoating.
    funcs += [ARCoating()]
    funcs += [PowerSystem(), PowerSystem(13)]
    funcs += [STSP(), STSP(500)]
    funcs += [game.Game("war")]
    funcs += [game.Game("batawaf")]
    funcs += [game.Game("flip")]
    funcs += [game.Game("guesswho")]
    funcs += [game.Game("bigguesswho")]

    # 007 with 100 repetitions, both mono and multi architectures.
    base_env = rl.envs.DoubleOSeven(verbose=False)
    random_agent = rl.agents.Agent007(base_env)
    modules = {"mono": rl.agents.Perceptron, "multi": rl.agents.DenseNet}
    agents = {
        a: rl.agents.TorchAgent.from_module_maker(base_env, m, deterministic=False)
        for a, m in modules.items()
    }
    env = base_env.with_agent(player_0=random_agent).as_single_agent()
    runner = rl.EnvironmentRunner(env.copy(), num_repetitions=100, max_step=50)
    for archi in ["mono", "multi"]:
        func = rl.agents.TorchAgentFunction(agents[archi], runner, reward_postprocessing=lambda x: 1 - x)
        funcs += [func]
    seedg = create_seed_generator(seed)
    optims = get_optimizers("basics", seed=next(seedg))
    for budget in [25, 50, 100, 200, 400, 800, 1600, 3200, 6400, 12800]:
        for num_workers in [1, 10, 100]:
            if num_workers < budget:
                for algo in optims:
                    for fu in funcs:
                        xp = Experiment(fu, algo, budget, num_workers=num_workers, seed=next(seedg))
                        if not xp.is_incoherent:
                            yield xp


@registry.register
def rocket(seed: tp.Optional[int] = None) -> tp.Iterator[Experiment]:
    """Rocket simulator. Maximize max altitude by choosing the thrust schedule, given a total thrust.
    Budget 25, 50, ..., 1600.
    Sequential or 30 workers."""
    funcs = [Rocket(i) for i in range(17)]
    seedg = create_seed_generator(seed)
    optims = get_optimizers("basics", seed=next(seedg))
    for budget in [25, 50, 100, 200, 400, 800, 1600]:
        for num_workers in [1, 30]:
            if num_workers < budget:
                for algo in optims:
                    for fu in funcs:
                        xp = Experiment(fu, algo, budget, num_workers=num_workers, seed=next(seedg))
                        skip_ci(reason="Too slow")
                        if not xp.is_incoherent:
                            yield xp


@registry.register
def gym_multi(seed: tp.Optional[int] = None, randomized: bool = False, big: bool = False) -> tp.Iterator[Experiment]:
    """Gym simulator. Maximize reward.
    Many distinct problems."""
    env_names = GymMulti().env_names()
    seedg = create_seed_generator(seed)
    optims = get_optimizers("basics", "splitters", "baselines", seed=next(seedg))
    optims += ["DiagonalCMA"]
    for func in [
        GymMulti(name, control, neural_factor, randomized=randomized)
<<<<<<< HEAD
        for control in ["neural"]
        for neural_factor in [2]  # 1, 2, 4, 10]
=======
        for control in (["neural"] if big else controllers)
        for neural_factor in ([2] if not big else [20])
>>>>>>> 8445b98a
        for name in env_names
    ]:
        for budget in [25600, 3200, 6400, 12800, 50, 100, 200, 400, 800, 1600]:
            for num_workers in ([1] if big else [1, 30]):
                for algo in optims:
                    xp = Experiment(func, algo, budget, num_workers=num_workers, seed=next(seedg))
                    if not xp.is_incoherent:
                        yield xp


@registry.register
def big_gym_multi(seed: tp.Optional[int] = None) -> tp.Iterator[Experiment]:
    """Counterpart of gym_multi."""
    return gym_multi(seed, randomized=False, big=True)


@registry.register
def stochastic_gym_multi(seed: tp.Optional[int] = None) -> tp.Iterator[Experiment]:
    """Counterpart of gym_multi."""
    return gym_multi(seed, randomized=True)


@registry.register
def gym_anm(seed: tp.Optional[int] = None) -> tp.Iterator[Experiment]:
    """Gym simulator for Active Network Management. Maximize reward."""

    func = GymMulti()
    seedg = create_seed_generator(seed)
    optims = get_optimizers("basics", "progressive", "splitters", "baselines", seed=next(seedg))
    for budget in [25, 50, 100, 200, 400, 800, 1600]:
        for num_workers in [1, 30]:
            if num_workers < budget:
                for algo in optims:
                    xp = Experiment(func, algo, budget, num_workers=num_workers, seed=next(seedg))
                    if not xp.is_incoherent:
                        yield xp


@registry.register
def mixsimulator(seed: tp.Optional[int] = None) -> tp.Iterator[Experiment]:
    """MixSimulator of power plants
    Budget 20, 40, ..., 1600.
    Sequential or 30 workers."""
    funcs = [OptimizeMix()]
    seedg = create_seed_generator(seed)
    optims: tp.List[str] = get_optimizers("basics", seed=next(seedg))  # type: ignore

    seq = np.arange(0, 1601, 20)
    for budget in seq:
        for num_workers in [1, 30]:
            if num_workers < budget:
                for algo in optims:
                    for fu in funcs:
                        xp = Experiment(fu, algo, budget, num_workers=num_workers, seed=next(seedg))
                        if not xp.is_incoherent:
                            yield xp


@registry.register
def control_problem(seed: tp.Optional[int] = None) -> tp.Iterator[Experiment]:
    """MuJoCo testbed. Learn linear policy for different control problems.
    Budget 500, 1000, 3000, 5000."""
    seedg = create_seed_generator(seed)
    num_rollouts = 1
    funcs = [
        Env(num_rollouts=num_rollouts, random_state=seed)
        for Env in [
            control.Swimmer,
            control.HalfCheetah,
            control.Hopper,
            control.Walker2d,
            control.Ant,
            control.Humanoid,
        ]
    ]

    sigmas = [0.1, 0.1, 0.1, 0.1, 0.01, 0.001]
    funcs2 = []
    for sigma, func in zip(sigmas, funcs):
        f = func.copy()
        param: ng.p.Tuple = f.parametrization.copy()  # type: ignore
        for array in param:
            array.set_mutation(sigma=sigma)  # type: ignore
        param.set_name(f"sigma={sigma}")

        f.parametrization = param
        f.parametrization.freeze()
        funcs2.append(f)
    optims = get_optimizers("basics")

    for budget in [50, 75, 100, 150, 200, 250, 300, 400, 500, 1000, 3000, 5000, 8000, 16000, 32000, 64000]:
        for algo in optims:
            for fu in funcs2:
                xp = Experiment(fu, algo, budget, num_workers=1, seed=next(seedg))
                if not xp.is_incoherent:
                    yield xp


@registry.register
def neuro_control_problem(seed: tp.Optional[int] = None) -> tp.Iterator[Experiment]:
    """MuJoCo testbed. Learn neural policies."""
    seedg = create_seed_generator(seed)
    num_rollouts = 1
    funcs = [
        Env(num_rollouts=num_rollouts, intermediate_layer_dim=(50,), random_state=seed)
        for Env in [
            control.Swimmer,
            control.HalfCheetah,
            control.Hopper,
            control.Walker2d,
            control.Ant,
            control.Humanoid,
        ]
    ]

    optims = ["CMA", "NGOpt4", "DiagonalCMA", "NGOpt8", "MetaModel", "ChainCMAPowell"]

    for budget in [50, 500, 5000, 10000, 20000, 35000, 50000, 100000, 200000]:
        for algo in optims:
            for fu in funcs:
                xp = Experiment(fu, algo, budget, num_workers=1, seed=next(seedg))
                if not xp.is_incoherent:
                    yield xp


@registry.register
def simpletsp(seed: tp.Optional[int] = None) -> tp.Iterator[Experiment]:
    """Simple TSP problems. Please note that the methods we use could be applied or complex variants, whereas
    specialized methods can not always do it; therefore this comparisons from a black-box point of view makes sense
    even if white-box methods are not included though they could do this more efficiently.
    10, 100, 1000, 10000 cities.
    Budgets doubling from 25, 50, 100, 200, ... up  to 25600

    """
    funcs = [STSP(10), STSP(100), STSP(1000), STSP(10000)]
    seedg = create_seed_generator(seed)
    optims = get_optimizers("basics", "noisy", seed=next(seedg))
    for budget in [25, 50, 100, 200, 400, 800, 1600, 3200, 6400, 12800, 25600]:
        for num_workers in [1]:  # , 10, 100]:
            if num_workers < budget:
                for algo in optims:
                    for fu in funcs:
                        xp = Experiment(fu, algo, budget, num_workers=num_workers, seed=next(seedg))
                        if not xp.is_incoherent:
                            yield xp


@registry.register
def sequential_fastgames(seed: tp.Optional[int] = None) -> tp.Iterator[Experiment]:
    """Optimization of policies for games, i.e. direct policy search.
    Budget 12800, 25600, 51200, 102400.
    Games: War, Batawaf, Flip, GuessWho,  BigGuessWho."""
    funcs = [game.Game(name) for name in ["war", "batawaf", "flip", "guesswho", "bigguesswho"]]
    seedg = create_seed_generator(seed)
    optims = get_optimizers("noisy", "splitters", "progressive", seed=next(seedg))
    for budget in [12800, 25600, 51200, 102400]:
        for num_workers in [1]:
            if num_workers < budget:
                for algo in optims:
                    for fu in funcs:
                        xp = Experiment(fu, algo, budget, num_workers=num_workers, seed=next(seedg))
                        if not xp.is_incoherent:
                            yield xp


@registry.register
def powersystems(seed: tp.Optional[int] = None) -> tp.Iterator[Experiment]:
    """Unit commitment problem, i.e. management of dams for hydroelectric planning."""
    funcs: tp.List[ExperimentFunction] = []
    for dams in [3, 5, 9, 13]:
        funcs += [PowerSystem(dams, depth=2, width=3)]
    seedg = create_seed_generator(seed)
    optims = get_optimizers("basics", "noisy", "splitters", "progressive", seed=next(seedg))
    budgets = [3200, 6400, 12800]
    for budget in budgets:
        for num_workers in [1, 10, 100]:
            if num_workers < budget:
                for algo in optims:
                    for fu in funcs:
                        xp = Experiment(fu, algo, budget, num_workers=num_workers, seed=next(seedg))
                        if not xp.is_incoherent:
                            yield xp


@registry.register
def mlda(seed: tp.Optional[int] = None) -> tp.Iterator[Experiment]:
    """MLDA (machine learning and data analysis) testbed."""
    funcs: tp.List[ExperimentFunction] = [
        _mlda.Clustering.from_mlda(name, num, rescale)
        for name, num in [("Ruspini", 5), ("German towns", 10)]
        for rescale in [True, False]
    ]
    funcs += [
        _mlda.SammonMapping.from_mlda("Virus", rescale=False),
        _mlda.SammonMapping.from_mlda("Virus", rescale=True),
        _mlda.SammonMapping.from_mlda("Employees"),
    ]
    funcs += [_mlda.Perceptron.from_mlda(name) for name in ["quadratic", "sine", "abs", "heaviside"]]
    funcs += [_mlda.Landscape(transform) for transform in [None, "square", "gaussian"]]
    seedg = create_seed_generator(seed)
    optims = get_optimizers("basics", seed=next(seedg))
    for budget in [25, 50, 100, 200, 400, 800, 1600, 3200, 6400, 12800]:
        for num_workers in [1, 10, 100]:
            if num_workers < budget:
                for algo in optims:
                    for func in funcs:
                        xp = Experiment(func, algo, budget, num_workers=num_workers, seed=next(seedg))
                        if not xp.is_incoherent:
                            yield xp


@registry.register
def mldakmeans(seed: tp.Optional[int] = None) -> tp.Iterator[Experiment]:
    """MLDA (machine learning and data analysis) testbed, restricted to the K-means part."""
    funcs: tp.List[ExperimentFunction] = [
        _mlda.Clustering.from_mlda(name, num, rescale)
        for name, num in [("Ruspini", 5), ("German towns", 10), ("Ruspini", 50), ("German towns", 100)]
        for rescale in [True, False]
    ]
    seedg = create_seed_generator(seed)
    optims = get_optimizers("splitters", "progressive", seed=next(seedg))
    for budget in [1000, 10000]:
        for num_workers in [1, 10, 100]:
            if num_workers < budget:
                for algo in optims:
                    for func in funcs:
                        xp = Experiment(func, algo, budget, num_workers=num_workers, seed=next(seedg))
                        if not xp.is_incoherent:
                            yield xp


@registry.register
def image_similarity(
    seed: tp.Optional[int] = None, with_pgan: bool = False, similarity: bool = True
) -> tp.Iterator[Experiment]:
    """Optimizing images: artificial criterion for now."""
    seedg = create_seed_generator(seed)
    optims = get_optimizers("structured_moo", seed=next(seedg))
    funcs: tp.List[ExperimentFunction] = [
        imagesxp.Image(loss=loss, with_pgan=with_pgan)
        for loss in imagesxp.imagelosses.registry.values()
        if loss.REQUIRES_REFERENCE == similarity
    ]
    for budget in [100 * 5 ** k for k in range(3)]:
        for func in funcs:
            for algo in optims:
                xp = Experiment(func, algo, budget, num_workers=1, seed=next(seedg))
                skip_ci(reason="too slow")
                if not xp.is_incoherent:
                    yield xp


@registry.register
def image_similarity_pgan(seed: tp.Optional[int] = None) -> tp.Iterator[Experiment]:
    """Counterpart of image_similarity, using PGan as a representation."""
    return image_similarity(seed, with_pgan=True)


@registry.register
def image_single_quality(seed: tp.Optional[int] = None) -> tp.Iterator[Experiment]:
    """Counterpart of image_similarity, but based on image quality assessment."""
    return image_similarity(seed, with_pgan=False, similarity=False)


@registry.register
def image_single_quality_pgan(seed: tp.Optional[int] = None) -> tp.Iterator[Experiment]:
    """Counterpart of image_similarity_pgan, but based on image quality assessment."""
    return image_similarity(seed, with_pgan=True, similarity=False)


@registry.register
def image_multi_similarity(
    seed: tp.Optional[int] = None, cross_valid: bool = False, with_pgan: bool = False
) -> tp.Iterator[Experiment]:
    """Optimizing images: artificial criterion for now."""
    seedg = create_seed_generator(seed)
    optims = get_optimizers("structured_moo", seed=next(seedg))
    funcs: tp.List[ExperimentFunction] = [
        imagesxp.Image(loss=loss, with_pgan=with_pgan)
        for loss in imagesxp.imagelosses.registry.values()
        if loss.REQUIRES_REFERENCE
    ]
    base_values: tp.List[tp.Any] = [func(func.parametrization.sample().value) for func in funcs]
    if cross_valid:
        skip_ci(reason="Too slow")
        mofuncs: tp.List[tp.Any] = helpers.SpecialEvaluationExperiment.create_crossvalidation_experiments(
            funcs, pareto_size=25
        )
    else:
        mofuncs = [fbase.MultiExperiment(funcs, upper_bounds=base_values)]
    for budget in [100 * 5 ** k for k in range(3)]:
        for num_workers in [1]:
            for algo in optims:
                for mofunc in mofuncs:
                    xp = Experiment(mofunc, algo, budget, num_workers=num_workers, seed=next(seedg))
                    yield xp


@registry.register
def image_multi_similarity_pgan(seed: tp.Optional[int] = None) -> tp.Iterator[Experiment]:
    """Counterpart of image_similarity, using PGan as a representation."""
    return image_multi_similarity(seed, with_pgan=True)


@registry.register
def image_multi_similarity_cv(seed: tp.Optional[int] = None) -> tp.Iterator[Experiment]:
    """Counterpart of image_multi_similarity with cross-validation."""
    return image_multi_similarity(seed, cross_valid=True)


@registry.register
def image_multi_similarity_pgan_cv(seed: tp.Optional[int] = None) -> tp.Iterator[Experiment]:
    """Counterpart of image_multi_similarity with cross-validation."""
    return image_multi_similarity(seed, cross_valid=True, with_pgan=True)


@registry.register
def image_quality_proxy(seed: tp.Optional[int] = None, with_pgan: bool = False) -> tp.Iterator[Experiment]:
    """Optimizing images: artificial criterion for now."""
    seedg = create_seed_generator(seed)
    optims: tp.List[tp.Any] = get_optimizers("structured_moo", seed=next(seedg))
    iqa, blur, brisque = [
        imagesxp.Image(loss=loss, with_pgan=with_pgan)
        for loss in (imagesxp.imagelosses.Koncept512, imagesxp.imagelosses.Blur, imagesxp.imagelosses.Brisque)
    ]
    # TODO: add the proxy info in the parametrization.
    for budget in [100 * 5 ** k for k in range(3)]:
        for algo in optims:
            for func in [blur, brisque]:
                # We optimize on blur or brisque and check performance on iqa.
                sfunc = helpers.SpecialEvaluationExperiment(func, evaluation=iqa)
                sfunc.add_descriptors(non_proxy_function=False)
                xp = Experiment(sfunc, algo, budget, num_workers=1, seed=next(seedg))
                yield xp


@registry.register
def image_quality_proxy_pgan(seed: tp.Optional[int] = None) -> tp.Iterator[Experiment]:
    return image_quality_proxy(seed, with_pgan=True)


@registry.register
def image_quality(
    seed: tp.Optional[int] = None, cross_val: bool = False, with_pgan: bool = False, num_images: int = 1
) -> tp.Iterator[Experiment]:
    """Optimizing images for quality:
    we optimize K512, Blur and Brisque.

    With num_images > 1, we are doing morphing.
    """
    seedg = create_seed_generator(seed)
    optims: tp.List[tp.Any] = get_optimizers("structured_moo", seed=next(seedg))
    # We optimize func_blur or func_brisque and check performance on func_iqa.
    funcs: tp.List[ExperimentFunction] = [
        imagesxp.Image(loss=loss, with_pgan=with_pgan, num_images=num_images)
        for loss in (
            imagesxp.imagelosses.Koncept512,
            imagesxp.imagelosses.Blur,
            imagesxp.imagelosses.Brisque,
        )
    ]
    # TODO: add the proxy info in the parametrization.
    if cross_val:
        mofuncs = helpers.SpecialEvaluationExperiment.create_crossvalidation_experiments(
            experiments=[funcs[0], funcs[2]],
            training_only_experiments=[funcs[1]],  # Blur is not good enough as an IQA for being in the list.
            pareto_size=16,
        )
    else:
        upper_bounds = [func(func.parametrization.value) for func in funcs]
        mofuncs: tp.Sequence[ExperimentFunction] = [fbase.MultiExperiment(funcs, upper_bounds=upper_bounds)]  # type: ignore
    for budget in [100 * 5 ** k for k in range(3)]:
        for num_workers in [1]:
            for algo in optims:
                for func in mofuncs:
                    xp = Experiment(func, algo, budget, num_workers=num_workers, seed=next(seedg))
                    yield xp


@registry.register
def morphing_pgan_quality(seed: tp.Optional[int] = None) -> tp.Iterator[Experiment]:
    return image_quality(seed, with_pgan=True, num_images=2)


@registry.register
def image_quality_cv(seed: tp.Optional[int] = None) -> tp.Iterator[Experiment]:
    """Counterpart of image_quality with cross-validation."""
    return image_quality(seed, cross_val=True)


@registry.register
def image_quality_pgan(seed: tp.Optional[int] = None) -> tp.Iterator[Experiment]:
    """Counterpart of image_quality with cross-validation."""
    return image_quality(seed, with_pgan=True)


@registry.register
def image_quality_cv_pgan(seed: tp.Optional[int] = None) -> tp.Iterator[Experiment]:
    """Counterpart of image_quality with cross-validation."""
    return image_quality(seed, cross_val=True, with_pgan=True)


@registry.register
def image_similarity_and_quality(
    seed: tp.Optional[int] = None, cross_val: bool = False, with_pgan: bool = False
) -> tp.Iterator[Experiment]:
    """Optimizing images: artificial criterion for now."""
    seedg = create_seed_generator(seed)
    optims: tp.List[tp.Any] = get_optimizers("structured_moo", seed=next(seedg))

    # 3 losses functions including 2 iqas.
    func_iqa = imagesxp.Image(loss=imagesxp.imagelosses.Koncept512, with_pgan=with_pgan)
    func_blur = imagesxp.Image(loss=imagesxp.imagelosses.Blur, with_pgan=with_pgan)
    base_blur_value: float = func_blur(func_blur.parametrization.value)  # type: ignore
    for func in [
        imagesxp.Image(loss=loss, with_pgan=with_pgan)
        for loss in imagesxp.imagelosses.registry.values()
        if loss.REQUIRES_REFERENCE
    ]:

        # Creating a reference value.
        base_value: float = func(func.parametrization.value)  # type: ignore
        mofuncs: tp.Iterable[fbase.ExperimentFunction]
        if cross_val:
            mofuncs = helpers.SpecialEvaluationExperiment.create_crossvalidation_experiments(
                training_only_experiments=[func, func_blur], experiments=[func_iqa], pareto_size=16
            )
        else:
            mofuncs = [
                fbase.MultiExperiment(
                    [func, func_blur, func_iqa], upper_bounds=[base_value, base_blur_value, 100.0]
                )
            ]
        for budget in [100 * 5 ** k for k in range(3)]:
            for algo in optims:
                for mofunc in mofuncs:
                    xp = Experiment(mofunc, algo, budget, num_workers=1, seed=next(seedg))
                    yield xp


@registry.register
def image_similarity_and_quality_cv(seed: tp.Optional[int] = None) -> tp.Iterator[Experiment]:
    """Counterpart of image_similarity_and_quality with cross-validation."""
    return image_similarity_and_quality(seed, cross_val=True)


@registry.register
def image_similarity_and_quality_pgan(seed: tp.Optional[int] = None) -> tp.Iterator[Experiment]:
    """Counterpart of image_similarity_and_quality with cross-validation."""
    return image_similarity_and_quality(seed, with_pgan=True)


@registry.register
def image_similarity_and_quality_cv_pgan(seed: tp.Optional[int] = None) -> tp.Iterator[Experiment]:
    """Counterpart of image_similarity_and_quality with cross-validation."""
    return image_similarity_and_quality(seed, cross_val=True, with_pgan=True)


@registry.register
def double_o_seven(seed: tp.Optional[int] = None) -> tp.Iterator[Experiment]:
    """Optimization of policies for the 007 game.
    Sequential or 10-parallel or 100-parallel. Various numbers of averagings: 1, 10 or 100."""
    # pylint: disable=too-many-locals
    seedg = create_seed_generator(seed)
    base_env = rl.envs.DoubleOSeven(verbose=False)
    random_agent = rl.agents.Agent007(base_env)
    modules = {"mono": rl.agents.Perceptron, "multi": rl.agents.DenseNet}
    agents = {
        a: rl.agents.TorchAgent.from_module_maker(base_env, m, deterministic=False)
        for a, m in modules.items()
    }
    env = base_env.with_agent(player_0=random_agent).as_single_agent()
    dde = ng.optimizers.DifferentialEvolution(crossover="dimension").set_name("DiscreteDE")
    optimizers: tp.List[tp.Any] = ["PSO", dde, "MetaTuneRecentering", "DiagonalCMA"]
    for num_repetitions in [1, 10, 100]:
        for archi in ["mono", "multi"]:
            for optim in optimizers:
                for env_budget in [5000, 10000, 20000, 40000]:
                    for num_workers in [1, 10, 100]:
                        # careful, not threadsafe
                        runner = rl.EnvironmentRunner(
                            env.copy(), num_repetitions=num_repetitions, max_step=50
                        )
                        func = rl.agents.TorchAgentFunction(
                            agents[archi], runner, reward_postprocessing=lambda x: 1 - x
                        )
                        opt_budget = env_budget // num_repetitions
                        yield Experiment(
                            func,
                            optim,
                            budget=opt_budget,
                            num_workers=num_workers,
                            seed=next(seedg),
                        )


@registry.register
def multiobjective_example(
    seed: tp.Optional[int] = None, hd: bool = False, many: bool = False
) -> tp.Iterator[Experiment]:
    """Optimization of 2 and 3 objective functions in Sphere, Ellipsoid, Cigar, Hm.
    Dimension 6 and 7.
    Budget 100 to 3200
    """
    seedg = create_seed_generator(seed)
    optims = get_optimizers("structure", "structured_moo", seed=next(seedg))
    optims += [
        ng.families.DifferentialEvolution(multiobjective_adaptation=False).set_name("DE-noadapt"),
        ng.families.DifferentialEvolution(crossover="twopoints", multiobjective_adaptation=False).set_name(
            "TwoPointsDE-noadapt"
        ),
    ]
    optims += ["DiscreteOnePlusOne", "DiscreteLenglerOnePlusOne"]
    popsizes = [20, 40, 80]
    optims += [
        ng.families.EvolutionStrategy(
            recombination_ratio=recomb, only_offsprings=only, popsize=pop, offsprings=pop * 5
        )
        for only in [True, False]
        for recomb in [0.1, 0.5]
        for pop in popsizes
    ]

    mofuncs: tp.List[fbase.MultiExperiment] = []
    dim = 2000 if hd else 7
    for name1, name2 in itertools.product(["sphere"], ["sphere", "hm"]):
        mofuncs.append(
            fbase.MultiExperiment(
                [
                    ArtificialFunction(name1, block_dimension=dim),
                    ArtificialFunction(name2, block_dimension=dim),
                ]
                + (
                    [
                        ArtificialFunction(name1, block_dimension=dim),  # Addendum for many-objective optim.
                        ArtificialFunction(name2, block_dimension=dim),
                    ]
                    if many
                    else []
                ),
                upper_bounds=[100, 100] * (2 if many else 1),
            )
        )
        mofuncs.append(
            fbase.MultiExperiment(
                [
                    ArtificialFunction(name1, block_dimension=dim - 1),
                    ArtificialFunction("sphere", block_dimension=dim - 1),
                    ArtificialFunction(name2, block_dimension=dim - 1),
                ]
                + (
                    [
                        ArtificialFunction(
                            name1, block_dimension=dim - 1
                        ),  # Addendum for many-objective optim.
                        ArtificialFunction("sphere", block_dimension=dim - 1),
                        ArtificialFunction(name2, block_dimension=dim - 1),
                    ]
                    if many
                    else []
                ),
                upper_bounds=[100, 100, 100.0] * (2 if many else 1),
            )
        )
    for mofunc in mofuncs:
        for optim in optims:
            for budget in [100, 200, 400, 800, 1600, 3200]:
                for nw in [1, 100]:
                    yield Experiment(mofunc, optim, budget=budget, num_workers=nw, seed=next(seedg))


@registry.register
def multiobjective_example_hd(seed: tp.Optional[int] = None) -> tp.Iterator[Experiment]:
    """Counterpart of moo with high dimension."""
    return multiobjective_example(seed, hd=True)


@registry.register
def multiobjective_example_many_hd(seed: tp.Optional[int] = None) -> tp.Iterator[Experiment]:
    """Counterpart of moo with high dimension and more objective functions."""
    return multiobjective_example(seed, hd=True, many=True)


@registry.register
def multiobjective_example_many(seed: tp.Optional[int] = None) -> tp.Iterator[Experiment]:
    """Counterpart of moo with more objective functions."""
    return multiobjective_example(seed, many=True)


@registry.register
def pbt(seed: tp.Optional[int] = None) -> tp.Iterator[Experiment]:
    # prepare list of parameters to sweep for independent variables
    seedg = create_seed_generator(seed)
    optimizers = [
        "CMA",
        "TwoPointsDE",
        "Shiwa",
        "OnePlusOne",
        "DE",
        "PSO",
        "NaiveTBPSA",
        "RecombiningOptimisticNoisyDiscreteOnePlusOne",
        "PortfolioNoisyDiscreteOnePlusOne",
    ]  # type: ignore
    for func in PBT.itercases():
        for optim in optimizers:
            for budget in [100, 400, 1000, 4000, 10000]:
                yield Experiment(func, optim, budget=budget, seed=next(seedg))


@registry.register
def far_optimum_es(seed: tp.Optional[int] = None) -> tp.Iterator[Experiment]:
    # prepare list of parameters to sweep for independent variables
    seedg = create_seed_generator(seed)
    optims = get_optimizers("es", "basics", seed=next(seedg))  # type: ignore
    for func in FarOptimumFunction.itercases():
        for optim in optims:
            for budget in [100, 400, 1000, 4000, 10000]:
                yield Experiment(func, optim, budget=budget, seed=next(seedg))


@registry.register
def photonics(seed: tp.Optional[int] = None, as_tuple: bool = False) -> tp.Iterator[Experiment]:
    """Too small for being interesting: Bragg mirror + Chirped + Morpho butterfly."""
    seedg = create_seed_generator(seed)
    optims = get_optimizers("es", "basics", "splitters", seed=next(seedg))  # type: ignore
    for method in ["clipping", "tanh"]:  # , "arctan"]:
        for name in ["bragg", "chirped", "morpho", "cf_photosic_realistic", "cf_photosic_reference"]:
            func = Photonics(name, 60 if name == "morpho" else 80, bounding_method=method, as_tuple=as_tuple)
            for budget in [1e3, 1e4, 1e5, 1e6]:
                for algo in optims:
                    xp = Experiment(func, algo, int(budget), num_workers=1, seed=next(seedg))
                    if not xp.is_incoherent:
                        yield xp


@registry.register
def photonics2(seed: tp.Optional[int] = None) -> tp.Iterator[Experiment]:
    """Counterpart of yabbob with higher dimensions."""
    return photonics(seed, as_tuple=True)


@registry.register
def adversarial_attack(seed: tp.Optional[int] = None) -> tp.Iterator[Experiment]:
    """Pretrained ResNes50 under black-box attacked.
    Square attacks:
    100 queries ==> 0.1743119266055046
    200 queries ==> 0.09043250327653997
    300 queries ==> 0.05111402359108781
    400 queries ==> 0.04325032765399738
    1700 queries ==> 0.001310615989515072
    """
    seedg = create_seed_generator(seed)
    optims = get_optimizers("structure", "structured_moo", seed=next(seedg))
    folder = os.environ.get("NEVERGRAD_ADVERSARIAL_EXPERIMENT_FOLDER", None)
    if folder is None:
        warnings.warn(
            "Using random images, set variable NEVERGRAD_ADVERSARIAL_EXPERIMENT_FOLDER to specify a folder"
        )
    for func in imagesxp.ImageAdversarial.make_folder_functions(folder=folder):
        for budget in [100, 200, 300, 400, 1700]:
            for num_workers in [1]:
                for algo in optims:
                    xp = Experiment(func, algo, budget, num_workers=num_workers, seed=next(seedg))
                    yield xp


@registry.register
def pbo_suite(seed: tp.Optional[int] = None) -> tp.Iterator[Experiment]:
    # Discrete, unordered.
    dde = ng.optimizers.DifferentialEvolution(crossover="dimension").set_name("DiscreteDE")
    seedg = create_seed_generator(seed)
    for dim in [16, 64, 100]:
        for fid in range(1, 24):
            for iid in range(1, 5):
                try:
                    func = iohprofiler.PBOFunction(fid, iid, dim)
                except ModuleNotFoundError as e:
                    raise fbase.UnsupportedExperiment("IOHexperimenter needs to be installed") from e
                for optim in [
                    "DiscreteOnePlusOne",
                    "Shiwa",
                    "CMA",
                    "PSO",
                    "TwoPointsDE",
                    "DE",
                    "OnePlusOne",
                    "AdaptiveDiscreteOnePlusOne",
                    "CMandAS2",
                    "PortfolioDiscreteOnePlusOne",
                    "DoubleFastGADiscreteOnePlusOne",
                    "MultiDiscrete",
                    "cGA",
                    dde,
                ]:
                    for nw in [1, 10]:
                        for budget in [100, 1000, 10000]:
                            yield Experiment(func, optim, num_workers=nw, budget=budget, seed=next(seedg))  # type: ignore


def causal_similarity(seed: tp.Optional[int] = None) -> tp.Iterator[Experiment]:
    """Finding the best causal graph"""
    seedg = create_seed_generator(seed)
    optims = ["CMA", "NGOpt8", "DE", "PSO", "RecES", "RecMixES", "RecMutDE", "ParametrizationDE"]
    func = CausalDiscovery()
    for budget in [100 * 5 ** k for k in range(3)]:
        for num_workers in [1]:
            for algo in optims:
                xp = Experiment(func, algo, budget, num_workers=num_workers, seed=next(seedg))
                if not xp.is_incoherent:
                    yield xp


def unit_commitment(seed: tp.Optional[int] = None) -> tp.Iterator[Experiment]:
    """Unit commitment problem."""
    seedg = create_seed_generator(seed)
    optims = ["CMA", "NGOpt8", "DE", "PSO", "RecES", "RecMixES", "RecMutDE", "ParametrizationDE"]
    for num_timepoint in [5, 10, 20]:
        for num_generator in [3, 8]:
            func = UnitCommitmentProblem(num_timepoints=num_timepoint, num_generators=num_generator)
            for budget in [100 * 5 ** k for k in range(3)]:
                for algo in optims:
                    xp = Experiment(func, algo, budget, num_workers=1, seed=next(seedg))
                    if not xp.is_incoherent:
                        yield xp<|MERGE_RESOLUTION|>--- conflicted
+++ resolved
@@ -1075,7 +1075,7 @@
 
 
 @registry.register
-def gym_multi(seed: tp.Optional[int] = None, randomized: bool = False, big: bool = False) -> tp.Iterator[Experiment]:
+def gym_multi(seed: tp.Optional[int] = None, randomized: bool = False, multi: bool = False, big: bool = False) -> tp.Iterator[Experiment]:
     """Gym simulator. Maximize reward.
     Many distinct problems."""
     env_names = GymMulti().env_names()
@@ -1084,13 +1084,8 @@
     optims += ["DiagonalCMA"]
     for func in [
         GymMulti(name, control, neural_factor, randomized=randomized)
-<<<<<<< HEAD
-        for control in ["neural"]
-        for neural_factor in [2]  # 1, 2, 4, 10]
-=======
-        for control in (["neural"] if big else controllers)
+        for control in (["neural"] if not multi else ["multi_neural"])
         for neural_factor in ([2] if not big else [20])
->>>>>>> 8445b98a
         for name in env_names
     ]:
         for budget in [25600, 3200, 6400, 12800, 50, 100, 200, 400, 800, 1600]:
@@ -1099,6 +1094,12 @@
                     xp = Experiment(func, algo, budget, num_workers=num_workers, seed=next(seedg))
                     if not xp.is_incoherent:
                         yield xp
+
+
+@registry.register
+def multi_gym_multi(seed: tp.Optional[int] = None) -> tp.Iterator[Experiment]:
+    """Counterpart with one NN per time step of gym_multi."""
+    return gym_multi(seed, randomized=False, multi=True)
 
 
 @registry.register
