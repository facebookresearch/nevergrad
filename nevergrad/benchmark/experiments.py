# Copyright (c) Facebook, Inc. and its affiliates. All Rights Reserved.
#
# This source code is licensed under the MIT license found in the
# LICENSE file in the root directory of this source tree.

import os
import typing as tp
import itertools
import numpy as np
import torch
import torch.nn as nn
import torchvision
import torchvision.transforms as transforms
from torchvision.models import resnet50
import nevergrad as ng
from nevergrad.optimization.base import ConfiguredOptimizer
import nevergrad.functions.corefuncs as corefuncs
from nevergrad.functions import ExperimentFunction
from nevergrad.functions.base import MultiExperiment
from nevergrad.functions import ArtificialFunction
from nevergrad.functions import FarOptimumFunction
from nevergrad.functions import PBT
from nevergrad.functions import MultiobjectiveFunction
from nevergrad.functions.ml import MLTuning
from nevergrad.functions import mlda as _mlda
from nevergrad.functions.photonics import Photonics
from nevergrad.functions.arcoating import ARCoating
from nevergrad.functions.images import Image, ImageAdversarial
from nevergrad.functions.powersystems import PowerSystem
from nevergrad.functions.stsp import STSP
from nevergrad.functions.rocket import Rocket
<<<<<<< HEAD
from nevergrad.functions.pyomo.core import get_pyomo_list as get_pyomo_list
=======
from nevergrad.functions.pyomo.core import get_pyomo_list
>>>>>>> 7dd52cb9
from nevergrad.functions import control
from nevergrad.functions import rl
from nevergrad.functions.games import game
from .xpbase import Experiment as Experiment
from .xpbase import create_seed_generator
from .xpbase import registry as registry  # noqa
from .optgroups import get_optimizers

# register all frozen experiments
from . import frozenexperiments  # noqa # pylint: disable=unused-import

# pylint: disable=stop-iteration-return, too-many-nested-blocks, too-many-locals, line-too-long
# pylint: disable=too-many-lines
# for black (since lists are way too long...):
# fmt: off

default_optims: tp.Optional[tp.List[str]] = None  # ["NGO10", "CMA", "Shiwa"]


def mltuning(seed: tp.Optional[int] = None, overfitter: bool = False, seq: bool = False) -> tp.Iterator[Experiment]:
    """Machine learning hyperparameter tuning experiment. Based on scikit models."""
    seedg = create_seed_generator(seed)
    # Continuous case,

    # First, a few functions with constraints.
    optims = ["Shiwa", "DE", "DiscreteOnePlusOne", "PortfolioDiscreteOnePlusOne", "CMA", "MetaRecentering",
              "DoubleFastGADiscreteOnePlusOne", "PSO", "BO", "MetaTuneRecentering"]
    if default_optims is not None:
        optims = default_optims
    for dimension in [None, 1, 2, 3]:
        for regressor in ["mlp", "decision_tree", "decision_tree_depth"]:
            for dataset in (
                    ["boston", "diabetes"] if dimension is None else ["artificialcos", "artificial",
                                                                      "artificialsquare"]):
                function = MLTuning(regressor=regressor, data_dimension=dimension, dataset=dataset,
                                    overfitter=overfitter)
                for budget in [50, 150, 500]:
                    for num_workers in [1] if seq else [1, 10, 50, 100]:  # Seq for sequential optimization experiments.
                        for optim in optims:
                            xp = Experiment(function, optim, num_workers=num_workers,
                                            budget=budget, seed=next(seedg))
                            if not xp.is_incoherent:
                                yield xp


def naivemltuning(seed: tp.Optional[int] = None) -> tp.Iterator[Experiment]:
    """Counterpart of mltuning with overfitting of valid loss, i.e. train/valid/valid instead of train/valid/test."""
    internal_generator = mltuning(seed, overfitter=True)
    for xp in internal_generator:
        yield xp


# We register only the sequuential counterparts for the moment.
@registry.register
def seqmltuning(seed: tp.Optional[int] = None) -> tp.Iterator[Experiment]:
    """Sequuential counterpart of mltuning."""
    internal_generator = mltuning(seed, overfitter=True, seq=True)
    for xp in internal_generator:
        yield xp


@registry.register
def naiveseqmltuning(seed: tp.Optional[int] = None) -> tp.Iterator[Experiment]:
    """Sequential counterpart of mltuning with overfitting of valid loss, i.e. train/valid/valid instead of train/valid/test."""
    internal_generator = mltuning(seed, overfitter=True, seq=True)
    for xp in internal_generator:
        yield xp


# pylint:disable=too-many-branches
@registry.register
def yawidebbob(seed: tp.Optional[int] = None) -> tp.Iterator[Experiment]:
    """Yet Another Wide Black-Box Optimization Benchmark.
    The goal is basically to have a very wide family of problems: continuous and discrete,
    noisy and noise-free, mono- and multi-objective,  constrained and not constrained, sequential
    and parallel.
    """
    seedg = create_seed_generator(seed)
    # Continuous case

    # First, a few functions with constraints.
    functions = [
        ArtificialFunction(name, block_dimension=50, rotation=rotation) for name in ["cigar", "ellipsoid"] for rotation
        in [True, False]
    ]
    for func in functions:
        func.parametrization.register_cheap_constraint(_positive_sum)

    # Then, let us build a constraint-free case. We include the noisy case.
    names = ["hm", "rastrigin", "sphere", "doublelinearslope", "stepdoublelinearslope", "cigar", "ellipsoid",
             "stepellipsoid"]

    # names += ["deceptiveillcond", "deceptivemultimodal", "deceptivepath"]
    functions += [
        ArtificialFunction(name, block_dimension=d, rotation=rotation, noise_level=nl) for name in names
        for rotation in [True, False]
        for nl in [0., 100.]
        for num_blocks in [1]
        for d in [2, 40, 100, 3000]
    ]
    optims = ["NoisyDiscreteOnePlusOne", "Shiwa", "CMA", "PSO", "TwoPointsDE", "DE", "OnePlusOne", "CMandAS2"]
    if default_optims is not None:
        optims = default_optims
    for optim in optims:
        for function in functions:
            for budget in [50, 500, 5000, 50000]:
                for nw in [1, 100]:
                    xp = Experiment(function, optim, num_workers=nw,
                                    budget=budget, seed=next(seedg))
                    if not xp.is_incoherent:
                        yield xp
    # Discrete, unordered.
    for nv in [10, 50, 200]:
        for arity in [2, 7]:
            instrum = ng.p.TransitionChoice(range(arity), repetitions=nv)  # type: ignore
            for discrete_func in [corefuncs.onemax, corefuncs.leadingones, corefuncs.jump]:
                dfunc = ExperimentFunction(discrete_func, instrum)
                dfunc._descriptors.update(arity=arity)
                for optim in optims:
                    for nw in [1, 10]:
                        for budget in [500, 5000]:
                            yield Experiment(dfunc, optim, num_workers=nw, budget=budget, seed=next(seedg))
    mofuncs: tp.List[PackedFunctions] = []

    # The multiobjective case.
    for name1 in ["sphere", "cigar"]:
        for name2 in ["sphere", "cigar", "hm"]:
            mofuncs += [PackedFunctions([ArtificialFunction(name1, block_dimension=7),
                                         ArtificialFunction(name2, block_dimension=7)],
                                        upper_bounds=np.array((50., 50.)))]
    for mofunc in mofuncs:
        for optim in optims:
            for budget in [2000, 4000, 8000]:
                for nw in [1, 100]:
                    yield Experiment(mofunc, optim, budget=budget, num_workers=nw, seed=next(seedg))


# pylint: disable=redefined-outer-name
@registry.register
def parallel_small_budget(seed: tp.Optional[int] = None) -> tp.Iterator[Experiment]:
    """Parallel optimization with small budgets
    """
    seedg = create_seed_generator(seed)
    optims = ["NaiveTBPSA", "TBPSA", "DiagonalCMA", "CMA", "PSO", "RealSpacePSO",
              "DE", "MiniDE", "QrDE", "MiniQrDE", "LhsDE", "OnePlusOne",
              "TwoPointsDE", "OnePointDE", "AlmostRotationInvariantDE", "RotationInvariantDE", "CMandAS2", "CMandAS"]
    optims += ["SQP", "Powell", "chainCMASQP", "chainCMAPowell", "Cobyla", "NGO", "Shiwa"]
    names = ["hm", "rastrigin", "griewank", "rosenbrock", "ackley", "multipeak"]
    names += ["sphere", "cigar", "ellipsoid", "altellipsoid"]
    names += ["deceptiveillcond", "deceptivemultimodal", "deceptivepath"]
    # funcs
    functions = [
        ArtificialFunction(name, block_dimension=d, rotation=rotation)
        for name in names
        for rotation in [True, False]
        for d in [2, 4, 8]
    ]
    budgets = [10, 50, 100, 200, 400]
    for optim in optims:
        for function in functions:
            for budget in budgets:
                for nw in [2, 8, 16]:
                    for batch in [True, False]:
                        if nw < budget / 4:
                            xp = Experiment(function, optim, num_workers=nw, budget=budget, batch_mode=batch,
                                            seed=next(seedg))
                            if not xp.is_incoherent:
                                yield xp


@registry.register
def instrum_discrete(seed: tp.Optional[int] = None) -> tp.Iterator[Experiment]:
    """Comparison of optimization algorithms equipped with distinct instrumentations.
    Onemax, Leadingones, Jump function."""
    # Discrete, unordered.

    optims = ["DiscreteOnePlusOne", "Shiwa", "CMA", "PSO", "TwoPointsDE", "DE", "OnePlusOne",
              "AdaptiveDiscreteOnePlusOne",
              "CMandAS2", "PortfolioDiscreteOnePlusOne", "DoubleFastGADiscreteOnePlusOne", "MultiDiscrete",
              "DiscreteBSOOnePlusOne"]

    if default_optims is not None:
        optims = default_optims
    seedg = create_seed_generator(seed)
    for nv in [10, 50, 200, 1000, 5000]:
        for arity in [2, 3, 7, 30]:
            for instrum_str in ["Threshold", "Softmax", "Unordered"]:
                if instrum_str == "Softmax":
                    instrum = ng.p.Choice(range(arity), repetitions=nv)  # type: ignore
                    # Equivalent to, but much faster than, the following:
                    # instrum = ng.p.Tuple(*(ng.p.Choice(range(arity)) for _ in range(nv)))
                elif instrum_str == "Threshold":
                    # instrum = ng.p.Tuple(*(ng.p.TransitionChoice(range(arity)) for _ in range(nv)))
                    instrum = ng.p.Array(init=(arity // 2) * np.ones((nv,))).set_bounds(0, arity)  # type: ignore
                else:
                    assert instrum_str == "Unordered"
                    instrum = ng.p.TransitionChoice(range(arity), repetitions=nv)  # type: ignore
                for discrete_func in [corefuncs.onemax, corefuncs.leadingones, corefuncs.jump]:
                    dfunc = ExperimentFunction(discrete_func, instrum)
                    dfunc.add_descriptors(arity=arity)
                    dfunc.add_descriptors(instrum_str=instrum_str)
                    for optim in optims:
                        for nw in [1, 10]:
                            for budget in [50, 500, 5000]:
                                yield Experiment(dfunc, optim, num_workers=nw, budget=budget, seed=next(seedg))


@registry.register
def sequential_instrum_discrete(seed: tp.Optional[int] = None) -> tp.Iterator[Experiment]:
    """Sequential counterpart of instrum_discrete."""
    # Discrete, unordered.
    optims = ["DiscreteOnePlusOne", "DiscreteDoerrOnePlusOne",
              "DiscreteBSOOnePlusOne", "PortfolioDiscreteOnePlusOne", "DoubleFastGADiscreteOnePlusOne"]

    seedg = create_seed_generator(seed)
    for nv in [10, 50, 200, 1000, 5000]:
        for arity in [2, 3, 7, 30]:
            for instrum_str in ["Unordered"]:
                assert instrum_str == "Unordered"
                instrum = ng.p.TransitionChoice(range(arity), repetitions=nv)  # type: ignore
                for discrete_func in [corefuncs.onemax, corefuncs.leadingones, corefuncs.jump]:
                    dfunc = ExperimentFunction(discrete_func, instrum)
                    dfunc.add_descriptors(arity=arity)
                    dfunc.add_descriptors(instrum_str=instrum_str)
                    for optim in optims:
                        for budget in [50, 500, 5000, 50000]:
                            yield Experiment(dfunc, optim, budget=budget, seed=next(seedg))


@registry.register
def deceptive(seed: tp.Optional[int] = None) -> tp.Iterator[Experiment]:
    """Very difficult objective functions: one is highly multimodal (infinitely many local optima),
    one has an infinite condition number, one has an infinitely long path towards the optimum.
    Looks somehow fractal."""
    seedg = create_seed_generator(seed)
    names = ["deceptivemultimodal", "deceptiveillcond", "deceptivepath"]
    optims = ["NGO", "Shiwa", "DiagonalCMA", "PSO", "MiniQrDE", "MiniLhsDE", "MiniDE", "CMA", "QrDE", "DE", "LhsDE"]
    if default_optims is not None:
        optims = default_optims
    functions = [
        ArtificialFunction(name, block_dimension=2, num_blocks=n_blocks, rotation=rotation, aggregator=aggregator)
        for name in names
        for rotation in [False, True]
        for n_blocks in [1, 2, 8, 16]
        for aggregator in ["sum", "max"]
    ]
    for func in functions:
        for optim in optims:
            for budget in [25, 37, 50, 75, 87] + list(range(100, 20001, 500)):
                yield Experiment(func, optim, budget=budget, num_workers=1, seed=next(seedg))


@registry.register
def parallel(seed: tp.Optional[int] = None) -> tp.Iterator[Experiment]:
    """Parallel optimization on 3 classical objective functions: sphere, rastrigin, cigar.
    The number of workers is 20 % of the budget.
    Testing both no useless variables and 5/6 of useless variables."""
    seedg = create_seed_generator(seed)
    names = ["sphere", "rastrigin", "cigar"]
    optims = ["ScrHammersleySearch", "NGO", "Shiwa", "DiagonalCMA", "CMA", "PSO",
              "NaiveTBPSA", "OnePlusOne", "DE", "TwoPointsDE", "NaiveIsoEMNA", "NaiveIsoEMNATBPSA"]
    if default_optims is not None:
        optims = default_optims
    functions = [
        ArtificialFunction(name, block_dimension=bd, useless_variables=bd * uv_factor)
        for name in names
        for bd in [25]
        for uv_factor in [0, 5]
    ]
    for func in functions:
        for optim in optims:
            for budget in [30, 100, 3000]:
                yield Experiment(func, optim, budget=budget, num_workers=int(budget / 5), seed=next(seedg))


@registry.register
def harderparallel(seed: tp.Optional[int] = None) -> tp.Iterator[Experiment]:
    """Parallel optimization on 4 classical objective functions. More distinct settings than << parallel >>."""
    seedg = create_seed_generator(seed)
    names = ["sphere", "rastrigin", "cigar", "ellipsoid"]
    optims = ["IsoEMNA", "NaiveIsoEMNA", "AnisoEMNA", "NaiveAnisoEMNA", "CMA", "NaiveTBPSA",
              "NaiveIsoEMNATBPSA", "IsoEMNATBPSA", "NaiveAnisoEMNATBPSA", "AnisoEMNATBPSA"]
    if default_optims is not None:
        optims = default_optims
    functions = [
        ArtificialFunction(name, block_dimension=bd, useless_variables=bd * uv_factor)
        for name in names
        for bd in [5, 25]
        for uv_factor in [0, 5]
    ]
    for func in functions:
        for optim in optims:
            for budget in [30, 100, 3000, 10000]:
                for num_workers in [int(budget / 10), int(budget / 5), int(budget / 3)]:
                    yield Experiment(func, optim, budget=budget, num_workers=num_workers, seed=next(seedg))


@registry.register
def oneshot(seed: tp.Optional[int] = None) -> tp.Iterator[Experiment]:
    """One shot optimization of 3 classical objective functions (sphere, rastrigin, cigar).
    0 or 5 dummy variables per real variable.
    Base dimension 3 or 25.
    budget 30, 100 or 3000."""
    seedg = create_seed_generator(seed)
    names = ["sphere", "rastrigin", "cigar"]
    optims = sorted(x for x, y in ng.optimizers.registry.items() if y.one_shot and "4" not in x and "7" not in x and
                    "LHS" not in x and "alton" not in x
                    and ("ando" not in x or "QO" in x))  # QORandomSearch is the only valid variant of RandomSearch.
    if default_optims is not None:
        optims = default_optims
    functions = [
        ArtificialFunction(name, block_dimension=bd, useless_variables=bd * uv_factor)
        for name in names
        for bd in [3, 25]
        for uv_factor in [0, 5]
    ]
    for func in functions:
        for optim in optims:
            for budget in [30, 100, 3000]:
                yield Experiment(func, optim, budget=budget, num_workers=budget, seed=next(seedg))


@registry.register
def doe(seed: tp.Optional[int] = None) -> tp.Iterator[Experiment]:
    """One shot optimization of 3 classical objective functions (sphere, rastrigin, cigar), simplified.
    Base dimension 2000 or 20000. No rotation, no dummy variable.
    Budget 30, 100, 3000, 10000, 30000, 100000."""
    seedg = create_seed_generator(seed)
    names = ["sphere", "rastrigin", "cigar"]
    optims = sorted(x for x, y in ng.optimizers.registry.items() if y.one_shot)
    if default_optims is not None:
        optims = default_optims
    functions = [
        ArtificialFunction(name, block_dimension=bd, useless_variables=bd * uv_factor)
        for name in names
        for bd in [2000, 20000]  # 3, 10, 25, 200, 2000]
        for uv_factor in [0]
    ]
    for func in functions:
        for optim in optims:
            for budget in [30, 100, 3000, 10000, 30000, 100000]:
                yield Experiment(func, optim, budget=budget, num_workers=budget, seed=next(seedg))


@registry.register
def newdoe(seed: tp.Optional[int] = None) -> tp.Iterator[Experiment]:
    """One shot optimization of 3 classical objective functions (sphere, rastrigin, cigar), simplified.
    Tested on more dimensionalities than doe, namely 20, 200, 2000, 20000. No dummy variables.
    Budgets 30, 100, 3000, 10000, 30000, 100000, 300000."""
    seedg = create_seed_generator(seed)
    names = ["sphere", "rastrigin", "cigar"]
    optims = sorted(
        x for x, y in ng.optimizers.registry.items() if y.one_shot and "hiva" not in str(y) and "NGO" not in str(
            y) and ("ando" in x or "HCH" in x or "LHS" in x or "eta" in x) and "mmers" not in x and "alto" not in x)
    if default_optims is not None:
        optims = default_optims
    functions = [
        ArtificialFunction(name, block_dimension=bd, useless_variables=bd * uv_factor)
        for name in names
        for bd in [2000, 20, 200, 20000]  # 3, 10, 25, 200, 2000]
        for uv_factor in [0]
    ]
    budgets = [30, 100, 3000, 10000, 30000, 100000, 300000]
    for func in functions:
        for optim in optims:
            for budget in budgets:
                yield Experiment(func, optim, budget=budget, num_workers=budget, seed=next(seedg))


def fiveshots(seed: tp.Optional[int] = None) -> tp.Iterator[Experiment]:
    """Five-shots optimization of 3 classical objective functions (sphere, rastrigin, cigar).
    Base dimension 3 or 25. 0 or 5 dummy variable per real variable. Budget 30, 100 or 3000."""
    seedg = create_seed_generator(seed)
    names = ["sphere", "rastrigin", "cigar"]
    optims = sorted(x for x, y in ng.optimizers.registry.items() if y.one_shot)
    optims += ["CMA", "Shiwa", "DE"]
    functions = [
        ArtificialFunction(name, block_dimension=bd, useless_variables=bd * uv_factor)
        for name in names
        for bd in [3, 25]
        for uv_factor in [0, 5]
    ]
    if default_optims is not None:
        optims = default_optims
    for func in functions:
        for optim in optims:
            for budget in [30, 100, 3000]:
                yield Experiment(func, optim, budget=budget, num_workers=budget // 5, seed=next(seedg))


@registry.register
def multimodal(seed: tp.Optional[int] = None, para: bool = False) -> tp.Iterator[Experiment]:
    """Experiment on multimodal functions, namely hm, rastrigin, griewank, rosenbrock, ackley, lunacek,
    deceptivemultimodal.
    0 or 5 dummy variable per real variable.
    Base dimension 3 or 25.
    Budget in 3000, 10000, 30000, 100000.
    Sequential.
    """
    seedg = create_seed_generator(seed)
    names = ["hm", "rastrigin", "griewank", "rosenbrock", "ackley", "lunacek", "deceptivemultimodal"]
    # Keep in mind that Rosenbrock is multimodal in high dimension http://ieeexplore.ieee.org/document/6792472/.
    optims = ["NGO", "Shiwa", "DiagonalCMA", "NaiveTBPSA", "TBPSA",
              "CMA", "PSO", "DE", "MiniDE", "QrDE", "MiniQrDE", "LhsDE", "OnePlusOne",
              "TwoPointsDE", "OnePointDE", "PolyCMA", "RotationInvariantDE",
              "Portfolio", "ASCMADEthird", "ASCMADEQRthird", "ASCMA2PDEthird", "CMandAS2", "CMandAS", "CM",
              "MultiCMA", "TripleCMA", "MultiScaleCMA"]
    if default_optims is not None:
        optims = default_optims
    if not para:
        optims += ["RSQP", "RCobyla", "RPowell", "SQPCMA", "SQP", "Cobyla", "Powell"]
    # + list(sorted(x for x, y in ng.optimizers.registry.items() if "chain" in x or "BO" in x))
    functions = [
        ArtificialFunction(name, block_dimension=bd, useless_variables=bd * uv_factor)
        for name in names
        for bd in [3, 25]
        for uv_factor in [0, 5]
    ]
    for func in functions:
        for optim in optims:
            for budget in [3000, 10000, 30000, 100000]:
                for nw in [1000] if para else [1]:
                    yield Experiment(func, optim, budget=budget, num_workers=nw, seed=next(seedg))


@registry.register
def hdmultimodal(seed: tp.Optional[int] = None) -> tp.Iterator[Experiment]:
    """Experiment on multimodal functions, namely hm, rastrigin, griewank, rosenbrock, ackley, lunacek,
    deceptivemultimodal. Similar to multimodal, but dimension 20 or 100 or 1000. Budget 1000 or 10000, sequential."""
    seedg = create_seed_generator(seed)
    names = ["hm", "rastrigin", "griewank", "rosenbrock", "ackley", "lunacek", "deceptivemultimodal"]
    # Keep in mind that Rosenbrock is multimodal in high dimension http://ieeexplore.ieee.org/document/6792472/.
    optims = ["RPowell", "Shiwa", "MultiCMA", "CMA", "PSO", "RandomSearch", "BPRotationInvariantDE", "CMandAS2",
              "TripleCMA",
              "ManyCMA", "ManySmallCMA", "PolyCMA", "NaiveTBPSA"]
    optims = ["NaiveTBPSA"]
    if default_optims is not None:
        optims = default_optims
    # + list(sorted(x for x, y in ng.optimizers.registry.items() if "chain" in x or "BO" in x))
    functions = [
        ArtificialFunction(name, block_dimension=bd)
        for name in names
        for bd in [1000] + [20, 100]
    ]
    for func in functions:
        for optim in optims:
            for budget in [3000, 10000]:
                for nw in [1]:
                    yield Experiment(func, optim, budget=budget, num_workers=nw, seed=next(seedg))


@registry.register
def paramultimodal(seed: tp.Optional[int] = None) -> tp.Iterator[Experiment]:
    """Parallel counterpart of the multimodal experiment: 1000 workers."""
    internal_generator = multimodal(seed, para=True)
    for xp in internal_generator:
        yield xp


# pylint: disable=redefined-outer-name,too-many-arguments
@registry.register
def yabbob(seed: tp.Optional[int] = None, parallel: bool = False, big: bool = False, small: bool = False,
           noise: bool = False, hd: bool = False) -> tp.Iterator[Experiment]:
    """Yet Another Black-Box Optimization Benchmark.
    Related to, but without special effort for exactly sticking to, the BBOB/COCO dataset.
    Dimension 2, 10 and 50.
    Budget 50, 200, 800, 3200, 12800.
    Both rotated or not rotated.
    """
    seedg = create_seed_generator(seed)
    names = ["hm", "rastrigin", "griewank", "rosenbrock", "ackley", "lunacek", "deceptivemultimodal", "bucherastrigin",
             "multipeak"]
    names += ["sphere", "doublelinearslope", "stepdoublelinearslope"]
    names += ["cigar", "altcigar", "ellipsoid", "altellipsoid", "stepellipsoid", "discus", "bentcigar"]
    names += ["deceptiveillcond", "deceptivemultimodal", "deceptivepath"]
    # Deceptive path is related to the sharp ridge function; there is a long path to the optimum.
    # Deceptive illcond is related to the difference of powers function; the conditioning varies as we get closer to the optimum.
    # Deceptive multimodal is related to the Weierstrass function and to the Schaffers function.
    if noise:
        if hd:
            noise_level = 100000
        else:
            noise_level = 100
    else:
        noise_level = 0
    optims: tp.List[str] = ["Shiwa", "NGO", "CMA", "DiagonalCMA", "MetaModel", "chainCMAPowell"]
    if noise:
        optims += ["TBPSA", "SQP"]
    if hd:
        optims += ["OnePlusOne"]
    if hd and noise:
        optims += ["ProgODOPO9", "ProgODOPO5", "ProgODOPO13"]
        optims += ["ProgODOPO9", "ProgODOPO5", "ProgODOPO13"]

    if default_optims is not None:
        optims = default_optims
    functions = [
        ArtificialFunction(name, block_dimension=d, rotation=rotation, noise_level=noise_level) for name in names
        for rotation in [True, False]
        for num_blocks in [1]
        for d in ([100, 1000, 3000] if hd else [2, 10, 50])
    ]
    budgets = [50, 200, 800, 3200, 12800]
    if (big and not noise):
        budgets = [40000, 80000, 160000, 320000]
    elif (small and not noise):
        budgets = [10, 20, 40]
    if hd:
        optims += ["SplitCMA9", "SplitCMA5", "SplitCMA13", "SplitCMAAuto"]
    for optim in optims:
        for function in functions:
            for budget in budgets:
                xp = Experiment(function, optim, num_workers=100 if parallel else 1,
                                budget=budget, seed=next(seedg))
                if not xp.is_incoherent:
                    yield xp


@registry.register
def yahdnoisybbob(seed: tp.Optional[int] = None) -> tp.Iterator[Experiment]:
    """Counterpart of yabbob with higher dimensions."""
    internal_generator = yabbob(seed, hd=True, noise=True)
    for xp in internal_generator:
        yield xp


@registry.register
def yabigbbob(seed: tp.Optional[int] = None) -> tp.Iterator[Experiment]:
    """Counterpart of yabbob with more budget."""
    internal_generator = yabbob(seed, parallel=False, big=True)
    for xp in internal_generator:
        yield xp


@registry.register
def yasmallbbob(seed: tp.Optional[int] = None) -> tp.Iterator[Experiment]:
    """Counterpart of yabbob with less budget."""
    internal_generator = yabbob(seed, parallel=False, big=False, small=True)
    for xp in internal_generator:
        yield xp


@registry.register
def yahdbbob(seed: tp.Optional[int] = None) -> tp.Iterator[Experiment]:
    """Counterpart of yabbob with higher dimensions."""
    internal_generator = yabbob(seed, hd=True)
    for xp in internal_generator:
        yield xp


@registry.register
def yaparabbob(seed: tp.Optional[int] = None) -> tp.Iterator[Experiment]:
    """Parallel optimization counterpart of yabbob."""
    internal_generator = yabbob(seed, parallel=True, big=False)
    for xp in internal_generator:
        yield xp


@registry.register
def yanoisybbob(seed: tp.Optional[int] = None) -> tp.Iterator[Experiment]:
    """Noisy optimization counterpart of yabbob.
    This is supposed to be consistent with normal practices in noisy
    optimization: we distinguish recommendations and exploration.
    This is different from the original BBOB/COCO from that point of view.
    """
    internal_generator = yabbob(seed, noise=True)
    for xp in internal_generator:
        yield xp


@registry.register
def illcondi(seed: tp.Optional[int] = None) -> tp.Iterator[Experiment]:
    """Testing optimizers on ill cond problems.
    Cigar, Ellipsoid.
    Both rotated and unrotated.
    Budget 100, 1000, 10000.
    Dimension 50.
    """
    seedg = create_seed_generator(seed)
    optims = ["NGO", "Shiwa", "DiagonalCMA", "CMA", "PSO", "DE", "MiniDE", "QrDE", "MiniQrDE", "LhsDE", "OnePlusOne",
              "SQP", "Cobyla",
              "Powell", "TwoPointsDE", "OnePointDE", "AlmostRotationInvariantDE", "RotationInvariantDE", "MetaModel"]
    if default_optims is not None:
        optims = default_optims
    functions = [
        ArtificialFunction(name, block_dimension=50, rotation=rotation) for name in ["cigar", "ellipsoid"] for rotation
        in [True, False]
    ]
    for optim in optims:
        for function in functions:
            for budget in [100, 1000, 10000]:
                yield Experiment(function, optim, budget=budget, num_workers=1, seed=next(seedg))


@registry.register
def illcondipara(seed: tp.Optional[int] = None) -> tp.Iterator[Experiment]:
    """Testing optimizers on ill-conditionned parallel optimization.
    50 workers in parallel.
    """
    seedg = create_seed_generator(seed)
    functions = [
        ArtificialFunction(name, block_dimension=50, rotation=rotation) for name in ["cigar", "ellipsoid"] for rotation
        in [True, False]
    ]
    for function in functions:
        for budget in [100, 1000, 10000]:
            optims = get_optimizers("large", seed=next(seedg))
            for optim in optims:
                xp = Experiment(function, optim, budget=budget, num_workers=50, seed=next(seedg))
                if not xp.is_incoherent:
                    yield xp


def _positive_sum(data: np.ndarray) -> bool:
    if not isinstance(data, np.ndarray):
        raise ValueError(f"Unexpected inputs as np.ndarray, got {data}")
    return float(np.sum(data)) > 0


@registry.register
def constrained_illconditioned_parallel(seed: tp.Optional[int] = None) -> tp.Iterator[Experiment]:
    """Many optimizers on ill cond problems with constraints.
    """
    seedg = create_seed_generator(seed)
    functions = [
        ArtificialFunction(name, block_dimension=50, rotation=rotation) for name in ["cigar", "ellipsoid"] for rotation
        in [True, False]
    ]
    for func in functions:
        func.parametrization.register_cheap_constraint(_positive_sum)
    for function in functions:
        for budget in [400, 4000, 40000]:
            optims = get_optimizers("large", seed=next(seedg))
            for optim in optims:
                yield Experiment(function, optim, budget=budget, num_workers=1, seed=next(seedg))


@registry.register
def ranknoisy(seed: tp.Optional[int] = None) -> tp.Iterator[Experiment]:
    """Noisy optimization methods on a few noisy problems.
    Cigar, Altcigar, Ellipsoid, Altellipsoid.
    Dimension 200, 2000, 20000.
    Budget 25000, 50000, 100000.
    No rotation.
    Noise level 10.
    With or without noise dissymmetry.
    """
    seedg = create_seed_generator(seed)
    optims = ["ProgONOPO3", "ProgONOPO5", "ProgONOPO9", "ProgONOPO13",
              "ProgODOPO3", "ProgODOPO5", "ProgODOPO9", "ProgODOPO13",
              "OptimisticNoisyOnePlusOne", "OptimisticDiscreteOnePlusOne"]
    if default_optims is not None:
        optims = default_optims
    # optims += ["NGO", "Shiwa", "DiagonalCMA"] + sorted(
    #    x for x, y in ng.optimizers.registry.items() if ("SPSA" in x or "TBPSA" in x or "ois" in x or "epea" in x or "Random" in x)
    # )
    for budget in [25000, 50000, 100000]:
        for optim in optims:
            for d in [20000, 200, 2000]:
                for name in ["cigar", "altcigar", "ellipsoid", "altellipsoid"]:
                    for noise_dissymmetry in [False, True]:
                        function = ArtificialFunction(
                            name=name,
                            rotation=False,
                            block_dimension=d,
                            noise_level=10,
                            noise_dissymmetry=noise_dissymmetry,
                            translation_factor=1.0,
                        )
                        yield Experiment(function, optim, budget=budget, seed=next(seedg))


@registry.register
def noisy(seed: tp.Optional[int] = None) -> tp.Iterator[Experiment]:
    """Noisy optimization methods on a few noisy problems.
    Sphere, Rosenbrock, Cigar, Hm (= highly multimodal).
    Noise level 10.
    Noise dyssymmetry or not.
    Dimension 2, 20, 200, 2000.
    Budget 25000, 50000, 100000.
    """
    seedg = create_seed_generator(seed)
    optims = ["ProgONOPO3", "ProgONOPO5", "ProgONOPO9", "ProgONOPO13",
              "ProgODOPO3", "ProgODOPO5", "ProgODOPO9", "ProgODOPO13",
              "OptimisticNoisyOnePlusOne", "OptimisticDiscreteOnePlusOne"]
    optims += ["NGO", "Shiwa", "DiagonalCMA"] + sorted(
        x for x, y in ng.optimizers.registry.items() if
        ("SPSA" in x or "TBPSA" in x or "ois" in x or "epea" in x or "Random" in x)
    )
    if default_optims is not None:
        optims = default_optims
    for budget in [25000, 50000, 100000]:
        for optim in optims:
            for d in [2, 20, 200, 2000]:
                for name in ["sphere", "rosenbrock", "cigar", "hm"]:
                    for noise_dissymmetry in [False, True]:
                        function = ArtificialFunction(
                            name=name,
                            rotation=True,
                            block_dimension=d,
                            noise_level=10,
                            noise_dissymmetry=noise_dissymmetry,
                            translation_factor=1.0,
                        )
                        yield Experiment(function, optim, budget=budget, seed=next(seedg))


@registry.register
def paraalldes(seed: tp.Optional[int] = None) -> tp.Iterator[Experiment]:
    """All DE methods on various functions. Parallel version.
    Dimension 5, 20, 100, 500, 2500.
    Sphere, Cigar, Hm, Ellipsoid.
    No rotation.
    """
    seedg = create_seed_generator(seed)
    for budget in [10, 100, 1000, 10000, 100000]:
        for optim in sorted(x for x, y in ng.optimizers.registry.items() if "DE" in x and "Tune" in x):
            for rotation in [False]:
                for d in [5, 20, 100, 500, 2500]:
                    for name in ["sphere", "cigar", "hm", "ellipsoid"]:
                        for u in [0]:
                            function = ArtificialFunction(
                                name=name, rotation=rotation, block_dimension=d, useless_variables=d * u,
                                translation_factor=1.0
                            )
                            yield Experiment(function, optim, budget=budget, seed=next(seedg),
                                             num_workers=max(d, budget // 6))


@registry.register
def parahdbo4d(seed: tp.Optional[int] = None) -> tp.Iterator[Experiment]:
    """All Bayesian optimization methods on various functions. Parallel version
    Dimension 20 and 2000.
    Budget 25, 31, 37, 43, 50, 60.
    Sphere, Cigar, Hm, Ellipsoid.
    No rotation.
    """
    seedg = create_seed_generator(seed)
    for budget in [25, 31, 37, 43, 50, 60]:
        for optim in sorted(x for x, y in ng.optimizers.registry.items() if "BO" in x and "Tune" in x):
            for rotation in [False]:
                for d in [20, 2000]:
                    for name in ["sphere", "cigar", "hm", "ellipsoid"]:
                        for u in [0]:
                            function = ArtificialFunction(
                                name=name, rotation=rotation, block_dimension=d, useless_variables=d * u,
                                translation_factor=1.0
                            )
                            yield Experiment(function, optim, budget=budget, seed=next(seedg),
                                             num_workers=max(d, budget // 6))


@registry.register
def alldes(seed: tp.Optional[int] = None) -> tp.Iterator[Experiment]:
    """All DE methods on various functions.
    Dimension 5, 20, 100.
    Sphere, Cigar, Hm, Ellipsoid.
    Budget 10, 100, 1000, 10000, 100000.
    """
    seedg = create_seed_generator(seed)
    for budget in [10, 100, 1000, 10000, 100000]:
        for optim in default_optims if default_optims else sorted(
                x for x, y in ng.optimizers.registry.items() if "DE" in x or "Shiwa" in x):
            for rotation in [False]:
                for d in [5, 20, 100]:
                    for name in ["sphere", "cigar", "hm", "ellipsoid"]:
                        for u in [0]:
                            function = ArtificialFunction(
                                name=name, rotation=rotation, block_dimension=d, useless_variables=d * u,
                                translation_factor=1.0
                            )
                            yield Experiment(function, optim, budget=budget, seed=next(seedg))


@registry.register
def hdbo4d(seed: tp.Optional[int] = None) -> tp.Iterator[Experiment]:
    """All Bayesian optimization methods on various functions.
    Budget 25, 31, 37, 43, 50, 60.
    Dimension 20.
    Sphere, Cigar, Hm, Ellipsoid.
    """
    seedg = create_seed_generator(seed)
    for budget in [25, 31, 37, 43, 50, 60]:
        for optim in get_optimizers("all_bo"):
            for rotation in [False]:
                for d in [20]:
                    for name in ["sphere", "cigar", "hm", "ellipsoid"]:
                        for u in [0]:
                            function = ArtificialFunction(
                                name=name, rotation=rotation, block_dimension=d, useless_variables=d * u,
                                translation_factor=1.0
                            )
                            yield Experiment(function, optim, budget=budget, seed=next(seedg))


@registry.register
def spsa_benchmark(seed: tp.Optional[int] = None) -> tp.Iterator[Experiment]:
    """Some optimizers on a noisy optimization problem. This benchmark is based on the noisy benchmark.
    Budget 500, 1000, 2000, 4000, ... doubling... 128000.
    Rotation or not.
    Sphere, Sphere4, Cigar.
    """
    seedg = create_seed_generator(seed)
    optims = get_optimizers("spsa")
    for budget in [500, 1000, 2000, 4000, 8000, 16000, 32000, 64000, 128000]:
        for optim in optims:
            for rotation in [True, False]:
                for name in ["sphere", "sphere4", "cigar"]:
                    function = ArtificialFunction(name=name, rotation=rotation, block_dimension=20, noise_level=10)
                    yield Experiment(function, optim, budget=budget, seed=next(seedg))


@registry.register
def realworld(seed: tp.Optional[int] = None) -> tp.Iterator[Experiment]:
    """Realworld optimization. This experiment contains:

     - a subset of MLDA (excluding the perceptron: 10 functions rescaled or not.
     - ARCoating https://arxiv.org/abs/1904.02907: 1 function.
     - The 007 game: 1 function, noisy.
     - PowerSystem: a power system simulation problem.
     - STSP: a simple TSP problem.
     -  MLDA, except the Perceptron.

    Budget 25, 50, 100, 200, 400, 800, 1600, 3200, 6400, 12800.
    Sequential or 10-parallel or 100-parallel.
    """
    funcs: tp.List[tp.Union[ExperimentFunction, rl.agents.TorchAgentFunction]] = [
        _mlda.Clustering.from_mlda(name, num, rescale) for name, num in [("Ruspini", 5), ("German towns", 10)] for
        rescale in [True, False]
    ]
    funcs += [
        _mlda.SammonMapping.from_mlda("Virus", rescale=False),
        _mlda.SammonMapping.from_mlda("Virus", rescale=True),
        _mlda.SammonMapping.from_mlda("Employees"),
    ]
    funcs += [_mlda.Landscape(transform) for transform in [None, "square", "gaussian"]]

    # Adding ARCoating.
    funcs += [ARCoating()]
    funcs += [PowerSystem(), PowerSystem(13)]
    funcs += [STSP(), STSP(500)]
    funcs += [game.Game("war")]
    funcs += [game.Game("batawaf")]
    funcs += [game.Game("flip")]
    funcs += [game.Game("guesswho")]
    funcs += [game.Game("bigguesswho")]

    # 007 with 100 repetitions, both mono and multi architectures.
    base_env = rl.envs.DoubleOSeven(verbose=False)
    random_agent = rl.agents.Agent007(base_env)
    modules = {'mono': rl.agents.Perceptron, 'multi': rl.agents.DenseNet}
    agents = {a: rl.agents.TorchAgent.from_module_maker(base_env, m, deterministic=False) for a, m in modules.items()}
    env = base_env.with_agent(player_0=random_agent).as_single_agent()
    runner = rl.EnvironmentRunner(env.copy(), num_repetitions=100, max_step=50)
    for archi in ["mono", "multi"]:
        func = rl.agents.TorchAgentFunction(agents[archi], runner, reward_postprocessing=lambda x: 1 - x)
        funcs += [func]
    seedg = create_seed_generator(seed)
    optims = ["Shiwa", "CMA", "TwoPointsDE", "QrDE", "OnePlusOne", "DiagonalCMA"]
    if default_optims is not None:
        optims = default_optims
    for budget in [25, 50, 100, 200, 400, 800, 1600, 3200, 6400, 12800]:
        for num_workers in [1, 10, 100]:
            if num_workers < budget:
                for algo in optims:
                    for fu in funcs:
                        xp = Experiment(fu, algo, budget, num_workers=num_workers, seed=next(seedg))
                        if not xp.is_incoherent:
                            yield xp


@registry.register
def pyomo(seed: tp.Optional[int] = None) -> tp.Iterator[Experiment]:
    """Pyomo models.
    TODO: we need a comparison with Pyomo solves, and non-linear/complex variants of this.
    """
    seedg = create_seed_generator(seed)
    optims = ["NaiveTBPSA", "SQP", "Powell", "ScrHammersleySearch", "PSO", "OnePlusOne",
              "NGO", "Shiwa", "DiagonalCMA", "CMA", "TwoPointsDE", "QrDE", "LhsDE", "Zero", "RandomSearch",
              "HaltonSearch", "MiniDE"]
    if default_optims is not None:
        optims = default_optims
    for budget in [25, 50, 100, 200, 400, 800, 1600]:
        for num_workers in [1, 30]:
            if num_workers < budget:
                for algo in optims:
                    for fu in get_pyomo_list():
                        xp = Experiment(fu, algo, budget, num_workers=num_workers, seed=next(seedg))
                        if not xp.is_incoherent:
                            yield xp


@registry.register
<<<<<<< HEAD
def sequential_translated_pyomo(seed: tp.Optional[int] = None) -> tp.Iterator[Experiment]:
    """Pyomo models.
    TODO: we need a comparison with Pyomo solves, and non-linear/complex variants of this.
    """
    seedg = create_seed_generator(seed)
    optims = ["NaiveTBPSA", "SQP", "Powell", "ScrHammersleySearch", "PSO", "OnePlusOne",
              "NGO", "Shiwa", "DiagonalCMA", "CMA", "TwoPointsDE", "QrDE", "LhsDE", "Zero", "RandomSearch",
              "HaltonSearch", "MiniDE"]
    if default_optims is not None:
        optims = default_optims
    at_least_once = False
    for budget in [25, 50, 100, 200, 400, 800, 1600]:
        for algo in optims:
            for fu in get_pyomo_list():
                translated_fu = fu.copy()
                try:
                    translated_fu.translate(budget=budget)
                    xp = Experiment(translated_fu, algo, budget, seed=next(seedg))
                    if not xp.is_incoherent:
                        at_least_once = True
                        yield xp
                except:
                    pass  # not solved by the Pyomo solver!
    assert at_least_once

@registry.register
=======
>>>>>>> 7dd52cb9
def rocket(seed: tp.Optional[int] = None) -> tp.Iterator[Experiment]:
    """Rocket simulator. Maximize max altitude by choosing the thrust schedule, given a total thrust.
    Budget 25, 50, ..., 1600.
    Sequential or 30 workers."""
    funcs = [Rocket()]
    seedg = create_seed_generator(seed)
    optims = ["NaiveTBPSA", "SQP", "Powell", "ScrHammersleySearch", "PSO", "OnePlusOne",
              "NGO", "Shiwa", "DiagonalCMA", "CMA", "TwoPointsDE", "QrDE", "LhsDE", "Zero", "RandomSearch",
              "HaltonSearch", "MiniDE"]
    if default_optims is not None:
        optims = default_optims
    for budget in [25, 50, 100, 200, 400, 800, 1600]:
        for num_workers in [1, 30]:
            if num_workers < budget:
                for algo in optims:
                    for fu in funcs:
                        xp = Experiment(fu, algo, budget, num_workers=num_workers, seed=next(seedg))
                        if not xp.is_incoherent:
                            yield xp


@registry.register
def control_problem(seed: tp.Optional[int] = None) -> tp.Iterator[Experiment]:
    """MuJoCo testbed. Learn linear policy for different control problems.
    Budget 500, 1000, 3000, 5000."""
    seedg = create_seed_generator(seed)
    funcs = [control.Ant(num_rollouts=5, random_state=seed),
             control.Swimmer(num_rollouts=5, random_state=seed),
             control.HalfCheetah(num_rollouts=5, random_state=seed),
             control.Hopper(num_rollouts=5, random_state=seed),
             control.Walker2d(num_rollouts=5, random_state=seed),
             control.Humanoid(num_rollouts=5, random_state=seed)
             ]
    optims = ["RandomSearch", "Shiwa", "CMA", "PSO", "OnePlusOne",
              "NGOpt2", "DE", "Zero", "Powell", "Cobyla", "MetaTuneRecentering"]

    for budget in [500, 1000, 3000, 5000]:
        for num_workers in [1]:
            if num_workers < budget:
                for algo in optims:
                    for fu in funcs:
                        xp = Experiment(fu, algo, budget, num_workers=num_workers, seed=next(seedg))
                        if not xp.is_incoherent:
                            yield xp


@registry.register
def simpletsp(seed: tp.Optional[int] = None) -> tp.Iterator[Experiment]:
    """Simple TSP problems. Please note that the methods we use could be applied or complex variants, whereas
    specialized methods can not always do it; therefore this comparisons from a black-box point of view makes sense
    even if white-box methods are not included though they could do this more efficiently.
    10, 100, 1000, 10000 cities.
    Budgets doubling from 25, 50, 100, 200, ... up  to 25600

    """
    funcs = [STSP(10), STSP(100), STSP(1000), STSP(10000)]
    seedg = create_seed_generator(seed)
    optims = ["PSO", "OnePlusOne", "NGO", "Shiwa", "DiagonalCMA", "CMA", "TwoPointsDE"]
    if default_optims is not None:
        optims = default_optims
    for budget in [25, 50, 100, 200, 400, 800, 1600, 3200, 6400, 12800, 25600]:
        for num_workers in [1]:  # , 10, 100]:
            if num_workers < budget:
                for algo in optims:
                    for fu in funcs:
                        xp = Experiment(fu, algo, budget, num_workers=num_workers, seed=next(seedg))
                        if not xp.is_incoherent:
                            yield xp


@registry.register
def sequential_fastgames(seed: tp.Optional[int] = None) -> tp.Iterator[Experiment]:
    """Optimization of policies for games, i.e. direct policy search.
    Budget 12800, 25600, 51200, 102400.
    Games: War, Batawaf, Flip, GuessWho,  BigGuessWho."""
    funcs = [game.Game(name) for name in ["war", "batawaf", "flip", "guesswho", "bigguesswho"]]
    seedg = create_seed_generator(seed)
    optims = ["NaiveTBPSA", "ScrHammersleySearch", "PSO",
              "ProgONOPO3", "ProgONOPO5", "ProgONOPO9", "ProgONOPO13", "ProgONOPOAuto",
              "ProgODOPO3", "ProgODOPO5", "ProgODOPO9", "ProgODOPO13", "ProgODOPOAuto",
              "CMA", "QrDE", "SplitCMA5", "NGO", "Shiwa", "DiagonalCMA",
              "OptimisticNoisyOnePlusOne", "OptimisticDiscreteOnePlusOne"]
    if default_optims is not None:
        optims = default_optims
    for budget in [12800, 25600, 51200, 102400]:
        for num_workers in [1]:
            if num_workers < budget:
                for algo in optims:
                    for fu in funcs:
                        xp = Experiment(fu, algo, budget, num_workers=num_workers, seed=next(seedg))
                        if not xp.is_incoherent:
                            yield xp


@registry.register
def powersystems(seed: tp.Optional[int] = None) -> tp.Iterator[Experiment]:
    """Unit commitment problem, i.e. management of dams for hydroelectric planning."""
    funcs: tp.List[ExperimentFunction] = []
    for dams in [3, 5, 9, 13]:
        funcs += [PowerSystem(dams, depth=2, width=3)]
    seedg = create_seed_generator(seed)
    optims = ["NaiveTBPSA", "ScrHammersleySearch", "PSO", "OnePlusOne",
              "CMA", "TwoPointsDE", "QrDE", "LhsDE", "Zero", "StupidRandom", "RandomSearch", "HaltonSearch",
              "RandomScaleRandomSearch", "MiniDE", "SplitCMA5", "SplitCMA9",
              "NGO", "Shiwa", "DiagonalCMA", "SplitCMA3", "SplitCMA13", "SplitCMAAuto"]
    if default_optims is not None:
        optims = default_optims
    optims += ["ProgONOPO3", "ProgONOPO5", "ProgONOPO9", "ProgONOPO13", "ProgONOPOAuto",
               "ProgODOPO3", "ProgODOPO5", "ProgODOPO9", "ProgODOPO13", "ProgODOPOAuto",
               "OptimisticNoisyOnePlusOne", "OptimisticDiscreteOnePlusOne"]
    budgets = [1600, 3200, 6400, 12800]
    for budget in budgets:
        for num_workers in [1, 10, 100]:
            if num_workers < budget:
                for algo in optims:
                    for fu in funcs:
                        xp = Experiment(fu, algo, budget, num_workers=num_workers, seed=next(seedg))
                        if not xp.is_incoherent:
                            yield xp


@registry.register
def mlda(seed: tp.Optional[int] = None) -> tp.Iterator[Experiment]:
    """MLDA (machine learning and data analysis) testbed."""
    funcs: tp.List[ExperimentFunction] = [
        _mlda.Clustering.from_mlda(name, num, rescale) for name, num in [("Ruspini", 5), ("German towns", 10)] for
        rescale in [True, False]
    ]
    funcs += [
        _mlda.SammonMapping.from_mlda("Virus", rescale=False),
        _mlda.SammonMapping.from_mlda("Virus", rescale=True),
        _mlda.SammonMapping.from_mlda("Employees"),
    ]
    funcs += [_mlda.Perceptron.from_mlda(name) for name in ["quadratic", "sine", "abs", "heaviside"]]
    funcs += [_mlda.Landscape(transform) for transform in [None, "square", "gaussian"]]
    seedg = create_seed_generator(seed)
    optims = ["NaiveTBPSA", "ScrHammersleySearch", "PSO", "OnePlusOne",
              "CMA", "TwoPointsDE", "QrDE", "LhsDE", "Zero", "StupidRandom", "RandomSearch", "HaltonSearch",
              "RandomScaleRandomSearch", "MiniDE", "NGO", "Shiwa", "DiagonalCMA"]
    if default_optims is not None:
        optims = default_optims
    for budget in [25, 50, 100, 200, 400, 800, 1600, 3200, 6400, 12800]:
        for num_workers in [1, 10, 100]:
            if num_workers < budget:
                for algo in optims:
                    for func in funcs:
                        xp = Experiment(func, algo, budget, num_workers=num_workers, seed=next(seedg))
                        if not xp.is_incoherent:
                            yield xp


@registry.register
def mldakmeans(seed: tp.Optional[int] = None) -> tp.Iterator[Experiment]:
    """MLDA (machine learning and data analysis) testbed, restricted to the K-means part."""
    funcs: tp.List[ExperimentFunction] = [
        _mlda.Clustering.from_mlda(name, num, rescale) for name, num in [("Ruspini", 5), ("German towns", 10),
                                                                         ("Ruspini", 50), ("German towns", 100)] for
        rescale in [True, False]
    ]
    seedg = create_seed_generator(seed)

    optims = ["ProgONOPO3", "ProgONOPO5", "ProgONOPO9", "ProgONOPO13", "ProgONOPOAuto",
              "ProgODOPO3", "ProgODOPO5", "ProgODOPO9", "ProgODOPO13", "ProgODOPOAuto",
              "OptimisticNoisyOnePlusOne", "OptimisticDiscreteOnePlusOne", "CMA", "TBPSA", "NaiveTBPSA", "SPSA"]
    if default_optims is not None:
        optims = default_optims
    for budget in [1000, 10000]:
        for num_workers in [1, 10, 100]:
            if num_workers < budget:
                for algo in optims:
                    for func in funcs:
                        xp = Experiment(func, algo, budget, num_workers=num_workers, seed=next(seedg))
                        if not xp.is_incoherent:
                            yield xp


@registry.register
def arcoating(seed: tp.Optional[int] = None) -> tp.Iterator[Experiment]:
    """AR coating. Problems about optical properties of nanolayers."""
    seedg = create_seed_generator(seed)
    optims = ["NaiveTBPSA", "Cobyla", "SQP", "Powell", "ScrHammersleySearch", "PSO",
              "OnePlusOne", "NGO", "Shiwa", "DiagonalCMA", "CMA", "TwoPointsDE", "QrDE", "LhsDE", "Zero",
              "StupidRandom"]
    if default_optims is not None:
        optims = default_optims
    # for budget in [50, 100, 200, 400, 800, 1600, 3200, 6400, 12800]:
    for budget in [100 * 5 ** k for k in range(6)]:  # from 100 to 312500
        for num_workers in [1, 10, 100]:
            for algo in optims:
                for func in [ARCoating(10, 400), ARCoating(35, 700), ARCoating(70, 1000)]:
                    xp = Experiment(func, algo, budget, num_workers=num_workers, seed=next(seedg))
                    if not xp.is_incoherent:
                        yield xp


@registry.register
def images(seed: tp.Optional[int] = None) -> tp.Iterator[Experiment]:
    """AR coating. Problems about optical properties of nanolayers."""
    seedg = create_seed_generator(seed)
    optims = ["CMA", "Shiwa", "DE", "PSO", "RecES", "RecMixES", "RecMutDE", "ParametrizationDE"]
    if default_optims is not None:
        optims = default_optims
    for budget in [100 * 5 ** k for k in range(3)]:
        for num_workers in [1]:
            for algo in optims:
                for func in [Image()]:
                    xp = Experiment(func, algo, budget, num_workers=num_workers, seed=next(seedg))
                    if not xp.is_incoherent:
                        yield xp


@registry.register
def double_o_seven(seed: tp.Optional[int] = None) -> tp.Iterator[Experiment]:
    """Optimization of policies for the 007 game.
    Sequential or 10-parallel or 100-parallel. Various numbers of averagings: 1, 10 or 100."""
    # pylint: disable=too-many-locals
    seedg = create_seed_generator(seed)
    base_env = rl.envs.DoubleOSeven(verbose=False)
    random_agent = rl.agents.Agent007(base_env)
    modules = {'mono': rl.agents.Perceptron, 'multi': rl.agents.DenseNet}
    agents = {a: rl.agents.TorchAgent.from_module_maker(base_env, m, deterministic=False) for a, m in modules.items()}
    env = base_env.with_agent(player_0=random_agent).as_single_agent()
    for num_repetitions in [1, 10, 100]:
        for archi in ["mono", "multi"]:
            dde = ng.optimizers.DifferentialEvolution(crossover="dimension").set_name("DiscreteDE")
            for optim in ["PSO", "NGO", "Shiwa", "DiagonalCMA", "CMA", "DE", "TwoPointsDE", "TBPSA", "OnePlusOne",
                          "Zero",
                          "RandomSearch", "AlmostRotationInvariantDE", dde,
                          "RecombiningOptimisticNoisyDiscreteOnePlusOne", "PortfolioNoisyDiscreteOnePlusOne"]:
                for env_budget in [5000, 10000, 20000, 40000]:
                    for num_workers in [1, 10, 100]:
                        # careful, not threadsafe
                        runner = rl.EnvironmentRunner(env.copy(), num_repetitions=num_repetitions, max_step=50)
                        func = rl.agents.TorchAgentFunction(agents[archi], runner,
                                                            reward_postprocessing=lambda x: 1 - x)
                        opt_budget = env_budget // num_repetitions
                        yield Experiment(func, optim, budget=opt_budget, num_workers=num_workers,  # type: ignore
                                         seed=next(seedg))  # type: ignore


# Intermediate definition for building a multiobjective problem.
class PackedFunctions(ExperimentFunction):

    def __init__(self, functions: tp.List[ArtificialFunction], upper_bounds: np.ndarray) -> None:
        self._functions = functions
        assert len(functions) > 0
        self._upper_bounds = upper_bounds
        self.multiobjective = MultiobjectiveFunction(self._mo, upper_bounds)
        super().__init__(self.multiobjective, self._functions[0].parametrization)
        self._parametrization.descriptors.not_manyobjective = len(functions) < 4
        self._parametrization.descriptors.monoobjective = len(functions) == 1
        # TODO add descriptors?

    def _mo(self, *args: tp.Any, **kwargs: tp.Any) -> np.ndarray:
        return np.array([f(*args, **kwargs) for f in self._functions])

    def copy(self) -> "PackedFunctions":
        return PackedFunctions([f.copy() for f in self._functions], self._upper_bounds)


@registry.register
def multiobjective_example(seed: tp.Optional[int] = None) -> tp.Iterator[Experiment]:
    """Optimization of 2 and 3 objective functions in Sphere, Ellipsoid, Cigar, Hm.
    Dimension 6 and 7.
    Budget 2000, 2400, 2800, 3200, 3600, 4000.
    """
    # hopefully this can be deprecated in favor of the new integrated version
    seedg = create_seed_generator(seed)
    optims = ["NaiveTBPSA", "PSO", "DE", "LhsDE", "RandomSearch", "NGO", "Shiwa", "DiagonalCMA", "CMA", "OnePlusOne",
              "TwoPointsDE"]
    if default_optims is not None:
        optims = default_optims
    mofuncs: tp.List[PackedFunctions] = []
    for name1 in ["sphere", "cigar"]:
        for name2 in ["sphere", "cigar", "hm"]:
            mofuncs += [PackedFunctions([ArtificialFunction(name1, block_dimension=7),
                                         ArtificialFunction(name2, block_dimension=7)],
                                        upper_bounds=np.array((50., 50.)))]
            for name3 in ["sphere", "ellipsoid"]:
                mofuncs += [PackedFunctions([ArtificialFunction(name1, block_dimension=6),
                                             ArtificialFunction(name3, block_dimension=6),
                                             ArtificialFunction(name2, block_dimension=6)],
                                            upper_bounds=np.array((100, 100, 1000.)))]
    for mofunc in mofuncs:
        for optim in optims:
            for budget in list(range(2000, 4001, 400)):
                for nw in [1, 100]:
                    yield Experiment(mofunc, optim, budget=budget, num_workers=nw, seed=next(seedg))


@registry.register
def new_multiobjective_example(seed: tp.Optional[int] = None) -> tp.Iterator[Experiment]:
    """Optimization of 2 and 3 objective functions in Sphere, Ellipsoid, Cigar, Hm.
    Dimension 6 and 7.
    Budget 100 to 3200
    """
    seedg = create_seed_generator(seed)
    optims: tp.List[tp.Any] = ["NaiveTBPSA", "PSO", "DE", "LhsDE", "RandomSearch", "NGO", "Shiwa", "DiagonalCMA",
                               "CMA", "OnePlusOne", "TwoPointsDE"]
    optims += [ng.families.DifferentialEvolution(multiobjective_adaptation=False).set_name("DE-noadapt"),
               ng.families.DifferentialEvolution(crossover="twopoints", multiobjective_adaptation=False).set_name(
                   "TwoPointsDE-noadapt")]
    mofuncs: tp.List[MultiExperiment] = []
    for name1, name2 in itertools.product(["sphere"], ["sphere", "hm"]):
        mofuncs.append(MultiExperiment([ArtificialFunction(name1, block_dimension=7),
                                        ArtificialFunction(name2, block_dimension=7)],
                                       upper_bounds=[100, 100]))
        mofuncs.append(MultiExperiment([ArtificialFunction(name1, block_dimension=6),
                                        ArtificialFunction("sphere", block_dimension=6),
                                        ArtificialFunction(name2, block_dimension=6)],
                                       upper_bounds=[100, 100, 100.]))
    for mofunc in mofuncs:
        for optim in optims:
            for budget in [100, 200, 400, 800, 1600, 3200]:
                for nw in [1, 100]:
                    yield Experiment(mofunc, optim, budget=budget, num_workers=nw, seed=next(seedg))


@registry.register
def manyobjective_example(seed: tp.Optional[int] = None) -> tp.Iterator[Experiment]:
    """Optimization of 6 objective functions in Cigar, Rastrigin, Rosenbrock, Sphere, Ellipsoid, Cigar, Hm.
    Dimension 6 and 7.
    Sequential or 100-parallel.
    Budget 2000, 2400, 2800, 3200, 3600, 4000.
    """
    # prepare list of parameters to sweep for independent variables
    seedg = create_seed_generator(seed)
    optims = ["NaiveTBPSA", "PSO", "DE", "LhsDE", "RandomSearch", "NGO", "Shiwa", "DiagonalCMA", "CMA", "OnePlusOne",
              "TwoPointsDE"]
    if default_optims is not None:
        optims = default_optims
    mofuncs: tp.List[PackedFunctions] = []
    name_combinations = itertools.product(["sphere", "cigar"], ["sphere", "hm"], ["sphere", "ellipsoid"],
                                          ["rastrigin", "rosenbrock"], ["hm", "rosenbrock"], ["rastrigin", "cigar"])
    for names in name_combinations:
        mofuncs += [PackedFunctions([ArtificialFunction(name, block_dimension=6) for name in names],
                                    upper_bounds=np.array((100, 100, 1000., 7., 300., 500.)))]
    for mofunc in mofuncs:
        for optim in optims:
            for budget in list(range(100, 5901, 400)):
                for nw in [1, 100]:
                    yield Experiment(mofunc, optim, budget=budget, num_workers=nw, seed=next(seedg))


@registry.register
def pbt(seed: tp.Optional[int] = None) -> tp.Iterator[Experiment]:
    # prepare list of parameters to sweep for independent variables
    seedg = create_seed_generator(seed)
    optimizers = ["CMA", "TwoPointsDE", "Shiwa", "OnePlusOne", "DE", "PSO", "NaiveTBPSA",
                  "RecombiningOptimisticNoisyDiscreteOnePlusOne", "PortfolioNoisyDiscreteOnePlusOne"]  # type: ignore
    for func in PBT.itercases():
        for optim in optimizers:
            for budget in [100, 400, 1000, 4000, 10000]:
                yield Experiment(func, optim, budget=budget, seed=next(seedg))


@registry.register
def far_optimum_es(seed: tp.Optional[int] = None) -> tp.Iterator[Experiment]:
    # prepare list of parameters to sweep for independent variables
    seedg = create_seed_generator(seed)
    popsizes = [5, 40]
    es = [ng.families.EvolutionStrategy(recombination_ratio=recomb, only_offsprings=False, popsize=pop)
          for recomb in [0, 1] for pop in popsizes]
    es += [ng.families.EvolutionStrategy(recombination_ratio=recomb, only_offsprings=only, popsize=pop,
                                         offsprings=10 if pop == 5 else 60)
           for only in [True, False] for recomb in [0, 1] for pop in popsizes]
    optimizers = ["CMA", "TwoPointsDE", "Shiwa"] + es  # type: ignore
    for func in FarOptimumFunction.itercases():
        for optim in optimizers:
            for budget in [100, 400, 1000, 4000, 10000]:
                yield Experiment(func, optim, budget=budget, seed=next(seedg))


@registry.register
def photonics(seed: tp.Optional[int] = None) -> tp.Iterator[Experiment]:
    """Too small for being interesting: Bragg mirror + Chirped + Morpho butterfly."""
    seedg = create_seed_generator(seed)
    popsizes = [20, 40, 80]
    es = [ng.families.EvolutionStrategy(recombination_ratio=recomb, only_offsprings=only, popsize=pop,
                                        offsprings=pop * 5)
          for only in [True, False] for recomb in [0.1, .5] for pop in popsizes]
    optims = ["TwoPointsDE", "DE", "RealSpacePSO", "PSO", "OnePlusOne", "ParametrizationDE", "NaiveTBPSA",
              "SplitCMA5", "Shiwa", "NGO", "MultiCMA", "CMandAS2", "SplitCMA13"] + es  # type: ignore

    if default_optims is not None:
        optims = default_optims
    for method in ["clipping", "tanh"]:  # , "arctan"]:
        for name in ["bragg", "chirped", "morpho"]:
            func = Photonics(name, 60 if name == "morpho" else 80, bounding_method=method)
            for budget in [1e3, 1e4, 1e5, 1e6]:
                for algo in optims:
                    xp = Experiment(func, algo, int(budget), num_workers=1, seed=next(seedg))
                    if not xp.is_incoherent:
                        yield xp


@registry.register
def bragg_structure(seed: tp.Optional[int] = None) -> tp.Iterator[Experiment]:
    """Too small for being interesting: Bragg mirror."""
    seedg = create_seed_generator(seed)
    recombinable: tp.List[tp.Union[str, ConfiguredOptimizer]] = [
        ng.families.EvolutionStrategy(recombination_ratio=0.1, popsize=40).set_name("Pairwise-ES"),
        ng.families.DifferentialEvolution(crossover="parametrization").set_name("Param-DE")
    ]
    optims = ["TwoPointsDE", "DE", "CMA", "NaiveTBPSA", "DiagonalCMA", "Shiwa"]
    func = Photonics("bragg", 80, bounding_method="clipping")
    func.parametrization.set_name("layer")
    #
    func_nostruct = Photonics("bragg", 80, bounding_method="clipping")
    func_nostruct.parametrization.set_name("2pt").set_recombination(ng.p.mutation.RavelCrossover())  # type: ignore
    #
    func_mix = Photonics("bragg", 80, bounding_method="clipping")
    param = func_mix.parametrization
    param.set_name("mix")
    param.set_recombination(  # type: ignore
        ng.p.Choice([ng.p.mutation.Crossover(axis=1), ng.p.mutation.RavelCrossover()]))  # type: ignore
    muts = ["gaussian", "cauchy", ng.p.mutation.Jumping(axis=1, size=5), ng.p.mutation.Translation(axis=1)]
    muts += [ng.p.mutation.LocalGaussian(axes=1, size=10)]
    param.set_mutation(custom=ng.p.Choice(muts))  # type: ignore
    for budget in [1e3, 1e4, 1e5, 1e6]:
        xpseed = next(seedg)
        for algo in default_optims if default_optims is not None else optims:
            yield Experiment(func, algo, int(budget), num_workers=1, seed=xpseed)
        for f in [func, func_nostruct, func_mix]:
            for algo in recombinable:  # type: ignore
                yield Experiment(f, algo, int(budget), num_workers=1, seed=xpseed)


@registry.register
def adversarial_attack(seed: tp.Optional[int] = None) -> tp.Iterator[Experiment]:
    class Normalize(nn.Module):
        def __init__(self, mean, std):
            super().__init__()
            self.mean = torch.Tensor(mean)
            self.std = torch.Tensor(std)

        def forward(self, x):
            return (x - self.mean.type_as(x)[None, :, None, None]) / self.std.type_as(x)[None, :, None, None]

    class Resnet50(nn.Module):
        def __init__(self):
            super().__init__()
            self.norm = Normalize(mean=[0.485, 0.456, 0.406],
                                  std=[0.229, 0.224, 0.225])
            self.model = resnet50(pretrained=True)

        def forward(self, x):
            return self.model(self.norm(x))

    image_size = 224
    data_folder = "pouet"  # "/datasets01_101/imagenet_full_size/061417/val"
    if not os.path.exists(data_folder):
        x, y = torch.zeros(1, 3, 224, 224), 0
        data_loader = [(x, y)]
        path_exist = False
    else:
        data_loader = torch.utils.data.DataLoader(
            torchvision.datasets.ImageFolder(data_folder,
                                             transforms.Compose([
                                                 transforms.Resize(image_size),
                                                 transforms.CenterCrop(image_size),
                                                 transforms.ToTensor()])),
            batch_size=1,
            shuffle=True,
            num_workers=8,
            pin_memory=True)
        path_exist = True

    classifier = Resnet50()
    seedg = create_seed_generator(seed)
    optims = ["CMA", "Shiwa", "DE", "PSO", "RecES", "RecMixES", "RecMutDE", "ParametrizationDE"]
    for i, (data, target) in enumerate(data_loader):
        if i > 1:
            continue
        _, pred = torch.max(classifier(data), axis=1)
        if pred == target or (not path_exist):
            func = ImageAdversarial(classifier, image=data[0], label=int(target), targeted=False,
                                    epsilon=0.05)
            for budget in [10]:
                for num_workers in [1]:
                    for algo in optims:
                        xp = Experiment(func, algo, budget, num_workers=num_workers, seed=next(seedg))
                        if not xp.is_incoherent:
                            yield xp<|MERGE_RESOLUTION|>--- conflicted
+++ resolved
@@ -29,11 +29,7 @@
 from nevergrad.functions.powersystems import PowerSystem
 from nevergrad.functions.stsp import STSP
 from nevergrad.functions.rocket import Rocket
-<<<<<<< HEAD
-from nevergrad.functions.pyomo.core import get_pyomo_list as get_pyomo_list
-=======
 from nevergrad.functions.pyomo.core import get_pyomo_list
->>>>>>> 7dd52cb9
 from nevergrad.functions import control
 from nevergrad.functions import rl
 from nevergrad.functions.games import game
@@ -927,7 +923,6 @@
 
 
 @registry.register
-<<<<<<< HEAD
 def sequential_translated_pyomo(seed: tp.Optional[int] = None) -> tp.Iterator[Experiment]:
     """Pyomo models.
     TODO: we need a comparison with Pyomo solves, and non-linear/complex variants of this.
@@ -954,8 +949,6 @@
     assert at_least_once
 
 @registry.register
-=======
->>>>>>> 7dd52cb9
 def rocket(seed: tp.Optional[int] = None) -> tp.Iterator[Experiment]:
     """Rocket simulator. Maximize max altitude by choosing the thrust schedule, given a total thrust.
     Budget 25, 50, ..., 1600.
