--- conflicted
+++ resolved
@@ -614,13 +614,8 @@
 def yaconstrainedbbob(seed: tp.Optional[int] = None) -> tp.Iterator[Experiment]:
     """Counterpart of yabbob with higher dimensions."""
     step = 8 # only one test case out of 8, due to computational cost.
-<<<<<<< HEAD
     slices = [itertools.islice(yabbob(seed, constraints=i), 0, None, step) for i in range(step)]
-    return itertools.chain.from_iterables(slices)
-=======
-    slices = [itertools.islice(yabbob(seed, constraints=i), 0, None, step) for i in range(8)]
     return itertools.chain.from_iterable(slices)
->>>>>>> 3b937a68
 
 
 @registry.register
