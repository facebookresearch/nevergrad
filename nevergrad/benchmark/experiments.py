--- conflicted
+++ resolved
@@ -412,14 +412,10 @@
     names = ["hm", "rastrigin", "griewank", "rosenbrock", "ackley", "lunacek", "deceptivemultimodal"]
     # Keep in mind that Rosenbrock is multimodal in high dimension http://ieeexplore.ieee.org/document/6792472/.
     optims = ["RPowell", "Shiwa", "MultiCMA", "CMA", "PSO", "RandomSearch", "BPRotationInvariantDE", "CMandAS2", "TripleCMA",
-<<<<<<< HEAD
-              "ManyCMA", "ManySmallCMA", "PolyCMA"]
-=======
-              "ManyCMA", "ManySmallCMA", "NaiveTBPSA"]
+              "ManyCMA", "ManySmallCMA", "PolyCMA", "NaiveTBPSA"]
     optims = ["NaiveTBPSA"]
     if default_optims is not None:
         optims = default_optims
->>>>>>> 34a76936
     # + list(sorted(x for x, y in ng.optimizers.registry.items() if "chain" in x or "BO" in x))
     functions = [
         ArtificialFunction(name, block_dimension=bd)
