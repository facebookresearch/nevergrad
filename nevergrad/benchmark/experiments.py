--- conflicted
+++ resolved
@@ -51,7 +51,8 @@
 
 
 def refactor_optims(x: tp.List[tp.Any]) -> tp.List[tp.Any]:
-<<<<<<< HEAD
+    return ["Lamcts"]
+  
     algos = {}
     algos["aquacrop_fao"] = [
         "CMA",
@@ -458,7 +459,7 @@
 # return ["QNDE", "MetaModelQODE"]
 # return ["SOPSO"]
 # return ["QORandomSearch"]
-=======
+
     # return ["NLOPT_LN_BOBYQA"]
     return ["Lamcts"]
     return [
@@ -486,7 +487,6 @@
     # return ["QNDE", "MetaModelQODE"]
     # return ["SOPSO"]
     # return ["QORandomSearch"]
->>>>>>> 4dad2102
 
 
 def skip_ci(*, reason: str) -> None:
@@ -572,10 +572,7 @@
     optims = ["SQOPSO"]  # , "QORealSpacePSO", "RealSpacePSO"]
     optims = ["SQOPSO"]  # , "QORealSpacePSO", "RealSpacePSO"]
     optims = refactor_optims(optims)
-<<<<<<< HEAD
-=======
     optims = ["Lamcts"]
->>>>>>> 4dad2102
     datasets = ["kerasBoston", "diabetes", "auto-mpg", "red-wine", "white-wine"]
     optims = refactor_optims(optims)
     for dimension in [None]:
@@ -1520,10 +1517,6 @@
     optims = ["QOPSO"]  # , "QORealSpacePSO", "RealSpacePSO"]
     optims = ["NGOpt"]
     optims = ["SQOPSO"]  # , "QORealSpacePSO", "RealSpacePSO"]
-<<<<<<< HEAD
-=======
-    optims = ["Lamcts"]
->>>>>>> 4dad2102
     functions = [
         ArtificialFunction(
             name,
@@ -2128,12 +2121,8 @@
     ]
     for func in functions:
         func.parametrization.register_cheap_constraint(_Constraint("sum", as_bool=False))
-<<<<<<< HEAD
     optims = ["DE", "CMA", "NGOpt"]
     optims = refactor_optims(optims)  # type: ignore
-=======
-    optims = refactor_optims(optims)
->>>>>>> 4dad2102
     for function in functions:
         for budget in [400, 4000, 40000]:
             optims: tp.List[str] = get_optimizers("large", seed=next(seedg))  # type: ignore
@@ -2162,11 +2151,7 @@
     #    x for x, y in ng.optimizers.registry.items() if ("SPSA" in x or "TBPSA" in x or "ois" in x or "epea" in x or "Random" in x)
     # )
     optims = ["SPSA", "TinySPSA", "TBPSA", "NoisyOnePlusOne", "NoisyDiscreteOnePlusOne"]
-<<<<<<< HEAD
     optims = get_optimizers("basics", "noisy", "splitters", "progressive", seed=next(seedg))  # type: ignore
-=======
-    optims = get_optimizers("basics", "noisy", "splitters", "progressive", seed=next(seedg))
->>>>>>> 4dad2102
     optims = refactor_optims(optims)
     for budget in [25000, 50000, 100000]:
         for optim in optims:
@@ -3071,11 +3056,7 @@
         "MetaModelPSO",
     ]
     optimizers = ["NGOpt", "NGOptRW"]
-<<<<<<< HEAD
     optimizers = refactor_optims(optimizers)  # type: ignore
-=======
-    optimizerss = refactor_optims(optimizerss)
->>>>>>> 4dad2102
     for num_repetitions in [1, 10, 100]:
         for archi in ["mono", "multi"]:
             for optim in optimizers:
@@ -3210,11 +3191,8 @@
         "RecombiningOptimisticNoisyDiscreteOnePlusOne",
         "PortfolioNoisyDiscreteOnePlusOne",
     ]  # type: ignore
-<<<<<<< HEAD
     optimizers = refactor_optims(optimizers)
-=======
-    optimizerss = refactor_optims(optimizers)
->>>>>>> 4dad2102
+
     for func in PBT.itercases():
         for optim in optimizers:
             for budget in [100, 400, 1000, 4000, 10000]:
