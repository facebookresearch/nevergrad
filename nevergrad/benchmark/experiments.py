--- conflicted
+++ resolved
@@ -634,12 +634,12 @@
 @registry.register
 def yaconstrainedbbob(seed: tp.Optional[int] = None) -> tp.Iterator[Experiment]:
     """Counterpart of yabbob with higher dimensions."""
-    for i in range(1, 5):
+    for i in range(4):
         internal_generator = yabbob(seed, constraints=i)
         j = 0
         for xp in internal_generator:
             j = j + 1
-            if j % 4 == i - 1:  # We use only one test case out of 4, due to computational cost.
+            if j % 4 == i:  # We use only one test case out of 4, due to computational cost.
                 yield xp
 
 
@@ -742,12 +742,7 @@
         func.parametrization.register_cheap_constraint(_positive_sum)
     for function in functions:
         for budget in [400, 4000, 40000]:
-<<<<<<< HEAD
-            optims = get_optimizers("large", seed=next(seedg))
-            optims += ["Shiwa"] + ["ShiwaC" + str(i) for i in range(9)]
-=======
             optims: tp.List[str] = get_optimizers("large", seed=next(seedg))  # type: ignore
->>>>>>> da100258
             for optim in optims:
                 yield Experiment(function, optim, budget=budget, num_workers=1, seed=next(seedg))
 
