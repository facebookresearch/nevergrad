# Copyright (c) Facebook, Inc. and its affiliates. All Rights Reserved.
#
# This source code is licensed under the MIT license found in the
# LICENSE file in the root directory of this source tree.

import os
import warnings
import typing as tp
import itertools
import numpy as np
import nevergrad as ng
from nevergrad.optimization.base import ConfiguredOptimizer
import nevergrad.functions.corefuncs as corefuncs
from nevergrad.functions import ExperimentFunction
from nevergrad.functions.base import MultiExperiment
from nevergrad.functions import ArtificialFunction
from nevergrad.functions import FarOptimumFunction
from nevergrad.functions import PBT
from nevergrad.functions.ml import MLTuning
from nevergrad.functions import mlda as _mlda
from nevergrad.functions.photonics import Photonics
from nevergrad.functions.arcoating import ARCoating
from nevergrad.functions.images import Image, ImageAdversarial
from nevergrad.functions.powersystems import PowerSystem
from nevergrad.functions.stsp import STSP
from nevergrad.functions.rocket import Rocket
from nevergrad.functions.mixsimulator import OptimizeMix
from nevergrad.functions import control
from nevergrad.functions import rl
from nevergrad.functions.games import game
from nevergrad.functions.iohprofiler import PBOFunction
from .xpbase import Experiment as Experiment
from .xpbase import create_seed_generator
from .xpbase import registry as registry  # noqa
from .optgroups import get_optimizers

# register all frozen experiments
from . import frozenexperiments  # noqa # pylint: disable=unused-import

# pylint: disable=stop-iteration-return, too-many-nested-blocks, too-many-locals, line-too-long
# pylint: disable=too-many-lines
# for black (since lists are way too long...):
# fmt: off

default_optims: tp.Optional[tp.List[str]] = None  # ["NGO10", "CMA", "Shiwa"]


def mltuning(seed: tp.Optional[int] = None, overfitter: bool = False, seq: bool = False) -> tp.Iterator[Experiment]:
    """Machine learning hyperparameter tuning experiment. Based on scikit models."""
    seedg = create_seed_generator(seed)
    # Continuous case,

    # First, a few functions with constraints.
    optims = ["Shiwa", "DE", "DiscreteOnePlusOne", "PortfolioDiscreteOnePlusOne", "CMA", "MetaRecentering",
              "DoubleFastGADiscreteOnePlusOne", "PSO", "BO", "MetaTuneRecentering"]
    if default_optims is not None:
        optims = default_optims
    for dimension in [None, 1, 2, 3]:
        for regressor in ["mlp", "decision_tree", "decision_tree_depth"]:
            for dataset in (
                    ["boston", "diabetes"] if dimension is None else ["artificialcos", "artificial",
                                                                      "artificialsquare"]):
                function = MLTuning(regressor=regressor, data_dimension=dimension, dataset=dataset,
                                    overfitter=overfitter)
                for budget in [50, 150, 500]:
                    for num_workers in [1] if seq else [1, 10, 50, 100]:  # Seq for sequential optimization experiments.
                        for optim in optims:
                            xp = Experiment(function, optim, num_workers=num_workers,
                                            budget=budget, seed=next(seedg))
                            if not xp.is_incoherent:
                                yield xp


def naivemltuning(seed: tp.Optional[int] = None) -> tp.Iterator[Experiment]:
    """Counterpart of mltuning with overfitting of valid loss, i.e. train/valid/valid instead of train/valid/test."""
    internal_generator = mltuning(seed, overfitter=True)
    for xp in internal_generator:
        yield xp


# We register only the sequuential counterparts for the moment.
@registry.register
def seqmltuning(seed: tp.Optional[int] = None) -> tp.Iterator[Experiment]:
    """Sequuential counterpart of mltuning."""
    internal_generator = mltuning(seed, overfitter=True, seq=True)
    for xp in internal_generator:
        yield xp


@registry.register
def naiveseqmltuning(seed: tp.Optional[int] = None) -> tp.Iterator[Experiment]:
    """Sequential counterpart of mltuning with overfitting of valid loss, i.e. train/valid/valid instead of train/valid/test."""
    internal_generator = mltuning(seed, overfitter=True, seq=True)
    for xp in internal_generator:
        yield xp


# pylint:disable=too-many-branches
@registry.register
def yawidebbob(seed: tp.Optional[int] = None) -> tp.Iterator[Experiment]:
    """Yet Another Wide Black-Box Optimization Benchmark.
    The goal is basically to have a very wide family of problems: continuous and discrete,
    noisy and noise-free, mono- and multi-objective,  constrained and not constrained, sequential
    and parallel.
    """
    seedg = create_seed_generator(seed)
    # Continuous case

    # First, a few functions with constraints.
    functions = [
        ArtificialFunction(name, block_dimension=50, rotation=rotation) for name in ["cigar", "ellipsoid"] for rotation
        in [True, False]
    ]
    for func in functions:
        func.parametrization.register_cheap_constraint(_positive_sum)

    # Then, let us build a constraint-free case. We include the noisy case.
    names = ["hm", "rastrigin", "sphere", "doublelinearslope", "stepdoublelinearslope", "cigar", "ellipsoid",
             "stepellipsoid"]

    # names += ["deceptiveillcond", "deceptivemultimodal", "deceptivepath"]
    functions += [
        ArtificialFunction(name, block_dimension=d, rotation=rotation, noise_level=nl) for name in names
        for rotation in [True, False]
        for nl in [0., 100.]
        for num_blocks in [1]
        for d in [2, 40, 100, 3000]
    ]
    optims = ["NoisyDiscreteOnePlusOne", "Shiwa", "CMA", "PSO", "TwoPointsDE", "DE", "OnePlusOne", "CMandAS2"]
    if default_optims is not None:
        optims = default_optims
    for optim in optims:
        for function in functions:
            for budget in [50, 500, 5000, 50000]:
                for nw in [1, 100]:
                    xp = Experiment(function, optim, num_workers=nw,
                                    budget=budget, seed=next(seedg))
                    if not xp.is_incoherent:
                        yield xp
    # Discrete, unordered.
    for nv in [10, 50, 200]:
        for arity in [2, 7]:
            instrum = ng.p.TransitionChoice(range(arity), repetitions=nv).set_name("noname")
            for discrete_func in [corefuncs.onemax, corefuncs.leadingones, corefuncs.jump]:
                dfunc = ExperimentFunction(discrete_func, instrum)
                dfunc._descriptors.update(arity=arity)
                for optim in optims:
                    for nw in [1, 10]:
                        for budget in [500, 5000]:
                            yield Experiment(dfunc, optim, num_workers=nw, budget=budget, seed=next(seedg))
    # The multiobjective case.
    # TODO the upper bounds are really not well set for this experiment with cigar
    mofuncs: tp.List[MultiExperiment] = []
    for name1 in ["sphere", "cigar"]:
        for name2 in ["sphere", "cigar", "hm"]:
            mofuncs += [MultiExperiment([ArtificialFunction(name1, block_dimension=7),
                                         ArtificialFunction(name2, block_dimension=7)],
                                        upper_bounds=np.array((50., 50.)))]
    for mofunc in mofuncs:
        for optim in optims:
            for budget in [2000, 4000, 8000]:
                for nw in [1, 100]:
                    yield Experiment(mofunc, optim, budget=budget, num_workers=nw, seed=next(seedg))


# pylint: disable=redefined-outer-name
@registry.register
def parallel_small_budget(seed: tp.Optional[int] = None) -> tp.Iterator[Experiment]:
    """Parallel optimization with small budgets
    """
    seedg = create_seed_generator(seed)
    optims = ["NaiveTBPSA", "TBPSA", "DiagonalCMA", "CMA", "PSO", "RealSpacePSO",
              "DE", "MiniDE", "QrDE", "MiniQrDE", "LhsDE", "OnePlusOne",
              "TwoPointsDE", "OnePointDE", "AlmostRotationInvariantDE", "RotationInvariantDE", "CMandAS2", "CMandAS"]
    optims += ["SQP", "Powell", "chainCMASQP", "chainCMAPowell", "Cobyla", "NGO", "Shiwa"]
    names = ["hm", "rastrigin", "griewank", "rosenbrock", "ackley", "multipeak"]
    names += ["sphere", "cigar", "ellipsoid", "altellipsoid"]
    names += ["deceptiveillcond", "deceptivemultimodal", "deceptivepath"]
    # funcs
    functions = [
        ArtificialFunction(name, block_dimension=d, rotation=rotation)
        for name in names
        for rotation in [True, False]
        for d in [2, 4, 8]
    ]
    budgets = [10, 50, 100, 200, 400]
    for optim in optims:
        for function in functions:
            for budget in budgets:
                for nw in [2, 8, 16]:
                    for batch in [True, False]:
                        if nw < budget / 4:
                            xp = Experiment(function, optim, num_workers=nw, budget=budget, batch_mode=batch,
                                            seed=next(seedg))
                            if not xp.is_incoherent:
                                yield xp


@registry.register
def instrum_discrete(seed: tp.Optional[int] = None) -> tp.Iterator[Experiment]:
    """Comparison of optimization algorithms equipped with distinct instrumentations.
    Onemax, Leadingones, Jump function."""
    # Discrete, unordered.

    optims = ["DiscreteOnePlusOne", "Shiwa", "CMA", "PSO", "TwoPointsDE", "DE", "OnePlusOne",
              "AdaptiveDiscreteOnePlusOne",
              "CMandAS2", "PortfolioDiscreteOnePlusOne", "DoubleFastGADiscreteOnePlusOne", "MultiDiscrete",
              "DiscreteBSOOnePlusOne"]

    if default_optims is not None:
        optims = default_optims
    seedg = create_seed_generator(seed)
    for nv in [10, 50, 200, 1000, 5000]:
        for arity in [2, 3, 7, 30]:
            for instrum_str in ["Unordered", "Softmax"]:
                if instrum_str == "Softmax":
                    instrum: ng.p.Parameter = ng.p.Choice(range(arity), repetitions=nv)
                    # Equivalent to, but much faster than, the following:
                    # instrum = ng.p.Tuple(*(ng.p.Choice(range(arity)) for _ in range(nv)))
#                 else:
#                     assert instrum_str == "Threshold"
#                     # instrum = ng.p.Tuple(*(ng.p.TransitionChoice(range(arity)) for _ in range(nv)))
#                     init = np.random.RandomState(seed=next(seedg)).uniform(-0.5, arity -0.5, size=nv)
#                     instrum = ng.p.Array(init=init).set_bounds(-0.5, arity -0.5)  # type: ignore
                else:
                    assert instrum_str == "Unordered"
                    instrum = ng.p.TransitionChoice(range(arity), repetitions=nv)
                for discrete_func in [corefuncs.onemax, corefuncs.leadingones, corefuncs.jump]:
                    dfunc = ExperimentFunction(discrete_func, instrum.set_name("noname"))
                    dfunc.add_descriptors(arity=arity)
                    dfunc.add_descriptors(instrum_str=instrum_str)
                    for optim in optims:
                        for nw in [1, 10]:
                            for budget in [50, 500, 5000]:
                                yield Experiment(dfunc, optim, num_workers=nw, budget=budget, seed=next(seedg))


@registry.register
def sequential_instrum_discrete(seed: tp.Optional[int] = None) -> tp.Iterator[Experiment]:
    """Sequential counterpart of instrum_discrete."""
    # Discrete, unordered.
    optims = ["DiscreteOnePlusOne", "DiscreteDoerrOnePlusOne",
              "DiscreteBSOOnePlusOne", "PortfolioDiscreteOnePlusOne", "DoubleFastGADiscreteOnePlusOne"]

    seedg = create_seed_generator(seed)
    for nv in [10, 50, 200, 1000, 5000]:
        for arity in [2, 3, 7, 30]:
            for instrum_str in ["Unordered"]:
                assert instrum_str == "Unordered"
                instrum = ng.p.TransitionChoice(range(arity), repetitions=nv).set_name("noname")
                for discrete_func in [corefuncs.onemax, corefuncs.leadingones, corefuncs.jump]:
                    dfunc = ExperimentFunction(discrete_func, instrum.set_name("noname"))
                    dfunc.add_descriptors(arity=arity)
                    dfunc.add_descriptors(instrum_str=instrum_str)
                    for optim in optims:
                        for budget in [50, 500, 5000, 50000]:
                            yield Experiment(dfunc, optim, budget=budget, seed=next(seedg))


@registry.register
def deceptive(seed: tp.Optional[int] = None) -> tp.Iterator[Experiment]:
    """Very difficult objective functions: one is highly multimodal (infinitely many local optima),
    one has an infinite condition number, one has an infinitely long path towards the optimum.
    Looks somehow fractal."""
    seedg = create_seed_generator(seed)
    names = ["deceptivemultimodal", "deceptiveillcond", "deceptivepath"]
    optims = ["NGO", "Shiwa", "DiagonalCMA", "PSO", "MiniQrDE", "MiniLhsDE", "MiniDE", "CMA", "QrDE", "DE", "LhsDE"]
    if default_optims is not None:
        optims = default_optims
    functions = [
        ArtificialFunction(name, block_dimension=2, num_blocks=n_blocks, rotation=rotation, aggregator=aggregator)
        for name in names
        for rotation in [False, True]
        for n_blocks in [1, 2, 8, 16]
        for aggregator in ["sum", "max"]
    ]
    for func in functions:
        for optim in optims:
            for budget in [25, 37, 50, 75, 87] + list(range(100, 20001, 500)):
                yield Experiment(func, optim, budget=budget, num_workers=1, seed=next(seedg))


@registry.register
def parallel(seed: tp.Optional[int] = None) -> tp.Iterator[Experiment]:
    """Parallel optimization on 3 classical objective functions: sphere, rastrigin, cigar.
    The number of workers is 20 % of the budget.
    Testing both no useless variables and 5/6 of useless variables."""
    seedg = create_seed_generator(seed)
    names = ["sphere", "rastrigin", "cigar"]
    optims = ["ScrHammersleySearch", "NGO", "Shiwa", "DiagonalCMA", "CMA", "PSO",
              "NaiveTBPSA", "OnePlusOne", "DE", "TwoPointsDE", "NaiveIsoEMNA", "NaiveIsoEMNATBPSA"]
    if default_optims is not None:
        optims = default_optims
    functions = [
        ArtificialFunction(name, block_dimension=bd, useless_variables=bd * uv_factor)
        for name in names
        for bd in [25]
        for uv_factor in [0, 5]
    ]
    for func in functions:
        for optim in optims:
            for budget in [30, 100, 3000]:
                yield Experiment(func, optim, budget=budget, num_workers=int(budget / 5), seed=next(seedg))


@registry.register
def harderparallel(seed: tp.Optional[int] = None) -> tp.Iterator[Experiment]:
    """Parallel optimization on 4 classical objective functions. More distinct settings than << parallel >>."""
    seedg = create_seed_generator(seed)
    names = ["sphere", "rastrigin", "cigar", "ellipsoid"]
    optims = ["IsoEMNA", "NaiveIsoEMNA", "AnisoEMNA", "NaiveAnisoEMNA", "CMA", "NaiveTBPSA",
              "NaiveIsoEMNATBPSA", "IsoEMNATBPSA", "NaiveAnisoEMNATBPSA", "AnisoEMNATBPSA"]
    if default_optims is not None:
        optims = default_optims
    functions = [
        ArtificialFunction(name, block_dimension=bd, useless_variables=bd * uv_factor)
        for name in names
        for bd in [5, 25]
        for uv_factor in [0, 5]
    ]
    for func in functions:
        for optim in optims:
            for budget in [30, 100, 3000, 10000]:
                for num_workers in [int(budget / 10), int(budget / 5), int(budget / 3)]:
                    yield Experiment(func, optim, budget=budget, num_workers=num_workers, seed=next(seedg))


@registry.register
def oneshot(seed: tp.Optional[int] = None) -> tp.Iterator[Experiment]:
    """One shot optimization of 3 classical objective functions (sphere, rastrigin, cigar).
    0 or 5 dummy variables per real variable.
    Base dimension 3 or 25.
    budget 30, 100 or 3000."""
    seedg = create_seed_generator(seed)
    names = ["sphere", "rastrigin", "cigar"]
    optims = sorted(x for x, y in ng.optimizers.registry.items() if y.one_shot and "4" not in x and "7" not in x and
                    "LHS" not in x and "alton" not in x
                    and ("ando" not in x or "QO" in x))  # QORandomSearch is the only valid variant of RandomSearch.
    if default_optims is not None:
        optims = default_optims
    functions = [
        ArtificialFunction(name, block_dimension=bd, useless_variables=bd * uv_factor)
        for name in names
        for bd in [3, 25]
        for uv_factor in [0, 5]
    ]
    for func in functions:
        for optim in optims:
            for budget in [30, 100, 3000]:
                yield Experiment(func, optim, budget=budget, num_workers=budget, seed=next(seedg))


@registry.register
def doe(seed: tp.Optional[int] = None) -> tp.Iterator[Experiment]:
    """One shot optimization of 3 classical objective functions (sphere, rastrigin, cigar), simplified.
    Base dimension 2000 or 20000. No rotation, no dummy variable.
    Budget 30, 100, 3000, 10000, 30000, 100000."""
    seedg = create_seed_generator(seed)
    names = ["sphere", "rastrigin", "cigar"]
    optims = sorted(x for x, y in ng.optimizers.registry.items() if y.one_shot)
    if default_optims is not None:
        optims = default_optims
    functions = [
        ArtificialFunction(name, block_dimension=bd, useless_variables=bd * uv_factor)
        for name in names
        for bd in [2000, 20000]  # 3, 10, 25, 200, 2000]
        for uv_factor in [0]
    ]
    for func in functions:
        for optim in optims:
            for budget in [30, 100, 3000, 10000, 30000, 100000]:
                yield Experiment(func, optim, budget=budget, num_workers=budget, seed=next(seedg))


@registry.register
def newdoe(seed: tp.Optional[int] = None) -> tp.Iterator[Experiment]:
    """One shot optimization of 3 classical objective functions (sphere, rastrigin, cigar), simplified.
    Tested on more dimensionalities than doe, namely 20, 200, 2000, 20000. No dummy variables.
    Budgets 30, 100, 3000, 10000, 30000, 100000, 300000."""
    seedg = create_seed_generator(seed)
    names = ["sphere", "rastrigin", "cigar"]
    optims = sorted(
        x for x, y in ng.optimizers.registry.items() if y.one_shot and "hiva" not in str(y) and "NGO" not in str(
            y) and ("ando" in x or "HCH" in x or "LHS" in x or "eta" in x) and "mmers" not in x and "alto" not in x)
    if default_optims is not None:
        optims = default_optims
    functions = [
        ArtificialFunction(name, block_dimension=bd, useless_variables=bd * uv_factor)
        for name in names
        for bd in [2000, 20, 200, 20000]  # 3, 10, 25, 200, 2000]
        for uv_factor in [0]
    ]
    budgets = [30, 100, 3000, 10000, 30000, 100000, 300000]
    for func in functions:
        for optim in optims:
            for budget in budgets:
                yield Experiment(func, optim, budget=budget, num_workers=budget, seed=next(seedg))


def fiveshots(seed: tp.Optional[int] = None) -> tp.Iterator[Experiment]:
    """Five-shots optimization of 3 classical objective functions (sphere, rastrigin, cigar).
    Base dimension 3 or 25. 0 or 5 dummy variable per real variable. Budget 30, 100 or 3000."""
    seedg = create_seed_generator(seed)
    names = ["sphere", "rastrigin", "cigar"]
    optims = sorted(x for x, y in ng.optimizers.registry.items() if y.one_shot)
    optims += ["CMA", "Shiwa", "DE"]
    functions = [
        ArtificialFunction(name, block_dimension=bd, useless_variables=bd * uv_factor)
        for name in names
        for bd in [3, 25]
        for uv_factor in [0, 5]
    ]
    if default_optims is not None:
        optims = default_optims
    for func in functions:
        for optim in optims:
            for budget in [30, 100, 3000]:
                yield Experiment(func, optim, budget=budget, num_workers=budget // 5, seed=next(seedg))


@registry.register
def multimodal(seed: tp.Optional[int] = None, para: bool = False) -> tp.Iterator[Experiment]:
    """Experiment on multimodal functions, namely hm, rastrigin, griewank, rosenbrock, ackley, lunacek,
    deceptivemultimodal.
    0 or 5 dummy variable per real variable.
    Base dimension 3 or 25.
    Budget in 3000, 10000, 30000, 100000.
    Sequential.
    """
    seedg = create_seed_generator(seed)
    names = ["hm", "rastrigin", "griewank", "rosenbrock", "ackley", "lunacek", "deceptivemultimodal"]
    # Keep in mind that Rosenbrock is multimodal in high dimension http://ieeexplore.ieee.org/document/6792472/.
    optims = ["NGO", "Shiwa", "DiagonalCMA", "NaiveTBPSA", "TBPSA",
              "CMA", "PSO", "DE", "MiniDE", "QrDE", "MiniQrDE", "LhsDE", "OnePlusOne",
              "TwoPointsDE", "OnePointDE", "PolyCMA", "RotationInvariantDE",
              "Portfolio", "ASCMADEthird", "ASCMADEQRthird", "ASCMA2PDEthird", "CMandAS2", "CMandAS", "CM",
              "MultiCMA", "TripleCMA", "MultiScaleCMA"]
    if default_optims is not None:
        optims = default_optims
    if not para:
        optims += ["RSQP", "RCobyla", "RPowell", "SQPCMA", "SQP", "Cobyla", "Powell"]
    # + list(sorted(x for x, y in ng.optimizers.registry.items() if "chain" in x or "BO" in x))
    functions = [
        ArtificialFunction(name, block_dimension=bd, useless_variables=bd * uv_factor)
        for name in names
        for bd in [3, 25]
        for uv_factor in [0, 5]
    ]
    for func in functions:
        for optim in optims:
            for budget in [3000, 10000, 30000, 100000]:
                for nw in [1000] if para else [1]:
                    yield Experiment(func, optim, budget=budget, num_workers=nw, seed=next(seedg))


@registry.register
def hdmultimodal(seed: tp.Optional[int] = None) -> tp.Iterator[Experiment]:
    """Experiment on multimodal functions, namely hm, rastrigin, griewank, rosenbrock, ackley, lunacek,
    deceptivemultimodal. Similar to multimodal, but dimension 20 or 100 or 1000. Budget 1000 or 10000, sequential."""
    seedg = create_seed_generator(seed)
    names = ["hm", "rastrigin", "griewank", "rosenbrock", "ackley", "lunacek", "deceptivemultimodal"]
    # Keep in mind that Rosenbrock is multimodal in high dimension http://ieeexplore.ieee.org/document/6792472/.
    optims = ["RPowell", "Shiwa", "MultiCMA", "CMA", "PSO", "RandomSearch", "BPRotationInvariantDE", "CMandAS2",
              "TripleCMA",
              "ManyCMA", "ManySmallCMA", "PolyCMA", "NaiveTBPSA"]
    optims = ["NaiveTBPSA"]
    if default_optims is not None:
        optims = default_optims
    # + list(sorted(x for x, y in ng.optimizers.registry.items() if "chain" in x or "BO" in x))
    functions = [
        ArtificialFunction(name, block_dimension=bd)
        for name in names
        for bd in [1000] + [20, 100]
    ]
    for func in functions:
        for optim in optims:
            for budget in [3000, 10000]:
                for nw in [1]:
                    yield Experiment(func, optim, budget=budget, num_workers=nw, seed=next(seedg))


@registry.register
def paramultimodal(seed: tp.Optional[int] = None) -> tp.Iterator[Experiment]:
    """Parallel counterpart of the multimodal experiment: 1000 workers."""
    internal_generator = multimodal(seed, para=True)
    for xp in internal_generator:
        yield xp


# pylint: disable=redefined-outer-name,too-many-arguments
@registry.register
def yabbob(seed: tp.Optional[int] = None, parallel: bool = False, big: bool = False, small: bool = False,
           noise: bool = False, hd: bool = False) -> tp.Iterator[Experiment]:
    """Yet Another Black-Box Optimization Benchmark.
    Related to, but without special effort for exactly sticking to, the BBOB/COCO dataset.
    Dimension 2, 10 and 50.
    Budget 50, 200, 800, 3200, 12800.
    Both rotated or not rotated.
    """
    seedg = create_seed_generator(seed)
    names = ["hm", "rastrigin", "griewank", "rosenbrock", "ackley", "lunacek", "deceptivemultimodal", "bucherastrigin",
             "multipeak"]
    names += ["sphere", "doublelinearslope", "stepdoublelinearslope"]
    names += ["cigar", "altcigar", "ellipsoid", "altellipsoid", "stepellipsoid", "discus", "bentcigar"]
    names += ["deceptiveillcond", "deceptivemultimodal", "deceptivepath"]
    # Deceptive path is related to the sharp ridge function; there is a long path to the optimum.
    # Deceptive illcond is related to the difference of powers function; the conditioning varies as we get closer to the optimum.
    # Deceptive multimodal is related to the Weierstrass function and to the Schaffers function.
    if noise:
        if hd:
            noise_level = 100000
        else:
            noise_level = 100
    else:
        noise_level = 0
    optims: tp.List[str] = ["Shiwa", "NGO", "CMA", "DiagonalCMA", "MetaModel", "chainCMAPowell"]
    if noise:
        optims += ["TBPSA", "SQP"]
    if hd:
        optims += ["OnePlusOne"]
    if hd and noise:
        optims += ["ProgODOPO9", "ProgODOPO5", "ProgODOPO13"]
        optims += ["ProgODOPO9", "ProgODOPO5", "ProgODOPO13"]

    if default_optims is not None:
        optims = default_optims
    functions = [
        ArtificialFunction(name, block_dimension=d, rotation=rotation, noise_level=noise_level) for name in names
        for rotation in [True, False]
        for num_blocks in [1]
        for d in ([100, 1000, 3000] if hd else [2, 10, 50])
    ]
    budgets = [50, 200, 800, 3200, 12800]
    if (big and not noise):
        budgets = [40000, 80000, 160000, 320000]
    elif (small and not noise):
        budgets = [10, 20, 40]
    if hd:
        optims += ["SplitCMA9", "SplitCMA5", "SplitCMA13", "SplitCMAAuto"]
    for optim in optims:
        for function in functions:
            for budget in budgets:
                xp = Experiment(function, optim, num_workers=100 if parallel else 1,
                                budget=budget, seed=next(seedg))
                if not xp.is_incoherent:
                    yield xp


@registry.register
def yahdnoisybbob(seed: tp.Optional[int] = None) -> tp.Iterator[Experiment]:
    """Counterpart of yabbob with higher dimensions."""
    internal_generator = yabbob(seed, hd=True, noise=True)
    for xp in internal_generator:
        yield xp


@registry.register
def yabigbbob(seed: tp.Optional[int] = None) -> tp.Iterator[Experiment]:
    """Counterpart of yabbob with more budget."""
    internal_generator = yabbob(seed, parallel=False, big=True)
    for xp in internal_generator:
        yield xp


@registry.register
def yasmallbbob(seed: tp.Optional[int] = None) -> tp.Iterator[Experiment]:
    """Counterpart of yabbob with less budget."""
    internal_generator = yabbob(seed, parallel=False, big=False, small=True)
    for xp in internal_generator:
        yield xp


@registry.register
def yahdbbob(seed: tp.Optional[int] = None) -> tp.Iterator[Experiment]:
    """Counterpart of yabbob with higher dimensions."""
    internal_generator = yabbob(seed, hd=True)
    for xp in internal_generator:
        yield xp


@registry.register
def yaparabbob(seed: tp.Optional[int] = None) -> tp.Iterator[Experiment]:
    """Parallel optimization counterpart of yabbob."""
    internal_generator = yabbob(seed, parallel=True, big=False)
    for xp in internal_generator:
        yield xp


@registry.register
def yanoisybbob(seed: tp.Optional[int] = None) -> tp.Iterator[Experiment]:
    """Noisy optimization counterpart of yabbob.
    This is supposed to be consistent with normal practices in noisy
    optimization: we distinguish recommendations and exploration.
    This is different from the original BBOB/COCO from that point of view.
    """
    internal_generator = yabbob(seed, noise=True)
    for xp in internal_generator:
        yield xp


@registry.register
def illcondi(seed: tp.Optional[int] = None) -> tp.Iterator[Experiment]:
    """Testing optimizers on ill cond problems.
    Cigar, Ellipsoid.
    Both rotated and unrotated.
    Budget 100, 1000, 10000.
    Dimension 50.
    """
    seedg = create_seed_generator(seed)
    optims = ["NGO", "Shiwa", "DiagonalCMA", "CMA", "PSO", "DE", "MiniDE", "QrDE", "MiniQrDE", "LhsDE", "OnePlusOne",
              "SQP", "Cobyla",
              "Powell", "TwoPointsDE", "OnePointDE", "AlmostRotationInvariantDE", "RotationInvariantDE", "MetaModel"]
    if default_optims is not None:
        optims = default_optims
    functions = [
        ArtificialFunction(name, block_dimension=50, rotation=rotation) for name in ["cigar", "ellipsoid"] for rotation
        in [True, False]
    ]
    for optim in optims:
        for function in functions:
            for budget in [100, 1000, 10000]:
                yield Experiment(function, optim, budget=budget, num_workers=1, seed=next(seedg))


@registry.register
def illcondipara(seed: tp.Optional[int] = None) -> tp.Iterator[Experiment]:
    """Testing optimizers on ill-conditionned parallel optimization.
    50 workers in parallel.
    """
    seedg = create_seed_generator(seed)
    functions = [
        ArtificialFunction(name, block_dimension=50, rotation=rotation) for name in ["cigar", "ellipsoid"] for rotation
        in [True, False]
    ]
    for function in functions:
        for budget in [100, 1000, 10000]:
            optims = get_optimizers("large", seed=next(seedg))
            for optim in optims:
                xp = Experiment(function, optim, budget=budget, num_workers=50, seed=next(seedg))
                if not xp.is_incoherent:
                    yield xp


def _positive_sum(data: np.ndarray) -> bool:
    if not isinstance(data, np.ndarray):
        raise ValueError(f"Unexpected inputs as np.ndarray, got {data}")
    return float(np.sum(data)) > 0


@registry.register
def constrained_illconditioned_parallel(seed: tp.Optional[int] = None) -> tp.Iterator[Experiment]:
    """Many optimizers on ill cond problems with constraints.
    """
    seedg = create_seed_generator(seed)
    functions = [
        ArtificialFunction(name, block_dimension=50, rotation=rotation) for name in ["cigar", "ellipsoid"] for rotation
        in [True, False]
    ]
    for func in functions:
        func.parametrization.register_cheap_constraint(_positive_sum)
    for function in functions:
        for budget in [400, 4000, 40000]:
            optims = get_optimizers("large", seed=next(seedg))
            for optim in optims:
                yield Experiment(function, optim, budget=budget, num_workers=1, seed=next(seedg))


@registry.register
def ranknoisy(seed: tp.Optional[int] = None) -> tp.Iterator[Experiment]:
    """Noisy optimization methods on a few noisy problems.
    Cigar, Altcigar, Ellipsoid, Altellipsoid.
    Dimension 200, 2000, 20000.
    Budget 25000, 50000, 100000.
    No rotation.
    Noise level 10.
    With or without noise dissymmetry.
    """
    seedg = create_seed_generator(seed)
    optims = ["ProgONOPO3", "ProgONOPO5", "ProgONOPO9", "ProgONOPO13",
              "ProgODOPO3", "ProgODOPO5", "ProgODOPO9", "ProgODOPO13",
              "OptimisticNoisyOnePlusOne", "OptimisticDiscreteOnePlusOne"]
    if default_optims is not None:
        optims = default_optims
    # optims += ["NGO", "Shiwa", "DiagonalCMA"] + sorted(
    #    x for x, y in ng.optimizers.registry.items() if ("SPSA" in x or "TBPSA" in x or "ois" in x or "epea" in x or "Random" in x)
    # )
    for budget in [25000, 50000, 100000]:
        for optim in optims:
            for d in [20000, 200, 2000]:
                for name in ["cigar", "altcigar", "ellipsoid", "altellipsoid"]:
                    for noise_dissymmetry in [False, True]:
                        function = ArtificialFunction(
                            name=name,
                            rotation=False,
                            block_dimension=d,
                            noise_level=10,
                            noise_dissymmetry=noise_dissymmetry,
                            translation_factor=1.0,
                        )
                        yield Experiment(function, optim, budget=budget, seed=next(seedg))


@registry.register
def noisy(seed: tp.Optional[int] = None) -> tp.Iterator[Experiment]:
    """Noisy optimization methods on a few noisy problems.
    Sphere, Rosenbrock, Cigar, Hm (= highly multimodal).
    Noise level 10.
    Noise dyssymmetry or not.
    Dimension 2, 20, 200, 2000.
    Budget 25000, 50000, 100000.
    """
    seedg = create_seed_generator(seed)
    optims = ["ProgONOPO3", "ProgONOPO5", "ProgONOPO9", "ProgONOPO13",
              "ProgODOPO3", "ProgODOPO5", "ProgODOPO9", "ProgODOPO13",
              "OptimisticNoisyOnePlusOne", "OptimisticDiscreteOnePlusOne"]
    optims += ["NGO", "Shiwa", "DiagonalCMA"] + sorted(
        x for x, y in ng.optimizers.registry.items() if
        ("SPSA" in x or "TBPSA" in x or "ois" in x or "epea" in x or "Random" in x)
    )
    if default_optims is not None:
        optims = default_optims
    for budget in [25000, 50000, 100000]:
        for optim in optims:
            for d in [2, 20, 200, 2000]:
                for name in ["sphere", "rosenbrock", "cigar", "hm"]:
                    for noise_dissymmetry in [False, True]:
                        function = ArtificialFunction(
                            name=name,
                            rotation=True,
                            block_dimension=d,
                            noise_level=10,
                            noise_dissymmetry=noise_dissymmetry,
                            translation_factor=1.0,
                        )
                        yield Experiment(function, optim, budget=budget, seed=next(seedg))


@registry.register
def paraalldes(seed: tp.Optional[int] = None) -> tp.Iterator[Experiment]:
    """All DE methods on various functions. Parallel version.
    Dimension 5, 20, 100, 500, 2500.
    Sphere, Cigar, Hm, Ellipsoid.
    No rotation.
    """
    seedg = create_seed_generator(seed)
    for budget in [10, 100, 1000, 10000, 100000]:
        for optim in sorted(x for x, y in ng.optimizers.registry.items() if "DE" in x and "Tune" in x):
            for rotation in [False]:
                for d in [5, 20, 100, 500, 2500]:
                    for name in ["sphere", "cigar", "hm", "ellipsoid"]:
                        for u in [0]:
                            function = ArtificialFunction(
                                name=name, rotation=rotation, block_dimension=d, useless_variables=d * u,
                                translation_factor=1.0
                            )
                            yield Experiment(function, optim, budget=budget, seed=next(seedg),
                                             num_workers=max(d, budget // 6))


@registry.register
def parahdbo4d(seed: tp.Optional[int] = None) -> tp.Iterator[Experiment]:
    """All Bayesian optimization methods on various functions. Parallel version
    Dimension 20 and 2000.
    Budget 25, 31, 37, 43, 50, 60.
    Sphere, Cigar, Hm, Ellipsoid.
    No rotation.
    """
    seedg = create_seed_generator(seed)
    for budget in [25, 31, 37, 43, 50, 60]:
        for optim in sorted(x for x, y in ng.optimizers.registry.items() if "BO" in x and "Tune" in x):
            for rotation in [False]:
                for d in [20, 2000]:
                    for name in ["sphere", "cigar", "hm", "ellipsoid"]:
                        for u in [0]:
                            function = ArtificialFunction(
                                name=name, rotation=rotation, block_dimension=d, useless_variables=d * u,
                                translation_factor=1.0
                            )
                            yield Experiment(function, optim, budget=budget, seed=next(seedg),
                                             num_workers=max(d, budget // 6))


@registry.register
def alldes(seed: tp.Optional[int] = None) -> tp.Iterator[Experiment]:
    """All DE methods on various functions.
    Dimension 5, 20, 100.
    Sphere, Cigar, Hm, Ellipsoid.
    Budget 10, 100, 1000, 10000, 100000.
    """
    seedg = create_seed_generator(seed)
    for budget in [10, 100, 1000, 10000, 100000]:
        for optim in default_optims if default_optims else sorted(
                x for x, y in ng.optimizers.registry.items() if "DE" in x or "Shiwa" in x):
            for rotation in [False]:
                for d in [5, 20, 100]:
                    for name in ["sphere", "cigar", "hm", "ellipsoid"]:
                        for u in [0]:
                            function = ArtificialFunction(
                                name=name, rotation=rotation, block_dimension=d, useless_variables=d * u,
                                translation_factor=1.0
                            )
                            yield Experiment(function, optim, budget=budget, seed=next(seedg))


@registry.register
def hdbo4d(seed: tp.Optional[int] = None) -> tp.Iterator[Experiment]:
    """All Bayesian optimization methods on various functions.
    Budget 25, 31, 37, 43, 50, 60.
    Dimension 20.
    Sphere, Cigar, Hm, Ellipsoid.
    """
    seedg = create_seed_generator(seed)
    for budget in [25, 31, 37, 43, 50, 60]:
        for optim in get_optimizers("all_bo"):
            for rotation in [False]:
                for d in [20]:
                    for name in ["sphere", "cigar", "hm", "ellipsoid"]:
                        for u in [0]:
                            function = ArtificialFunction(
                                name=name, rotation=rotation, block_dimension=d, useless_variables=d * u,
                                translation_factor=1.0
                            )
                            yield Experiment(function, optim, budget=budget, seed=next(seedg))


@registry.register
def spsa_benchmark(seed: tp.Optional[int] = None) -> tp.Iterator[Experiment]:
    """Some optimizers on a noisy optimization problem. This benchmark is based on the noisy benchmark.
    Budget 500, 1000, 2000, 4000, ... doubling... 128000.
    Rotation or not.
    Sphere, Sphere4, Cigar.
    """
    seedg = create_seed_generator(seed)
    optims = get_optimizers("spsa")
    for budget in [500, 1000, 2000, 4000, 8000, 16000, 32000, 64000, 128000]:
        for optim in optims:
            for rotation in [True, False]:
                for name in ["sphere", "sphere4", "cigar"]:
                    function = ArtificialFunction(name=name, rotation=rotation, block_dimension=20, noise_level=10)
                    yield Experiment(function, optim, budget=budget, seed=next(seedg))


@registry.register
def realworld(seed: tp.Optional[int] = None) -> tp.Iterator[Experiment]:
    """Realworld optimization. This experiment contains:

     - a subset of MLDA (excluding the perceptron: 10 functions rescaled or not.
     - ARCoating https://arxiv.org/abs/1904.02907: 1 function.
     - The 007 game: 1 function, noisy.
     - PowerSystem: a power system simulation problem.
     - STSP: a simple TSP problem.
     -  MLDA, except the Perceptron.

    Budget 25, 50, 100, 200, 400, 800, 1600, 3200, 6400, 12800.
    Sequential or 10-parallel or 100-parallel.
    """
    funcs: tp.List[tp.Union[ExperimentFunction, rl.agents.TorchAgentFunction]] = [
        _mlda.Clustering.from_mlda(name, num, rescale) for name, num in [("Ruspini", 5), ("German towns", 10)] for
        rescale in [True, False]
    ]
    funcs += [
        _mlda.SammonMapping.from_mlda("Virus", rescale=False),
        _mlda.SammonMapping.from_mlda("Virus", rescale=True),
        _mlda.SammonMapping.from_mlda("Employees"),
    ]
    funcs += [_mlda.Landscape(transform) for transform in [None, "square", "gaussian"]]

    # Adding ARCoating.
    funcs += [ARCoating()]
    funcs += [PowerSystem(), PowerSystem(13)]
    funcs += [STSP(), STSP(500)]
    funcs += [game.Game("war")]
    funcs += [game.Game("batawaf")]
    funcs += [game.Game("flip")]
    funcs += [game.Game("guesswho")]
    funcs += [game.Game("bigguesswho")]

    # 007 with 100 repetitions, both mono and multi architectures.
    base_env = rl.envs.DoubleOSeven(verbose=False)
    random_agent = rl.agents.Agent007(base_env)
    modules = {'mono': rl.agents.Perceptron, 'multi': rl.agents.DenseNet}
    agents = {a: rl.agents.TorchAgent.from_module_maker(base_env, m, deterministic=False) for a, m in modules.items()}
    env = base_env.with_agent(player_0=random_agent).as_single_agent()
    runner = rl.EnvironmentRunner(env.copy(), num_repetitions=100, max_step=50)
    for archi in ["mono", "multi"]:
        func = rl.agents.TorchAgentFunction(agents[archi], runner, reward_postprocessing=lambda x: 1 - x)
        funcs += [func]
    seedg = create_seed_generator(seed)
    optims = ["Shiwa", "CMA", "TwoPointsDE", "QrDE", "OnePlusOne", "DiagonalCMA"]
    if default_optims is not None:
        optims = default_optims
    for budget in [25, 50, 100, 200, 400, 800, 1600, 3200, 6400, 12800]:
        for num_workers in [1, 10, 100]:
            if num_workers < budget:
                for algo in optims:
                    for fu in funcs:
                        xp = Experiment(fu, algo, budget, num_workers=num_workers, seed=next(seedg))
                        if not xp.is_incoherent:
                            yield xp


@registry.register
def rocket(seed: tp.Optional[int] = None) -> tp.Iterator[Experiment]:
    """Rocket simulator. Maximize max altitude by choosing the thrust schedule, given a total thrust.
    Budget 25, 50, ..., 1600.
    Sequential or 30 workers."""
    funcs = [Rocket()]
    seedg = create_seed_generator(seed)
    optims = ["NaiveTBPSA", "SQP", "Powell", "ScrHammersleySearch", "PSO", "OnePlusOne",
              "NGO", "Shiwa", "DiagonalCMA", "CMA", "TwoPointsDE", "QrDE", "LhsDE", "Zero", "RandomSearch",
              "HaltonSearch", "MiniDE"]
    if default_optims is not None:
        optims = default_optims
    for budget in [25, 50, 100, 200, 400, 800, 1600]:
        for num_workers in [1, 30]:
            if num_workers < budget:
                for algo in optims:
                    for fu in funcs:
                        xp = Experiment(fu, algo, budget, num_workers=num_workers, seed=next(seedg))
                        if not xp.is_incoherent:
                            yield xp

@registry.register
def mixsimulator(seed: tp.Optional[int] = None) -> tp.Iterator[Experiment]:
    """MixSimulator of power plants
    Budget 20, 40, ..., 1600.
    Sequential or 30 workers."""
    funcs = [OptimizeMix()]
    seedg = create_seed_generator(seed)
    optims = ["OnePlusOne","NGOpt","CMA","DE","PSO"]
    if default_optims is not None:
        optims = default_optims
    seq = np.arange(0,1601,20)
    for budget in seq:
        for num_workers in [1, 30]:
            if num_workers < budget:
                for algo in optims:
                    for fu in funcs:
                        xp = Experiment(fu, algo, budget, num_workers=num_workers, seed=next(seedg))
                        if not xp.is_incoherent:
                            yield xp

@registry.register
def control_problem(seed: tp.Optional[int] = None) -> tp.Iterator[Experiment]:
    """MuJoCo testbed. Learn linear policy for different control problems.
    Budget 500, 1000, 3000, 5000."""
    seedg = create_seed_generator(seed)
    num_rollouts = 1
    funcs = [control.Swimmer(num_rollouts=num_rollouts, random_state=seed),
             control.HalfCheetah(num_rollouts=num_rollouts, random_state=seed),
             control.Hopper(num_rollouts=num_rollouts, random_state=seed),
             control.Walker2d(num_rollouts=num_rollouts, random_state=seed),
             control.Ant(num_rollouts=num_rollouts, random_state=seed),
             control.Humanoid(num_rollouts=num_rollouts, random_state=seed)
             ]

    sigmas = [0.1, 0.1, 0.1, 0.1, 0.01, 0.001]
    funcs2 = []
    for i in range(6):
        f = funcs[i].copy()
        param: ng.p.Array = f.parametrization.copy()  # type: ignore
        param.set_mutation(sigma=sigmas[i]).set_name(f"sigma={sigmas[i]}")
        f.parametrization = param
        f.parametrization.freeze()
        funcs2.append(f)

    optims = ["RandomSearch", "Shiwa", "CMA", "NGOpt4", "DiagonalCMA", "NGOpt8"]

    for budget in [50, 75, 100, 150, 200, 250, 300, 400, 500, 1000, 3000, 5000, 8000, 16000, 32000, 64000]:
        for num_workers in [1]:
            if num_workers < budget:
                for algo in optims:
                    for fu in funcs2:
                        xp = Experiment(fu, algo, budget, num_workers=num_workers, seed=next(seedg))
                        if not xp.is_incoherent:
                            yield xp


@registry.register
def simpletsp(seed: tp.Optional[int] = None) -> tp.Iterator[Experiment]:
    """Simple TSP problems. Please note that the methods we use could be applied or complex variants, whereas
    specialized methods can not always do it; therefore this comparisons from a black-box point of view makes sense
    even if white-box methods are not included though they could do this more efficiently.
    10, 100, 1000, 10000 cities.
    Budgets doubling from 25, 50, 100, 200, ... up  to 25600

    """
    funcs = [STSP(10), STSP(100), STSP(1000), STSP(10000)]
    seedg = create_seed_generator(seed)
    optims = ["PSO", "OnePlusOne", "NGO", "Shiwa", "DiagonalCMA", "CMA", "TwoPointsDE"]
    if default_optims is not None:
        optims = default_optims
    for budget in [25, 50, 100, 200, 400, 800, 1600, 3200, 6400, 12800, 25600]:
        for num_workers in [1]:  # , 10, 100]:
            if num_workers < budget:
                for algo in optims:
                    for fu in funcs:
                        xp = Experiment(fu, algo, budget, num_workers=num_workers, seed=next(seedg))
                        if not xp.is_incoherent:
                            yield xp


@registry.register
def sequential_fastgames(seed: tp.Optional[int] = None) -> tp.Iterator[Experiment]:
    """Optimization of policies for games, i.e. direct policy search.
    Budget 12800, 25600, 51200, 102400.
    Games: War, Batawaf, Flip, GuessWho,  BigGuessWho."""
    funcs = [game.Game(name) for name in ["war", "batawaf", "flip", "guesswho", "bigguesswho"]]
    seedg = create_seed_generator(seed)
    optims = ["NaiveTBPSA", "ScrHammersleySearch", "PSO",
              "ProgONOPO3", "ProgONOPO5", "ProgONOPO9", "ProgONOPO13", "ProgONOPOAuto",
              "ProgODOPO3", "ProgODOPO5", "ProgODOPO9", "ProgODOPO13", "ProgODOPOAuto",
              "CMA", "QrDE", "SplitCMA5", "NGO", "Shiwa", "DiagonalCMA",
              "OptimisticNoisyOnePlusOne", "OptimisticDiscreteOnePlusOne"]
    if default_optims is not None:
        optims = default_optims
    for budget in [12800, 25600, 51200, 102400]:
        for num_workers in [1]:
            if num_workers < budget:
                for algo in optims:
                    for fu in funcs:
                        xp = Experiment(fu, algo, budget, num_workers=num_workers, seed=next(seedg))
                        if not xp.is_incoherent:
                            yield xp


@registry.register
def powersystems(seed: tp.Optional[int] = None) -> tp.Iterator[Experiment]:
    """Unit commitment problem, i.e. management of dams for hydroelectric planning."""
    funcs: tp.List[ExperimentFunction] = []
    for dams in [3, 5, 9, 13]:
        funcs += [PowerSystem(dams, depth=2, width=3)]
    seedg = create_seed_generator(seed)
    optims = ["NaiveTBPSA", "ScrHammersleySearch", "PSO", "OnePlusOne",
              "CMA", "TwoPointsDE", "QrDE", "LhsDE", "Zero", "StupidRandom", "RandomSearch", "HaltonSearch",
              "RandomScaleRandomSearch", "MiniDE", "SplitCMA5", "SplitCMA9",
              "NGO", "Shiwa", "DiagonalCMA", "SplitCMA3", "SplitCMA13", "SplitCMAAuto"]
    if default_optims is not None:
        optims = default_optims
    optims += ["ProgONOPO3", "ProgONOPO5", "ProgONOPO9", "ProgONOPO13", "ProgONOPOAuto",
               "ProgODOPO3", "ProgODOPO5", "ProgODOPO9", "ProgODOPO13", "ProgODOPOAuto",
               "OptimisticNoisyOnePlusOne", "OptimisticDiscreteOnePlusOne"]
    budgets = [1600, 3200, 6400, 12800]
    for budget in budgets:
        for num_workers in [1, 10, 100]:
            if num_workers < budget:
                for algo in optims:
                    for fu in funcs:
                        xp = Experiment(fu, algo, budget, num_workers=num_workers, seed=next(seedg))
                        if not xp.is_incoherent:
                            yield xp


@registry.register
def mlda(seed: tp.Optional[int] = None) -> tp.Iterator[Experiment]:
    """MLDA (machine learning and data analysis) testbed."""
    funcs: tp.List[ExperimentFunction] = [
        _mlda.Clustering.from_mlda(name, num, rescale) for name, num in [("Ruspini", 5), ("German towns", 10)] for
        rescale in [True, False]
    ]
    funcs += [
        _mlda.SammonMapping.from_mlda("Virus", rescale=False),
        _mlda.SammonMapping.from_mlda("Virus", rescale=True),
        _mlda.SammonMapping.from_mlda("Employees"),
    ]
    funcs += [_mlda.Perceptron.from_mlda(name) for name in ["quadratic", "sine", "abs", "heaviside"]]
    funcs += [_mlda.Landscape(transform) for transform in [None, "square", "gaussian"]]
    seedg = create_seed_generator(seed)
    optims = ["NaiveTBPSA", "ScrHammersleySearch", "PSO", "OnePlusOne",
              "CMA", "TwoPointsDE", "QrDE", "LhsDE", "Zero", "StupidRandom", "RandomSearch", "HaltonSearch",
              "RandomScaleRandomSearch", "MiniDE", "NGO", "Shiwa", "DiagonalCMA"]
    if default_optims is not None:
        optims = default_optims
    for budget in [25, 50, 100, 200, 400, 800, 1600, 3200, 6400, 12800]:
        for num_workers in [1, 10, 100]:
            if num_workers < budget:
                for algo in optims:
                    for func in funcs:
                        xp = Experiment(func, algo, budget, num_workers=num_workers, seed=next(seedg))
                        if not xp.is_incoherent:
                            yield xp


@registry.register
def mldakmeans(seed: tp.Optional[int] = None) -> tp.Iterator[Experiment]:
    """MLDA (machine learning and data analysis) testbed, restricted to the K-means part."""
    funcs: tp.List[ExperimentFunction] = [
        _mlda.Clustering.from_mlda(name, num, rescale) for name, num in [("Ruspini", 5), ("German towns", 10),
                                                                         ("Ruspini", 50), ("German towns", 100)] for
        rescale in [True, False]
    ]
    seedg = create_seed_generator(seed)

    optims = ["ProgONOPO3", "ProgONOPO5", "ProgONOPO9", "ProgONOPO13", "ProgONOPOAuto",
              "ProgODOPO3", "ProgODOPO5", "ProgODOPO9", "ProgODOPO13", "ProgODOPOAuto",
              "OptimisticNoisyOnePlusOne", "OptimisticDiscreteOnePlusOne", "CMA", "TBPSA", "NaiveTBPSA", "SPSA"]
    if default_optims is not None:
        optims = default_optims
    for budget in [1000, 10000]:
        for num_workers in [1, 10, 100]:
            if num_workers < budget:
                for algo in optims:
                    for func in funcs:
                        xp = Experiment(func, algo, budget, num_workers=num_workers, seed=next(seedg))
                        if not xp.is_incoherent:
                            yield xp


@registry.register
def arcoating(seed: tp.Optional[int] = None) -> tp.Iterator[Experiment]:
    """AR coating. Problems about optical properties of nanolayers."""
    seedg = create_seed_generator(seed)
    optims = ["NaiveTBPSA", "Cobyla", "SQP", "Powell", "ScrHammersleySearch", "PSO",
              "OnePlusOne", "NGO", "Shiwa", "DiagonalCMA", "CMA", "TwoPointsDE", "QrDE", "LhsDE", "Zero",
              "StupidRandom"]
    if default_optims is not None:
        optims = default_optims
    # for budget in [50, 100, 200, 400, 800, 1600, 3200, 6400, 12800]:
    for budget in [100 * 5 ** k for k in range(6)]:  # from 100 to 312500
        for num_workers in [1, 10, 100]:
            for algo in optims:
                for func in [ARCoating(10, 400), ARCoating(35, 700), ARCoating(70, 1000)]:
                    xp = Experiment(func, algo, budget, num_workers=num_workers, seed=next(seedg))
                    if not xp.is_incoherent:
                        yield xp


@registry.register
def images(seed: tp.Optional[int] = None) -> tp.Iterator[Experiment]:
    """AR coating. Problems about optical properties of nanolayers."""
    seedg = create_seed_generator(seed)
    optims = ["CMA", "Shiwa", "DE", "PSO", "RecES", "RecMixES", "RecMutDE", "ParametrizationDE"]
    if default_optims is not None:
        optims = default_optims
    for budget in [100 * 5 ** k for k in range(3)]:
        for num_workers in [1]:
            for algo in optims:
                for func in [Image()]:
                    xp = Experiment(func, algo, budget, num_workers=num_workers, seed=next(seedg))
                    if not xp.is_incoherent:
                        yield xp


@registry.register
def double_o_seven(seed: tp.Optional[int] = None) -> tp.Iterator[Experiment]:
    """Optimization of policies for the 007 game.
    Sequential or 10-parallel or 100-parallel. Various numbers of averagings: 1, 10 or 100."""
    # pylint: disable=too-many-locals
    seedg = create_seed_generator(seed)
    base_env = rl.envs.DoubleOSeven(verbose=False)
    random_agent = rl.agents.Agent007(base_env)
    modules = {'mono': rl.agents.Perceptron, 'multi': rl.agents.DenseNet}
    agents = {a: rl.agents.TorchAgent.from_module_maker(base_env, m, deterministic=False) for a, m in modules.items()}
    env = base_env.with_agent(player_0=random_agent).as_single_agent()
    for num_repetitions in [1, 10, 100]:
        for archi in ["mono", "multi"]:
            dde = ng.optimizers.DifferentialEvolution(crossover="dimension").set_name("DiscreteDE")
            for optim in ["PSO", "NGO", "Shiwa", "DiagonalCMA", "CMA", "DE", "TwoPointsDE", "TBPSA", "OnePlusOne",
                          "Zero",
                          "RandomSearch", "AlmostRotationInvariantDE", dde,
                          "RecombiningOptimisticNoisyDiscreteOnePlusOne", "PortfolioNoisyDiscreteOnePlusOne"]:
                for env_budget in [5000, 10000, 20000, 40000]:
                    for num_workers in [1, 10, 100]:
                        # careful, not threadsafe
                        runner = rl.EnvironmentRunner(env.copy(), num_repetitions=num_repetitions, max_step=50)
                        func = rl.agents.TorchAgentFunction(agents[archi], runner,
                                                            reward_postprocessing=lambda x: 1 - x)
                        opt_budget = env_budget // num_repetitions
                        yield Experiment(func, optim, budget=opt_budget, num_workers=num_workers,  # type: ignore
                                         seed=next(seedg))  # type: ignore


@registry.register
def multiobjective_example(seed: tp.Optional[int] = None) -> tp.Iterator[Experiment]:
    """Optimization of 2 and 3 objective functions in Sphere, Ellipsoid, Cigar, Hm.
    Dimension 6 and 7.
    Budget 100 to 3200
    """
    seedg = create_seed_generator(seed)
    optims: tp.List[tp.Any] = ["NaiveTBPSA", "PSO", "DE", "LhsDE", "RandomSearch", "NGO", "Shiwa", "DiagonalCMA",
                               "CMA", "OnePlusOne", "TwoPointsDE"]
    optims += [ng.families.DifferentialEvolution(multiobjective_adaptation=False).set_name("DE-noadapt"),
               ng.families.DifferentialEvolution(crossover="twopoints", multiobjective_adaptation=False).set_name(
                   "TwoPointsDE-noadapt")]
    mofuncs: tp.List[MultiExperiment] = []
    for name1, name2 in itertools.product(["sphere"], ["sphere", "hm"]):
        mofuncs.append(MultiExperiment([ArtificialFunction(name1, block_dimension=7),
                                        ArtificialFunction(name2, block_dimension=7)],
                                       upper_bounds=[100, 100]))
        mofuncs.append(MultiExperiment([ArtificialFunction(name1, block_dimension=6),
                                        ArtificialFunction("sphere", block_dimension=6),
                                        ArtificialFunction(name2, block_dimension=6)],
                                       upper_bounds=[100, 100, 100.]))
    for mofunc in mofuncs:
        for optim in optims:
            for budget in [100, 200, 400, 800, 1600, 3200]:
                for nw in [1, 100]:
                    yield Experiment(mofunc, optim, budget=budget, num_workers=nw, seed=next(seedg))


@registry.register
def pbt(seed: tp.Optional[int] = None) -> tp.Iterator[Experiment]:
    # prepare list of parameters to sweep for independent variables
    seedg = create_seed_generator(seed)
    optimizers = ["CMA", "TwoPointsDE", "Shiwa", "OnePlusOne", "DE", "PSO", "NaiveTBPSA",
                  "RecombiningOptimisticNoisyDiscreteOnePlusOne", "PortfolioNoisyDiscreteOnePlusOne"]  # type: ignore
    for func in PBT.itercases():
        for optim in optimizers:
            for budget in [100, 400, 1000, 4000, 10000]:
                yield Experiment(func, optim, budget=budget, seed=next(seedg))


@registry.register
def far_optimum_es(seed: tp.Optional[int] = None) -> tp.Iterator[Experiment]:
    # prepare list of parameters to sweep for independent variables
    seedg = create_seed_generator(seed)
    popsizes = [5, 40]
    es = [ng.families.EvolutionStrategy(recombination_ratio=recomb, only_offsprings=False, popsize=pop)
          for recomb in [0, 1] for pop in popsizes]
    es += [ng.families.EvolutionStrategy(recombination_ratio=recomb, only_offsprings=only, popsize=pop,
                                         offsprings=10 if pop == 5 else 60)
           for only in [True, False] for recomb in [0, 1] for pop in popsizes]
    optimizers = ["CMA", "TwoPointsDE", "Shiwa"] + es  # type: ignore
    for func in FarOptimumFunction.itercases():
        for optim in optimizers:
            for budget in [100, 400, 1000, 4000, 10000]:
                yield Experiment(func, optim, budget=budget, seed=next(seedg))


@registry.register
def photonics(seed: tp.Optional[int] = None) -> tp.Iterator[Experiment]:
    """Too small for being interesting: Bragg mirror + Chirped + Morpho butterfly."""
    seedg = create_seed_generator(seed)
    popsizes = [20, 40, 80]
    es = [ng.families.EvolutionStrategy(recombination_ratio=recomb, only_offsprings=only, popsize=pop,
                                        offsprings=pop * 5)
          for only in [True, False] for recomb in [0.1, .5] for pop in popsizes]
    optims = ["TwoPointsDE", "DE", "RealSpacePSO", "PSO", "OnePlusOne", "ParametrizationDE", "NaiveTBPSA",
              "SplitCMA5", "Shiwa", "NGO", "MultiCMA", "CMandAS2", "SplitCMA13"] + es  # type: ignore

    if default_optims is not None:
        optims = default_optims
    for method in ["clipping", "tanh"]:  # , "arctan"]:
        for name in ["bragg", "chirped", "morpho"]:
            func = Photonics(name, 60 if name == "morpho" else 80, bounding_method=method)
            for budget in [1e3, 1e4, 1e5, 1e6]:
                for algo in optims:
                    xp = Experiment(func, algo, int(budget), num_workers=1, seed=next(seedg))
                    if not xp.is_incoherent:
                        yield xp


@registry.register
def bragg_structure(seed: tp.Optional[int] = None) -> tp.Iterator[Experiment]:
    """Too small for being interesting: Bragg mirror."""
    seedg = create_seed_generator(seed)
    recombinable: tp.List[tp.Union[str, ConfiguredOptimizer]] = [
        ng.families.EvolutionStrategy(recombination_ratio=0.1, popsize=40).set_name("Pairwise-ES"),
        ng.families.DifferentialEvolution(crossover="parametrization").set_name("Param-DE")
    ]
    optims = ["TwoPointsDE", "DE", "CMA", "NaiveTBPSA", "DiagonalCMA", "Shiwa"]
    func = Photonics("bragg", 80, bounding_method="clipping")
    func.parametrization.set_name("layer")
    #
    func_nostruct = Photonics("bragg", 80, bounding_method="clipping")
    func_nostruct.parametrization.set_name("2pt").set_recombination(ng.p.mutation.RavelCrossover())  # type: ignore
    #
    func_mix = Photonics("bragg", 80, bounding_method="clipping")
    param = func_mix.parametrization
    param.set_name("mix")
    param.set_recombination(  # type: ignore
        ng.p.Choice([ng.p.mutation.Crossover(axis=1), ng.p.mutation.RavelCrossover()]))  # type: ignore
    muts = ["gaussian", "cauchy", ng.p.mutation.Jumping(axis=1, size=5), ng.p.mutation.Translation(axis=1)]
    muts += [ng.p.mutation.LocalGaussian(axes=1, size=10)]
    param.set_mutation(custom=ng.p.Choice(muts))  # type: ignore
    for budget in [1e3, 1e4, 1e5, 1e6]:
        xpseed = next(seedg)
        for algo in default_optims if default_optims is not None else optims:
            yield Experiment(func, algo, int(budget), num_workers=1, seed=xpseed)
        for f in [func, func_nostruct, func_mix]:
            for algo in recombinable:  # type: ignore
                yield Experiment(f, algo, int(budget), num_workers=1, seed=xpseed)


@registry.register
def adversarial_attack(seed: tp.Optional[int] = None) -> tp.Iterator[Experiment]:
    seedg = create_seed_generator(seed)
    optims = ["CMA", "Shiwa", "DE", "PSO", "RecES", "RecMixES", "RecMutDE", "ParametrizationDE"]
    folder = os.environ.get("NEVERGRAD_ADVERSARIAL_EXPERIMENT_FOLDER", None)
    if folder is None:
        warnings.warn("Using random images, set variable NEVERGRAD_ADVERSARIAL_EXPERIMENT_FOLDER to specify a folder")
    for func in ImageAdversarial.make_folder_functions(folder=folder):
        for budget in [10]:
            for num_workers in [1]:
                for algo in optims:
                    xp = Experiment(func, algo, budget, num_workers=num_workers, seed=next(seedg))
                    yield xp


@registry.register
def pbo_suite(seed: tp.Optional[int] = None) -> tp.Iterator[Experiment]:
    # Discrete, unordered.
<<<<<<< HEAD
    optims = ["DiscreteOnePlusOne", "Shiwa", "CMA", "PSO", "TwoPointsDE", "DE", "OnePlusOne",
              "AdaptiveDiscreteOnePlusOne",
              "CMandAS2", "PortfolioDiscreteOnePlusOne", "DoubleFastGADiscreteOnePlusOne", "MultiDiscrete"]

=======
    dde = ng.optimizers.DifferentialEvolution(crossover="dimension").set_name("DiscreteDE")
>>>>>>> 866af936
    seedg = create_seed_generator(seed)
    for dim in [16, 64, 100]:
        for fid in range(1, 24):
            for iid in range(1, 5):
                func = PBOFunction(fid, iid, dim)
                for optim in ["DiscreteOnePlusOne", "Shiwa", "CMA", "PSO", "TwoPointsDE", "DE", "OnePlusOne", "AdaptiveDiscreteOnePlusOne",
                              "CMandAS2", "PortfolioDiscreteOnePlusOne", "DoubleFastGADiscreteOnePlusOne", "MultiDiscrete", "cGA", dde]:
                    for nw in [1, 10]:
                        for budget in [100, 1000, 10000]:
                            yield Experiment(func, optim, num_workers=nw, budget=budget, seed=next(seedg))  # type: ignore<|MERGE_RESOLUTION|>--- conflicted
+++ resolved
@@ -1300,14 +1300,7 @@
 @registry.register
 def pbo_suite(seed: tp.Optional[int] = None) -> tp.Iterator[Experiment]:
     # Discrete, unordered.
-<<<<<<< HEAD
-    optims = ["DiscreteOnePlusOne", "Shiwa", "CMA", "PSO", "TwoPointsDE", "DE", "OnePlusOne",
-              "AdaptiveDiscreteOnePlusOne",
-              "CMandAS2", "PortfolioDiscreteOnePlusOne", "DoubleFastGADiscreteOnePlusOne", "MultiDiscrete"]
-
-=======
     dde = ng.optimizers.DifferentialEvolution(crossover="dimension").set_name("DiscreteDE")
->>>>>>> 866af936
     seedg = create_seed_generator(seed)
     for dim in [16, 64, 100]:
         for fid in range(1, 24):
