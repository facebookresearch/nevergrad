# Copyright (c) Facebook, Inc. and its affiliates. All Rights Reserved.
#
# This source code is licensed under the MIT license found in the
# LICENSE file in the root directory of this source tree.

import os
import warnings
import typing as tp
import itertools
import numpy as np
import nevergrad as ng
import nevergrad.functions.corefuncs as corefuncs
from nevergrad.functions import base as fbase
from nevergrad.functions import ExperimentFunction
from nevergrad.functions import ArtificialFunction
from nevergrad.functions import FarOptimumFunction
from nevergrad.functions.pbt import PBT
from nevergrad.functions.ml import MLTuning
from nevergrad.functions import mlda as _mlda
from nevergrad.functions.photonics import Photonics
from nevergrad.functions.arcoating import ARCoating
from nevergrad.functions import images as imagesxp
from nevergrad.functions.powersystems import PowerSystem
from nevergrad.functions.stsp import STSP
from nevergrad.functions.rocket import Rocket
from nevergrad.functions.mixsimulator import OptimizeMix
from nevergrad.functions.unitcommitment import UnitCommitmentProblem
from nevergrad.functions import control
from nevergrad.functions import rl
from nevergrad.functions.games import game
from nevergrad.functions.causaldiscovery import CausalDiscovery
from nevergrad.functions import iohprofiler
from nevergrad.functions import helpers
from .xpbase import Experiment as Experiment
from .xpbase import create_seed_generator
from .xpbase import registry as registry  # noqa
from .optgroups import get_optimizers

# register all experiments from other files
# pylint: disable=unused-import
from . import frozenexperiments  # noqa
from . import gymexperiments  # noqa

# pylint: disable=stop-iteration-return, too-many-nested-blocks, too-many-locals


def skip_ci(*, reason: str) -> None:
    """Only use this if there is a good reason for not testing the xp,
    such as very slow for instance (>1min) with no way to make it faster.
    This is dangereous because it won't test reproducibility and the experiment
    may therefore be corrupted with no way to notice it automatically.
    """
    if os.environ.get("NEVERGRAD_PYTEST", False):  # break here for tests
        raise fbase.UnsupportedExperiment("Skipping CI: " + reason)


class _Constraint:
    def __init__(self, name: str, as_bool: bool) -> None:
        self.name = name
        self.as_bool = as_bool

    def __call__(self, data: np.ndarray) -> tp.Union[bool, float]:
        if not isinstance(data, np.ndarray):
            raise ValueError(f"Unexpected inputs as np.ndarray, got {data}")
        if self.name == "sum":
            value = float(np.sum(data))
        elif self.name == "diff":
            value = float(np.sum(data[::2]) - np.sum(data[1::2]))
        elif self.name == "second_diff":
            value = float(2 * np.sum(data[1::2]) - 3 * np.sum(data[::2]))
        elif self.name == "ball":
            # Most points violate the constraint.
            value = float(np.sum(np.square(data)) - len(data) - np.sqrt(len(data)))
        else:
            raise NotImplementedError(f"Unknown function {self.name}")
        return value > 0 if self.as_bool else value


def keras_tuning(
    seed: tp.Optional[int] = None, overfitter: bool = False, seq: bool = False
) -> tp.Iterator[Experiment]:
    """Machine learning hyperparameter tuning experiment. Based on Keras models."""
    seedg = create_seed_generator(seed)
    # Continuous case,

    # First, a few functions with constraints.
    optims: tp.List[str] = ["PSO", "OnePlusOne"] + get_optimizers("basics", seed=next(seedg))  # type: ignore
    datasets = ["kerasBoston", "diabetes", "auto-mpg", "red-wine", "white-wine"]
    for dimension in [None]:
        for dataset in datasets:
            function = MLTuning(
                regressor="keras_dense_nn", data_dimension=dimension, dataset=dataset, overfitter=overfitter
            )
            for budget in [50, 150, 500]:
                for num_workers in (
                    [1, budget // 4] if seq else [budget]
                ):  # Seq for sequential optimization experiments.
                    for optim in optims:
                        xp = Experiment(
                            function, optim, num_workers=num_workers, budget=budget, seed=next(seedg)
                        )
                        skip_ci(reason="too slow")
                        if not xp.is_incoherent:
                            yield xp


def mltuning(
    seed: tp.Optional[int] = None,
    overfitter: bool = False,
    seq: bool = False,
    nano: bool = False,
) -> tp.Iterator[Experiment]:
    """Machine learning hyperparameter tuning experiment. Based on scikit models."""
    seedg = create_seed_generator(seed)
    optims: tp.List[str] = get_optimizers("basics", seed=next(seedg))  # type: ignore
    if not seq:
        optims = get_optimizers("oneshot", seed=next(seedg))  # type: ignore
    for dimension in [None, 1, 2, 3]:
        if dimension is None:
            datasets = ["boston", "diabetes", "auto-mpg", "red-wine", "white-wine"]
        else:
            datasets = ["artificialcos", "artificial", "artificialsquare"]
        for regressor in ["mlp", "decision_tree", "decision_tree_depth"]:
            for dataset in datasets:
                function = MLTuning(
                    regressor=regressor, data_dimension=dimension, dataset=dataset, overfitter=overfitter
                )
                for budget in [50, 150, 500] if not nano else [20, 40, 80, 160]:
                    # Seq for sequential optimization experiments.
                    parallelization = [1, budget // 4] if seq else [budget]
                    for num_workers in parallelization:

                        for optim in optims:
                            xp = Experiment(
                                function, optim, num_workers=num_workers, budget=budget, seed=next(seedg)
                            )
                            skip_ci(reason="too slow")
                            if not xp.is_incoherent:
                                yield xp


def naivemltuning(seed: tp.Optional[int] = None) -> tp.Iterator[Experiment]:
    """Counterpart of mltuning with overfitting of valid loss, i.e. train/valid/valid instead of train/valid/test."""
    return mltuning(seed, overfitter=True)


# We register only the sequential counterparts for the moment.
@registry.register
def seq_keras_tuning(seed: tp.Optional[int] = None) -> tp.Iterator[Experiment]:
    """Sequential counterpart of keras tuning."""
    return keras_tuning(seed, overfitter=False, seq=True)


# We register only the sequential counterparts for the moment.
@registry.register
def naive_seq_keras_tuning(seed: tp.Optional[int] = None) -> tp.Iterator[Experiment]:
    """Naive counterpart (no overfitting, see naivemltuning)of seq_keras_tuning."""
    return keras_tuning(seed, overfitter=True, seq=True)


@registry.register
def oneshot_mltuning(seed: tp.Optional[int] = None) -> tp.Iterator[Experiment]:
    """One-shot counterpart of Scikit tuning."""
    return mltuning(seed, overfitter=False, seq=False)


# We register only the (almost) sequential counterparts for the moment.
@registry.register
def seq_mltuning(seed: tp.Optional[int] = None) -> tp.Iterator[Experiment]:
    """Sequential counterpart of mltuning."""
    return mltuning(seed, overfitter=False, seq=True)


@registry.register
def nano_seq_mltuning(seed: tp.Optional[int] = None) -> tp.Iterator[Experiment]:
    """Sequential counterpart of seq_mltuning with smaller budget."""
    return mltuning(seed, overfitter=False, seq=True, nano=True)


@registry.register
def nano_naive_seq_mltuning(seed: tp.Optional[int] = None) -> tp.Iterator[Experiment]:
    """Sequential counterpart of mltuning with overfitting of valid loss, i.e. train/valid/valid instead of train/valid/test,
    and with lower budget."""
    return mltuning(seed, overfitter=True, seq=True, nano=True)


@registry.register
def naive_seq_mltuning(seed: tp.Optional[int] = None) -> tp.Iterator[Experiment]:
    """Sequential counterpart of mltuning with overfitting of valid loss, i.e. train/valid/valid instead of train/valid/test."""
    return mltuning(seed, overfitter=True, seq=True)


# pylint:disable=too-many-branches
@registry.register
def yawidebbob(seed: tp.Optional[int] = None) -> tp.Iterator[Experiment]:
    """Yet Another Wide Black-Box Optimization Benchmark.
    The goal is basically to have a very wide family of problems: continuous and discrete,
    noisy and noise-free, mono- and multi-objective,  constrained and not constrained, sequential
    and parallel.

    TODO(oteytaud): this requires a significant improvement, covering mixed problems and different types of constraints.
    """
    seedg = create_seed_generator(seed)
    total_xp_per_optim = 0
    # Continuous case

    # First, a few functions with constraints.
    functions = [
        ArtificialFunction(name, block_dimension=50, rotation=rotation, translation_factor=tf)
        for name in ["cigar", "ellipsoid"]
        for rotation in [True, False]
        for tf in [0.1, 10.0]
    ]
    for i, func in enumerate(functions):
        func.parametrization.register_cheap_constraint(_Constraint("sum", as_bool=i % 2 == 0))
    assert len(functions) == 8
    # Then, let us build a constraint-free case. We include the noisy case.
    names = ["hm", "rastrigin", "sphere", "doublelinearslope", "ellipsoid"]

    # names += ["deceptiveillcond", "deceptivemultimodal", "deceptivepath"]
    functions += [
        ArtificialFunction(
            name, block_dimension=d, rotation=rotation, noise_level=nl, split=split, translation_factor=tf
        )
        for name in names  # period 5
        for rotation in [True, False]  # period 2
        for nl in [0.0, 100.0]  # period 2
        for tf in [0.1, 10.0]
        for num_blocks in [1, 8]  # period 2
        for d in [5, 70, 10000]  # period 4
        for split in [True, False]  # period 2
    ][
        ::37
    ]  # 37 is coprime with all periods above so we sample correctly the possibilities.
    assert len(functions) == 21, f"{len(functions)} problems instead of 21. Yawidebbob should be standard."
    # This problem is intended as a stable basis forever.
    # The list of optimizers should contain only the basic for comparison and "baselines".
    optims: tp.List[str] = ["NGOpt10"] + get_optimizers("baselines", seed=next(seedg))  # type: ignore
    index = 0
    for function in functions:
        for budget in [50, 1500, 25000]:
            for nw in [1, budget] + ([] if budget <= 300 else [300]):
                index += 1
                if index % 5 == 0:
                    total_xp_per_optim += 1
                    for optim in optims:
                        xp = Experiment(function, optim, num_workers=nw, budget=budget, seed=next(seedg))
                        if not xp.is_incoherent:
                            yield xp
    # Discrete, unordered.
    index = 0
    for nv in [200, 2000]:
        for arity in [2, 7, 37]:
            instrum = ng.p.TransitionChoice(range(arity), repetitions=nv)
            for name in ["onemax", "leadingones", "jump"]:
                index += 1
                if index % 4 != 0:
                    continue
                dfunc = ExperimentFunction(
                    corefuncs.DiscreteFunction(name, arity), instrum.set_name("transition")
                )
                dfunc.add_descriptors(arity=arity)
                for budget in [500, 5000]:
                    for nw in [1, 100]:
                        total_xp_per_optim += 1
                        for optim in optims:
                            yield Experiment(dfunc, optim, num_workers=nw, budget=budget, seed=next(seedg))

    # The multiobjective case.
    # TODO the upper bounds are really not well set for this experiment with cigar
    mofuncs: tp.List[fbase.MultiExperiment] = []
    for name1 in ["sphere", "ellipsoid"]:
        for name2 in ["sphere", "hm"]:
            for tf in [0.25, 4.0]:
                mofuncs += [
                    fbase.MultiExperiment(
                        [
                            ArtificialFunction(name1, block_dimension=7),
                            ArtificialFunction(name2, block_dimension=7, translation_factor=tf),
                        ],
                        upper_bounds=np.array((100.0, 100.0)),
                    )
                ]
                mofuncs[-1].add_descriptors(num_objectives=2)
    for name1 in ["sphere", "ellipsoid"]:
        for name2 in ["sphere", "hm"]:
            for name3 in ["sphere", "hm"]:
                for tf in [0.25, 4.0]:
                    mofuncs += [
                        fbase.MultiExperiment(
                            [
                                ArtificialFunction(name1, block_dimension=7, translation_factor=1.0 / tf),
                                ArtificialFunction(name2, block_dimension=7, translation_factor=tf),
                                ArtificialFunction(name3, block_dimension=7),
                            ],
                            upper_bounds=np.array((100.0, 100.0, 100.0)),
                        )
                    ]
                    mofuncs[-1].add_descriptors(num_objectives=3)
    index = 0
    for mofunc in mofuncs[::3]:
        for budget in [2000, 8000]:
            for nw in [1, 100]:
                index += 1
                if index % 5 == 0:
                    total_xp_per_optim += 1
                    for optim in optims:
                        yield Experiment(mofunc, optim, budget=budget, num_workers=nw, seed=next(seedg))
    assert total_xp_per_optim == 55, "We should have 55 xps per optimizer, not {total_xp_per_optim}."


# pylint: disable=redefined-outer-name
@registry.register
def parallel_small_budget(seed: tp.Optional[int] = None) -> tp.Iterator[Experiment]:
    """Parallel optimization with small budgets"""
    seedg = create_seed_generator(seed)
    optims: tp.List[str] = get_optimizers("basics", seed=next(seedg))  # type: ignore
    names = ["hm", "rastrigin", "griewank", "rosenbrock", "ackley", "multipeak"]
    names += ["sphere", "cigar", "ellipsoid", "altellipsoid"]
    names += ["deceptiveillcond", "deceptivemultimodal", "deceptivepath"]
    # funcs
    functions = [
        ArtificialFunction(name, block_dimension=d, rotation=rotation)
        for name in names
        for rotation in [True, False]
        for d in [2, 4, 8]
    ]
    budgets = [10, 50, 100, 200, 400]
    for optim in optims:
        for function in functions:
            for budget in budgets:
                for nw in [2, 8, 16]:
                    for batch in [True, False]:
                        if nw < budget / 4:
                            xp = Experiment(
                                function,
                                optim,
                                num_workers=nw,
                                budget=budget,
                                batch_mode=batch,
                                seed=next(seedg),
                            )
                            if not xp.is_incoherent:
                                yield xp


@registry.register
def instrum_discrete(seed: tp.Optional[int] = None) -> tp.Iterator[Experiment]:
    """Comparison of optimization algorithms equipped with distinct instrumentations.
    Onemax, Leadingones, Jump function."""
    # Discrete, unordered.

    seedg = create_seed_generator(seed)
    optims = get_optimizers("small_discrete", seed=next(seedg))
    for nv in [10, 50, 200, 1000, 5000]:
        for arity in [2, 3, 7, 30]:
            for instrum_str in ["Unordered", "Softmax"]:
                if instrum_str == "Softmax":
                    instrum: ng.p.Parameter = ng.p.Choice(range(arity), repetitions=nv)
                    # Equivalent to, but much faster than, the following:
                    # instrum = ng.p.Tuple(*(ng.p.Choice(range(arity)) for _ in range(nv)))
                #                 else:
                #                     assert instrum_str == "Threshold"
                #                     # instrum = ng.p.Tuple(*(ng.p.TransitionChoice(range(arity)) for _ in range(nv)))
                #                     init = np.random.RandomState(seed=next(seedg)).uniform(-0.5, arity -0.5, size=nv)
                #                     instrum = ng.p.Array(init=init).set_bounds(-0.5, arity -0.5)  # type: ignore
                else:
                    assert instrum_str == "Unordered"
                    instrum = ng.p.TransitionChoice(range(arity), repetitions=nv)
                for name in ["onemax", "leadingones", "jump"]:
                    dfunc = ExperimentFunction(
                        corefuncs.DiscreteFunction(name, arity), instrum.set_name(instrum_str)
                    )
                    dfunc.add_descriptors(arity=arity)
                    for optim in optims:
                        for nw in [1, 10]:
                            for budget in [50, 500, 5000]:
                                yield Experiment(
                                    dfunc, optim, num_workers=nw, budget=budget, seed=next(seedg)
                                )


@registry.register
def sequential_instrum_discrete(seed: tp.Optional[int] = None) -> tp.Iterator[Experiment]:
    """Sequential counterpart of instrum_discrete."""

    seedg = create_seed_generator(seed)
    # Discrete, unordered.
    optims = get_optimizers("discrete", seed=next(seedg))
    for nv in [10, 50, 200, 1000, 5000]:
        for arity in [2, 3, 7, 30]:
            for instrum_str in ["Unordered"]:
                assert instrum_str == "Unordered"
                instrum = ng.p.TransitionChoice(range(arity), repetitions=nv)
                for name in ["onemax", "leadingones", "jump"]:
                    dfunc = ExperimentFunction(
                        corefuncs.DiscreteFunction(name, arity), instrum.set_name(instrum_str)
                    )
                    dfunc.add_descriptors(arity=arity)
                    for optim in optims:
                        for budget in [50, 500, 5000, 50000]:
                            yield Experiment(dfunc, optim, budget=budget, seed=next(seedg))


@registry.register
def deceptive(seed: tp.Optional[int] = None) -> tp.Iterator[Experiment]:
    """Very difficult objective functions: one is highly multimodal (infinitely many local optima),
    one has an infinite condition number, one has an infinitely long path towards the optimum.
    Looks somehow fractal."""
    seedg = create_seed_generator(seed)
    names = ["deceptivemultimodal", "deceptiveillcond", "deceptivepath"]
    optims = get_optimizers("basics", seed=next(seedg))
    functions = [
        ArtificialFunction(
            name, block_dimension=2, num_blocks=n_blocks, rotation=rotation, aggregator=aggregator
        )
        for name in names
        for rotation in [False, True]
        for n_blocks in [1, 2, 8, 16]
        for aggregator in ["sum", "max"]
    ]
    for func in functions:
        for optim in optims:
            for budget in [25, 37, 50, 75, 87] + list(range(100, 20001, 500)):
                yield Experiment(func, optim, budget=budget, num_workers=1, seed=next(seedg))


@registry.register
def parallel(seed: tp.Optional[int] = None) -> tp.Iterator[Experiment]:
    """Parallel optimization on 3 classical objective functions: sphere, rastrigin, cigar.
    The number of workers is 20 % of the budget.
    Testing both no useless variables and 5/6 of useless variables."""
    seedg = create_seed_generator(seed)
    names = ["sphere", "rastrigin", "cigar"]
    optims: tp.List[str] = get_optimizers("parallel_basics", seed=next(seedg))  # type: ignore
    functions = [
        ArtificialFunction(name, block_dimension=bd, useless_variables=bd * uv_factor)
        for name in names
        for bd in [25]
        for uv_factor in [0, 5]
    ]
    for func in functions:
        for optim in optims:
            for budget in [30, 100, 3000]:
                yield Experiment(func, optim, budget=budget, num_workers=int(budget / 5), seed=next(seedg))


@registry.register
def harderparallel(seed: tp.Optional[int] = None) -> tp.Iterator[Experiment]:
    """Parallel optimization on 4 classical objective functions. More distinct settings than << parallel >>."""
    seedg = create_seed_generator(seed)
    names = ["sphere", "rastrigin", "cigar", "ellipsoid"]
    optims = ["NGOpt10"] + get_optimizers("emna_variants", seed=next(seedg))  # type: ignore
    functions = [
        ArtificialFunction(name, block_dimension=bd, useless_variables=bd * uv_factor)
        for name in names
        for bd in [5, 25]
        for uv_factor in [0, 5]
    ]
    for func in functions:
        for optim in optims:
            for budget in [30, 100, 3000, 10000]:
                for num_workers in [int(budget / 10), int(budget / 5), int(budget / 3)]:
                    yield Experiment(func, optim, budget=budget, num_workers=num_workers, seed=next(seedg))


@registry.register
def oneshot(seed: tp.Optional[int] = None) -> tp.Iterator[Experiment]:
    """One shot optimization of 3 classical objective functions (sphere, rastrigin, cigar).
    0 or 5 dummy variables per real variable.
    Base dimension 3 or 25.
    budget 30, 100 or 3000."""
    seedg = create_seed_generator(seed)
    names = ["sphere", "rastrigin", "cigar"]
    optims = get_optimizers("oneshot", seed=next(seedg))
    functions = [
        ArtificialFunction(name, block_dimension=bd, useless_variables=bd * uv_factor)
        for name in names
        for bd in [3, 10, 30, 100, 300, 1000, 3000]
        for uv_factor in [0]  # , 5]
    ]
    for func in functions:
        for optim in optims:
            # if not any(x in str(optim) for x in ["Tune", "Large", "Cauchy"]):
            # if "Meta" in str(optim):
            for budget in [100000, 30, 100, 300, 1000, 3000, 10000]:
                if func.dimension < 3000 or budget < 100000:
                    yield Experiment(func, optim, budget=budget, num_workers=budget, seed=next(seedg))


@registry.register
def doe(seed: tp.Optional[int] = None) -> tp.Iterator[Experiment]:
    """One shot optimization of 3 classical objective functions (sphere, rastrigin, cigar), simplified.
    Base dimension 2000 or 20000. No rotation, no dummy variable.
    Budget 30, 100, 3000, 10000, 30000, 100000."""
    seedg = create_seed_generator(seed)
    names = ["sphere", "rastrigin", "cigar"]
    optims = get_optimizers("oneshot", seed=next(seedg))
    functions = [
        ArtificialFunction(name, block_dimension=bd, useless_variables=bd * uv_factor)
        for name in names
        for bd in [2000, 20000]  # 3, 10, 25, 200, 2000]
        for uv_factor in [0]
    ]
    for func in functions:
        for optim in optims:
            for budget in [30, 100, 3000, 10000, 30000, 100000]:
                yield Experiment(func, optim, budget=budget, num_workers=budget, seed=next(seedg))


@registry.register
def newdoe(seed: tp.Optional[int] = None) -> tp.Iterator[Experiment]:
    """One shot optimization of 3 classical objective functions (sphere, rastrigin, cigar), simplified.
    Tested on more dimensionalities than doe, namely 20, 200, 2000, 20000. No dummy variables.
    Budgets 30, 100, 3000, 10000, 30000, 100000, 300000."""
    seedg = create_seed_generator(seed)
    names = ["sphere", "rastrigin", "cigar"]
    optims = get_optimizers("oneshot", seed=next(seedg))
    functions = [
        ArtificialFunction(name, block_dimension=bd, useless_variables=bd * uv_factor)
        for name in names
        for bd in [2000, 20, 200, 20000]  # 3, 10, 25, 200, 2000]
        for uv_factor in [0]
    ]
    budgets = [30, 100, 3000, 10000, 30000, 100000, 300000]
    for func in functions:
        for optim in optims:
            for budget in budgets:
                yield Experiment(func, optim, budget=budget, num_workers=budget, seed=next(seedg))


@registry.register
def fiveshots(seed: tp.Optional[int] = None) -> tp.Iterator[Experiment]:
    """Five-shots optimization of 3 classical objective functions (sphere, rastrigin, cigar).
    Base dimension 3 or 25. 0 or 5 dummy variable per real variable. Budget 30, 100 or 3000."""
    seedg = create_seed_generator(seed)
    names = ["sphere", "rastrigin", "cigar"]
    optims = get_optimizers("oneshot", "basics", seed=next(seedg))
    functions = [
        ArtificialFunction(name, block_dimension=bd, useless_variables=bd * uv_factor)
        for name in names
        for bd in [3, 25]
        for uv_factor in [0, 5]
    ]
    for func in functions:
        for optim in optims:
            for budget in [30, 100, 3000]:
                yield Experiment(func, optim, budget=budget, num_workers=budget // 5, seed=next(seedg))


@registry.register
def multimodal(seed: tp.Optional[int] = None, para: bool = False) -> tp.Iterator[Experiment]:
    """Experiment on multimodal functions, namely hm, rastrigin, griewank, rosenbrock, ackley, lunacek,
    deceptivemultimodal.
    0 or 5 dummy variable per real variable.
    Base dimension 3 or 25.
    Budget in 3000, 10000, 30000, 100000.
    Sequential.
    """
    seedg = create_seed_generator(seed)
    names = ["hm", "rastrigin", "griewank", "rosenbrock", "ackley", "lunacek", "deceptivemultimodal"]
    # Keep in mind that Rosenbrock is multimodal in high dimension http://ieeexplore.ieee.org/document/6792472/.
    optims = get_optimizers("basics", seed=next(seedg))
    if not para:
        optims += get_optimizers("scipy", seed=next(seedg))
    # + list(sorted(x for x, y in ng.optimizers.registry.items() if "Chain" in x or "BO" in x))
    functions = [
        ArtificialFunction(name, block_dimension=bd, useless_variables=bd * uv_factor)
        for name in names
        for bd in [3, 25]
        for uv_factor in [0, 5]
    ]
    for func in functions:
        for optim in optims:
            for budget in [3000, 10000, 30000, 100000]:
                for nw in [1000] if para else [1]:
                    yield Experiment(func, optim, budget=budget, num_workers=nw, seed=next(seedg))


@registry.register
def hdmultimodal(seed: tp.Optional[int] = None) -> tp.Iterator[Experiment]:
    """Experiment on multimodal functions, namely hm, rastrigin, griewank, rosenbrock, ackley, lunacek,
    deceptivemultimodal. Similar to multimodal, but dimension 20 or 100 or 1000. Budget 1000 or 10000, sequential."""
    seedg = create_seed_generator(seed)
    names = ["hm", "rastrigin", "griewank", "rosenbrock", "ackley", "lunacek", "deceptivemultimodal"]
    # Keep in mind that Rosenbrock is multimodal in high dimension http://ieeexplore.ieee.org/document/6792472/.

    optims = get_optimizers("basics", "multimodal", seed=next(seedg))
    functions = [
        ArtificialFunction(name, block_dimension=bd)
        for name in names
        for bd in [
            1000,
            6000,
            36000,
        ]  # This has been modified, given that it was not sufficiently high-dimensional for its name.
    ]
    for func in functions:
        for optim in optims:
            for budget in [3000, 10000]:
                for nw in [1]:
                    yield Experiment(func, optim, budget=budget, num_workers=nw, seed=next(seedg))


@registry.register
def paramultimodal(seed: tp.Optional[int] = None) -> tp.Iterator[Experiment]:
    """Parallel counterpart of the multimodal experiment: 1000 workers."""
    return multimodal(seed, para=True)


# pylint: disable=redefined-outer-name,too-many-arguments
@registry.register
def yabbob(
    seed: tp.Optional[int] = None,
    parallel: bool = False,
    big: bool = False,
    small: bool = False,
    noise: bool = False,
    hd: bool = False,
    constraint_case: int = 0,
    split: bool = False,
    tuning: bool = False,
<<<<<<< HEAD
    reduction_factor: int = 1,
=======
    bounded: bool = False,
    box: bool = False,
>>>>>>> fbb4316b
) -> tp.Iterator[Experiment]:
    """Yet Another Black-Box Optimization Benchmark.
    Related to, but without special effort for exactly sticking to, the BBOB/COCO dataset.
    Dimension 2, 10 and 50.
    Budget 50, 200, 800, 3200, 12800.
    Both rotated or not rotated.
    """
    seedg = create_seed_generator(seed)

    # List of objective functions.
    names = [
        "hm",
        "rastrigin",
        "griewank",
        "rosenbrock",
        "ackley",
        "lunacek",
        "deceptivemultimodal",
        "bucherastrigin",
        "multipeak",
    ]
    names += ["sphere", "doublelinearslope", "stepdoublelinearslope"]
    names += ["cigar", "altcigar", "ellipsoid", "altellipsoid", "stepellipsoid", "discus", "bentcigar"]
    names += ["deceptiveillcond", "deceptivemultimodal", "deceptivepath"]
    # Deceptive path is related to the sharp ridge function; there is a long path to the optimum.
    # Deceptive illcond is related to the difference of powers function; the conditioning varies as we get closer to the optimum.
    # Deceptive multimodal is related to the Weierstrass function and to the Schaffers function.

    # Parametrizing the noise level.
    if noise:
        noise_level = 100000 if hd else 100
    else:
        noise_level = 0

    # Choosing the list of optimizers.
    optims: tp.List[str] = get_optimizers("competitive", seed=next(seedg))  # type: ignore
    if noise:
        optims += ["TBPSA", "SQP", "NoisyDiscreteOnePlusOne"]
    if hd:
        optims += ["OnePlusOne"]
        optims += get_optimizers("splitters", seed=next(seedg))  # type: ignore

    if hd and small:
        optims = ["BO", "CMA", "PSO", "DE"]

    if bounded:
        optims = ["BO", "PCABO", "BayesOptimBO", "CMA", "PSO", "DE"]
    if box:
        optims = ["DiagonalCMA", "Cobyla", "NGOpt16", "NGOpt15", "CMandAS2", "OnePlusOne"]
    # List of objective functions.
    functions = [
        ArtificialFunction(
            name,
            block_dimension=d,
            rotation=rotation,
            noise_level=noise_level,
            split=split,
            bounded=bounded or box,
        )
        for name in names
        for rotation in [True, False]
        for num_blocks in ([1] if not split else [7, 12])
        for d in (
            [100, 1000, 3000] if hd else ([2, 5, 10, 15] if tuning else ([40] if bounded else [2, 10, 50]))
        )
    ]

    assert reduction_factor in [1, 7, 13, 17]  # needs to be a cofactor
    functions = functions[::reduction_factor]

    # We possibly add constraints.
    max_num_constraints = 4
    constraints: tp.List[tp.Any] = [
        _Constraint(name, as_bool)
        for as_bool in [False, True]
        for name in ["sum", "diff", "second_diff", "ball"]
    ]
    assert (
        constraint_case < len(constraints) + max_num_constraints
    ), "constraint_case should be in 0, 1, ..., {len(constraints) + max_num_constraints - 1} (0 = no constraint)."
    # We reduce the number of tests when there are constraints, as the number of cases
    # is already multiplied by the number of constraint_case.
    for func in functions[:: 13 if constraint_case > 0 else 1]:
        # We add a window of the list of constraints. This windows finishes at "constraints" (hence, is empty if
        # constraint_case=0).
        for constraint in constraints[max(0, constraint_case - max_num_constraints) : constraint_case]:
            func.parametrization.register_cheap_constraint(constraint)

    budgets = (
        [40000, 80000, 160000, 320000]
        if (big and not noise)
        else ([50, 200, 800, 3200, 12800] if not noise else [3200, 12800])
    )
    if small and not noise:
        budgets = [10, 20, 40]
    if bounded:
        budgets = [10, 20, 40, 100, 300]
    for optim in optims:
        for function in functions:
            for budget in budgets:
                xp = Experiment(
                    function, optim, num_workers=100 if parallel else 1, budget=budget, seed=next(seedg)
                )
                if not xp.is_incoherent:
                    yield xp


@registry.register
def yahdlbbbob(seed: tp.Optional[int] = None) -> tp.Iterator[Experiment]:
    """Counterpart of yabbob with HD and low budget."""
    return yabbob(seed, hd=True, small=True)


@registry.register
def reduced_yahdlbbbob(seed: tp.Optional[int] = None) -> tp.Iterator[Experiment]:
    """Counterpart of yabbob with HD and low budget."""
    return yabbob(seed, hd=True, small=True, reduction_factor=17)


@registry.register
def yanoisysplitbbob(seed: tp.Optional[int] = None) -> tp.Iterator[Experiment]:
    """Counterpart of yabbob with more budget."""
    return yabbob(seed, noise=True, parallel=False, split=True)


@registry.register
def yahdnoisysplitbbob(seed: tp.Optional[int] = None) -> tp.Iterator[Experiment]:
    """Counterpart of yabbob with more budget."""
    return yabbob(seed, hd=True, noise=True, parallel=False, split=True)


@registry.register
def yaconstrainedbbob(seed: tp.Optional[int] = None) -> tp.Iterator[Experiment]:
    """Counterpart of yabbob with higher dimensions."""
    cases = 8  # total number of cases (skip 0, as it's constraint-free)
    slices = [yabbob(seed, constraint_case=i) for i in range(1, cases)]
    return itertools.chain(*slices)


@registry.register
def yahdnoisybbob(seed: tp.Optional[int] = None) -> tp.Iterator[Experiment]:
    """Counterpart of yabbob with higher dimensions."""
    return yabbob(seed, hd=True, noise=True)


@registry.register
def yabigbbob(seed: tp.Optional[int] = None) -> tp.Iterator[Experiment]:
    """Counterpart of yabbob with more budget."""
    return yabbob(seed, parallel=False, big=True)


@registry.register
def yasplitbbob(seed: tp.Optional[int] = None) -> tp.Iterator[Experiment]:
    """Counterpart of yabbob with more budget."""
    return yabbob(seed, parallel=False, split=True)


@registry.register
def yahdsplitbbob(seed: tp.Optional[int] = None) -> tp.Iterator[Experiment]:
    """Counterpart of yabbob with more budget."""
    return yabbob(seed, hd=True, split=True)


@registry.register
def yatuningbbob(seed: tp.Optional[int] = None) -> tp.Iterator[Experiment]:
    """Counterpart of yabbob with less budget."""
    return yabbob(seed, parallel=False, big=False, small=True, reduction_factor=13, tuning=True)


@registry.register
def yatinybbob(seed: tp.Optional[int] = None) -> tp.Iterator[Experiment]:
    """Counterpart of yabbob with less budget."""
    return yabbob(seed, parallel=False, big=False, small=True, reduction_factor=13)


@registry.register
def yasmallbbob(seed: tp.Optional[int] = None) -> tp.Iterator[Experiment]:
    """Counterpart of yabbob with less budget."""
    return yabbob(seed, parallel=False, big=False, small=True)


@registry.register
def yahdbbob(seed: tp.Optional[int] = None) -> tp.Iterator[Experiment]:
    """Counterpart of yabbob with higher dimensions."""
    return yabbob(seed, hd=True)


@registry.register
def yaparabbob(seed: tp.Optional[int] = None) -> tp.Iterator[Experiment]:
    """Parallel optimization counterpart of yabbob."""
    return yabbob(seed, parallel=True, big=False)


@registry.register
def yanoisybbob(seed: tp.Optional[int] = None) -> tp.Iterator[Experiment]:
    """Noisy optimization counterpart of yabbob.
    This is supposed to be consistent with normal practices in noisy
    optimization: we distinguish recommendations and exploration.
    This is different from the original BBOB/COCO from that point of view.
    """
    return yabbob(seed, noise=True)


@registry.register
def yaboundedbbob(seed: tp.Optional[int] = None) -> tp.Iterator[Experiment]:
    """Counterpart of yabbob with bounded domain, (-5,5)**n by default."""
    return yabbob(seed, bounded=True)


@registry.register
def yaboxbbob(seed: tp.Optional[int] = None) -> tp.Iterator[Experiment]:
    """Counterpart of yabbob with bounded domain, (-5,5)**n by default."""
    return yabbob(seed, box=True)


@registry.register
def illcondi(seed: tp.Optional[int] = None) -> tp.Iterator[Experiment]:
    """Testing optimizers on ill cond problems.
    Cigar, Ellipsoid.
    Both rotated and unrotated.
    Budget 100, 1000, 10000.
    Dimension 50.
    """
    seedg = create_seed_generator(seed)
    optims = get_optimizers("basics", seed=next(seedg))
    functions = [
        ArtificialFunction(name, block_dimension=50, rotation=rotation)
        for name in ["cigar", "ellipsoid"]
        for rotation in [True, False]
    ]
    for optim in optims:
        for function in functions:
            for budget in [100, 1000, 10000]:
                yield Experiment(function, optim, budget=budget, num_workers=1, seed=next(seedg))


@registry.register
def illcondipara(seed: tp.Optional[int] = None) -> tp.Iterator[Experiment]:
    """Testing optimizers on ill-conditionned parallel optimization.
    50 workers in parallel.
    """
    seedg = create_seed_generator(seed)
    functions = [
        ArtificialFunction(name, block_dimension=50, rotation=rotation)
        for name in ["cigar", "ellipsoid"]
        for rotation in [True, False]
    ]
    optims = get_optimizers("competitive", seed=next(seedg))
    for function in functions:
        for budget in [100, 1000, 10000]:
            for optim in optims:
                xp = Experiment(function, optim, budget=budget, num_workers=50, seed=next(seedg))
                if not xp.is_incoherent:
                    yield xp


@registry.register
def constrained_illconditioned_parallel(seed: tp.Optional[int] = None) -> tp.Iterator[Experiment]:
    """Many optimizers on ill cond problems with constraints."""
    seedg = create_seed_generator(seed)
    functions = [
        ArtificialFunction(name, block_dimension=50, rotation=rotation)
        for name in ["cigar", "ellipsoid"]
        for rotation in [True, False]
    ]
    for func in functions:
        func.parametrization.register_cheap_constraint(_Constraint("sum", as_bool=False))
    for function in functions:
        for budget in [400, 4000, 40000]:
            optims: tp.List[str] = get_optimizers("large", seed=next(seedg))  # type: ignore
            for optim in optims:
                yield Experiment(function, optim, budget=budget, num_workers=1, seed=next(seedg))


@registry.register
def ranknoisy(seed: tp.Optional[int] = None) -> tp.Iterator[Experiment]:
    """Noisy optimization methods on a few noisy problems.
    Cigar, Altcigar, Ellipsoid, Altellipsoid.
    Dimension 200, 2000, 20000.
    Budget 25000, 50000, 100000.
    No rotation.
    Noise level 10.
    With or without noise dissymmetry.
    """
    seedg = create_seed_generator(seed)
    optims: tp.List[str] = get_optimizers("progressive", seed=next(seedg)) + [  # type: ignore
        "OptimisticNoisyOnePlusOne",
        "OptimisticDiscreteOnePlusOne",
        "NGOpt10",
    ]

    # optims += ["NGO", "Shiwa", "DiagonalCMA"] + sorted(
    #    x for x, y in ng.optimizers.registry.items() if ("SPSA" in x or "TBPSA" in x or "ois" in x or "epea" in x or "Random" in x)
    # )
    for budget in [25000, 50000, 100000]:
        for optim in optims:
            for d in [20000, 200, 2000]:
                for name in ["cigar", "altcigar", "ellipsoid", "altellipsoid"]:
                    for noise_dissymmetry in [False, True]:
                        function = ArtificialFunction(
                            name=name,
                            rotation=False,
                            block_dimension=d,
                            noise_level=10,
                            noise_dissymmetry=noise_dissymmetry,
                            translation_factor=1.0,
                        )
                        yield Experiment(function, optim, budget=budget, seed=next(seedg))


@registry.register
def noisy(seed: tp.Optional[int] = None) -> tp.Iterator[Experiment]:
    """Noisy optimization methods on a few noisy problems.
    Sphere, Rosenbrock, Cigar, Hm (= highly multimodal).
    Noise level 10.
    Noise dyssymmetry or not.
    Dimension 2, 20, 200, 2000.
    Budget 25000, 50000, 100000.
    """
    seedg = create_seed_generator(seed)
    optims: tp.List[str] = get_optimizers("progressive", seed=next(seedg)) + [  # type: ignore
        "OptimisticNoisyOnePlusOne",
        "OptimisticDiscreteOnePlusOne",
    ]
    optims += ["NGOpt10", "Shiwa", "DiagonalCMA"] + sorted(
        x
        for x, y in ng.optimizers.registry.items()
        if ("SPSA" in x or "TBPSA" in x or "ois" in x or "epea" in x or "Random" in x)
    )

    for budget in [25000, 50000, 100000]:
        for optim in optims:
            for d in [2, 20, 200, 2000]:
                for name in ["sphere", "rosenbrock", "cigar", "hm"]:
                    for noise_dissymmetry in [False, True]:
                        function = ArtificialFunction(
                            name=name,
                            rotation=True,
                            block_dimension=d,
                            noise_level=10,
                            noise_dissymmetry=noise_dissymmetry,
                            translation_factor=1.0,
                        )
                        yield Experiment(function, optim, budget=budget, seed=next(seedg))


@registry.register
def paraalldes(seed: tp.Optional[int] = None) -> tp.Iterator[Experiment]:
    """All DE methods on various functions. Parallel version.
    Dimension 5, 20, 100, 500, 2500.
    Sphere, Cigar, Hm, Ellipsoid.
    No rotation.
    """
    seedg = create_seed_generator(seed)
    for budget in [10, 100, 1000, 10000, 100000]:
        for optim in sorted(x for x, y in ng.optimizers.registry.items() if "DE" in x and "Tune" in x):
            for rotation in [False]:
                for d in [5, 20, 100, 500, 2500]:
                    for name in ["sphere", "cigar", "hm", "ellipsoid"]:
                        for u in [0]:
                            function = ArtificialFunction(
                                name=name,
                                rotation=rotation,
                                block_dimension=d,
                                useless_variables=d * u,
                                translation_factor=1.0,
                            )
                            yield Experiment(
                                function,
                                optim,
                                budget=budget,
                                seed=next(seedg),
                                num_workers=max(d, budget // 6),
                            )


@registry.register
def parahdbo4d(seed: tp.Optional[int] = None) -> tp.Iterator[Experiment]:
    """All Bayesian optimization methods on various functions. Parallel version
    Dimension 20 and 2000.
    Budget 25, 31, 37, 43, 50, 60.
    Sphere, Cigar, Hm, Ellipsoid.
    No rotation.
    """
    seedg = create_seed_generator(seed)
    for budget in [25, 31, 37, 43, 50, 60]:
        for optim in sorted(x for x, y in ng.optimizers.registry.items() if "BO" in x and "Tune" in x):
            for rotation in [False]:
                for d in [20, 2000]:
                    for name in ["sphere", "cigar", "hm", "ellipsoid"]:
                        for u in [0]:
                            function = ArtificialFunction(
                                name=name,
                                rotation=rotation,
                                block_dimension=d,
                                useless_variables=d * u,
                                translation_factor=1.0,
                            )
                            yield Experiment(
                                function,
                                optim,
                                budget=budget,
                                seed=next(seedg),
                                num_workers=max(d, budget // 6),
                            )


@registry.register
def alldes(seed: tp.Optional[int] = None) -> tp.Iterator[Experiment]:
    """All DE methods on various functions.
    Dimension 5, 20, 100.
    Sphere, Cigar, Hm, Ellipsoid.
    Budget 10, 100, 1000, 10000, 100000.
    """
    seedg = create_seed_generator(seed)
    for budget in [10, 100, 1000, 10000, 100000]:
        for optim in sorted(x for x, y in ng.optimizers.registry.items() if "DE" in x or "Shiwa" in x):
            for rotation in [False]:
                for d in [5, 20, 100]:
                    for name in ["sphere", "cigar", "hm", "ellipsoid"]:
                        for u in [0]:
                            function = ArtificialFunction(
                                name=name,
                                rotation=rotation,
                                block_dimension=d,
                                useless_variables=d * u,
                                translation_factor=1.0,
                            )
                            yield Experiment(function, optim, budget=budget, seed=next(seedg))


@registry.register
def hdbo4d(seed: tp.Optional[int] = None) -> tp.Iterator[Experiment]:
    """All Bayesian optimization methods on various functions.
    Budget 25, 31, 37, 43, 50, 60.
    Dimension 20.
    Sphere, Cigar, Hm, Ellipsoid.
    """
    seedg = create_seed_generator(seed)
    for budget in [25, 31, 37, 43, 50, 60]:
        for optim in get_optimizers("all_bo", seed=next(seedg)):
            for rotation in [False]:
                for d in [20]:
                    for name in ["sphere", "cigar", "hm", "ellipsoid"]:
                        for u in [0]:
                            function = ArtificialFunction(
                                name=name,
                                rotation=rotation,
                                block_dimension=d,
                                useless_variables=d * u,
                                translation_factor=1.0,
                            )
                            yield Experiment(function, optim, budget=budget, seed=next(seedg))


@registry.register
def spsa_benchmark(seed: tp.Optional[int] = None) -> tp.Iterator[Experiment]:
    """Some optimizers on a noisy optimization problem. This benchmark is based on the noisy benchmark.
    Budget 500, 1000, 2000, 4000, ... doubling... 128000.
    Rotation or not.
    Sphere, Sphere4, Cigar.
    """
    seedg = create_seed_generator(seed)
    optims: tp.List[str] = get_optimizers("spsa", seed=next(seedg))  # type: ignore
    for budget in [500, 1000, 2000, 4000, 8000, 16000, 32000, 64000, 128000]:
        for optim in optims:
            for rotation in [True, False]:
                for name in ["sphere", "sphere4", "cigar"]:
                    function = ArtificialFunction(
                        name=name, rotation=rotation, block_dimension=20, noise_level=10
                    )
                    yield Experiment(function, optim, budget=budget, seed=next(seedg))


@registry.register
def realworld(seed: tp.Optional[int] = None) -> tp.Iterator[Experiment]:
    """Realworld optimization. This experiment contains:

     - a subset of MLDA (excluding the perceptron: 10 functions rescaled or not.
     - ARCoating https://arxiv.org/abs/1904.02907: 1 function.
     - The 007 game: 1 function, noisy.
     - PowerSystem: a power system simulation problem.
     - STSP: a simple TSP problem.
     -  MLDA, except the Perceptron.

    Budget 25, 50, 100, 200, 400, 800, 1600, 3200, 6400, 12800.
    Sequential or 10-parallel or 100-parallel.
    """
    funcs: tp.List[tp.Union[ExperimentFunction, rl.agents.TorchAgentFunction]] = [
        _mlda.Clustering.from_mlda(name, num, rescale)
        for name, num in [("Ruspini", 5), ("German towns", 10)]
        for rescale in [True, False]
    ]
    funcs += [
        _mlda.SammonMapping.from_mlda("Virus", rescale=False),
        _mlda.SammonMapping.from_mlda("Virus", rescale=True),
        # _mlda.SammonMapping.from_mlda("Employees"),
    ]
    funcs += [_mlda.Landscape(transform) for transform in [None, "square", "gaussian"]]

    # Adding ARCoating.
    funcs += [ARCoating()]
    funcs += [PowerSystem(), PowerSystem(13)]
    funcs += [STSP(), STSP(500)]
    funcs += [game.Game("war")]
    funcs += [game.Game("batawaf")]
    funcs += [game.Game("flip")]
    funcs += [game.Game("guesswho")]
    funcs += [game.Game("bigguesswho")]

    # 007 with 100 repetitions, both mono and multi architectures.
    base_env = rl.envs.DoubleOSeven(verbose=False)
    random_agent = rl.agents.Agent007(base_env)
    modules = {"mono": rl.agents.Perceptron, "multi": rl.agents.DenseNet}
    agents = {
        a: rl.agents.TorchAgent.from_module_maker(base_env, m, deterministic=False)
        for a, m in modules.items()
    }
    env = base_env.with_agent(player_0=random_agent).as_single_agent()
    runner = rl.EnvironmentRunner(env.copy(), num_repetitions=100, max_step=50)
    for archi in ["mono", "multi"]:
        func = rl.agents.TorchAgentFunction(agents[archi], runner, reward_postprocessing=lambda x: 1 - x)
        funcs += [func]
    seedg = create_seed_generator(seed)
    optims = get_optimizers("basics", seed=next(seedg))
    for budget in [25, 50, 100, 200, 400, 800, 1600, 3200, 6400, 12800]:
        for num_workers in [1, 10, 100]:
            if num_workers < budget:
                for algo in optims:
                    for fu in funcs:
                        xp = Experiment(fu, algo, budget, num_workers=num_workers, seed=next(seedg))
                        if not xp.is_incoherent:
                            yield xp


@registry.register
def rocket(seed: tp.Optional[int] = None, seq: bool = False) -> tp.Iterator[Experiment]:
    """Rocket simulator. Maximize max altitude by choosing the thrust schedule, given a total thrust.
    Budget 25, 50, ..., 1600.
    Sequential or 30 workers."""
    funcs = [Rocket(i) for i in range(17)]
    seedg = create_seed_generator(seed)
    optims = get_optimizers("basics", seed=next(seedg))
    for budget in [25, 50, 100, 200, 400, 800, 1600]:
        for num_workers in [1] if seq else [1, 30]:
            if num_workers < budget:
                for algo in optims:
                    for fu in funcs:
                        xp = Experiment(fu, algo, budget, num_workers=num_workers, seed=next(seedg))
                        skip_ci(reason="Too slow")
                        if not xp.is_incoherent:
                            yield xp


@registry.register
def mono_rocket(seed: tp.Optional[int] = None) -> tp.Iterator[Experiment]:
    """Sequential counterpart of the rocket problem."""
    return rocket(seed, seq=True)


@registry.register
def mixsimulator(seed: tp.Optional[int] = None) -> tp.Iterator[Experiment]:
    """MixSimulator of power plants
    Budget 20, 40, ..., 1600.
    Sequential or 30 workers."""
    funcs = [OptimizeMix()]
    seedg = create_seed_generator(seed)
    optims: tp.List[str] = get_optimizers("basics", seed=next(seedg))  # type: ignore

    seq = np.arange(0, 1601, 50)
    for budget in seq:
        for num_workers in [1, 30]:
            if num_workers < budget:
                for algo in optims:
                    for fu in funcs:
                        xp = Experiment(fu, algo, budget, num_workers=num_workers, seed=next(seedg))
                        if not xp.is_incoherent:
                            yield xp


@registry.register
def control_problem(seed: tp.Optional[int] = None) -> tp.Iterator[Experiment]:
    """MuJoCo testbed. Learn linear policy for different control problems.
    Budget 500, 1000, 3000, 5000."""
    seedg = create_seed_generator(seed)
    num_rollouts = 1
    funcs = [
        Env(num_rollouts=num_rollouts, random_state=seed)
        for Env in [
            control.Swimmer,
            control.HalfCheetah,
            control.Hopper,
            control.Walker2d,
            control.Ant,
            control.Humanoid,
        ]
    ]

    sigmas = [0.1, 0.1, 0.1, 0.1, 0.01, 0.001]
    funcs2 = []
    for sigma, func in zip(sigmas, funcs):
        f = func.copy()
        param: ng.p.Tuple = f.parametrization.copy()  # type: ignore
        for array in param:
            array.set_mutation(sigma=sigma)  # type: ignore
        param.set_name(f"sigma={sigma}")

        f.parametrization = param
        f.parametrization.freeze()
        funcs2.append(f)
    optims = get_optimizers("basics")

    for budget in [50, 75, 100, 150, 200, 250, 300, 400, 500, 1000, 3000, 5000, 8000, 16000, 32000, 64000]:
        for algo in optims:
            for fu in funcs2:
                xp = Experiment(fu, algo, budget, num_workers=1, seed=next(seedg))
                if not xp.is_incoherent:
                    yield xp


@registry.register
def neuro_control_problem(seed: tp.Optional[int] = None) -> tp.Iterator[Experiment]:
    """MuJoCo testbed. Learn neural policies."""
    seedg = create_seed_generator(seed)
    num_rollouts = 1
    funcs = [
        Env(num_rollouts=num_rollouts, intermediate_layer_dim=(50,), random_state=seed)
        for Env in [
            control.Swimmer,
            control.HalfCheetah,
            control.Hopper,
            control.Walker2d,
            control.Ant,
            control.Humanoid,
        ]
    ]

    optims = ["CMA", "NGOpt4", "DiagonalCMA", "NGOpt8", "MetaModel", "ChainCMAPowell"]

    for budget in [50, 500, 5000, 10000, 20000, 35000, 50000, 100000, 200000]:
        for algo in optims:
            for fu in funcs:
                xp = Experiment(fu, algo, budget, num_workers=1, seed=next(seedg))
                if not xp.is_incoherent:
                    yield xp


@registry.register
def simple_tsp(seed: tp.Optional[int] = None, complex_tsp: bool = False) -> tp.Iterator[Experiment]:
    """Simple TSP problems. Please note that the methods we use could be applied or complex variants, whereas
    specialized methods can not always do it; therefore this comparisons from a black-box point of view makes sense
    even if white-box methods are not included though they could do this more efficiently.
    10, 100, 1000, 10000 cities.
    Budgets doubling from 25, 50, 100, 200, ... up  to 25600

    """
    funcs = [STSP(10 ** k, complex_tsp) for k in range(2, 6)]
    seedg = create_seed_generator(seed)
    optims = get_optimizers("basics", "noisy", seed=next(seedg))
    for budget in [25, 50, 100, 200, 400, 800, 1600, 3200, 6400, 12800, 25600]:
        for num_workers in [1]:  # , 10, 100]:
            if num_workers < budget:
                for algo in optims:
                    for fu in funcs:
                        xp = Experiment(fu, algo, budget, num_workers=num_workers, seed=next(seedg))
                        if not xp.is_incoherent:
                            yield xp


@registry.register
def complex_tsp(seed: tp.Optional[int] = None) -> tp.Iterator[Experiment]:
    """Counterpart of simple_tsp with non-planar term."""
    return simple_tsp(seed, complex_tsp=True)


@registry.register
def sequential_fastgames(seed: tp.Optional[int] = None) -> tp.Iterator[Experiment]:
    """Optimization of policies for games, i.e. direct policy search.
    Budget 12800, 25600, 51200, 102400.
    Games: War, Batawaf, Flip, GuessWho,  BigGuessWho."""
    funcs = [game.Game(name) for name in ["war", "batawaf", "flip", "guesswho", "bigguesswho"]]
    seedg = create_seed_generator(seed)
    optims = get_optimizers("noisy", "splitters", "progressive", seed=next(seedg))
    for budget in [12800, 25600, 51200, 102400]:
        for num_workers in [1]:
            if num_workers < budget:
                for algo in optims:
                    for fu in funcs:
                        xp = Experiment(fu, algo, budget, num_workers=num_workers, seed=next(seedg))
                        if not xp.is_incoherent:
                            yield xp


@registry.register
def powersystems(seed: tp.Optional[int] = None) -> tp.Iterator[Experiment]:
    """Unit commitment problem, i.e. management of dams for hydroelectric planning."""
    funcs: tp.List[ExperimentFunction] = []
    for dams in [3, 5, 9, 13]:
        funcs += [PowerSystem(dams, depth=2, width=3)]
    seedg = create_seed_generator(seed)
    optims = get_optimizers("basics", "noisy", "splitters", "progressive", seed=next(seedg))
    budgets = [3200, 6400, 12800]
    for budget in budgets:
        for num_workers in [1, 10, 100]:
            if num_workers < budget:
                for algo in optims:
                    for fu in funcs:
                        xp = Experiment(fu, algo, budget, num_workers=num_workers, seed=next(seedg))
                        if not xp.is_incoherent:
                            yield xp


@registry.register
def mlda(seed: tp.Optional[int] = None) -> tp.Iterator[Experiment]:
    """MLDA (machine learning and data analysis) testbed."""
    funcs: tp.List[ExperimentFunction] = [
        _mlda.Clustering.from_mlda(name, num, rescale)
        for name, num in [("Ruspini", 5), ("German towns", 10)]
        for rescale in [True, False]
    ]
    funcs += [
        _mlda.SammonMapping.from_mlda("Virus", rescale=False),
        _mlda.SammonMapping.from_mlda("Virus", rescale=True),
        # _mlda.SammonMapping.from_mlda("Employees"),
    ]
    funcs += [_mlda.Perceptron.from_mlda(name) for name in ["quadratic", "sine", "abs", "heaviside"]]
    funcs += [_mlda.Landscape(transform) for transform in [None, "square", "gaussian"]]
    seedg = create_seed_generator(seed)
    optims = get_optimizers("basics", seed=next(seedg))
    for budget in [25, 50, 100, 200, 400, 800, 1600, 3200, 6400, 12800]:
        for num_workers in [1, 10, 100]:
            if num_workers < budget:
                for algo in optims:
                    for func in funcs:
                        xp = Experiment(func, algo, budget, num_workers=num_workers, seed=next(seedg))
                        if not xp.is_incoherent:
                            yield xp


@registry.register
def mldakmeans(seed: tp.Optional[int] = None) -> tp.Iterator[Experiment]:
    """MLDA (machine learning and data analysis) testbed, restricted to the K-means part."""
    funcs: tp.List[ExperimentFunction] = [
        _mlda.Clustering.from_mlda(name, num, rescale)
        for name, num in [("Ruspini", 5), ("German towns", 10), ("Ruspini", 50), ("German towns", 100)]
        for rescale in [True, False]
    ]
    seedg = create_seed_generator(seed)
    optims = get_optimizers("splitters", "progressive", seed=next(seedg))
    for budget in [1000, 10000]:
        for num_workers in [1, 10, 100]:
            if num_workers < budget:
                for algo in optims:
                    for func in funcs:
                        xp = Experiment(func, algo, budget, num_workers=num_workers, seed=next(seedg))
                        if not xp.is_incoherent:
                            yield xp


@registry.register
def image_similarity(
    seed: tp.Optional[int] = None, with_pgan: bool = False, similarity: bool = True
) -> tp.Iterator[Experiment]:
    """Optimizing images: artificial criterion for now."""
    seedg = create_seed_generator(seed)
    optims = get_optimizers("structured_moo", seed=next(seedg))
    funcs: tp.List[ExperimentFunction] = [
        imagesxp.Image(loss=loss, with_pgan=with_pgan)
        for loss in imagesxp.imagelosses.registry.values()
        if loss.REQUIRES_REFERENCE == similarity
    ]
    for budget in [100 * 5 ** k for k in range(3)]:
        for func in funcs:
            for algo in optims:
                xp = Experiment(func, algo, budget, num_workers=1, seed=next(seedg))
                skip_ci(reason="too slow")
                if not xp.is_incoherent:
                    yield xp


@registry.register
def image_similarity_pgan(seed: tp.Optional[int] = None) -> tp.Iterator[Experiment]:
    """Counterpart of image_similarity, using PGan as a representation."""
    return image_similarity(seed, with_pgan=True)


@registry.register
def image_single_quality(seed: tp.Optional[int] = None) -> tp.Iterator[Experiment]:
    """Counterpart of image_similarity, but based on image quality assessment."""
    return image_similarity(seed, with_pgan=False, similarity=False)


@registry.register
def image_single_quality_pgan(seed: tp.Optional[int] = None) -> tp.Iterator[Experiment]:
    """Counterpart of image_similarity_pgan, but based on image quality assessment."""
    return image_similarity(seed, with_pgan=True, similarity=False)


@registry.register
def image_multi_similarity(
    seed: tp.Optional[int] = None, cross_valid: bool = False, with_pgan: bool = False
) -> tp.Iterator[Experiment]:
    """Optimizing images: artificial criterion for now."""
    seedg = create_seed_generator(seed)
    optims = get_optimizers("structured_moo", seed=next(seedg))
    funcs: tp.List[ExperimentFunction] = [
        imagesxp.Image(loss=loss, with_pgan=with_pgan)
        for loss in imagesxp.imagelosses.registry.values()
        if loss.REQUIRES_REFERENCE
    ]
    base_values: tp.List[tp.Any] = [func(func.parametrization.sample().value) for func in funcs]
    if cross_valid:
        skip_ci(reason="Too slow")
        mofuncs: tp.List[tp.Any] = helpers.SpecialEvaluationExperiment.create_crossvalidation_experiments(
            funcs, pareto_size=25
        )
    else:
        mofuncs = [fbase.MultiExperiment(funcs, upper_bounds=base_values)]
    for budget in [100 * 5 ** k for k in range(3)]:
        for num_workers in [1]:
            for algo in optims:
                for mofunc in mofuncs:
                    xp = Experiment(mofunc, algo, budget, num_workers=num_workers, seed=next(seedg))
                    yield xp


@registry.register
def image_multi_similarity_pgan(seed: tp.Optional[int] = None) -> tp.Iterator[Experiment]:
    """Counterpart of image_similarity, using PGan as a representation."""
    return image_multi_similarity(seed, with_pgan=True)


@registry.register
def image_multi_similarity_cv(seed: tp.Optional[int] = None) -> tp.Iterator[Experiment]:
    """Counterpart of image_multi_similarity with cross-validation."""
    return image_multi_similarity(seed, cross_valid=True)


@registry.register
def image_multi_similarity_pgan_cv(seed: tp.Optional[int] = None) -> tp.Iterator[Experiment]:
    """Counterpart of image_multi_similarity with cross-validation."""
    return image_multi_similarity(seed, cross_valid=True, with_pgan=True)


@registry.register
def image_quality_proxy(seed: tp.Optional[int] = None, with_pgan: bool = False) -> tp.Iterator[Experiment]:
    """Optimizing images: artificial criterion for now."""
    seedg = create_seed_generator(seed)
    optims: tp.List[tp.Any] = get_optimizers("structured_moo", seed=next(seedg))
    iqa, blur, brisque = [
        imagesxp.Image(loss=loss, with_pgan=with_pgan)
        for loss in (imagesxp.imagelosses.Koncept512, imagesxp.imagelosses.Blur, imagesxp.imagelosses.Brisque)
    ]
    # TODO: add the proxy info in the parametrization.
    for budget in [100 * 5 ** k for k in range(3)]:
        for algo in optims:
            for func in [blur, brisque]:
                # We optimize on blur or brisque and check performance on iqa.
                sfunc = helpers.SpecialEvaluationExperiment(func, evaluation=iqa)
                sfunc.add_descriptors(non_proxy_function=False)
                xp = Experiment(sfunc, algo, budget, num_workers=1, seed=next(seedg))
                yield xp


@registry.register
def image_quality_proxy_pgan(seed: tp.Optional[int] = None) -> tp.Iterator[Experiment]:
    return image_quality_proxy(seed, with_pgan=True)


@registry.register
def image_quality(
    seed: tp.Optional[int] = None, cross_val: bool = False, with_pgan: bool = False, num_images: int = 1
) -> tp.Iterator[Experiment]:
    """Optimizing images for quality:
    we optimize K512, Blur and Brisque.

    With num_images > 1, we are doing morphing.
    """
    seedg = create_seed_generator(seed)
    optims: tp.List[tp.Any] = get_optimizers("structured_moo", seed=next(seedg))
    # We optimize func_blur or func_brisque and check performance on func_iqa.
    funcs: tp.List[ExperimentFunction] = [
        imagesxp.Image(loss=loss, with_pgan=with_pgan, num_images=num_images)
        for loss in (
            imagesxp.imagelosses.Koncept512,
            imagesxp.imagelosses.Blur,
            imagesxp.imagelosses.Brisque,
        )
    ]
    # TODO: add the proxy info in the parametrization.
    mofuncs: tp.Sequence[ExperimentFunction]
    if cross_val:
        mofuncs = helpers.SpecialEvaluationExperiment.create_crossvalidation_experiments(
            experiments=[funcs[0], funcs[2]],
            # Blur is not good enough as an IQA for being in the list.
            training_only_experiments=[funcs[1]],
            pareto_size=16,
        )
    else:
        upper_bounds = [func(func.parametrization.value) for func in funcs]
        mofuncs = [fbase.MultiExperiment(funcs, upper_bounds=upper_bounds)]  # type: ignore
    for budget in [100 * 5 ** k for k in range(3)]:
        for num_workers in [1]:
            for algo in optims:
                for func in mofuncs:
                    xp = Experiment(func, algo, budget, num_workers=num_workers, seed=next(seedg))
                    yield xp


@registry.register
def morphing_pgan_quality(seed: tp.Optional[int] = None) -> tp.Iterator[Experiment]:
    return image_quality(seed, with_pgan=True, num_images=2)


@registry.register
def image_quality_cv(seed: tp.Optional[int] = None) -> tp.Iterator[Experiment]:
    """Counterpart of image_quality with cross-validation."""
    return image_quality(seed, cross_val=True)


@registry.register
def image_quality_pgan(seed: tp.Optional[int] = None) -> tp.Iterator[Experiment]:
    """Counterpart of image_quality with cross-validation."""
    return image_quality(seed, with_pgan=True)


@registry.register
def image_quality_cv_pgan(seed: tp.Optional[int] = None) -> tp.Iterator[Experiment]:
    """Counterpart of image_quality with cross-validation."""
    return image_quality(seed, cross_val=True, with_pgan=True)


@registry.register
def image_similarity_and_quality(
    seed: tp.Optional[int] = None, cross_val: bool = False, with_pgan: bool = False
) -> tp.Iterator[Experiment]:
    """Optimizing images: artificial criterion for now."""
    seedg = create_seed_generator(seed)
    optims: tp.List[tp.Any] = get_optimizers("structured_moo", seed=next(seedg))

    # 3 losses functions including 2 iqas.
    func_iqa = imagesxp.Image(loss=imagesxp.imagelosses.Koncept512, with_pgan=with_pgan)
    func_blur = imagesxp.Image(loss=imagesxp.imagelosses.Blur, with_pgan=with_pgan)
    base_blur_value: float = func_blur(func_blur.parametrization.value)  # type: ignore
    for func in [
        imagesxp.Image(loss=loss, with_pgan=with_pgan)
        for loss in imagesxp.imagelosses.registry.values()
        if loss.REQUIRES_REFERENCE
    ]:

        # Creating a reference value.
        base_value: float = func(func.parametrization.value)  # type: ignore
        mofuncs: tp.Iterable[fbase.ExperimentFunction]
        if cross_val:
            mofuncs = helpers.SpecialEvaluationExperiment.create_crossvalidation_experiments(
                training_only_experiments=[func, func_blur], experiments=[func_iqa], pareto_size=16
            )
        else:
            mofuncs = [
                fbase.MultiExperiment(
                    [func, func_blur, func_iqa], upper_bounds=[base_value, base_blur_value, 100.0]
                )
            ]
        for budget in [100 * 5 ** k for k in range(3)]:
            for algo in optims:
                for mofunc in mofuncs:
                    xp = Experiment(mofunc, algo, budget, num_workers=1, seed=next(seedg))
                    yield xp


@registry.register
def image_similarity_and_quality_cv(seed: tp.Optional[int] = None) -> tp.Iterator[Experiment]:
    """Counterpart of image_similarity_and_quality with cross-validation."""
    return image_similarity_and_quality(seed, cross_val=True)


@registry.register
def image_similarity_and_quality_pgan(seed: tp.Optional[int] = None) -> tp.Iterator[Experiment]:
    """Counterpart of image_similarity_and_quality with cross-validation."""
    return image_similarity_and_quality(seed, with_pgan=True)


@registry.register
def image_similarity_and_quality_cv_pgan(seed: tp.Optional[int] = None) -> tp.Iterator[Experiment]:
    """Counterpart of image_similarity_and_quality with cross-validation."""
    return image_similarity_and_quality(seed, cross_val=True, with_pgan=True)


@registry.register
def double_o_seven(seed: tp.Optional[int] = None) -> tp.Iterator[Experiment]:
    """Optimization of policies for the 007 game.
    Sequential or 10-parallel or 100-parallel. Various numbers of averagings: 1, 10 or 100."""
    # pylint: disable=too-many-locals
    seedg = create_seed_generator(seed)
    base_env = rl.envs.DoubleOSeven(verbose=False)
    random_agent = rl.agents.Agent007(base_env)
    modules = {"mono": rl.agents.Perceptron, "multi": rl.agents.DenseNet}
    agents = {
        a: rl.agents.TorchAgent.from_module_maker(base_env, m, deterministic=False)
        for a, m in modules.items()
    }
    env = base_env.with_agent(player_0=random_agent).as_single_agent()
    dde = ng.optimizers.DifferentialEvolution(crossover="dimension").set_name("DiscreteDE")
    optimizers: tp.List[tp.Any] = ["PSO", dde, "MetaTuneRecentering", "DiagonalCMA"]
    for num_repetitions in [1, 10, 100]:
        for archi in ["mono", "multi"]:
            for optim in optimizers:
                for env_budget in [5000, 10000, 20000, 40000]:
                    for num_workers in [1, 10, 100]:
                        # careful, not threadsafe
                        runner = rl.EnvironmentRunner(
                            env.copy(), num_repetitions=num_repetitions, max_step=50
                        )
                        func = rl.agents.TorchAgentFunction(
                            agents[archi], runner, reward_postprocessing=lambda x: 1 - x
                        )
                        opt_budget = env_budget // num_repetitions
                        yield Experiment(
                            func,
                            optim,
                            budget=opt_budget,
                            num_workers=num_workers,
                            seed=next(seedg),
                        )


@registry.register
def multiobjective_example(
    seed: tp.Optional[int] = None, hd: bool = False, many: bool = False
) -> tp.Iterator[Experiment]:
    """Optimization of 2 and 3 objective functions in Sphere, Ellipsoid, Cigar, Hm.
    Dimension 6 and 7.
    Budget 100 to 3200
    """
    seedg = create_seed_generator(seed)
    optims = get_optimizers("structure", "structured_moo", seed=next(seedg))
    optims += [
        ng.families.DifferentialEvolution(multiobjective_adaptation=False).set_name("DE-noadapt"),
        ng.families.DifferentialEvolution(crossover="twopoints", multiobjective_adaptation=False).set_name(
            "TwoPointsDE-noadapt"
        ),
    ]
    optims += ["DiscreteOnePlusOne", "DiscreteLenglerOnePlusOne"]
    popsizes = [20, 40, 80]
    optims += [
        ng.families.EvolutionStrategy(
            recombination_ratio=recomb, only_offsprings=only, popsize=pop, offsprings=pop * 5
        )
        for only in [True, False]
        for recomb in [0.1, 0.5]
        for pop in popsizes
    ]

    mofuncs: tp.List[fbase.MultiExperiment] = []
    dim = 2000 if hd else 7
    for name1, name2 in itertools.product(["sphere"], ["sphere", "hm"]):
        mofuncs.append(
            fbase.MultiExperiment(
                [
                    ArtificialFunction(name1, block_dimension=dim),
                    ArtificialFunction(name2, block_dimension=dim),
                ]
                + (
                    [
                        # Addendum for many-objective optim.
                        ArtificialFunction(name1, block_dimension=dim),
                        ArtificialFunction(name2, block_dimension=dim),
                    ]
                    if many
                    else []
                ),
                upper_bounds=[100, 100] * (2 if many else 1),
            )
        )
        mofuncs.append(
            fbase.MultiExperiment(
                [
                    ArtificialFunction(name1, block_dimension=dim - 1),
                    ArtificialFunction("sphere", block_dimension=dim - 1),
                    ArtificialFunction(name2, block_dimension=dim - 1),
                ]
                + (
                    [
                        ArtificialFunction(
                            name1, block_dimension=dim - 1
                        ),  # Addendum for many-objective optim.
                        ArtificialFunction("sphere", block_dimension=dim - 1),
                        ArtificialFunction(name2, block_dimension=dim - 1),
                    ]
                    if many
                    else []
                ),
                upper_bounds=[100, 100, 100.0] * (2 if many else 1),
            )
        )
    for mofunc in mofuncs:
        for optim in optims:
            for budget in [100, 200, 400, 800, 1600, 3200]:
                for nw in [1, 100]:
                    yield Experiment(mofunc, optim, budget=budget, num_workers=nw, seed=next(seedg))


@registry.register
def multiobjective_example_hd(seed: tp.Optional[int] = None) -> tp.Iterator[Experiment]:
    """Counterpart of moo with high dimension."""
    return multiobjective_example(seed, hd=True)


@registry.register
def multiobjective_example_many_hd(seed: tp.Optional[int] = None) -> tp.Iterator[Experiment]:
    """Counterpart of moo with high dimension and more objective functions."""
    return multiobjective_example(seed, hd=True, many=True)


@registry.register
def multiobjective_example_many(seed: tp.Optional[int] = None) -> tp.Iterator[Experiment]:
    """Counterpart of moo with more objective functions."""
    return multiobjective_example(seed, many=True)


@registry.register
def pbt(seed: tp.Optional[int] = None) -> tp.Iterator[Experiment]:
    # prepare list of parameters to sweep for independent variables
    seedg = create_seed_generator(seed)
    optimizers = [
        "CMA",
        "TwoPointsDE",
        "Shiwa",
        "OnePlusOne",
        "DE",
        "PSO",
        "NaiveTBPSA",
        "RecombiningOptimisticNoisyDiscreteOnePlusOne",
        "PortfolioNoisyDiscreteOnePlusOne",
    ]  # type: ignore
    for func in PBT.itercases():
        for optim in optimizers:
            for budget in [100, 400, 1000, 4000, 10000]:
                yield Experiment(func, optim, budget=budget, seed=next(seedg))


@registry.register
def far_optimum_es(seed: tp.Optional[int] = None) -> tp.Iterator[Experiment]:
    # prepare list of parameters to sweep for independent variables
    seedg = create_seed_generator(seed)
    optims = get_optimizers("es", "basics", seed=next(seedg))  # type: ignore
    for func in FarOptimumFunction.itercases():
        for optim in optims:
            for budget in [100, 400, 1000, 4000, 10000]:
                yield Experiment(func, optim, budget=budget, seed=next(seedg))


@registry.register
def photonics(seed: tp.Optional[int] = None, as_tuple: bool = False) -> tp.Iterator[Experiment]:
    """Too small for being interesting: Bragg mirror + Chirped + Morpho butterfly."""
    seedg = create_seed_generator(seed)
    optims = get_optimizers("es", "basics", "splitters", seed=next(seedg))  # type: ignore
    for method in ["clipping", "tanh"]:  # , "arctan"]:
        for name in ["bragg", "chirped", "morpho", "cf_photosic_realistic", "cf_photosic_reference"]:
            func = Photonics(name, 60 if name == "morpho" else 80, bounding_method=method, as_tuple=as_tuple)
            for budget in [1e3, 1e4, 1e5, 1e6]:
                for algo in optims:
                    xp = Experiment(func, algo, int(budget), num_workers=1, seed=next(seedg))
                    if not xp.is_incoherent:
                        yield xp


@registry.register
def photonics2(seed: tp.Optional[int] = None) -> tp.Iterator[Experiment]:
    """Counterpart of yabbob with higher dimensions."""
    return photonics(seed, as_tuple=True)


@registry.register
def adversarial_attack(seed: tp.Optional[int] = None) -> tp.Iterator[Experiment]:
    """Pretrained ResNes50 under black-box attacked.
    Square attacks:
    100 queries ==> 0.1743119266055046
    200 queries ==> 0.09043250327653997
    300 queries ==> 0.05111402359108781
    400 queries ==> 0.04325032765399738
    1700 queries ==> 0.001310615989515072
    """
    seedg = create_seed_generator(seed)
    optims = get_optimizers("structure", "structured_moo", seed=next(seedg))
    folder = os.environ.get("NEVERGRAD_ADVERSARIAL_EXPERIMENT_FOLDER", None)
    # folder = "/datasets01/imagenet_full_size/061417/val"

    if folder is None:
        warnings.warn(
            "Using random images, set variable NEVERGRAD_ADVERSARIAL_EXPERIMENT_FOLDER to specify a folder"
        )
    for func in imagesxp.ImageAdversarial.make_folder_functions(folder=folder):
        for budget in [100, 200, 300, 400, 1700]:
            for num_workers in [1]:
                for algo in optims:
                    xp = Experiment(func, algo, budget, num_workers=num_workers, seed=next(seedg))
                    yield xp


@registry.register
def pbo_suite(seed: tp.Optional[int] = None) -> tp.Iterator[Experiment]:
    # Discrete, unordered.
    dde = ng.optimizers.DifferentialEvolution(crossover="dimension").set_name("DiscreteDE")
    seedg = create_seed_generator(seed)
    for dim in [16, 64, 100]:
        for fid in range(1, 24):
            for iid in range(1, 5):
                try:
                    func = iohprofiler.PBOFunction(fid, iid, dim)
                except ModuleNotFoundError as e:
                    raise fbase.UnsupportedExperiment("IOHexperimenter needs to be installed") from e
                for optim in [
                    "DiscreteOnePlusOne",
                    "Shiwa",
                    "CMA",
                    "PSO",
                    "TwoPointsDE",
                    "DE",
                    "OnePlusOne",
                    "AdaptiveDiscreteOnePlusOne",
                    "CMandAS2",
                    "PortfolioDiscreteOnePlusOne",
                    "DoubleFastGADiscreteOnePlusOne",
                    "MultiDiscrete",
                    "cGA",
                    dde,
                ]:
                    for nw in [1, 10]:
                        for budget in [100, 1000, 10000]:
                            yield Experiment(func, optim, num_workers=nw, budget=budget, seed=next(seedg))  # type: ignore


def causal_similarity(seed: tp.Optional[int] = None) -> tp.Iterator[Experiment]:
    """Finding the best causal graph"""
    seedg = create_seed_generator(seed)
    optims = ["CMA", "NGOpt8", "DE", "PSO", "RecES", "RecMixES", "RecMutDE", "ParametrizationDE"]
    func = CausalDiscovery()
    for budget in [100 * 5 ** k for k in range(3)]:
        for num_workers in [1]:
            for algo in optims:
                xp = Experiment(func, algo, budget, num_workers=num_workers, seed=next(seedg))
                if not xp.is_incoherent:
                    yield xp


def unit_commitment(seed: tp.Optional[int] = None) -> tp.Iterator[Experiment]:
    """Unit commitment problem."""
    seedg = create_seed_generator(seed)
    optims = ["CMA", "NGOpt8", "DE", "PSO", "RecES", "RecMixES", "RecMutDE", "ParametrizationDE"]
    for num_timepoint in [5, 10, 20]:
        for num_generator in [3, 8]:
            func = UnitCommitmentProblem(num_timepoints=num_timepoint, num_generators=num_generator)
            for budget in [100 * 5 ** k for k in range(3)]:
                for algo in optims:
                    xp = Experiment(func, algo, budget, num_workers=1, seed=next(seedg))
                    if not xp.is_incoherent:
                        yield xp<|MERGE_RESOLUTION|>--- conflicted
+++ resolved
@@ -620,12 +620,9 @@
     constraint_case: int = 0,
     split: bool = False,
     tuning: bool = False,
-<<<<<<< HEAD
     reduction_factor: int = 1,
-=======
     bounded: bool = False,
     box: bool = False,
->>>>>>> fbb4316b
 ) -> tp.Iterator[Experiment]:
     """Yet Another Black-Box Optimization Benchmark.
     Related to, but without special effort for exactly sticking to, the BBOB/COCO dataset.
