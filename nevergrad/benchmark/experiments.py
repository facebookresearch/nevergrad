# Copyright (c) Meta Platforms, Inc. and affiliates.
#
# This source code is licensed under the MIT license found in the
# LICENSE file in the root directory of this source tree.

import os
import warnings
import typing as tp
import inspect
import itertools
import numpy as np
import nevergrad as ng
import nevergrad.functions.corefuncs as corefuncs
from nevergrad.functions import base as fbase
from nevergrad.functions import ExperimentFunction
from nevergrad.functions import ArtificialFunction
from nevergrad.functions import FarOptimumFunction
from nevergrad.functions.fishing import OptimizeFish
from nevergrad.functions.pbt import PBT
from nevergrad.functions.ml import MLTuning
from nevergrad.functions import mlda as _mlda
from nevergrad.functions.photonics import Photonics
from nevergrad.functions.photonics import ceviche as photonics_ceviche
from nevergrad.functions.arcoating import ARCoating
from nevergrad.functions import images as imagesxp
from nevergrad.functions.powersystems import PowerSystem
from nevergrad.functions.ac import NgAquacrop
from nevergrad.functions.stsp import STSP
from nevergrad.functions.topology_optimization import TO
from nevergrad.functions.lsgo import make_function as lsgo_makefunction
from nevergrad.functions.rocket import Rocket
from nevergrad.functions.mixsimulator import OptimizeMix
from nevergrad.functions.unitcommitment import UnitCommitmentProblem
from nevergrad.functions import control
from nevergrad.functions import rl
from nevergrad.functions.games import game
from nevergrad.functions import iohprofiler
from nevergrad.functions import helpers
from nevergrad.functions.cycling import Cycling
from .xpbase import Experiment as Experiment
from .xpbase import create_seed_generator
from .xpbase import registry as registry  # noqa
from .optgroups import get_optimizers

# register all experiments from other files
# pylint: disable=unused-import
from . import frozenexperiments  # noqa
from . import gymexperiments  # noqa

# pylint: disable=stop-iteration-return, too-many-nested-blocks, too-many-locals


#    list_optims = ["QOTPDE", "LQOTPDE", "LQODE", "BAR4", "NGOpt", "CMandAS2"]
#    list_optims = ["QOTPDE", "LQOTPDE", "LQODE"]
#    list_optims = ["SPQODE", "SQOPSO", "DiagonalCMA"]
def refactor_optims(x: tp.List[tp.Any]) -> tp.List[tp.Any]:  # type: ignore
    # return ["DiscreteLenglerOnePlusOne"]
    #    return ["OLNDiscreteOnePlusOne"]
    # return [np.random.choice([
    #    "NgLn",
    #    "SmallLognormalDiscreteOnePlusOne",
    #    "XLognormalDiscreteOnePlusOne",
    # ])]
    return [
        # "BigLognormalDiscreteOnePlusOne",
        # "DiscreteLenglerOnePlusOne",
        # "NgLn",
        # "SmallLognormalDiscreteOnePlusOne",
        # "XLognormalDiscreteOnePlusOne",
        "XSmallLognormalDiscreteOnePlusOne",
        "MultiLN",
        "NgRS",
        "NgIohRS",
        "NgIohMLn",
        "NgIohLn",
        # "LognormalDiscreteOnePlusOne",
        # "HugeLognormalDiscreteOnePlusOne",
    ]
    # return ["CSEC11"]
    # return [np.random.choice(["CSEC11", "SQOPSODCMA", "NgIoh4", "NGOpt"])]
    # return ["LPCMA"]  #return [np.random.choice(["CSEC10", "DSproba", "NgIoh4", "DSbase", "DS3p", "DSsubspace"])]
    # return x
    # return ["LognormalDiscreteOnePlusOne"]
    # return ["TBPSA", "OptimisticDiscreteOnePlusOne", "NGOpt", "CSEC10"] #CSEC10"]
    # return ["NGOpt", "NgIoh4"]
    #    return ["NgIoh8"]
    # return ["DE", "NGOpt", "NgIoh11", "RandomSearch"]
    # return ["DiscreteLenglerOnePlusOne", "LognormalDiscreteOnePlusOne"]
    # return ["DSproba" + str(i) for i in range(2, 10)]
    # return ["DSproba", "DSsubspace", "DS3p", "DSbase"]
    # return ["DSproba"]
    if False:  # np.random.randn() < 0.0:
        return list(
            np.random.choice(
                [
                    "NgIoh4",
                    "NGOpt",
                    "NGOptRW",
                    "ChainCMASQP",
                    "PymooBIPOP",
                    "NLOPT_LN_SBPLX",
                    "QNDE",
                    "BFGSCMAPlus",
                    "ChainMetaModelSQP",
                    "BFGSCMA",
                    "BAR4",
                    "BFGSCMAPlus",
                    "LBFGSB",
                    "LQOTPDE",
                    "LogSQPCMA",
                ],
                4,
            )
        )
    # return ["RandomSearch", "OnePlusOne", "DE", "PSO"]
    list_optims = x
    algos = {}
    algos["aquacrop_fao"] = [
        "CMA",
        "CMandAS2",
        "DE",
        "MetaModel",
        "NGOpt10",
    ]
    algos["bonnans"] = [
        "AdaptiveDiscreteOnePlusOne",
        "DiscreteBSOOnePlusOne",
        "DiscreteLenglerFourthOnePlusOne",
        "DiscreteLenglerHalfOnePlusOne",
        "DiscreteLenglerOnePlusOne",
        "MemeticDE",
    ]
    algos["double_o_seven"] = [
        "DiagonalCMA",
        "DiscreteDE",
        "MetaTuneRecentering",
        "PSO",
        "RecombiningOptimisticNoisyDiscreteOnePlusOne",
        "TBPSA",
    ]
    algos["fishing"] = [
        "CMA",
        "CMandAS2",
        "ChainMetaModelSQP",
        "DE",
        "MetaModel",
        "NGOpt10",
    ]
    algos["mldakmeans"] = [
        "DE",
        "SplitCMA5",
        "SplitTwoPointsDE3",
        "SplitTwoPointsDE5",
        "SplitTwoPointsDEAuto",
        "TwoPointsDE",
    ]
    algos["mltuning"] = [
        "OnePlusOne",
        "RandomSearch",
    ]
    algos["mono_rocket"] = [
        "CMA",
        "CMandAS2",
        "DE",
        "MetaModel",
        "NGOpt10",
    ]
    algos["ms_bbob"] = [
        "ChainMetaModelSQP",
        "MetaModelOnePlusOne",
        "Powell",
        "QODE",
        "SQP",
        "TinyCMA",
    ]
    algos["multiobjective_example_hd"] = [
        "DiscreteLenglerOnePlusOne",
        "DiscreteOnePlusOne",
        "MetaNGOpt10",
        "ParametrizationDE",
        "RecES",
        "RecMutDE",
    ]
    algos["multiobjective_example_many_hd"] = [
        "DiscreteLenglerOnePlusOne",
        "DiscreteOnePlusOne",
        "MetaNGOpt10",
        "ParametrizationDE",
        "RecES",
        "RecMutDE",
    ]
    algos["multiobjective_example"] = [
        "CMA",
        "DE",
        "ParametrizationDE",
        "RecES",
        "RecMutDE",
    ]
    algos["naive_seq_keras_tuning"] = [
        "CMA",
        "DE",
        "HyperOpt",
        "OnePlusOne",
        "RandomSearch",
        "TwoPointsDE",
    ]
    algos["nano_naive_seq_mltuning"] = [
        "DE",
        "HyperOpt",
        "OnePlusOne",
        "RandomSearch",
        "TwoPointsDE",
    ]
    algos["nano_seq_mltuning"] = [
        "DE",
        "HyperOpt",
        "OnePlusOne",
        "RandomSearch",
        "TwoPointsDE",
    ]
    algos["oneshot_mltuning"] = [
        "DE",
        "OnePlusOne",
        "RandomSearch",
        "TwoPointsDE",
    ]
    algos["pbbob"] = [
        "CMAbounded",
        "DE",
        "MetaModelDE",
        "MetaModelOnePlusOne",
        "QODE",
        "QrDE",
    ]
    algos["pbo_reduced_suite"] = [
        "DiscreteLenglerOnePlusOne",
        "LognormalDiscreteOnePlusOne",
        "DiscreteLenglerOnePlusOneT",
        "DiscreteLenglerOnePlusOneT",
        "SADiscreteLenglerOnePlusOneExp09",
        "SADiscreteLenglerOnePlusOneExp09",
        "discretememetic",
    ]
    algos["reduced_yahdlbbbob"] = [
        "CMA",
        "DE",
        "MetaModelOnePlusOne",
        "OnePlusOne",
        "PSO",
        "RFMetaModelDE",
    ]
    algos["seq_keras_tuning"] = [
        "CMA",
        "DE",
        "HyperOpt",
        "OnePlusOne",
        "RandomSearch",
        "TwoPointsDE",
    ]
    algos["sequential_topology_optimization"] = [
        "CMA",
        "DE",
        "GeneticDE",
        "OnePlusOne",
        "TwoPointsDE",
        "VoronoiDE",
    ]
    algos["spsa_benchmark"] = [
        "CMA",
        "DE",
        "NaiveTBPSA",
        "OnePlusOne",
        "SPSA",
        "TBPSA",
    ]
    algos["topology_optimization"] = [
        "CMA",
        "DE",
        "GeneticDE",
        "OnePlusOne",
        "TwoPointsDE",
        "VoronoiDE",
    ]
    algos["yabbob"] = [
        "CMA",
        "ChainMetaModelSQP",
        "MetaModel",
        "MetaModelOnePlusOne",
        "NeuralMetaModel",
        "OnePlusOne",
    ]
    algos["yabigbbob"] = [
        "ChainMetaModelSQP",
        "MetaModel",
        "MetaModelDE",
        "NeuralMetaModel",
        "PSO",
        "TwoPointsDE",
    ]
    algos["yaboundedbbob"] = [
        "CMA",
        "MetaModel",
        "MetaModelOnePlusOne",
        "NeuralMetaModel",
        "OnePlusOne",
        "RFMetaModel",
    ]
    algos["yaboxbbob"] = [
        "CMA",
        "MetaModel",
        "MetaModelOnePlusOne",
        "NeuralMetaModel",
        "OnePlusOne",
        "RFMetaModel",
    ]
    algos["yamegapenbbob"] = [
        "ChainMetaModelSQP",
        "MetaModel",
        "MetaModelOnePlusOne",
        "NeuralMetaModel",
        "OnePlusOne",
        "RFMetaModel",
    ]
    algos["yamegapenboundedbbob"] = [
        "CMA",
        "ChainMetaModelSQP",
        "MetaModel",
        "MetaModelOnePlusOne",
        "OnePlusOne",
        "RFMetaModel",
    ]
    algos["yamegapenboxbbob"] = [
        "ChainMetaModelSQP",
        "MetaModel",
        "MetaModelOnePlusOne",
        "NeuralMetaModel",
        "OnePlusOne",
        "RFMetaModel",
    ]
    algos["yanoisybbob"] = [
        "TBPSA",
        "NoisyRL2",
        "NoisyRL3",
        "RecombiningOptimisticNoisyDiscreteOnePlusOne",
        "RBFGS",
        "MicroCMA",
        "NoisyDiscreteOnePlusOne",
        "RandomSearch",
        "RecombiningOptimisticNoisyDiscreteOnePlusOne",
        "SQP",
    ]
    algos["yaonepenbbob"] = [
        "CMandAS2",
        "ChainMetaModelSQP",
        "MetaModel",
        "NGOpt",
        "NeuralMetaModel",
        "Shiwa",
    ]
    algos["yaonepenboundedbbob"] = [
        "CMA",
        "MetaModel",
        "MetaModelOnePlusOne",
        "NeuralMetaModel",
        "OnePlusOne",
        "RFMetaModel",
    ]
    algos["yaonepenboxbbob"] = [
        "CMA",
        "MetaModel",
        "MetaModelOnePlusOne",
        "NeuralMetaModel",
        "OnePlusOne",
        "RFMetaModel",
    ]
    algos["yaonepennoisybbob"] = [
        "NoisyDiscreteOnePlusOne",
        "RandomSearch",
        "SQP",
        "TBPSA",
    ]
    algos["yaonepenparabbob"] = [
        "CMA",
        "MetaModel",
        "MetaModelDE",
        "NeuralMetaModel",
        "RFMetaModel",
        "RFMetaModelDE",
    ]
    algos["yaonepensmallbbob"] = [
        "Cobyla",
        "MetaModel",
        "MetaModelOnePlusOne",
        "NeuralMetaModel",
        "OnePlusOne",
        "RFMetaModel",
    ]
    algos["yaparabbob"] = [
        "CMA",
        "MetaModel",
        "MetaModelDE",
        "NeuralMetaModel",
        "RFMetaModel",
        "RFMetaModelDE",
    ]
    algos["yapenbbob"] = [
        "ChainMetaModelSQP",
        "MetaModel",
        "MetaModelOnePlusOne",
        "NeuralMetaModel",
        "OnePlusOne",
        "RFMetaModel",
    ]
    algos["yapenboundedbbob"] = [
        "CMA",
        "MetaModel",
        "MetaModelOnePlusOne",
        "NeuralMetaModel",
        "OnePlusOne",
        "RFMetaModel",
    ]
    algos["yapenboxbbob"] = [
        "CMA",
        "MetaModel",
        "MetaModelOnePlusOne",
        "NeuralMetaModel",
        "OnePlusOne",
        "RFMetaModel",
    ]
    algos["yapennoisybbob"] = [
        "NoisyDiscreteOnePlusOne",
        "RandomSearch",
        "SQP",
        "TBPSA",
    ]
    algos["yapenparabbob"] = [
        "CMA",
        "MetaModel",
        "MetaModelDE",
        "NeuralMetaModel",
        "RFMetaModel",
        "RFMetaModelDE",
    ]
    algos["yapensmallbbob"] = [
        "Cobyla",
        "MetaModel",
        "MetaModelOnePlusOne",
        "OnePlusOne",
        "RFMetaModel",
        "RFMetaModelDE",
    ]
    algos["yasmallbbob"] = [
        "Cobyla",
        "MetaModelDE",
        "MetaModelOnePlusOne",
        "OnePlusOne",
        "PSO",
        "RFMetaModelDE",
    ]
    algos["yatinybbob"] = [
        "Cobyla",
        "DE",
        "MetaModel",
        "MetaModelDE",
        "MetaModelOnePlusOne",
        "TwoPointsDE",
    ]
    algos["yatuningbbob"] = [
        "Cobyla",
        "MetaModelOnePlusOne",
        "NeuralMetaModel",
        "RFMetaModelDE",
        "RandomSearch",
        "TwoPointsDE",
    ]

    # Below, we use the best in the records above.
    benchmark = str(inspect.stack()[1].function)
    # if "bbob" in benchmark and np.random.choice([True, False, False, False, False]):
    #    return ["DSproba" + str(i) for i in range(2, 10)]
    if benchmark in algos:  # and np.random.choice([True, False]):  # and np.random.randint(2) > 0 and False:
        list_algos = algos[benchmark][:5] + [
            "CSEC10",
            "NGOpt",
            "NLOPT_LN_SBPLX",
        ]
        return (
            list_algos  # [np.random.choice(list_algos)]
            if (
                "eras" in benchmark
                or "tial_instrum" in benchmark
                or "big" in benchmark
                or "lsgo" in benchmark
                or "rock" in benchmark
            )
            else list_algos  # list(np.random.choice(list_algos, 5))
        )
    if benchmark in algos:
        list_algos = algos[benchmark]
        return (
            list_algos  # [np.random.choice(list_algos)]
            if (
                "eras" in benchmark
                or "tial_instrum" in benchmark
                or "big" in benchmark
                or "lsgo" in benchmark
                or "rock" in benchmark
            )
            else list_algos  # list(np.random.choice(list_algos, 5))
        )
    return [
        "NgDS3",
        "NgIoh4",
        "NgIoh21",
        "NGOpt",
        "NGDSRW",
    ]

    # Here, we pseudo-randomly draw one optim in the provided list,
    # depending on the host (so that each host is using the same optim).
    #    list_optims = x
    #    list_optims = ["BAR", "BAR2", "BAR3"]
    #    list_optims = ["BAR", "BAR2", "BAR3", "BAR4", "NGOpt", "NGOptRW", "CMandAS2"]
    #    list_optims = ["QOTPDE", "LQOTPDE", "LQODE", "BAR4", "NGOpt", "CMandAS2"]
    #    list_optims = ["QOTPDE", "LQOTPDE", "LQODE"]
    #    list_optims = ["SPQODE", "SQOPSO", "DiagonalCMA"]
    #    list_optims = ["BAR", "BAR3", "BAR2", "BAR4", "SPQODE", "SQOPSO", "DiagonalCMA"]
    #    list_optims = ["QODE", "CMA", "SQOPSO", "RandomSearch", "OnePlusOne", "DE"]
    #    list_optims = ["AX", "SMAC3", "pysot"]
    #    # list_optims = ["DiagonalCMA"]
    #    list_optims = ["GeneticDE"]
    #    list_optims = [
    #        "NGOpt",
    #        "CMA",
    #        "DiagonalCMA",
    #        "GeneticDE",
    #        "SQOPSO",
    #        "QODE",
    #        "RandomSearch",
    #        "BFGS",
    #        "PSO",
    #        "DE",
    #        "MetaTuneRecentering",
    #        "MetaRecentering",
    #        "LhsDE",
    #        "HullCenterHullAvgCauchyScrHammersleySearch",
    #    ]
    #    list_optims = [
    #        "QOPSO",
    #        "OnePlusOne",
    #        "NaiveTBPSA",
    #        "LBFGSB",
    #        "LHSSearch",
    #        "DiscreteLenglerOnePlusOneT",
    #        "MetaModel",
    #        "MetaModelOnePlusOne",
    #        "LHSCauchySearch",
    #        "Cobyla",
    #        "CMA",
    #        "DiagonalCMA",
    #    ]
    def doint(s):  # Converting a string into an int.
        return 7 + sum([ord(c) * i for i, c in enumerate(s)])

    import socket

    host = socket.gethostname()

    if "iscr" in benchmark or "pbo" in benchmark:
        list_optims += [
            a
            for a in [
                "DiscreteDE",
                "DiscreteOnePlusOne",
                "SADiscreteLenglerOnePlusOneExp09",
                "SADiscreteLenglerOnePlusOneExp099",
                "SADiscreteLenglerOnePlusOneExp09Auto",
                "SADiscreteLenglerOnePlusOneLinAuto",
                "SADiscreteLenglerOnePlusOneLin1",
                "SADiscreteLenglerOnePlusOneLin100",
                "SADiscreteOnePlusOneExp099",
                "SADiscreteOnePlusOneLin100",
                "SADiscreteOnePlusOneExp09",
                "PortfolioDiscreteOnePlusOne",
                "DiscreteLenglerOnePlusOne",
                "DiscreteLengler2OnePlusOne",
                "DiscreteLengler3OnePlusOne",
                "DiscreteLenglerHalfOnePlusOne",
                "DiscreteLenglerFourthOnePlusOne",
                "AdaptiveDiscreteOnePlusOne",
                "LognormalDiscreteOnePlusOne",
                "AnisotropicAdaptiveDiscreteOnePlusOne",
                "DiscreteBSOOnePlusOne",
                "DiscreteDoerrOnePlusOne",
                "DoubleFastGADiscreteOnePlusOne",
                "SparseDoubleFastGADiscreteOnePlusOne",
                "RecombiningPortfolioDiscreteOnePlusOne",
                "MultiDiscrete",
                "discretememetic",
                "SmoothDiscreteOnePlusOne",
                "SmoothPortfolioDiscreteOnePlusOne",
                "SmoothDiscreteLenglerOnePlusOne",
                "SuperSmoothDiscreteLenglerOnePlusOne",
                "UltraSmoothDiscreteLenglerOnePlusOne",
                "SmoothLognormalDiscreteOnePlusOne",
                "SmoothAdaptiveDiscreteOnePlusOne",
                "SmoothRecombiningPortfolioDiscreteOnePlusOne",
                "SmoothRecombiningDiscreteLanglerOnePlusOne",
                "UltraSmoothRecombiningDiscreteLanglerOnePlusOne",
                "UltraSmoothElitistRecombiningDiscreteLanglerOnePlusOne",
                "SuperSmoothElitistRecombiningDiscreteLanglerOnePlusOne",
                "SuperSmoothRecombiningDiscreteLanglerOnePlusOne",
                "SmoothElitistRecombiningDiscreteLanglerOnePlusOne",
                "RecombiningDiscreteLanglerOnePlusOne",
                "DiscreteDE",
                "cGA",
                "NGOpt",
                "NgIoh4",
                "NgIoh5",
                "NgIoh6",
                "NGOptRW",
                "NgIoh7",
            ]
            if ("Smooth" in a or "Lognor" in a or "Recomb" in a)
        ]

    return [list_optims[doint(host) % len(list_optims)]]


#    return x  # ["Zero"] #return x


#    return ["MultiSQP", "MultiCobyla", "MultiBFGS"]
#    return ["NGOpt"]
#    return ["QODE", "QOPSO", "SQOPSO", "QNDE"]
#    return ["MetaTuneRecentering", "MetaRecentering"]
#    return [
#        "NLOPT_LN_SBPLX",
#        "NLOPT_LN_PRAXIS",
#        "NLOPT_GN_DIRECT",
#        "NLOPT_GN_DIRECT_L",
#        "NLOPT_GN_CRS2_LM",
#        "NLOPT_GN_AGS",
#        "NLOPT_GN_ISRES",
#        "NLOPT_GN_ESCH",
#        "NLOPT_LN_COBYLA",
#        "NLOPT_LN_BOBYQA",
#        "NLOPT_LN_NEWUOA_BOUND",
#        "NLOPT_LN_NELDERMEAD",
#    ]
#    return ["LBFGSB"]  # return ["PymooBIPOP"]
# return ["SQPCMA"]
# return ["MetaRecentering"]  # if you want to run only this algorithm
# return random.sample(x, 1)
# return x
# return ["CMandAS2", "Shiwa"]
# return ["RandomSearch", "NaiveTBPSA"]
# return ["SQOPSO", "QODE"]
# return ["QNDE", "MetaModelQODE"]
# return ["SOPSO"]
# return ["QORandomSearch"]


def skip_ci(*, reason: str) -> None:
    """Only use this if there is a good reason for not testing the xp,
    such as very slow for instance (>1min) with no way to make it faster.
    This is dangereous because it won't test reproducibility and the experiment
    may therefore be corrupted with no way to notice it automatically.
    """
    if os.environ.get("NEVERGRAD_PYTEST", False):  # break here for tests
        raise fbase.UnsupportedExperiment("Skipping CI: " + reason)


class _Constraint:
    def __init__(self, name: str, as_bool: bool) -> None:
        self.name = name
        self.as_bool = as_bool

    def __call__(self, data: np.ndarray) -> tp.Union[bool, float]:
        if not isinstance(data, np.ndarray):
            raise ValueError(f"Unexpected inputs as np.ndarray, got {data}")
        if self.name == "sum":
            value = float(np.sum(data))
        elif self.name == "diff":
            value = float(np.sum(data[::2]) - np.sum(data[1::2]))
        elif self.name == "second_diff":
            value = float(2 * np.sum(data[1::2]) - 3 * np.sum(data[::2]))
        elif self.name == "ball":
            # Most points violate the constraint.
            value = float(np.sum(np.square(data)) - len(data) - np.sqrt(len(data)))
        else:
            raise NotImplementedError(f"Unknown function {self.name}")
        return value > 0 if self.as_bool else value


@registry.register
def keras_tuning(
    seed: tp.Optional[int] = None,
    overfitter: bool = False,
    seq: bool = False,
    veryseq: bool = False,
) -> tp.Iterator[Experiment]:
    """Machine learning hyperparameter tuning experiment. Based on Keras models."""
    seedg = create_seed_generator(seed)
    # Continuous case,

    # First, a few functions with constraints.
    # optims: tp.List[str] = ["PSO", "OnePlusOne"] + get_optimizers("basics", seed=next(seedg))  # type: ignore
    optims = ["OnePlusOne", "BO", "RandomSearch", "CMA", "DE", "TwoPointsDE", "HyperOpt", "PCABO", "Cobyla"]
    optims = [
        "OnePlusOne",
        "RandomSearch",
        "CMA",
        "DE",
        "TwoPointsDE",
        "HyperOpt",
        "Cobyla",
        "MetaModel",
        "MetaModelOnePlusOne",
        "RFMetaModel",
        "RFMetaModelOnePlusOne",
    ]
    optims = ["OnePlusOne", "RandomSearch", "Cobyla"]
    optims = ["DE", "TwoPointsDE", "HyperOpt", "MetaModelOnePlusOne"]
    optims = get_optimizers("oneshot", seed=next(seedg))  # type: ignore
    optims = [
        "MetaTuneRecentering",
        "MetaRecentering",
        "HullCenterHullAvgCauchyScrHammersleySearch",
        "LHSSearch",
        "LHSCauchySearch",
    ]
    optims = ["NGOpt", "NGOptRW", "QODE"]
    optims = ["NGOpt"]
    optims = ["PCABO", "NGOpt", "QODE"]
    optims = ["QOPSO"]  # , "QORealSpacePSO", "RealSpacePSO"]
    optims = ["SQOPSO"]  # , "QORealSpacePSO", "RealSpacePSO"]
    optims = ["SQOPSO"]  # , "QORealSpacePSO", "RealSpacePSO"]
    optims = refactor_optims(optims)
    datasets = ["kerasBoston", "diabetes", "auto-mpg", "red-wine", "white-wine"]
    optims = refactor_optims(optims)
    for dimension in [None]:
        for dataset in datasets:
            function = MLTuning(
                regressor="keras_dense_nn", data_dimension=dimension, dataset=dataset, overfitter=overfitter
            )
            for budget in [150, 500]:
                for num_workers in (
                    [1, budget // 4] if seq else [budget]
                ):  # Seq for sequential optimization experiments.
                    if veryseq and num_workers > 1:
                        continue
                    for optim in optims:
                        xp = Experiment(
                            function, optim, num_workers=num_workers, budget=budget, seed=next(seedg)
                        )
                        skip_ci(reason="too slow")
                        xp.function.parametrization.real_world = True
                        xp.function.parametrization.hptuning = True
                        if not xp.is_incoherent:  # and np.random.choice([True, False]):
                            yield xp


@registry.register
def mltuning(
    seed: tp.Optional[int] = None,
    overfitter: bool = False,
    seq: bool = False,
    veryseq: bool = False,
    nano: bool = False,
) -> tp.Iterator[Experiment]:
    """Machine learning hyperparameter tuning experiment. Based on scikit models."""
    seedg = create_seed_generator(seed)
    # optims: tp.List[str] = get_optimizers("basics", seed=next(seedg))  # type: ignore
    # if not seq:
    #    optims = get_optimizers("oneshot", seed=next(seedg))  # type: ignore
    optims = ["OnePlusOne", "BO", "RandomSearch", "CMA", "DE", "TwoPointsDE", "PCABO", "HyperOpt", "Cobyla"]
    optims = [
        "OnePlusOne",
        "RandomSearch",
        "CMA",
        "DE",
        "TwoPointsDE",
        "HyperOpt",
        "Cobyla",
        "MetaModel",
        "MetaModelOnePlusOne",
        "RFMetaModel",
        "RFMetaModelOnePlusOne",
    ]
    optims = ["OnePlusOne", "RandomSearch", "Cobyla"]
    optims = ["DE", "TwoPointsDE", "HyperOpt", "MetaModelOnePlusOne"]
    optims = get_optimizers("oneshot", seed=next(seedg))  # type: ignore
    optims = [
        "MetaTuneRecentering",
        "MetaRecentering",
        "HullCenterHullAvgCauchyScrHammersleySearch",
        "LHSSearch",
        "LHSCauchySearch",
    ]
    optims = ["NGOpt", "NGOptRW", "QODE"]
    optims = ["NGOpt"]
    optims = ["PCABO"]
    optims = ["PCABO", "NGOpt", "QODE"]
    optims = ["QOPSO"]  # , "QORealSpacePSO", "RealSpacePSO"]
    optims = ["SQOPSO"]  # , "QORealSpacePSO", "RealSpacePSO"]
    optims = refactor_optims(optims)
    for dimension in [None, 1, 2, 3]:
        if dimension is None:
            datasets = ["diabetes", "auto-mpg", "red-wine", "white-wine"]
        else:
            datasets = ["artificialcos", "artificial", "artificialsquare"]
        for regressor in ["mlp", "decision_tree", "decision_tree_depth"]:
            for dataset in datasets:
                function = MLTuning(
                    regressor=regressor, data_dimension=dimension, dataset=dataset, overfitter=overfitter
                )
                for budget in [150, 500] if not nano else [80, 160]:
                    # Seq for sequential optimization experiments.
                    parallelization = [1, budget // 4] if seq else [budget]
                    for num_workers in parallelization:
                        if veryseq and num_workers > 1:
                            continue

                        for optim in optims:
                            xp = Experiment(
                                function, optim, num_workers=num_workers, budget=budget, seed=next(seedg)
                            )
                            skip_ci(reason="too slow")
                            xp.function.parametrization.real_world = True
                            xp.function.parametrization.hptuning = True
                            if not xp.is_incoherent:  # and np.random.choice([True, False]):
                                yield xp


@registry.register
def naivemltuning(seed: tp.Optional[int] = None) -> tp.Iterator[Experiment]:
    """Counterpart of mltuning with overfitting of valid loss, i.e. train/valid/valid instead of train/valid/test."""
    return mltuning(seed, overfitter=True)


@registry.register
def veryseq_keras_tuning(seed: tp.Optional[int] = None) -> tp.Iterator[Experiment]:
    """Iterative counterpart of keras tuning."""
    return keras_tuning(seed, overfitter=False, seq=True, veryseq=True)


@registry.register
def seq_keras_tuning(seed: tp.Optional[int] = None) -> tp.Iterator[Experiment]:
    """Iterative counterpart of keras tuning."""
    return keras_tuning(seed, overfitter=False, seq=True)


@registry.register
def naive_seq_keras_tuning(seed: tp.Optional[int] = None) -> tp.Iterator[Experiment]:
    """Naive counterpart (no overfitting, see naivemltuning)of seq_keras_tuning."""
    return keras_tuning(seed, overfitter=True, seq=True)


@registry.register
def naive_veryseq_keras_tuning(seed: tp.Optional[int] = None) -> tp.Iterator[Experiment]:
    """Naive counterpart (no overfitting, see naivemltuning)of seq_keras_tuning."""
    return keras_tuning(seed, overfitter=True, seq=True, veryseq=True)


@registry.register
def oneshot_mltuning(seed: tp.Optional[int] = None) -> tp.Iterator[Experiment]:
    """One-shot counterpart of Scikit tuning."""
    return mltuning(seed, overfitter=False, seq=False)


# We register only the (almost) sequential counterparts for the moment.
@registry.register
def seq_mltuning(seed: tp.Optional[int] = None) -> tp.Iterator[Experiment]:
    """Iterative counterpart of mltuning."""
    return mltuning(seed, overfitter=False, seq=True)


@registry.register
def nano_seq_mltuning(seed: tp.Optional[int] = None) -> tp.Iterator[Experiment]:
    """Iterative counterpart of seq_mltuning with smaller budget."""
    return mltuning(seed, overfitter=False, seq=True, nano=True)


@registry.register
def nano_veryseq_mltuning(seed: tp.Optional[int] = None) -> tp.Iterator[Experiment]:
    """Iterative counterpart of seq_mltuning with smaller budget."""
    return mltuning(seed, overfitter=False, seq=True, nano=True, veryseq=True)


@registry.register
def nano_naive_veryseq_mltuning(seed: tp.Optional[int] = None) -> tp.Iterator[Experiment]:
    """Iterative counterpart of mltuning with overfitting of valid loss, i.e. train/valid/valid instead of train/valid/test,
    and with lower budget."""
    return mltuning(seed, overfitter=True, seq=True, nano=True, veryseq=True)


@registry.register
def nano_naive_seq_mltuning(seed: tp.Optional[int] = None) -> tp.Iterator[Experiment]:
    """Iterative counterpart of mltuning with overfitting of valid loss, i.e. train/valid/valid instead of train/valid/test,
    and with lower budget."""
    return mltuning(seed, overfitter=True, seq=True, nano=True)


@registry.register
def naive_seq_mltuning(seed: tp.Optional[int] = None) -> tp.Iterator[Experiment]:
    """Iterative counterpart of mltuning with overfitting of valid loss, i.e. train/valid/valid instead of train/valid/test."""
    return mltuning(seed, overfitter=True, seq=True)


# pylint:disable=too-many-branches
@registry.register
def yawidebbob(seed: tp.Optional[int] = None) -> tp.Iterator[Experiment]:
    """Yet Another Wide Black-Box Optimization Benchmark.
    The goal is basically to have a very wide family of problems: continuous and discrete,
    noisy and noise-free, mono- and multi-objective,  constrained and not constrained, sequential
    and parallel.

    TODO(oteytaud): this requires a significant improvement, covering mixed problems and different types of constraints.
    """
    seedg = create_seed_generator(seed)
    total_xp_per_optim = 0
    # Continuous case

    # First, a few functions with constraints.
    functions = [
        ArtificialFunction(name, block_dimension=50, rotation=rotation, translation_factor=tf)
        for name in ["cigar", "ellipsoid"]
        for rotation in [True, False]
        for tf in [0.1, 10.0]
    ]
    for i, func in enumerate(functions):
        func.parametrization.register_cheap_constraint(_Constraint("sum", as_bool=i % 2 == 0))
    assert len(functions) == 8
    # Then, let us build a constraint-free case. We include the noisy case.
    names = ["hm", "rastrigin", "sphere", "doublelinearslope", "ellipsoid"]

    functions += [
        ArtificialFunction(
            name,
            block_dimension=d,
            rotation=rotation,
            noise_level=nl,
            split=split,
            translation_factor=tf,
            num_blocks=num_blocks,
        )
        for name in names  # period 5
        for rotation in [True, False]  # period 2
        for nl in [0.0, 100.0]  # period 2
        for tf in [0.1, 10.0]
        for num_blocks in [1, 8]  # period 2
        for d in [5, 70, 10000]  # period 4
        for split in [True, False]  # period 2
    ][
        ::37
    ]  # 37 is coprime with all periods above so we sample correctly the possibilities.
    assert len(functions) == 21, f"{len(functions)} problems instead of 21. Yawidebbob should be standard."
    # This problem is intended as a stable basis forever.
    # The list of optimizers should contain only the basic for comparison and "baselines".
    # optims: tp.List[str] = ["NGOpt10"] + get_optimizers("baselines", seed=next(seedg))  # type: ignore
    optims = ["NGOptRW", "NGOpt", "RandomSearch", "CMA", "DE", "DiscreteLenglerOnePlusOne"]
    optims = refactor_optims(optims)
    # optims = optims[:2]
    index = 0
    for function in functions:
        for budget in [50, 1500, 25000]:
            for nw in [1, budget] + ([] if budget <= 300 else [300]):
                index += 1
                if index % 5 == 0:
                    total_xp_per_optim += 1
                    for optim in optims:
                        xp = Experiment(function, optim, num_workers=nw, budget=budget, seed=next(seedg))
                        if not xp.is_incoherent:
                            yield xp

    assert total_xp_per_optim == 33, f"We have 33 single-obj xps per optimizer (got {total_xp_per_optim})."
    # Discrete, unordered.
    index = 0
    for nv in [200, 2000]:
        for arity in [2, 7, 37]:
            instrum = ng.p.TransitionChoice(range(arity), repetitions=nv)
            for name in ["onemax", "leadingones", "jump"]:
                index += 1
                if index % 4 != 0:
                    continue
                dfunc = ExperimentFunction(
                    corefuncs.DiscreteFunction(name, arity), instrum.set_name("transition")
                )
                dfunc.add_descriptors(arity=arity)
                for budget in [500, 1500, 5000]:
                    for nw in [1, 100]:
                        total_xp_per_optim += 1
                        for optim in optims:
                            yield Experiment(dfunc, optim, num_workers=nw, budget=budget, seed=next(seedg))
    assert (
        total_xp_per_optim == 57
    ), f"Including discrete, we check xps per optimizer (got {total_xp_per_optim})."

    # The multiobjective case.
    # TODO the upper bounds are really not well set for this experiment with cigar
    mofuncs: tp.List[fbase.MultiExperiment] = []
    for name1 in ["sphere", "ellipsoid"]:
        for name2 in ["sphere", "hm"]:
            for tf in [0.25, 4.0]:
                mofuncs += [
                    fbase.MultiExperiment(
                        [
                            ArtificialFunction(name1, block_dimension=7),
                            ArtificialFunction(name2, block_dimension=7, translation_factor=tf),
                        ],
                        upper_bounds=np.array((100.0, 100.0)),
                    )
                ]
                mofuncs[-1].add_descriptors(num_objectives=2)
    for name1 in ["sphere", "ellipsoid"]:
        for name2 in ["sphere", "hm"]:
            for name3 in ["sphere", "hm"]:
                for tf in [0.25, 4.0]:
                    mofuncs += [
                        fbase.MultiExperiment(
                            [
                                ArtificialFunction(name1, block_dimension=7, translation_factor=1.0 / tf),
                                ArtificialFunction(name2, block_dimension=7, translation_factor=tf),
                                ArtificialFunction(name3, block_dimension=7),
                            ],
                            upper_bounds=np.array((100.0, 100.0, 100.0)),
                        )
                    ]
                    mofuncs[-1].add_descriptors(num_objectives=3)
    index = 0
    for mofunc in mofuncs[::3]:
        for budget in [2000, 4000, 8000]:
            for nw in [1, 20, 100]:
                index += 1
                if index % 5 == 0:
                    total_xp_per_optim += 1
                    for optim in optims:
                        yield Experiment(mofunc, optim, budget=budget, num_workers=nw, seed=next(seedg))
    assert total_xp_per_optim == 71, f"We should have 71 xps per optimizer, not {total_xp_per_optim}."


# pylint: disable=redefined-outer-name
@registry.register
def parallel_small_budget(seed: tp.Optional[int] = None) -> tp.Iterator[Experiment]:
    """Parallel optimization with small budgets"""
    seedg = create_seed_generator(seed)
    # optims: tp.List[str] = get_optimizers("basics", seed=next(seedg))  # type: ignore
    optims = ["DE", "TwoPointsDE", "CMA", "NGOpt", "PSO", "OnePlusOne", "RandomSearch"]
    names = ["hm", "rastrigin", "griewank", "rosenbrock", "ackley", "multipeak"]
    names += ["sphere", "cigar", "ellipsoid", "altellipsoid"]
    names += ["deceptiveillcond", "deceptivemultimodal", "deceptivepath"]
    # funcs
    functions = [
        ArtificialFunction(name, block_dimension=d, rotation=rotation)
        for name in names
        for rotation in [True, False]
        for d in [2, 4, 8]
    ]
    budgets = [10, 50, 100, 200, 400]
    optims = refactor_optims(optims)
    for optim in optims:
        for function in functions:
            for budget in budgets:
                for nw in [2, 8, 16]:
                    for batch in [True, False]:
                        if nw < budget / 4:
                            xp = Experiment(
                                function,
                                optim,
                                num_workers=nw,
                                budget=budget,
                                batch_mode=batch,
                                seed=next(seedg),
                            )
                            if not xp.is_incoherent:
                                yield xp


@registry.register
def instrum_discrete(seed: tp.Optional[int] = None) -> tp.Iterator[Experiment]:
    """Comparison of optimization algorithms equipped with distinct instrumentations.
    Onemax, Leadingones, Jump function."""
    # Discrete, unordered.

    seedg = create_seed_generator(seed)
    # optims = get_optimizers("small_discrete", seed=next(seedg))
    optims = ["DiscreteOnePlusOne", "NGOpt", "CMA", "TwoPointsDE", "DiscreteLenglerOnePlusOne"]
    optims = ["RFMetaModelOnePlusOne"]
    optims = ["FastGADiscreteOnePlusOne"]
    optims = ["DoubleFastGADiscreteOnePlusOne"]
    optims = ["DiscreteOnePlusOne"]
    optims = ["OnePlusOne"]
    optims = ["DiscreteLenglerOnePlusOne"]
    optims = ["NGOpt", "NGOptRW"]
    optims = refactor_optims(optims)
    for nv in [10, 50, 200, 1000, 5000]:
        for arity in [2, 3, 7, 30]:
            for instrum_str in ["Unordered", "Softmax", "Ordered"]:
                if instrum_str == "Softmax":
                    instrum: ng.p.Parameter = ng.p.Choice(range(arity), repetitions=nv)
                else:
                    assert instrum_str in ("Ordered", "Unordered")
                    instrum = ng.p.TransitionChoice(
                        range(arity), repetitions=nv, ordered=instrum_str == "Ordered"
                    )
                for name in ["onemax", "leadingones", "jump"]:
                    dfunc = ExperimentFunction(
                        corefuncs.DiscreteFunction(name, arity), instrum.set_name(instrum_str)
                    )
                    dfunc.add_descriptors(arity=arity)
                    dfunc.add_descriptors(nv=nv)
                    dfunc.add_descriptors(instrum_str=instrum_str)
                    for optim in optims:
                        for nw in [1, 10]:
                            for budget in [50, 500, 5000]:
                                if np.random.rand() > 0.3:
                                    continue
                                yield Experiment(
                                    dfunc, optim, num_workers=nw, budget=budget, seed=next(seedg)
                                )


@registry.register
def sequential_instrum_discrete(seed: tp.Optional[int] = None) -> tp.Iterator[Experiment]:
    """Sequential counterpart of instrum_discrete."""

    seedg = create_seed_generator(seed)
    # Discrete, unordered.
    # optims = get_optimizers("discrete", seed=next(seedg))
    optims = ["DiscreteOnePlusOne", "NGOpt", "CMA", "TwoPointsDE", "DiscreteLenglerOnePlusOne"]
    optims = ["OnePlusOne"]
    optims = ["DiscreteLenglerOnePlusOne"]
    optims = ["NGOpt", "NGOptRW"]
    optims = [
        l
        for l in list(ng.optimizers.registry.keys())
        if "DiscreteOneP" in l
        and "SA" not in l
        and "Smooth" not in l
        and "Noisy" not in l
        and "Optimis" not in l
        and "T" != l[-1]
    ] + ["cGA", "DiscreteDE"]
    optims = refactor_optims(optims)
    for nv in [10, 50, 200, 1000, 5000]:
        for arity in [2, 3, 7, 30]:
            for instrum_str in ["Unordered", "Softmax", "Ordered"]:
                if instrum_str == "Softmax":
                    instrum: ng.p.Parameter = ng.p.Choice(range(arity), repetitions=nv)
                else:
                    instrum = ng.p.TransitionChoice(
                        range(arity), repetitions=nv, ordered=instrum_str == "Ordered"
                    )
                for name in ["onemax", "leadingones", "jump"]:
                    dfunc = ExperimentFunction(
                        corefuncs.DiscreteFunction(name, arity), instrum.set_name(instrum_str)
                    )
                    dfunc.add_descriptors(arity=arity)
                    dfunc.add_descriptors(nv=nv)
                    dfunc.add_descriptors(instrum_str=instrum_str)
                    for optim in optims:
                        for budget in [50, 500, 5000, 50000]:
                            yield Experiment(dfunc, optim, budget=budget, seed=next(seedg))


@registry.register
def deceptive(seed: tp.Optional[int] = None) -> tp.Iterator[Experiment]:
    """Very difficult objective functions: one is highly multimodal (infinitely many local optima),
    one has an infinite condition number, one has an infinitely long path towards the optimum.
    Looks somehow fractal."""
    seedg = create_seed_generator(seed)
    names = ["deceptivemultimodal", "deceptiveillcond", "deceptivepath"]
    optims = get_optimizers("basics", seed=next(seedg))
    optims = ["CMA", "DE", "TwoPointsDE", "PSO", "OnePlusOne", "RandomSearch", "NGOptRW"]
    optims = [
        "RBFGS",
        "LBFGSB",
        "DE",
        "TwoPointsDE",
        "RandomSearch",
        "OnePlusOne",
        "PSO",
        "CMA",
        "ChainMetaModelSQP",
        "MemeticDE",
        "MetaModel",
        "RFMetaModel",
        "MetaModelDE",
        "RFMetaModelDE",
    ]
    optims = ["NGOpt"]
    functions = [
        ArtificialFunction(
            name, block_dimension=2, num_blocks=n_blocks, rotation=rotation, aggregator=aggregator
        )
        for name in names
        for rotation in [False, True]
        for n_blocks in [1, 2, 8, 16]
        for aggregator in ["sum", "max"]
    ]
    optims = refactor_optims(optims)
    for func in functions:
        for optim in optims:
            for budget in [
                25,
                37,
                50,
                75,
                87,
                100,
                200,
                400,
                800,
                1600,
                3200,
                6400,
                12800,
            ]:  # + list(range(100, 20001, 500)):
                yield Experiment(func, optim, budget=budget, num_workers=1, seed=next(seedg))


@registry.register
def lowbudget(seed: tp.Optional[int] = None) -> tp.Iterator[Experiment]:
    seedg = create_seed_generator(seed)
    names = ["sphere", "rastrigin", "cigar"]
    optims: tp.List[str] = [
        "AX",
        "BOBYQA",
        "Cobyla",
        "RandomSearch",
        "CMA",
        "NGOpt",
        "DE",
        "PSO",
        "pysot",
        "negpysot",
    ]
    functions = [
        ArtificialFunction(name, block_dimension=bd, bounded=b)
        for name in names
        for bd in [7]
        for b in [True, False]
    ]
    for func in functions:
        for optim in optims:
            for budget in [10, 20, 30]:
                yield Experiment(func, optim, budget=budget, num_workers=1, seed=next(seedg))


@registry.register
def parallel(seed: tp.Optional[int] = None) -> tp.Iterator[Experiment]:
    """Parallel optimization on 3 classical objective functions: sphere, rastrigin, cigar.
    The number of workers is 20 % of the budget.
    Testing both no useless variables and 5/6 of useless variables."""
    seedg = create_seed_generator(seed)
    names = ["sphere", "rastrigin", "cigar"]
    optims: tp.List[str] = get_optimizers("parallel_basics", seed=next(seedg))  # type: ignore
    functions = [
        ArtificialFunction(name, block_dimension=bd, useless_variables=bd * uv_factor)
        for name in names
        for bd in [25]
        for uv_factor in [0, 5]
    ]
    optims = refactor_optims(optims)
    for func in functions:
        for optim in optims:
            for budget in [30, 100, 3000]:
                yield Experiment(func, optim, budget=budget, num_workers=int(budget / 5), seed=next(seedg))


@registry.register
def harderparallel(seed: tp.Optional[int] = None) -> tp.Iterator[Experiment]:
    """Parallel optimization on 4 classical objective functions. More distinct settings than << parallel >>."""
    seedg = create_seed_generator(seed)
    names = ["sphere", "rastrigin", "cigar", "ellipsoid"]
    optims = ["NGOpt10"] + get_optimizers("emna_variants", seed=next(seedg))  # type: ignore
    functions = [
        ArtificialFunction(name, block_dimension=bd, useless_variables=bd * uv_factor)
        for name in names
        for bd in [5, 25]
        for uv_factor in [0, 5]
    ]
    optims = refactor_optims(optims)
    for func in functions:
        for optim in optims:
            for budget in [30, 100, 3000, 10000]:
                for num_workers in [int(budget / 10), int(budget / 5), int(budget / 3)]:
                    yield Experiment(func, optim, budget=budget, num_workers=num_workers, seed=next(seedg))


@registry.register
def oneshot(seed: tp.Optional[int] = None) -> tp.Iterator[Experiment]:
    """One shot optimization of 3 classical objective functions (sphere, rastrigin, cigar).
    0 or 5 dummy variables per real variable.
    Base dimension 3 or 25.
    budget 30, 100 or 3000."""
    seedg = create_seed_generator(seed)
    names = ["sphere", "rastrigin", "cigar"]
    optims = get_optimizers("oneshot", seed=next(seedg))
    functions = [
        ArtificialFunction(name, block_dimension=bd, useless_variables=bd * uv_factor)
        for name in names
        for bd in [3, 10, 30, 100, 300, 1000, 3000]
        for uv_factor in [0]  # , 5]
    ]
    for func in functions:
        for optim in optims:
            # if not any(x in str(optim) for x in ["Tune", "Large", "Cauchy"]):
            # if "Meta" in str(optim):
            for budget in [100000, 30, 100, 300, 1000, 3000, 10000]:
                if func.dimension < 3000 or budget < 100000:
                    yield Experiment(func, optim, budget=budget, num_workers=budget, seed=next(seedg))


@registry.register
def doe(seed: tp.Optional[int] = None) -> tp.Iterator[Experiment]:
    """One shot optimization of 3 classical objective functions (sphere, rastrigin, cigar), simplified.
    Base dimension 2000 or 20000. No rotation, no dummy variable.
    Budget 30, 100, 3000, 10000, 30000, 100000."""
    seedg = create_seed_generator(seed)
    names = ["sphere", "rastrigin", "cigar"]
    optims = get_optimizers("oneshot", seed=next(seedg))
    functions = [
        ArtificialFunction(name, block_dimension=bd, useless_variables=bd * uv_factor)
        for name in names
        for bd in [2000, 20000]  # 3, 10, 25, 200, 2000]
        for uv_factor in [0]
    ]
    for func in functions:
        for optim in optims:
            for budget in [30, 100, 3000, 10000, 30000, 100000]:
                yield Experiment(func, optim, budget=budget, num_workers=budget, seed=next(seedg))


@registry.register
def newdoe(seed: tp.Optional[int] = None) -> tp.Iterator[Experiment]:
    """One shot optimization of 3 classical objective functions (sphere, rastrigin, cigar), simplified.
    Tested on more dimensionalities than doe, namely 20, 200, 2000, 20000. No dummy variables.
    Budgets 30, 100, 3000, 10000, 30000, 100000, 300000."""
    seedg = create_seed_generator(seed)
    names = ["sphere", "rastrigin", "cigar"]
    optims = get_optimizers("oneshot", seed=next(seedg))
    functions = [
        ArtificialFunction(name, block_dimension=bd, useless_variables=bd * uv_factor)
        for name in names
        for bd in [2000, 20, 200, 20000]  # 3, 10, 25, 200, 2000]
        for uv_factor in [0]
    ]
    budgets = [30, 100, 3000, 10000, 30000, 100000, 300000]
    for func in functions:
        for optim in optims:
            for budget in budgets:
                yield Experiment(func, optim, budget=budget, num_workers=budget, seed=next(seedg))


@registry.register
def fiveshots(seed: tp.Optional[int] = None) -> tp.Iterator[Experiment]:
    """Five-shots optimization of 3 classical objective functions (sphere, rastrigin, cigar).
    Base dimension 3 or 25. 0 or 5 dummy variable per real variable. Budget 30, 100 or 3000."""
    seedg = create_seed_generator(seed)
    names = ["sphere", "rastrigin", "cigar"]
    optims = get_optimizers("oneshot", "basics", seed=next(seedg))
    functions = [
        ArtificialFunction(name, block_dimension=bd, useless_variables=bd * uv_factor)
        for name in names
        for bd in [3, 25]
        for uv_factor in [0, 5]
    ]
    optims = refactor_optims(optims)
    for func in functions:
        for optim in optims:
            for budget in [30, 100, 3000]:
                yield Experiment(func, optim, budget=budget, num_workers=budget // 5, seed=next(seedg))


@registry.register
def multimodal(seed: tp.Optional[int] = None, para: bool = False) -> tp.Iterator[Experiment]:
    """Experiment on multimodal functions, namely hm, rastrigin, griewank, rosenbrock, ackley, lunacek,
    deceptivemultimodal.
    0 or 5 dummy variable per real variable.
    Base dimension 3 or 25.
    Budget in 3000, 10000, 30000, 100000.
    Sequential.
    """
    seedg = create_seed_generator(seed)
    names = ["hm", "rastrigin", "griewank", "rosenbrock", "ackley", "lunacek", "deceptivemultimodal"]
    # Keep in mind that Rosenbrock is multimodal in high dimension http://ieeexplore.ieee.org/document/6792472/.
    optims = get_optimizers("basics", seed=next(seedg))
    if not para:
        optims += get_optimizers("scipy", seed=next(seedg))
    optims = [
        "RBFGS",
        "LBFGSB",
        "DE",
        "TwoPointsDE",
        "RandomSearch",
        "OnePlusOne",
        "PSO",
        "CMA",
        "ChainMetaModelSQP",
        "MemeticDE",
        "MetaModel",
        "RFMetaModel",
        "MetaModelDE",
        "RFMetaModelDE",
    ]
    # + list(sorted(x for x, y in ng.optimizers.registry.items() if "Chain" in x or "BO" in x))
    optims = ["NGOpt"]
    functions = [
        ArtificialFunction(name, block_dimension=bd, useless_variables=bd * uv_factor)
        for name in names
        for bd in [3, 25]
        for uv_factor in [0, 5]
    ]
    optims = refactor_optims(optims)
    for func in functions:
        for optim in optims:
            for budget in [3000, 10000, 30000, 100000]:
                for nw in [1000] if para else [1]:
                    xp = Experiment(func, optim, budget=budget, num_workers=nw, seed=next(seedg))
                    if not xp.is_incoherent:
                        yield xp


@registry.register
def hdmultimodal(seed: tp.Optional[int] = None) -> tp.Iterator[Experiment]:
    """Experiment on multimodal functions, namely hm, rastrigin, griewank, rosenbrock, ackley, lunacek,
    deceptivemultimodal. Similar to multimodal, but dimension 20 or 100 or 1000. Budget 1000 or 10000, sequential.
    """
    seedg = create_seed_generator(seed)
    names = ["hm", "rastrigin", "griewank", "rosenbrock", "ackley", "lunacek", "deceptivemultimodal"]
    # Keep in mind that Rosenbrock is multimodal in high dimension http://ieeexplore.ieee.org/document/6792472/.

    optims = get_optimizers("basics", "multimodal", seed=next(seedg))
    optims = [
        "RBFGS",
        "LBFGSB",
        "DE",
        "TwoPointsDE",
        "RandomSearch",
        "OnePlusOne",
        "PSO",
        "CMA",
        "ChainMetaModelSQP",
        "MemeticDE",
        "MetaModel",
        "RFMetaModel",
        "MetaModelDE",
        "RFMetaModelDE",
    ]
    functions = [
        ArtificialFunction(name, block_dimension=bd)
        for name in names
        for bd in [
            1000,
            6000,
            36000,
        ]  # This has been modified, given that it was not sufficiently high-dimensional for its name.
    ]
    optims = refactor_optims(optims)
    for func in functions:
        for optim in optims:
            for budget in [3000, 10000]:
                for nw in [1]:
                    yield Experiment(func, optim, budget=budget, num_workers=nw, seed=next(seedg))


@registry.register
def paramultimodal(seed: tp.Optional[int] = None) -> tp.Iterator[Experiment]:
    """Parallel counterpart of the multimodal experiment: 1000 workers."""
    return multimodal(seed, para=True)


@registry.register
def bonnans(seed: tp.Optional[int] = None) -> tp.Iterator[Experiment]:
    seedg = create_seed_generator(seed)
    instrum = ng.p.TransitionChoice(range(2), repetitions=100, ordered=False)
    softmax_instrum: ng.p.Parameter = ng.p.Choice(range(2), repetitions=100)
    optims = [
        "RotatedTwoPointsDE",
        "DiscreteLenglerOnePlusOne",
        "DiscreteLengler2OnePlusOne",
        "DiscreteLengler3OnePlusOne",
        "DiscreteLenglerHalfOnePlusOne",
        "DiscreteLenglerFourthOnePlusOne",
        "PortfolioDiscreteOnePlusOne",
        "FastGADiscreteOnePlusOne",
        "DiscreteDoerrOnePlusOne",
        "DiscreteBSOOnePlusOne",
        "DiscreteOnePlusOne",
        "AdaptiveDiscreteOnePlusOne",
        "GeneticDE",
        "DE",
        "TwoPointsDE",
        "DiscreteOnePlusOne",
        "CMA",
        "SQP",
        "MetaModel",
        "DiagonalCMA",
    ]
    optims = ["RFMetaModelOnePlusOne"]
    optims = ["MemeticDE", "cGA", "DoubleFastGADiscreteOnePlusOne", "FastGADiscreteOnePlusOne"]
    optims = ["NGOpt", "NGOptRW"]
    optims = refactor_optims(optims)
    for i in range(21):
        bonnans = corefuncs.BonnansFunction(index=i)
        for optim in optims:
            instrum_str = "TransitionChoice" if "Discrete" in optim else "Softmax"
            dfunc = ExperimentFunction(
                bonnans,
                instrum.set_name("") if instrum_str == "TransitionChoice" else softmax_instrum.set_name(""),
            )
            dfunc.add_descriptors(index=i)
            dfunc.add_descriptors(instrum_str=instrum_str)
            # dfunc._descriptors = {'index': i}
            for budget in [20, 30, 40, 50, 60, 70, 80, 90, 100]:
                yield Experiment(dfunc, optim, num_workers=1, budget=budget, seed=next(seedg))


# pylint: disable=redefined-outer-name,too-many-arguments
@registry.register
def yabbob(
    seed: tp.Optional[int] = None,
    parallel: bool = False,
    big: bool = False,
    small: bool = False,
    noise: bool = False,
    hd: bool = False,
    constraint_case: int = 0,  # Positive for cheap_constraint, negative for penalized constraints
    split: bool = False,
    tuning: bool = False,
    reduction_factor: int = 1,
    bounded: bool = False,
    box: bool = False,
    max_num_constraints: int = 4,
    mega_smooth_penalization: int = 0,
) -> tp.Iterator[Experiment]:
    """Yet Another Black-Box Optimization Benchmark.
    Related to, but without special effort for exactly sticking to, the BBOB/COCO dataset.
    Dimension 2, 10 and 50.
    Budget 50, 200, 800, 3200, 12800.
    Both rotated or not rotated.
    """
    seedg = create_seed_generator(seed)

    # List of objective functions.
    names = [
        "hm",
        "rastrigin",
        "griewank",
        "rosenbrock",
        "ackley",
        "lunacek",
        "deceptivemultimodal",
        "bucherastrigin",
        "multipeak",
    ]
    names += ["sphere", "doublelinearslope", "stepdoublelinearslope"]
    names += ["cigar", "altcigar", "ellipsoid", "altellipsoid", "stepellipsoid", "discus", "bentcigar"]
    names += ["deceptiveillcond", "deceptivemultimodal", "deceptivepath"]
    # Deceptive path is related to the sharp ridge function; there is a long path to the optimum.
    # Deceptive illcond is related to the difference of powers function; the conditioning varies as we get closer to the optimum.
    # Deceptive multimodal is related to the Weierstrass function and to the Schaffers function.

    # Parametrizing the noise level.
    if noise:
        noise_level = 100000 if hd else 100
    else:
        noise_level = 0

    # Choosing the list of optimizers.
    # optims: tp.List[str] = get_optimizers("competitive", seed=next(seedg))  # type: ignore
    optims = [
        "OnePlusOne",
        "MetaModel",
        "CMA",
        "DE",
        "PSO",
        "TwoPointsDE",
        "RandomSearch",
        "ChainMetaModelSQP",
        "NeuralMetaModel",
        "MetaModelDE",
        "MetaModelOnePlusOne",
    ]
    if noise:
        optims += ["TBPSA", "SQP", "NoisyDiscreteOnePlusOne"]
    if hd:
        optims += ["OnePlusOne"]
        optims += get_optimizers("splitters", seed=next(seedg))  # type: ignore

    if hd and small:
        optims += ["BO", "PCABO", "CMA", "PSO", "DE"]
    if small and not hd:
        optims += ["PCABO", "BO", "Cobyla"]
    optims = [
        "MetaModelDE",
        "MetaModelOnePlusOne",
        "OnePlusOne",
        "ChainMetaModelSQP",
        "RFMetaModel",
        "RFMetaModelDE",
    ]
    # if bounded:
    #    optims = ["BO", "PCABO", "BayesOptimBO", "CMA", "PSO", "DE"]
    # if box:
    #    optims = ["DiagonalCMA", "Cobyla", "NGOpt16", "NGOpt15", "CMandAS2", "OnePlusOne"]
    # List of objective functions.
    optims = [
        "MetaModelDE",
        "NeuralMetaModelDE",
        "SVMMetaModelDE",
        "RFMetaModelDE",
        "MetaModelTwoPointsDE",
        "NeuralMetaModelTwoPointsDE",
        "SVMMetaModelTwoPointsDE",
        "RFMetaModelTwoPointsDE",
        "GeneticDE",
    ]
    optims = ["LargeCMA", "TinyCMA", "OldCMA", "MicroCMA"]
    optims = ["RBFGS", "LBFGSB"]
    optims = get_optimizers("oneshot", seed=next(seedg))  # type: ignore
    optims = [
        "MetaTuneRecentering",
        "MetaRecentering",
        "HullCenterHullAvgCauchyScrHammersleySearch",
        "LHSSearch",
        "LHSCauchySearch",
    ]
    optims = [
        "RBFGS",
        "LBFGSB",
        "MicroCMA",
        "RandomSearch",
        "NoisyDiscreteOnePlusOne",
        "TBPSA",
        "TinyCMA",
        "CMA",
        "ChainMetaModelSQP",
        "OnePlusOne",
        "MetaModel",
        "RFMetaModel",
        "DE",
    ]
    optims = ["NGOpt", "NGOptRW"]
    optims = ["QrDE", "QODE", "LhsDE"]
    optims = ["NGOptRW"]
    if noise:
        optims = [
            #        "MicroCMA",
            #        "TinyCMA",
            #            "SQP",
            #            "NoisyDiscreteOnePlusOne",
            #            "TBPSA",
            #        "RecombiningOptimisticNoisyDiscreteOnePlusOne",
            #
            #            "CMA",
            #            "TinyCMA",
            # "LPCMA",
            # "VLPCMA",
            # "MetaTuneRecentering",
            # "MetaRecentering",
            # "SPSA",
            # "TinySQP",
            # "MicroSQP",
            # "TinySPSA",
            # "MetaModel",
            # "RFMetaModel",
            # "RFMetaModelOnePlusOne",
            "NoisyOnePlusOne",
            # "MicroSPSA",
        ]
    else:
        optims = ["MetaModelPSO", "RFMetaModelPSO", "SVMMetaModelPSO"]
    optims = ["PCABO"]
    optims = ["PCABO", "NGOpt", "QODE"]
    optims = ["QOPSO"]  # , "QORealSpacePSO", "RealSpacePSO"]
    optims = ["NGOpt"]
    optims = ["SQOPSO"]  # , "QORealSpacePSO", "RealSpacePSO"]
    functions = [
        ArtificialFunction(
            name,
            block_dimension=d,
            rotation=rotation,
            noise_level=noise_level,
            split=split,
            num_blocks=num_blocks,
            bounded=bounded or box,
        )
        for name in names
        for rotation in [True, False]
        for num_blocks in ([1] if not split else [7, 12])
        for d in (
            [100, 1000, 3000]
            if hd
            else (
                [2, 5, 10, 15]
                if tuning
                else ([40] if bounded else ([2, 3, 5, 10, 15, 20, 50] if noise else [2, 10, 50]))
            )
        )
    ]

    assert reduction_factor in [1, 7, 13, 17]  # needs to be a cofactor
    functions = functions[::reduction_factor]

    # We possibly add constraints.
    constraints: tp.List[tp.Any] = [
        _Constraint(name, as_bool)
        for as_bool in [False, True]
        for name in ["sum", "diff", "second_diff", "ball"]
    ]
    if mega_smooth_penalization > 0:
        constraints = []
        dim = 1000
        max_num_constraints = mega_smooth_penalization
        constraint_case = -abs(constraint_case)
        # We organize constraints so that xs satisfied all of them
        xs = np.random.rand(dim)

        def make_ctr(i):
            xfail = np.random.RandomState(i).rand(dim)

            def f(x):
                local_dim = min(dim, len(x))
                x = x[:local_dim]
                normal = np.exp(np.random.RandomState(i + 31721).randn() - 1.0) * np.linalg.norm(
                    (x - xs[:local_dim]) * np.random.RandomState(i + 741).randn(local_dim)
                )
                return normal - np.sum(
                    (xs[:local_dim] - xfail[:local_dim]) * (x - (xs[:local_dim] + xfail[:local_dim]) / 2.0)
                )

            return f

        for i in range(mega_smooth_penalization):
            f = make_ctr(i)
            assert f(xs) <= 0.0
            constraints += [f]
    assert (
        abs(constraint_case) < len(constraints) + max_num_constraints
    ), "abs(constraint_case) should be in 0, 1, ..., {len(constraints) + max_num_constraints - 1} (0 = no constraint)."
    # We reduce the number of tests when there are constraints, as the number of cases
    # is already multiplied by the number of constraint_case.
    for func in functions[:: 13 if abs(constraint_case) > 0 else 1]:
        func.constraint_violation = []
        # We add a window of the list of constraints. This windows finishes at "constraints" (hence, is empty if
        # constraint_case=0).
        for constraint in constraints[
            max(0, abs(constraint_case) - max_num_constraints) : abs(constraint_case)
        ]:
            if constraint_case > 0:
                func.parametrization.register_cheap_constraint(constraint)
            elif constraint_case < 0:
                func.constraint_violation += [
                    constraint
                ]  # Just for storing, we will move it to the experiment soon

    budgets = (
        [40000, 80000, 160000, 320000]
        if (big and not noise)
        else ([50, 200, 800, 3200, 12800] if not noise else [3200, 12800, 51200, 102400])
    )
    if small and not noise:
        budgets = [10, 20, 40]
    if bounded:
        budgets = [10, 20, 40, 100, 300]
    optims = refactor_optims(optims)
    for optim in optims:
        for function in functions:
            for budget in budgets:
                xp = Experiment(
                    function,
                    optim,
                    num_workers=100 if parallel else 1,
                    budget=budget,
                    seed=next(seedg),
                    constraint_violation=function.constraint_violation,
                )
                if constraint_case != 0:
                    xp.function.parametrization.has_constraints = True
                if np.random.rand() > 0.25:
                    continue
                if not xp.is_incoherent:
                    yield xp


@registry.register
def yahdlbbbob(seed: tp.Optional[int] = None) -> tp.Iterator[Experiment]:
    """Counterpart of yabbob with HD and low budget."""
    return yabbob(seed, hd=True, small=True)


@registry.register
def reduced_yahdlbbbob(seed: tp.Optional[int] = None) -> tp.Iterator[Experiment]:
    """Counterpart of yabbob with HD and low budget."""
    return yabbob(seed, hd=True, small=True, reduction_factor=17)


@registry.register
def yanoisysplitbbob(seed: tp.Optional[int] = None) -> tp.Iterator[Experiment]:
    """Counterpart of yabbob with more budget."""
    return yabbob(seed, noise=True, parallel=False, split=True)


@registry.register
def yahdnoisysplitbbob(seed: tp.Optional[int] = None) -> tp.Iterator[Experiment]:
    """Counterpart of yabbob with more budget."""
    return yabbob(seed, hd=True, noise=True, parallel=False, split=True)


@registry.register
def yaconstrainedbbob(seed: tp.Optional[int] = None) -> tp.Iterator[Experiment]:
    """Counterpart of yabbob with constraints. Constraints are cheap: we do not count calls to them."""
    cases = 8  # total number of cases (skip 0, as it's constraint-free)
    slices = [yabbob(seed, constraint_case=i) for i in range(1, cases)]
    return itertools.chain(*slices)


@registry.register
def yapenbbob(seed: tp.Optional[int] = None) -> tp.Iterator[Experiment]:
    """Counterpart of yabbob with penalized constraints."""
    cases = 8  # total number of cases (skip 0, as it's constraint-free)
    slices = [yabbob(seed, constraint_case=-i) for i in range(1, cases)]
    return itertools.chain(*slices)


@registry.register
def yamegapenhdbbob(seed: tp.Optional[int] = None) -> tp.Iterator[Experiment]:
    """Counterpart of yabbob with penalized constraints."""
    slices = [yabbob(seed, hd=True, constraint_case=-1, mega_smooth_penalization=1000) for i in range(1, 7)]
    return itertools.chain(*slices)


@registry.register
def yaonepenbigbbob(seed: tp.Optional[int] = None) -> tp.Iterator[Experiment]:
    """Counterpart of yabbob with penalized constraints."""
    slices = [yabbob(seed, big=True, constraint_case=-i, max_num_constraints=1) for i in range(1, 7)]
    return itertools.chain(*slices)


@registry.register
def yamegapenbigbbob(seed: tp.Optional[int] = None) -> tp.Iterator[Experiment]:
    """Counterpart of yabbob with penalized constraints."""
    slices = [yabbob(seed, big=True, constraint_case=-1, mega_smooth_penalization=1000) for i in range(1, 7)]
    return itertools.chain(*slices)


@registry.register
def yamegapenboxbbob(seed: tp.Optional[int] = None) -> tp.Iterator[Experiment]:
    """Counterpart of yabbob with penalized constraints."""
    slices = [yabbob(seed, box=True, constraint_case=-1, mega_smooth_penalization=1000) for i in range(1, 7)]
    return itertools.chain(*slices)


@registry.register
def yamegapenbbob(seed: tp.Optional[int] = None) -> tp.Iterator[Experiment]:
    """Counterpart of yabbob with penalized constraints."""
    slices = [yabbob(seed, constraint_case=-1, mega_smooth_penalization=1000) for i in range(1, 7)]
    return itertools.chain(*slices)


@registry.register
def yamegapenboundedbbob(seed: tp.Optional[int] = None) -> tp.Iterator[Experiment]:
    """Counterpart of yabbob with penalized constraints."""
    slices = [
        yabbob(seed, bounded=True, constraint_case=-1, mega_smooth_penalization=1000) for i in range(1, 7)
    ]
    return itertools.chain(*slices)


@registry.register
def yapensmallbbob(seed: tp.Optional[int] = None) -> tp.Iterator[Experiment]:
    """Counterpart of yasmallbbob with penalized constraints."""
    cases = 8  # total number of cases (skip 0, as it's constraint-free)
    slices = [yabbob(seed, constraint_case=-i, small=True) for i in range(1, cases)]
    return itertools.chain(*slices)


@registry.register
def yapenboundedbbob(seed: tp.Optional[int] = None) -> tp.Iterator[Experiment]:
    """Counterpart of yabooundedbbob with penalized constraints."""
    cases = 8  # total number of cases (skip 0, as it's constraint-free)
    slices = [yabbob(seed, constraint_case=-i, bounded=True) for i in range(1, cases)]
    return itertools.chain(*slices)


@registry.register
def yapennoisybbob(seed: tp.Optional[int] = None) -> tp.Iterator[Experiment]:
    """Counterpart of yanoisybbob with penalized constraints."""
    cases = 8  # total number of cases (skip 0, as it's constraint-free)
    slices = [yabbob(seed, constraint_case=-i, noise=True) for i in range(1, cases)]
    return itertools.chain(*slices)


@registry.register
def yapenparabbob(seed: tp.Optional[int] = None) -> tp.Iterator[Experiment]:
    """Counterpart of yaparabbob with penalized constraints."""
    cases = 8  # total number of cases (skip 0, as it's constraint-free)
    slices = [yabbob(seed, constraint_case=-i, parallel=True) for i in range(1, cases)]
    return itertools.chain(*slices)


@registry.register
def yapenboxbbob(seed: tp.Optional[int] = None) -> tp.Iterator[Experiment]:
    """Counterpart of yaboxbbob with penalized constraints."""
    cases = 8  # total number of cases (skip 0, as it's constraint-free)
    slices = [yabbob(seed, constraint_case=-i, box=True) for i in range(1, cases)]
    return itertools.chain(*slices)


@registry.register
def yaonepenbbob(seed: tp.Optional[int] = None) -> tp.Iterator[Experiment]:
    """Counterpart of yabbob with penalized constraints."""
    cases = 8  # total number of cases (skip 0, as it's constraint-free)
    slices = [yabbob(seed, max_num_constraints=1, constraint_case=-i) for i in range(1, cases)]
    return itertools.chain(*slices)


@registry.register
def yaonepensmallbbob(seed: tp.Optional[int] = None) -> tp.Iterator[Experiment]:
    """Counterpart of yasmallbbob with penalized constraints."""
    cases = 8  # total number of cases (skip 0, as it's constraint-free)
    slices = [yabbob(seed, max_num_constraints=1, constraint_case=-i, small=True) for i in range(1, cases)]
    return itertools.chain(*slices)


@registry.register
def yaonepenboundedbbob(seed: tp.Optional[int] = None) -> tp.Iterator[Experiment]:
    """Counterpart of yabooundedbbob with penalized constraints."""
    cases = 8  # total number of cases (skip 0, as it's constraint-free)
    slices = [yabbob(seed, max_num_constraints=1, constraint_case=-i, bounded=True) for i in range(1, cases)]
    return itertools.chain(*slices)


@registry.register
def yaonepennoisybbob(seed: tp.Optional[int] = None) -> tp.Iterator[Experiment]:
    """Counterpart of yanoisybbob with penalized constraints."""
    cases = 8  # total number of cases (skip 0, as it's constraint-free)
    slices = [yabbob(seed, max_num_constraints=1, constraint_case=-i, noise=True) for i in range(1, cases)]
    return itertools.chain(*slices)


@registry.register
def yaonepenparabbob(seed: tp.Optional[int] = None) -> tp.Iterator[Experiment]:
    """Counterpart of yaparabbob with penalized constraints."""
    cases = 8  # total number of cases (skip 0, as it's constraint-free)
    slices = [yabbob(seed, max_num_constraints=1, constraint_case=-i, parallel=True) for i in range(1, cases)]
    return itertools.chain(*slices)


@registry.register
def yaonepenboxbbob(seed: tp.Optional[int] = None) -> tp.Iterator[Experiment]:
    """Counterpart of yaboxbbob with penalized constraints."""
    cases = 8  # total number of cases (skip 0, as it's constraint-free)
    slices = [yabbob(seed, max_num_constraints=1, constraint_case=-i, box=True) for i in range(1, cases)]
    return itertools.chain(*slices)


@registry.register
def yahdnoisybbob(seed: tp.Optional[int] = None) -> tp.Iterator[Experiment]:
    """Counterpart of yabbob with higher dimensions."""
    return yabbob(seed, hd=True, noise=True)


@registry.register
def yabigbbob(seed: tp.Optional[int] = None) -> tp.Iterator[Experiment]:
    """Counterpart of yabbob with more budget."""
    return yabbob(seed, parallel=False, big=True)


@registry.register
def yasplitbbob(seed: tp.Optional[int] = None) -> tp.Iterator[Experiment]:
    """Counterpart of yabbob with splitting info in the instrumentation."""
    return yabbob(seed, parallel=False, split=True)


@registry.register
def yahdsplitbbob(seed: tp.Optional[int] = None) -> tp.Iterator[Experiment]:
    """Counterpart of yasplitbbob with more dimension."""
    return yabbob(seed, hd=True, split=True)


@registry.register
def yatuningbbob(seed: tp.Optional[int] = None) -> tp.Iterator[Experiment]:
    """Counterpart of yabbob with less budget and less dimension."""
    return yabbob(seed, parallel=False, big=False, small=True, reduction_factor=13, tuning=True)


@registry.register
def yatinybbob(seed: tp.Optional[int] = None) -> tp.Iterator[Experiment]:
    """Counterpart of yabbob with less budget and less xps."""
    return yabbob(seed, parallel=False, big=False, small=True, reduction_factor=13)


@registry.register
def yasmallbbob(seed: tp.Optional[int] = None) -> tp.Iterator[Experiment]:
    """Counterpart of yabbob with less budget."""
    return yabbob(seed, parallel=False, big=False, small=True)


@registry.register
def yahdbbob(seed: tp.Optional[int] = None) -> tp.Iterator[Experiment]:
    """Counterpart of yabbob with higher dimensions."""
    return yabbob(seed, hd=True)


@registry.register
def yaparabbob(seed: tp.Optional[int] = None) -> tp.Iterator[Experiment]:
    """Parallel optimization counterpart of yabbob."""
    return yabbob(seed, parallel=True, big=False)


@registry.register
def yanoisybbob(seed: tp.Optional[int] = None) -> tp.Iterator[Experiment]:
    """Noisy optimization counterpart of yabbob.
    This is supposed to be consistent with normal practices in noisy
    optimization: we distinguish recommendations and exploration.
    This is different from the original BBOB/COCO from that point of view.
    """
    return yabbob(seed, noise=True)


@registry.register
def yaboundedbbob(seed: tp.Optional[int] = None) -> tp.Iterator[Experiment]:
    """Counterpart of yabbob with bounded domain and dim only 40, (-5,5)**n by default."""
    return yabbob(seed, bounded=True)


@registry.register
def yaboxbbob(seed: tp.Optional[int] = None) -> tp.Iterator[Experiment]:
    """Counterpart of yabbob with bounded domain, (-5,5)**n by default."""
    return yabbob(seed, box=True)


@registry.register
def ms_bbob(seed: tp.Optional[int] = None) -> tp.Iterator[Experiment]:
    """Testing optimizers on exponentiated problems.
    Cigar, Ellipsoid.
    Both rotated and unrotated.
    Budget 100, 1000, 10000.
    Dimension 50.
    """

    seedg = create_seed_generator(seed)
    optims = [
        "TinyCMA",
        "QODE",
        "MetaModelOnePlusOne",
        "LhsDE",
        "TinyLhsDE",
        "TinyQODE",
        "ChainMetaModelSQP",
        "MicroCMA",
        "MultiScaleCMA",
    ]
    optims = ["QODE"]
    optims = ["CMA", "LargeCMA", "OldCMA", "DE", "PSO", "Powell", "Cobyla", "SQP"]
    optims = ["QOPSO", "QORealSpacePSO"]
    optims = ["SQOPSO"]  # , "QORealSpacePSO", "RealSpacePSO"]
    dims = [2, 3, 5, 10, 20]
    functions = [
        ArtificialFunction(name, block_dimension=d, rotation=rotation, expo=expo, translation_factor=tf)
        for name in ["cigar", "sphere", "rastrigin"]
        for rotation in [True]
        for expo in [1.0, 5.0]
        for tf in [0.01, 0.1, 1.0, 10.0]
        for d in dims
    ]
    optims = refactor_optims(optims)
    for optim in optims:
        for function in functions:
            for budget in [100, 200, 400, 800, 1600, 3200]:
                for nw in [1]:
                    yield Experiment(function, optim, budget=budget, num_workers=nw, seed=next(seedg))


@registry.register
def zp_ms_bbob(seed: tp.Optional[int] = None) -> tp.Iterator[Experiment]:
    """Testing optimizers on exponentiated problems.
    Cigar, Ellipsoid.
    Both rotated and unrotated.
    Budget 100, 1000, 10000.
    Dimension 50.
    """

    seedg = create_seed_generator(seed)
    optims = [
        "TinyCMA",
        "QODE",
        "MetaModelOnePlusOne",
        "LhsDE",
        "TinyLhsDE",
        "TinyQODE",
        "ChainMetaModelSQP",
        "MicroCMA",
        "MultiScaleCMA",
    ]
    optims = ["QODE"]
    optims = ["CMA", "LargeCMA", "OldCMA", "DE", "PSO", "Powell", "Cobyla", "SQP"]
    optims = ["QOPSO", "QORealSpacePSO"]
    optims = ["SQOPSO"]  # , "QORealSpacePSO", "RealSpacePSO"]
    dims = [2, 3, 5, 10, 20]
    functions = [
        ArtificialFunction(
            name, block_dimension=d, rotation=rotation, expo=expo, translation_factor=tf, zero_pen=True
        )
        for name in ["cigar", "sphere", "rastrigin"]
        for rotation in [True]
        for expo in [1.0, 5.0]
        for tf in [0.01, 0.1, 1.0, 10.0]
        for d in dims
    ]
    optims = ["QODE", "PSO", "SQOPSO", "DE", "CMA"]
    optims = refactor_optims(optims)
    for optim in optims:
        for function in functions:
            for budget in [100, 200, 400, 800, 1600, 3200]:
                for nw in [1]:
                    yield Experiment(function, optim, budget=budget, num_workers=nw, seed=next(seedg))


def nozp_noms_bbob(seed: tp.Optional[int] = None) -> tp.Iterator[Experiment]:
    """Testing optimizers on exponentiated problems.
    Cigar, Ellipsoid.
    Both rotated and unrotated.
    Budget 100, 1000, 10000.
    Dimension 50.
    """

    seedg = create_seed_generator(seed)
    optims = [
        "TinyCMA",
        "QODE",
        "MetaModelOnePlusOne",
        "LhsDE",
        "TinyLhsDE",
        "TinyQODE",
        "ChainMetaModelSQP",
        "MicroCMA",
        "MultiScaleCMA",
    ]
    optims = ["QODE"]
    optims = ["CMA", "LargeCMA", "OldCMA", "DE", "PSO", "Powell", "Cobyla", "SQP"]
    optims = ["QOPSO", "QORealSpacePSO"]
    optims = ["SQOPSO"]  # , "QORealSpacePSO", "RealSpacePSO"]
    dims = [2, 3, 5, 10, 20]
    functions = [
        ArtificialFunction(
            name, block_dimension=d, rotation=rotation, expo=expo, translation_factor=tf, zero_pen=False
        )
        for name in ["cigar", "sphere", "rastrigin"]
        for rotation in [True]
        for expo in [1.0, 5.0]
        for tf in [1.0]
        for d in dims
    ]
    optims = ["QODE", "PSO", "SQOPSO", "DE", "CMA"]
    optims = refactor_optims(optims)
    for optim in optims:
        for function in functions:
            for budget in [100, 200, 400, 800, 1600, 3200]:
                for nw in [1]:
                    yield Experiment(function, optim, budget=budget, num_workers=nw, seed=next(seedg))


@registry.register
def pbbob(seed: tp.Optional[int] = None) -> tp.Iterator[Experiment]:
    """Testing optimizers on exponentiated problems.
    Cigar, Ellipsoid.
    Both rotated and unrotated.
    Budget 100, 1000, 10000.
    Dimension 50.
    """
    seedg = create_seed_generator(seed)
    optims = [
        "OldCMA",
        "CMAbounded",
        "CMAsmall",
        "CMAstd",
        "CMApara",
        "CMAtuning",
        "DiagonalCMA",
        "FCMA",
        "RescaledCMA",
        "ASCMADEthird",
        "MultiCMA",
        "TripleCMA",
        "PolyCMA",
        "MultiScaleCMA",
        "DE",
        "OnePointDE",
        "GeneticDE",
        "TwoPointsDE",
        "PSO",
        "NGOptRW",
        "NGOpt",
    ]
    optims = ["ChainMetaModelSQP", "MetaModelOnePlusOne", "MetaModelDE"]
    optims = ["LargeCMA", "TinyCMA", "OldCMA", "MicroCMA"]
    optims = ["RBFGS", "LBFGSB", "MemeticDE"]
    optims = ["QrDE", "QODE", "LhsDE", "NGOpt", "NGOptRW"]
    optims = ["TinyCMA", "QODE", "MetaModelOnePlusOne", "LhsDE", "TinyLhsDE", "TinyQODE"]
    optims = ["QOPSO", "QORealSpacePSO"]
    optims = ["SQOPSO"]  # , "QORealSpacePSO", "RealSpacePSO"]
    dims = [40, 20]
    functions = [
        ArtificialFunction(name, block_dimension=d, rotation=rotation, expo=expo)
        for name in ["cigar", "sphere", "rastrigin", "hm", "deceptivemultimodal"]
        for rotation in [True]
        for expo in [1.0, 3.0, 5.0, 7.0, 9.0]
        for d in dims
    ]
    optims = refactor_optims(optims)
    for optim in optims:
        for function in functions:
            for budget in [100, 200, 300, 400, 500, 600, 700, 800]:
                for nw in [1, 10, 50]:
                    yield Experiment(function, optim, budget=budget, num_workers=nw, seed=next(seedg))


@registry.register
def zp_pbbob(seed: tp.Optional[int] = None) -> tp.Iterator[Experiment]:
    """Testing optimizers on exponentiated problems.
    Cigar, Ellipsoid.
    Both rotated and unrotated.
    Budget 100, 1000, 10000.
    Dimension 50.
    """
    seedg = create_seed_generator(seed)
    optims = [
        "OldCMA",
        "CMAbounded",
        "CMAsmall",
        "CMAstd",
        "CMApara",
        "CMAtuning",
        "DiagonalCMA",
        "FCMA",
        "RescaledCMA",
        "ASCMADEthird",
        "MultiCMA",
        "TripleCMA",
        "PolyCMA",
        "MultiScaleCMA",
        "DE",
        "OnePointDE",
        "GeneticDE",
        "TwoPointsDE",
        "PSO",
        "NGOptRW",
        "NGOpt",
    ]
    optims = ["ChainMetaModelSQP", "MetaModelOnePlusOne", "MetaModelDE"]
    optims = ["LargeCMA", "TinyCMA", "OldCMA", "MicroCMA"]
    optims = ["RBFGS", "LBFGSB", "MemeticDE"]
    optims = ["QrDE", "QODE", "LhsDE", "NGOpt", "NGOptRW"]
    optims = ["TinyCMA", "QODE", "MetaModelOnePlusOne", "LhsDE", "TinyLhsDE", "TinyQODE"]
    optims = ["QOPSO", "QORealSpacePSO"]
    optims = ["SQOPSO"]  # , "QORealSpacePSO", "RealSpacePSO"]
    dims = [40, 20]
    functions = [
        ArtificialFunction(name, block_dimension=d, rotation=rotation, expo=expo, zero_pen=True)
        for name in ["cigar", "sphere", "rastrigin", "hm", "deceptivemultimodal"]
        for rotation in [True]
        for expo in [1.0, 3.0, 5.0, 7.0, 9.0]
        for d in dims
    ]
    optims = ["QODE", "PSO", "SQOPSO", "DE", "CMA"]
    optims = refactor_optims(optims)
    for optim in optims:
        for function in functions:
            for budget in [100, 200, 300, 400, 500, 600, 700, 800]:
                for nw in [1, 10, 50]:
                    yield Experiment(function, optim, budget=budget, num_workers=nw, seed=next(seedg))


@registry.register
def illcondi(seed: tp.Optional[int] = None) -> tp.Iterator[Experiment]:
    """Testing optimizers on ill cond problems.
    Cigar, Ellipsoid.
    Both rotated and unrotated.
    Budget 100, 1000, 10000.
    Dimension 50.
    """
    seedg = create_seed_generator(seed)
    optims = get_optimizers("basics", seed=next(seedg))
    functions = [
        ArtificialFunction(name, block_dimension=50, rotation=rotation)
        for name in ["cigar", "ellipsoid"]
        for rotation in [True, False]
    ]
    optims = refactor_optims(optims)
    for optim in optims:
        for function in functions:
            for budget in [100, 1000, 10000]:
                yield Experiment(function, optim, budget=budget, num_workers=1, seed=next(seedg))


@registry.register
def illcondipara(seed: tp.Optional[int] = None) -> tp.Iterator[Experiment]:
    """Testing optimizers on ill-conditionned parallel optimization.
    50 workers in parallel.
    """
    seedg = create_seed_generator(seed)
    functions = [
        ArtificialFunction(name, block_dimension=50, rotation=rotation)
        for name in ["cigar", "ellipsoid"]
        for rotation in [True, False]
    ]
    optims = get_optimizers("competitive", seed=next(seedg))
    optims = refactor_optims(optims)
    for function in functions:
        for budget in [100, 1000, 10000]:
            for optim in optims:
                xp = Experiment(function, optim, budget=budget, num_workers=50, seed=next(seedg))
                if not xp.is_incoherent:
                    yield xp


@registry.register
def constrained_illconditioned_parallel(seed: tp.Optional[int] = None) -> tp.Iterator[Experiment]:
    """Many optimizers on ill cond problems with constraints."""
    seedg = create_seed_generator(seed)
    functions = [
        ArtificialFunction(name, block_dimension=50, rotation=rotation)
        for name in ["cigar", "ellipsoid"]
        for rotation in [True, False]
    ]
    for func in functions:
        func.parametrization.register_cheap_constraint(_Constraint("sum", as_bool=False))
    optims = ["DE", "CMA", "NGOpt"]
    optims = refactor_optims(optims)  # type: ignore
    for function in functions:
        for budget in [400, 4000, 40000]:
            optims: tp.List[str] = get_optimizers("large", seed=next(seedg))  # type: ignore
            for optim in optims:
                yield Experiment(function, optim, budget=budget, num_workers=1, seed=next(seedg))


@registry.register
def ranknoisy(seed: tp.Optional[int] = None) -> tp.Iterator[Experiment]:
    """Noisy optimization methods on a few noisy problems.
    Cigar, Altcigar, Ellipsoid, Altellipsoid.
    Dimension 200, 2000, 20000.
    Budget 25000, 50000, 100000.
    No rotation.
    Noise level 10.
    With or without noise dissymmetry.
    """
    seedg = create_seed_generator(seed)
    optims: tp.List[str] = get_optimizers("progressive", seed=next(seedg)) + [  # type: ignore
        "OptimisticNoisyOnePlusOne",
        "OptimisticDiscreteOnePlusOne",
        "NGOpt10",
    ]

    # optims += ["NGO", "Shiwa", "DiagonalCMA"] + sorted(
    #    x for x, y in ng.optimizers.registry.items() if ("SPSA" in x or "TBPSA" in x or "ois" in x or "epea" in x or "Random" in x)
    # )
    optims = ["SPSA", "TinySPSA", "TBPSA", "NoisyOnePlusOne", "NoisyDiscreteOnePlusOne"]
    optims = get_optimizers("basics", "noisy", "splitters", "progressive", seed=next(seedg))  # type: ignore
    optims = refactor_optims(optims)
    for budget in [25000, 50000, 100000]:
        for optim in optims:
            for d in [20000, 200, 2000]:
                for name in ["cigar", "altcigar", "ellipsoid", "altellipsoid"]:
                    for noise_dissymmetry in [False, True]:
                        function = ArtificialFunction(
                            name=name,
                            rotation=False,
                            block_dimension=d,
                            noise_level=10,
                            noise_dissymmetry=noise_dissymmetry,
                            translation_factor=1.0,
                        )
                        yield Experiment(function, optim, budget=budget, seed=next(seedg))


@registry.register
def noisy(seed: tp.Optional[int] = None) -> tp.Iterator[Experiment]:
    """Noisy optimization methods on a few noisy problems.
    Sphere, Rosenbrock, Cigar, Hm (= highly multimodal).
    Noise level 10.
    Noise dyssymmetry or not.
    Dimension 2, 20, 200, 2000.
    Budget 25000, 50000, 100000.
    """
    seedg = create_seed_generator(seed)
    optims: tp.List[str] = get_optimizers("progressive", seed=next(seedg)) + [  # type: ignore
        "OptimisticNoisyOnePlusOne",
        "OptimisticDiscreteOnePlusOne",
    ]
    optims += ["NGOpt10", "Shiwa", "DiagonalCMA"] + sorted(
        x
        for x, y in ng.optimizers.registry.items()
        if ("SPSA" in x or "TBPSA" in x or "ois" in x or "epea" in x or "Random" in x)
    )

    optims = refactor_optims(optims)
    for budget in [25000, 50000, 100000]:
        for optim in optims:
            for d in [2, 20, 200, 2000]:
                for name in ["sphere", "rosenbrock", "cigar", "hm"]:
                    for noise_dissymmetry in [False, True]:
                        function = ArtificialFunction(
                            name=name,
                            rotation=True,
                            block_dimension=d,
                            noise_level=10,
                            noise_dissymmetry=noise_dissymmetry,
                            translation_factor=1.0,
                        )
                        yield Experiment(function, optim, budget=budget, seed=next(seedg))


@registry.register
def paraalldes(seed: tp.Optional[int] = None) -> tp.Iterator[Experiment]:
    """All DE methods on various functions. Parallel version.
    Dimension 5, 20, 100, 500, 2500.
    Sphere, Cigar, Hm, Ellipsoid.
    No rotation.
    """
    seedg = create_seed_generator(seed)
    for budget in [10, 100, 1000, 10000, 100000]:
        for optim in sorted(x for x, y in ng.optimizers.registry.items() if "DE" in x and "Tune" in x):
            for rotation in [False]:
                for d in [5, 20, 100, 500, 2500]:
                    for name in ["sphere", "cigar", "hm", "ellipsoid"]:
                        for u in [0]:
                            function = ArtificialFunction(
                                name=name,
                                rotation=rotation,
                                block_dimension=d,
                                useless_variables=d * u,
                                translation_factor=1.0,
                            )
                            yield Experiment(
                                function,
                                optim,
                                budget=budget,
                                seed=next(seedg),
                                num_workers=max(d, budget // 6),
                            )


@registry.register
def parahdbo4d(seed: tp.Optional[int] = None) -> tp.Iterator[Experiment]:
    """All Bayesian optimization methods on various functions. Parallel version
    Dimension 20 and 2000.
    Budget 25, 31, 37, 43, 50, 60.
    Sphere, Cigar, Hm, Ellipsoid.
    No rotation.
    """
    seedg = create_seed_generator(seed)
    for budget in [25, 31, 37, 43, 50, 60]:
        for optim in refactor_optims(
            sorted(x for x, y in ng.optimizers.registry.items() if "BO" in x and "Tune" in x)
        ):
            for rotation in [False]:
                for d in [20, 2000]:
                    for name in ["sphere", "cigar", "hm", "ellipsoid"]:
                        for u in [0]:
                            function = ArtificialFunction(
                                name=name,
                                rotation=rotation,
                                block_dimension=d,
                                useless_variables=d * u,
                                translation_factor=1.0,
                            )
                            yield Experiment(
                                function,
                                optim,
                                budget=budget,
                                seed=next(seedg),
                                num_workers=max(d, budget // 6),
                            )


@registry.register
def alldes(seed: tp.Optional[int] = None) -> tp.Iterator[Experiment]:
    """All DE methods on various functions.
    Dimension 5, 20, 100.
    Sphere, Cigar, Hm, Ellipsoid.
    Budget 10, 100, 1000, 10000, 100000.
    """
    seedg = create_seed_generator(seed)
    for budget in [10, 100, 1000, 10000, 100000]:
        for optim in refactor_optims(
            sorted(x for x, y in ng.optimizers.registry.items() if "DE" in x or "Shiwa" in x)
        ):
            for rotation in [False]:
                for d in [5, 20, 100]:
                    for name in ["sphere", "cigar", "hm", "ellipsoid"]:
                        for u in [0]:
                            function = ArtificialFunction(
                                name=name,
                                rotation=rotation,
                                block_dimension=d,
                                useless_variables=d * u,
                                translation_factor=1.0,
                            )
                            yield Experiment(function, optim, budget=budget, seed=next(seedg))


@registry.register
def hdbo4d(seed: tp.Optional[int] = None) -> tp.Iterator[Experiment]:
    """All Bayesian optimization methods on various functions.
    Budget 25, 31, 37, 43, 50, 60.
    Dimension 20.
    Sphere, Cigar, Hm, Ellipsoid.
    """
    seedg = create_seed_generator(seed)
    for budget in [25, 31, 37, 43, 50, 60]:
        for optim in refactor_optims(get_optimizers("all_bo", seed=next(seedg))):
            for rotation in [False]:
                for d in [20]:
                    for name in ["sphere", "cigar", "hm", "ellipsoid"]:
                        for u in [0]:
                            function = ArtificialFunction(
                                name=name,
                                rotation=rotation,
                                block_dimension=d,
                                useless_variables=d * u,
                                translation_factor=1.0,
                            )
                            yield Experiment(function, optim, budget=budget, seed=next(seedg))


@registry.register
def spsa_benchmark(seed: tp.Optional[int] = None) -> tp.Iterator[Experiment]:
    """Some optimizers on a noisy optimization problem. This benchmark is based on the noisy benchmark.
    Budget 500, 1000, 2000, 4000, ... doubling... 128000.
    Rotation or not.
    Sphere, Sphere4, Cigar.
    """
    seedg = create_seed_generator(seed)
    optims: tp.List[str] = get_optimizers("spsa", seed=next(seedg))  # type: ignore
    optims += ["CMA", "OnePlusOne", "DE", "PSO"]
    optims = ["SQP", "NoisyDiscreteOnePlusOne", "NoisyBandit"]
    optims = ["NGOpt", "NGOptRW"]
    optims = refactor_optims(optims)
    for budget in [500, 1000, 2000, 4000, 8000, 16000, 32000, 64000, 128000]:
        for optim in optims:
            for rotation in [True, False]:
                for name in ["sphere", "sphere4", "cigar"]:
                    function = ArtificialFunction(
                        name=name, rotation=rotation, block_dimension=20, noise_level=10
                    )
                    yield Experiment(function, optim, budget=budget, seed=next(seedg))


@registry.register
def realworld(seed: tp.Optional[int] = None) -> tp.Iterator[Experiment]:
    """Realworld optimization. This experiment contains:

     - a subset of MLDA (excluding the perceptron: 10 functions rescaled or not.
     - ARCoating https://arxiv.org/abs/1904.02907: 1 function.
     - The 007 game: 1 function, noisy.
     - PowerSystem: a power system simulation problem.
     - STSP: a simple TSP problem.
     -  MLDA, except the Perceptron.

    Budget 25, 50, 100, 200, 400, 800, 1600, 3200, 6400, 12800.
    Sequential or 10-parallel or 100-parallel.
    """
    funcs: tp.List[tp.Union[ExperimentFunction, rl.agents.TorchAgentFunction]] = [
        _mlda.Clustering.from_mlda(name, num, rescale)
        for name, num in [("Ruspini", 5), ("German towns", 10)]
        for rescale in [True, False]
    ]
    funcs += [
        _mlda.SammonMapping.from_mlda("Virus", rescale=False),
        _mlda.SammonMapping.from_mlda("Virus", rescale=True),
        # _mlda.SammonMapping.from_mlda("Employees"),
    ]
    funcs += [_mlda.Landscape(transform) for transform in [None, "square", "gaussian"]]

    # Adding ARCoating.
    funcs += [ARCoating()]
    funcs += [PowerSystem(), PowerSystem(13)]
    funcs += [STSP(), STSP(500)]
    funcs += [game.Game("war")]
    funcs += [game.Game("batawaf")]
    funcs += [game.Game("flip")]
    funcs += [game.Game("guesswho")]
    funcs += [game.Game("bigguesswho")]

    # 007 with 100 repetitions, both mono and multi architectures.
    base_env = rl.envs.DoubleOSeven(verbose=False)
    random_agent = rl.agents.Agent007(base_env)
    modules = {"mono": rl.agents.Perceptron, "multi": rl.agents.DenseNet}
    agents = {
        a: rl.agents.TorchAgent.from_module_maker(base_env, m, deterministic=False)
        for a, m in modules.items()
    }
    env = base_env.with_agent(player_0=random_agent).as_single_agent()
    runner = rl.EnvironmentRunner(env.copy(), num_repetitions=100, max_step=50)
    for archi in ["mono", "multi"]:
        func = rl.agents.TorchAgentFunction(agents[archi], runner, reward_postprocessing=lambda x: 1 - x)
        funcs += [func]
    seedg = create_seed_generator(seed)
    optims = get_optimizers("basics", seed=next(seedg))
    optims = refactor_optims(optims)
    for budget in [25, 50, 100, 200, 400, 800, 1600, 3200, 6400, 12800]:
        for num_workers in [1, 10, 100]:
            if num_workers < budget:
                for algo in optims:
                    for fu in funcs:
                        xp = Experiment(fu, algo, budget, num_workers=num_workers, seed=next(seedg))
                        if not xp.is_incoherent:
                            yield xp


@registry.register
def aquacrop_fao(seed: tp.Optional[int] = None) -> tp.Iterator[Experiment]:
    """FAO Crop simulator. Maximize yield."""

    funcs = [NgAquacrop(i, 300.0 + 150.0 * np.cos(i)) for i in range(3, 7)]
    # funcs = list(np.random.choice(funcs, 2))
    seedg = create_seed_generator(seed)
    optims = get_optimizers("basics", seed=next(seedg))
    optims = ["RBFGS", "LBFGSB", "MemeticDE"]
    optims = ["PCABO"]
    optims = ["PCABO", "NGOpt", "QODE"]
    optims = ["QOPSO"]  # , "QORealSpacePSO", "RealSpacePSO"]
    optims = ["NGOpt"]
    optims = ["SQOPSO"]  # , "QORealSpacePSO", "RealSpacePSO"]
    optims = refactor_optims(optims)
    for budget in [25, 50, 100, 200, 400, 800, 1600]:
        for num_workers in [1, 30]:
            if num_workers < budget:
                for algo in optims:
                    for fu in funcs:
                        xp = Experiment(fu, algo, budget, num_workers=num_workers, seed=next(seedg))
                        xp.function.parametrization.real_world = True
                        if not xp.is_incoherent:
                            yield xp


@registry.register
def fishing(seed: tp.Optional[int] = None) -> tp.Iterator[Experiment]:
    """Lotka-Volterra equations"""
    funcs = [OptimizeFish(i) for i in [17, 35, 52, 70, 88, 105]]
    seedg = create_seed_generator(seed)
    optims = get_optimizers("basics", seed=next(seedg))
    optims += ["NGOpt", "NGOptRW", "ChainMetaModelSQP"]
    optims = ["NGOpt"]
    optims = ["PCABO"]
    optims = ["PCABO", "NGOpt", "QODE"]
    optims = ["QOPSO"]  # , "QORealSpacePSO", "RealSpacePSO"]
    optims = ["SQOPSO"]  # , "QORealSpacePSO", "RealSpacePSO"]
    optims = refactor_optims(optims)
    for budget in [25, 50, 100, 200, 400, 800, 1600]:
        for algo in optims:
            for fu in funcs:
                xp = Experiment(fu, algo, budget, seed=next(seedg))
                xp.function.parametrization.real_world = True
                if not xp.is_incoherent:
                    yield xp


@registry.register
def rocket(seed: tp.Optional[int] = None, seq: bool = False) -> tp.Iterator[Experiment]:
    """Rocket simulator. Maximize max altitude by choosing the thrust schedule, given a total thrust.
    Budget 25, 50, ..., 1600.
    Sequential or 30 workers."""
    funcs = [Rocket(i) for i in range(17)]
    seedg = create_seed_generator(seed)
    optims = get_optimizers("basics", seed=next(seedg))
    optims += ["NGOpt", "NGOptRW", "ChainMetaModelSQP"]
    optims = ["RBFGS", "LBFGSB", "MemeticDE"]
    optims = ["CMA", "PSO", "QODE", "QRDE", "MetaModelPSO"]
    if seq:
        optims += ["RBFGS", "LBFGSB", "MemeticDE"]
    optims = ["NGOpt"]
    optims = ["PCABO"]
    optims = ["PCABO", "NGOpt", "QODE"]
    optims = ["QOPSO"]  # , "QORealSpacePSO", "RealSpacePSO"]
    optims = ["SQOPSO"]  # , "QORealSpacePSO", "RealSpacePSO"]
    optims = [
        "NGOpt",
        "QOPSO",
        "SOPSO",
        "QODE",
        "SODE",
        "CMA",
        "DiagonalCMA",
        "MetaModelOnePlusOne",
        "MetaModelDE",
    ]
    optims = refactor_optims(optims)
    for budget in [25, 50, 100, 200, 400, 800, 1600]:
        for num_workers in [1] if seq else [1, 30]:
            if num_workers < budget:
                for algo in optims:
                    for fu in funcs:  # list(np.random.choice(funcs, 3)):
                        xp = Experiment(fu, algo, budget, num_workers=num_workers, seed=next(seedg))
                        xp.function.parametrization.real_world = True
                        skip_ci(reason="Too slow")
                        if not xp.is_incoherent:  # and np.random.choice([True, False, False]):
                            yield xp


@registry.register
def mono_rocket(seed: tp.Optional[int] = None) -> tp.Iterator[Experiment]:
    """Sequential counterpart of the rocket problem."""
    return rocket(seed, seq=True)


@registry.register
def mixsimulator(seed: tp.Optional[int] = None) -> tp.Iterator[Experiment]:
    """MixSimulator of power plants
    Budget 20, 40, ..., 1600.
    Sequential or 30 workers."""
    funcs = [OptimizeMix()]
    seedg = create_seed_generator(seed)
    optims: tp.List[str] = get_optimizers("basics", seed=next(seedg))  # type: ignore

    optims = refactor_optims(optims)
    for budget in [20, 40, 80, 160]:
        for num_workers in [1, 30]:
            if num_workers < budget:
                for algo in optims:
                    for fu in funcs:
                        xp = Experiment(fu, algo, budget, num_workers=num_workers, seed=next(seedg))
                        if not xp.is_incoherent:
                            yield xp


@registry.register
def control_problem(seed: tp.Optional[int] = None) -> tp.Iterator[Experiment]:
    """MuJoCo testbed. Learn linear policy for different control problems.
    Budget 500, 1000, 3000, 5000."""
    seedg = create_seed_generator(seed)
    num_rollouts = 1
    funcs = [
        Env(num_rollouts=num_rollouts, random_state=seed)
        for Env in [
            control.Swimmer,
            control.HalfCheetah,
            control.Hopper,
            control.Walker2d,
            control.Ant,
            control.Humanoid,
        ]
    ]

    sigmas = [0.1, 0.1, 0.1, 0.1, 0.01, 0.001]
    funcs2 = []
    for sigma, func in zip(sigmas, funcs):
        f = func.copy()
        param: ng.p.Tuple = f.parametrization.copy()  # type: ignore
        for array in param:
            array.set_mutation(sigma=sigma)  # type: ignore
        param.set_name(f"sigma={sigma}")

        f.parametrization = param
        f.parametrization.freeze()
        funcs2.append(f)
    optims = get_optimizers("basics")
    optims = ["NGOpt", "PSO", "CMA"]
    optims = refactor_optims(optims)
    for budget in [50, 75, 100, 150, 200, 250, 300, 400, 500, 1000, 3000, 5000, 8000, 16000, 32000, 64000]:
        for algo in optims:
            for fu in funcs2:
                xp = Experiment(fu, algo, budget, num_workers=1, seed=next(seedg))
                if not xp.is_incoherent:
                    yield xp


@registry.register
def neuro_control_problem(seed: tp.Optional[int] = None) -> tp.Iterator[Experiment]:
    """MuJoCo testbed. Learn neural policies."""
    seedg = create_seed_generator(seed)
    num_rollouts = 1
    funcs = [
        Env(num_rollouts=num_rollouts, intermediate_layer_dim=(50,), random_state=seed)
        for Env in [
            control.Swimmer,
            control.HalfCheetah,
            control.Hopper,
            control.Walker2d,
            control.Ant,
            control.Humanoid,
        ]
    ]

    optims = ["CMA", "NGOpt4", "DiagonalCMA", "NGOpt8", "MetaModel", "ChainCMAPowell"]
    optims = ["NGOpt", "CMA", "PSO"]
    optims = refactor_optims(optims)
    for budget in [50, 500, 5000, 10000, 20000, 35000, 50000, 100000, 200000]:
        for algo in optims:
            for fu in funcs:
                xp = Experiment(fu, algo, budget, num_workers=1, seed=next(seedg))
                xp.function.parametrization.real_world = True
                xp.function.parametrization.neural = True
                if not xp.is_incoherent:
                    yield xp


@registry.register
def olympus_surfaces(seed: tp.Optional[int] = None) -> tp.Iterator[Experiment]:
    """Olympus surfaces"""
    from nevergrad.functions.olympussurfaces import OlympusSurface

    funcs = []
    for kind in OlympusSurface.SURFACE_KINDS:
        for k in range(2, 5):
            for noise in ["GaussianNoise", "UniformNoise", "GammaNoise"]:
                for noise_scale in [0.5, 1]:
                    funcs.append(OlympusSurface(kind, 10**k, noise, noise_scale))

    seedg = create_seed_generator(seed)
    optims = get_optimizers("basics", "noisy", seed=next(seedg))
    optims = ["NGOpt", "CMA"]
    optims = refactor_optims(optims)
    for budget in [25, 50, 100, 200, 400, 800, 1600, 3200, 6400, 12800, 25600]:
        for num_workers in [1]:  # , 10, 100]:
            if num_workers < budget:
                for algo in optims:
                    for fu in funcs:
                        xp = Experiment(fu, algo, budget, num_workers=num_workers, seed=next(seedg))
                        if not xp.is_incoherent:
                            yield xp


@registry.register
def olympus_emulators(seed: tp.Optional[int] = None) -> tp.Iterator[Experiment]:
    """Olympus emulators"""
    from nevergrad.functions.olympussurfaces import OlympusEmulator

    funcs = []
    for dataset_kind in OlympusEmulator.DATASETS:
        for model_kind in ["BayesNeuralNet", "NeuralNet"]:
            funcs.append(OlympusEmulator(dataset_kind, model_kind))

    seedg = create_seed_generator(seed)
    optims = get_optimizers("basics", "noisy", seed=next(seedg))
    optims = ["NGOpt", "CMA"]
    optims = refactor_optims(optims)
    for budget in [25, 50, 100, 200, 400, 800, 1600, 3200, 6400, 12800, 25600]:
        for num_workers in [1]:  # , 10, 100]:
            if num_workers < budget:
                for algo in optims:
                    for fu in funcs:
                        xp = Experiment(fu, algo, budget, num_workers=num_workers, seed=next(seedg))
                        if not xp.is_incoherent:
                            yield xp


@registry.register
def topology_optimization(seed: tp.Optional[int] = None) -> tp.Iterator[Experiment]:
    seedg = create_seed_generator(seed)
    funcs = [TO(i) for i in [10, 20, 30, 40]]
    optims = ["CMA", "GeneticDE", "TwoPointsDE", "VoronoiDE", "DE", "PSO", "RandomSearch", "OnePlusOne"]
    optims = ["NGOpt"]
    optims = refactor_optims(optims)
    for budget in [10, 20, 40, 80, 160, 320, 640, 1280, 2560, 5120, 10240, 20480, 40960]:
        for optim in optims:
            for f in funcs:
                for nw in [1, 30]:
                    yield Experiment(f, optim, budget, num_workers=nw, seed=next(seedg))


@registry.register
def sequential_topology_optimization(seed: tp.Optional[int] = None) -> tp.Iterator[Experiment]:
    seedg = create_seed_generator(seed)
    funcs = [TO(i) for i in [10, 20, 30, 40]]
    optims = ["CMA", "GeneticDE", "TwoPointsDE", "VoronoiDE", "DE", "PSO", "RandomSearch", "OnePlusOne"]
    optims = ["NGOpt"]
    optims = refactor_optims(optims)
    for budget in [10, 20, 40, 80, 160, 320, 640, 1280, 2560, 5120, 10240, 20480, 40960]:
        for optim in optims:
            for f in funcs:
                for nw in [1, 30]:
                    yield Experiment(f, optim, budget, num_workers=nw, seed=next(seedg))


@registry.register
def simple_tsp(seed: tp.Optional[int] = None, complex_tsp: bool = False) -> tp.Iterator[Experiment]:
    """Simple TSP problems. Please note that the methods we use could be applied or complex variants, whereas
    specialized methods can not always do it; therefore this comparisons from a black-box point of view makes sense
    even if white-box methods are not included though they could do this more efficiently.
    10, 100, 1000, 10000 cities.
    Budgets doubling from 25, 50, 100, 200, ... up  to 25600

    """
    funcs = [STSP(10**k, complex_tsp) for k in range(2, 6)]
    seedg = create_seed_generator(seed)
    optims = [
        "RotatedTwoPointsDE",
        "DiscreteLenglerOnePlusOne",
        "DiscreteDoerrOnePlusOne",
        "DiscreteBSOOnePlusOne",
        "AdaptiveDiscreteOnePlusOne",
        "GeneticDE",
        "DE",
        "TwoPointsDE",
        "DiscreteOnePlusOne",
        "CMA",
        "MetaModel",
        "DiagonalCMA",
    ]
    optims = refactor_optims(optims)
    for budget in [25, 50, 100, 200, 400, 800, 1600, 3200, 6400, 12800, 25600]:
        for num_workers in [1]:  # , 10, 100]:
            if num_workers < budget:
                for algo in optims:
                    for fu in funcs:
                        xp = Experiment(fu, algo, budget, num_workers=num_workers, seed=next(seedg))
                        if not xp.is_incoherent:
                            yield xp


@registry.register
def complex_tsp(seed: tp.Optional[int] = None) -> tp.Iterator[Experiment]:
    """Counterpart of simple_tsp with non-planar term."""
    return simple_tsp(seed, complex_tsp=True)


@registry.register
def sequential_fastgames(seed: tp.Optional[int] = None) -> tp.Iterator[Experiment]:
    """Optimization of policies for games, i.e. direct policy search.
    Budget 12800, 25600, 51200, 102400.
    Games: War, Batawaf, Flip, GuessWho,  BigGuessWho."""
    funcs = [game.Game(name) for name in ["war", "batawaf", "flip", "guesswho", "bigguesswho"]]
    seedg = create_seed_generator(seed)
    optims = get_optimizers("noisy", "splitters", "progressive", seed=next(seedg))
    optims = refactor_optims(optims)
    for budget in [12800, 25600, 51200, 102400]:
        for num_workers in [1]:
            if num_workers < budget:
                for algo in optims:
                    for fu in funcs:
                        xp = Experiment(fu, algo, budget, num_workers=num_workers, seed=next(seedg))
                        xp.function.parametrization.real_world = True
                        if not xp.is_incoherent:
                            yield xp


@registry.register
def powersystems(seed: tp.Optional[int] = None) -> tp.Iterator[Experiment]:
    """Unit commitment problem, i.e. management of dams for hydroelectric planning."""
    funcs: tp.List[ExperimentFunction] = []
    for dams in [3, 5, 9, 13]:
        funcs += [PowerSystem(dams, depth=2, width=3)]
    seedg = create_seed_generator(seed)
    budgets = [3200, 6400, 12800]
    optims = get_optimizers("basics", "noisy", "splitters", "progressive", seed=next(seedg))
    optims = refactor_optims(optims)
    for budget in budgets:
        for num_workers in [1, 10, 100]:
            if num_workers < budget:
                for algo in optims:
                    for fu in funcs:
                        xp = Experiment(fu, algo, budget, num_workers=num_workers, seed=next(seedg))
                        xp.function.parametrization.real_world = True
                        if not xp.is_incoherent:
                            yield xp


@registry.register
def mlda(seed: tp.Optional[int] = None) -> tp.Iterator[Experiment]:
    """MLDA (machine learning and data analysis) testbed."""
    funcs: tp.List[ExperimentFunction] = [
        _mlda.Clustering.from_mlda(name, num, rescale)
        for name, num in [("Ruspini", 5), ("German towns", 10)]
        for rescale in [True, False]
    ]
    funcs += [
        _mlda.SammonMapping.from_mlda("Virus", rescale=False),
        _mlda.SammonMapping.from_mlda("Virus", rescale=True),
        # _mlda.SammonMapping.from_mlda("Employees"),
    ]
    funcs += [_mlda.Perceptron.from_mlda(name) for name in ["quadratic", "sine", "abs", "heaviside"]]
    funcs += [_mlda.Landscape(transform) for transform in [None, "square", "gaussian"]]
    seedg = create_seed_generator(seed)
    optims = get_optimizers("basics", seed=next(seedg))
    optims = refactor_optims(optims)
    for budget in [25, 50, 100, 200, 400, 800, 1600, 3200, 6400, 12800]:
        for num_workers in [1, 10, 100]:
            if num_workers < budget:
                for algo in optims:
                    for func in funcs:
                        xp = Experiment(func, algo, budget, num_workers=num_workers, seed=next(seedg))
                        xp.function.parametrization.real_world = True
                        if not xp.is_incoherent:
                            yield xp


@registry.register
def mldakmeans(seed: tp.Optional[int] = None) -> tp.Iterator[Experiment]:
    """MLDA (machine learning and data analysis) testbed, restricted to the K-means part."""
    funcs: tp.List[ExperimentFunction] = [
        _mlda.Clustering.from_mlda(name, num, rescale)
        for name, num in [("Ruspini", 5), ("German towns", 10), ("Ruspini", 50), ("German towns", 100)]
        for rescale in [True, False]
    ]
    seedg = create_seed_generator(seed)
    optims = get_optimizers("splitters", "progressive", seed=next(seedg))
    optims += ["DE", "CMA", "PSO", "TwoPointsDE", "RandomSearch"]
    optims = ["QODE", "QRDE"]
    optims = ["NGOpt"]
    optims = refactor_optims(optims)
    for budget in [1000, 10000]:
        for num_workers in [1, 10, 100]:
            if num_workers < budget:
                for algo in optims:
                    for func in funcs:
                        xp = Experiment(func, algo, budget, num_workers=num_workers, seed=next(seedg))
                        if not xp.is_incoherent:
                            yield xp


@registry.register
def image_similarity(
    seed: tp.Optional[int] = None, with_pgan: bool = False, similarity: bool = True
) -> tp.Iterator[Experiment]:
    """Optimizing images: artificial criterion for now."""
    seedg = create_seed_generator(seed)
    optims = get_optimizers("structured_moo", seed=next(seedg))
    funcs: tp.List[ExperimentFunction] = [
        imagesxp.Image(loss=loss, with_pgan=with_pgan)
        for loss in imagesxp.imagelosses.registry.values()
        if loss.REQUIRES_REFERENCE == similarity
    ]
    optims = refactor_optims(optims)
    for budget in [100 * 5**k for k in range(3)]:
        for func in funcs:
            for algo in optims:
                xp = Experiment(func, algo, budget, num_workers=1, seed=next(seedg))
                skip_ci(reason="too slow")
                if not xp.is_incoherent:
                    yield xp


@registry.register
def image_similarity_pgan(seed: tp.Optional[int] = None) -> tp.Iterator[Experiment]:
    """Counterpart of image_similarity, using PGan as a representation."""
    return image_similarity(seed, with_pgan=True)


@registry.register
def image_single_quality(seed: tp.Optional[int] = None) -> tp.Iterator[Experiment]:
    """Counterpart of image_similarity, but based on image quality assessment."""
    return image_similarity(seed, with_pgan=False, similarity=False)


@registry.register
def image_single_quality_pgan(seed: tp.Optional[int] = None) -> tp.Iterator[Experiment]:
    """Counterpart of image_similarity_pgan, but based on image quality assessment."""
    return image_similarity(seed, with_pgan=True, similarity=False)


@registry.register
def image_multi_similarity(
    seed: tp.Optional[int] = None, cross_valid: bool = False, with_pgan: bool = False
) -> tp.Iterator[Experiment]:
    """Optimizing images: artificial criterion for now."""
    seedg = create_seed_generator(seed)
    optims = get_optimizers("structured_moo", seed=next(seedg))
    funcs: tp.List[ExperimentFunction] = [
        imagesxp.Image(loss=loss, with_pgan=with_pgan)
        for loss in imagesxp.imagelosses.registry.values()
        if loss.REQUIRES_REFERENCE
    ]
    base_values: tp.List[tp.Any] = [func(func.parametrization.sample().value) for func in funcs]
    if cross_valid:
        skip_ci(reason="Too slow")
        mofuncs: tp.List[tp.Any] = helpers.SpecialEvaluationExperiment.create_crossvalidation_experiments(
            funcs, pareto_size=25
        )
    else:
        mofuncs = [fbase.MultiExperiment(funcs, upper_bounds=base_values)]
    optims = refactor_optims(optims)
    for budget in [100 * 5**k for k in range(3)]:
        for num_workers in [1]:
            for algo in optims:
                for mofunc in mofuncs:
                    xp = Experiment(mofunc, algo, budget, num_workers=num_workers, seed=next(seedg))
                    yield xp


@registry.register
def image_multi_similarity_pgan(seed: tp.Optional[int] = None) -> tp.Iterator[Experiment]:
    """Counterpart of image_similarity, using PGan as a representation."""
    return image_multi_similarity(seed, with_pgan=True)


@registry.register
def image_multi_similarity_cv(seed: tp.Optional[int] = None) -> tp.Iterator[Experiment]:
    """Counterpart of image_multi_similarity with cross-validation."""
    return image_multi_similarity(seed, cross_valid=True)


@registry.register
def image_multi_similarity_pgan_cv(seed: tp.Optional[int] = None) -> tp.Iterator[Experiment]:
    """Counterpart of image_multi_similarity with cross-validation."""
    return image_multi_similarity(seed, cross_valid=True, with_pgan=True)


@registry.register
def image_quality_proxy(seed: tp.Optional[int] = None, with_pgan: bool = False) -> tp.Iterator[Experiment]:
    """Optimizing images: artificial criterion for now."""
    seedg = create_seed_generator(seed)
    optims: tp.List[tp.Any] = get_optimizers("structured_moo", seed=next(seedg))
    iqa, blur, brisque = [
        imagesxp.Image(loss=loss, with_pgan=with_pgan)
        for loss in (imagesxp.imagelosses.Koncept512, imagesxp.imagelosses.Blur, imagesxp.imagelosses.Brisque)
    ]
    # TODO: add the proxy info in the parametrization.
    optims = refactor_optims(optims)
    for budget in [100 * 5**k for k in range(3)]:
        for algo in optims:
            for func in [blur, brisque]:
                # We optimize on blur or brisque and check performance on iqa.
                sfunc = helpers.SpecialEvaluationExperiment(func, evaluation=iqa)
                sfunc.add_descriptors(non_proxy_function=False)
                xp = Experiment(sfunc, algo, budget, num_workers=1, seed=next(seedg))
                yield xp


@registry.register
def image_quality_proxy_pgan(seed: tp.Optional[int] = None) -> tp.Iterator[Experiment]:
    return image_quality_proxy(seed, with_pgan=True)


@registry.register
def image_quality(
    seed: tp.Optional[int] = None, cross_val: bool = False, with_pgan: bool = False, num_images: int = 1
) -> tp.Iterator[Experiment]:
    """Optimizing images for quality:
    we optimize K512, Blur and Brisque.

    With num_images > 1, we are doing morphing.
    """
    seedg = create_seed_generator(seed)
    optims: tp.List[tp.Any] = get_optimizers("structured_moo", seed=next(seedg))
    # We optimize func_blur or func_brisque and check performance on func_iqa.
    funcs: tp.List[ExperimentFunction] = [
        imagesxp.Image(loss=loss, with_pgan=with_pgan, num_images=num_images)
        for loss in (
            imagesxp.imagelosses.Koncept512,
            imagesxp.imagelosses.Blur,
            imagesxp.imagelosses.Brisque,
        )
    ]
    # TODO: add the proxy info in the parametrization.
    mofuncs: tp.Sequence[ExperimentFunction]
    if cross_val:
        mofuncs = helpers.SpecialEvaluationExperiment.create_crossvalidation_experiments(
            experiments=[funcs[0], funcs[2]],
            # Blur is not good enough as an IQA for being in the list.
            training_only_experiments=[funcs[1]],
            pareto_size=16,
        )
    else:
        upper_bounds = [func(func.parametrization.value) for func in funcs]
        mofuncs = [fbase.MultiExperiment(funcs, upper_bounds=upper_bounds)]  # type: ignore
    optims = refactor_optims(optims)
    for budget in [100 * 5**k for k in range(3)]:
        for num_workers in [1]:
            for algo in optims:
                for func in mofuncs:
                    xp = Experiment(func, algo, budget, num_workers=num_workers, seed=next(seedg))
                    yield xp


@registry.register
def morphing_pgan_quality(seed: tp.Optional[int] = None) -> tp.Iterator[Experiment]:
    return image_quality(seed, with_pgan=True, num_images=2)


@registry.register
def image_quality_cv(seed: tp.Optional[int] = None) -> tp.Iterator[Experiment]:
    """Counterpart of image_quality with cross-validation."""
    return image_quality(seed, cross_val=True)


@registry.register
def image_quality_pgan(seed: tp.Optional[int] = None) -> tp.Iterator[Experiment]:
    """Counterpart of image_quality with cross-validation."""
    return image_quality(seed, with_pgan=True)


@registry.register
def image_quality_cv_pgan(seed: tp.Optional[int] = None) -> tp.Iterator[Experiment]:
    """Counterpart of image_quality with cross-validation."""
    return image_quality(seed, cross_val=True, with_pgan=True)


@registry.register
def image_similarity_and_quality(
    seed: tp.Optional[int] = None, cross_val: bool = False, with_pgan: bool = False
) -> tp.Iterator[Experiment]:
    """Optimizing images: artificial criterion for now."""
    seedg = create_seed_generator(seed)
    optims: tp.List[tp.Any] = get_optimizers("structured_moo", seed=next(seedg))

    # 3 losses functions including 2 iqas.
    func_iqa = imagesxp.Image(loss=imagesxp.imagelosses.Koncept512, with_pgan=with_pgan)
    func_blur = imagesxp.Image(loss=imagesxp.imagelosses.Blur, with_pgan=with_pgan)
    base_blur_value: float = func_blur(func_blur.parametrization.value)  # type: ignore
    optims = refactor_optims(optims)
    for func in [
        imagesxp.Image(loss=loss, with_pgan=with_pgan)
        for loss in imagesxp.imagelosses.registry.values()
        if loss.REQUIRES_REFERENCE
    ]:

        # Creating a reference value.
        base_value: float = func(func.parametrization.value)  # type: ignore
        mofuncs: tp.Iterable[fbase.ExperimentFunction]
        if cross_val:
            mofuncs = helpers.SpecialEvaluationExperiment.create_crossvalidation_experiments(
                training_only_experiments=[func, func_blur], experiments=[func_iqa], pareto_size=16
            )
        else:
            mofuncs = [
                fbase.MultiExperiment(
                    [func, func_blur, func_iqa], upper_bounds=[base_value, base_blur_value, 100.0]
                )
            ]
        for budget in [100 * 5**k for k in range(3)]:
            for algo in optims:
                for mofunc in mofuncs:
                    xp = Experiment(mofunc, algo, budget, num_workers=1, seed=next(seedg))
                    yield xp


@registry.register
def image_similarity_and_quality_cv(seed: tp.Optional[int] = None) -> tp.Iterator[Experiment]:
    """Counterpart of image_similarity_and_quality with cross-validation."""
    return image_similarity_and_quality(seed, cross_val=True)


@registry.register
def image_similarity_and_quality_pgan(seed: tp.Optional[int] = None) -> tp.Iterator[Experiment]:
    """Counterpart of image_similarity_and_quality with cross-validation."""
    return image_similarity_and_quality(seed, with_pgan=True)


@registry.register
def image_similarity_and_quality_cv_pgan(seed: tp.Optional[int] = None) -> tp.Iterator[Experiment]:
    """Counterpart of image_similarity_and_quality with cross-validation."""
    return image_similarity_and_quality(seed, cross_val=True, with_pgan=True)


@registry.register
def double_o_seven(seed: tp.Optional[int] = None) -> tp.Iterator[Experiment]:
    """Optimization of policies for the 007 game.
    Sequential or 10-parallel or 100-parallel. Various numbers of averagings: 1, 10 or 100."""
    # pylint: disable=too-many-locals
    seedg = create_seed_generator(seed)
    base_env = rl.envs.DoubleOSeven(verbose=False)
    random_agent = rl.agents.Agent007(base_env)
    modules = {"mono": rl.agents.Perceptron, "multi": rl.agents.DenseNet}
    agents = {
        a: rl.agents.TorchAgent.from_module_maker(base_env, m, deterministic=False)
        for a, m in modules.items()
    }
    env = base_env.with_agent(player_0=random_agent).as_single_agent()
    dde = ng.optimizers.DifferentialEvolution(crossover="dimension").set_name("DiscreteDE")
    optimizers: tp.List[tp.Any] = [
        "PSO",
        dde,
        "MetaTuneRecentering",
        "DiagonalCMA",
        "TBPSA",
        "SPSA",
        "RecombiningOptimisticNoisyDiscreteOnePlusOne",
        "MetaModelPSO",
    ]
    optimizers = ["NGOpt", "NGOptRW"]
    optimizers = refactor_optims(optimizers)  # type: ignore
    for num_repetitions in [1, 10, 100]:
        for archi in ["mono", "multi"]:
            for optim in optimizers:
                for env_budget in [5000, 10000, 20000, 40000]:
                    for num_workers in [1, 10, 100]:
                        # careful, not threadsafe
                        runner = rl.EnvironmentRunner(
                            env.copy(), num_repetitions=num_repetitions, max_step=50
                        )
                        func = rl.agents.TorchAgentFunction(
                            agents[archi], runner, reward_postprocessing=lambda x: 1 - x
                        )
                        opt_budget = env_budget // num_repetitions
                        xp = Experiment(
                            func,
                            optim,
                            budget=opt_budget,
                            num_workers=num_workers,
                            seed=next(seedg),
                        )
                        xp.function.parametrization.real_world = True
                        yield xp


@registry.register
def multiobjective_example(
    seed: tp.Optional[int] = None, hd: bool = False, many: bool = False
) -> tp.Iterator[Experiment]:
    """Optimization of 2 and 3 objective functions in Sphere, Ellipsoid, Cigar, Hm.
    Dimension 6 and 7.
    Budget 100 to 3200
    """
    seedg = create_seed_generator(seed)
    optims = get_optimizers("structure", "structured_moo", seed=next(seedg))
    optims += [
        ng.families.DifferentialEvolution(multiobjective_adaptation=False).set_name("DE-noadapt"),
        ng.families.DifferentialEvolution(crossover="twopoints", multiobjective_adaptation=False).set_name(
            "TwoPointsDE-noadapt"
        ),
    ]
    optims += ["DiscreteOnePlusOne", "DiscreteLenglerOnePlusOne"]
    optims = ["PymooNSGA2", "PymooBatchNSGA2", "LPCMA", "VLPCMA", "CMA"]
    optims = ["LPCMA", "VLPCMA", "CMA"]
    popsizes = [20, 40, 80]
    optims += [
        ng.families.EvolutionStrategy(
            recombination_ratio=recomb, only_offsprings=only, popsize=pop, offsprings=pop * 5
        )
        for only in [True, False]
        for recomb in [0.1, 0.5]
        for pop in popsizes
    ]

    optims = refactor_optims(optims)
    mofuncs: tp.List[fbase.MultiExperiment] = []
    dim = 2000 if hd else 7
    for name1, name2 in itertools.product(["sphere"], ["sphere", "hm"]):
        mofuncs.append(
            fbase.MultiExperiment(
                [
                    ArtificialFunction(name1, block_dimension=dim),
                    ArtificialFunction(name2, block_dimension=dim),
                ]
                + (
                    [
                        # Addendum for many-objective optim.
                        ArtificialFunction(name1, block_dimension=dim),
                        ArtificialFunction(name2, block_dimension=dim),
                    ]
                    if many
                    else []
                ),
                upper_bounds=[100, 100] * (2 if many else 1),
            )
        )
        mofuncs.append(
            fbase.MultiExperiment(
                [
                    ArtificialFunction(name1, block_dimension=dim - 1),
                    ArtificialFunction("sphere", block_dimension=dim - 1),
                    ArtificialFunction(name2, block_dimension=dim - 1),
                ]
                + (
                    [
                        ArtificialFunction(
                            name1, block_dimension=dim - 1
                        ),  # Addendum for many-objective optim.
                        ArtificialFunction("sphere", block_dimension=dim - 1),
                        ArtificialFunction(name2, block_dimension=dim - 1),
                    ]
                    if many
                    else []
                ),
                upper_bounds=[100, 100, 100.0] * (2 if many else 1),
            )
        )
    for mofunc in mofuncs:
        for optim in optims:
            for budget in [100, 200, 400, 800, 1600, 3200]:
                for nw in [1, 100]:
                    xp = Experiment(mofunc, optim, budget=budget, num_workers=nw, seed=next(seedg))
                    if not xp.is_incoherent:
                        yield xp


@registry.register
def multiobjective_example_hd(seed: tp.Optional[int] = None) -> tp.Iterator[Experiment]:
    """Counterpart of moo with high dimension."""
    return multiobjective_example(seed, hd=True)


@registry.register
def multiobjective_example_many_hd(seed: tp.Optional[int] = None) -> tp.Iterator[Experiment]:
    """Counterpart of moo with high dimension and more objective functions."""
    return multiobjective_example(seed, hd=True, many=True)


@registry.register
def multiobjective_example_many(seed: tp.Optional[int] = None) -> tp.Iterator[Experiment]:
    """Counterpart of moo with more objective functions."""
    return multiobjective_example(seed, many=True)


@registry.register
def pbt(seed: tp.Optional[int] = None) -> tp.Iterator[Experiment]:
    # prepare list of parameters to sweep for independent variables
    seedg = create_seed_generator(seed)
    optimizers = [
        "CMA",
        "TwoPointsDE",
        "Shiwa",
        "OnePlusOne",
        "DE",
        "PSO",
        "NaiveTBPSA",
        "RecombiningOptimisticNoisyDiscreteOnePlusOne",
        "PortfolioNoisyDiscreteOnePlusOne",
    ]  # type: ignore
    optimizers = refactor_optims(optimizers)
    for func in PBT.itercases():
        for optim in optimizers:
            for budget in [100, 400, 1000, 4000, 10000]:
                yield Experiment(func, optim, budget=budget, seed=next(seedg))


@registry.register
def far_optimum_es(seed: tp.Optional[int] = None) -> tp.Iterator[Experiment]:
    # prepare list of parameters to sweep for independent variables
    seedg = create_seed_generator(seed)
    optims = get_optimizers("es", "basics", seed=next(seedg))  # type: ignore
    optims = refactor_optims(optims)
    for func in FarOptimumFunction.itercases():
        for optim in optims:
            for budget in [100, 400, 1000, 4000, 10000]:
                yield Experiment(func, optim, budget=budget, seed=next(seedg))


@registry.register
def ceviche(
    seed: tp.Optional[int] = None,
) -> tp.Iterator[Experiment]:
    seedg = create_seed_generator(seed)
    instrum = ng.p.Array(shape=(40, 40), lower=0.0, upper=1.0).set_integer_casting()
    func = ExperimentFunction(photonics_ceviche, instrum.set_name("transition"))
    algos = [
        "DiagonalCMA",
        "PSO",
        "DE",
        "CMA",
        "OnePlusOne",
        "LognormalDiscreteOnePlusOne",
        "DiscreteLenglerOnePlusOne",
        "MetaModel",
        "MetaModelDE",
        "MetaModelDSproba",
        "MetaModelOnePlusOne",
        "MetaModelPSO",
        "MetaModelQODE",
        "MetaModelTwoPointsDE",
        "NeuralMetaModel",
        "NeuralMetaModelDE",
        "NeuralMetaModelTwoPointsDE",
        "RFMetaModel",
        "RFMetaModelDE",
        "RFMetaModelOnePlusOne",
        "RFMetaModelPSO",
        "RFMetaModelTwoPointsDE",
        "SVMMetaModel",
        "SVMMetaModelDE",
        "SVMMetaModelPSO",
        "SVMMetaModelTwoPointsDE",
        "RandRecombiningDiscreteLognormalOnePlusOne",
        "SmoothDiscreteLognormalOnePlusOne",
        "SmoothLognormalDiscreteOnePlusOne",
        "UltraSmoothElitistRecombiningDiscreteLognormalOnePlusOne",
        "SuperSmoothRecombiningDiscreteLognormalOnePlusOne",
        "SmoothElitistRandRecombiningDiscreteLognormalOnePlusOne",
        "RecombiningDiscreteLognormalOnePlusOne",
        "RandRecombiningDiscreteLognormalOnePlusOne",
        "UltraSmoothDiscreteLognormalOnePlusOne",
        "ZetaSmoothDiscreteLognormalOnePlusOne",
        "SuperSmoothDiscreteLognormalOnePlusOne",
    ]
    algos = [a for a in algos if a in list(ng.optimizers.registry.keys())]
    # print(algos)
    algo = np.random.choice(algos)
    print(algo)
    for optim in [algo]:
        for budget in [20, 50, 100, 160, 240]:
            yield Experiment(func, optim, budget=budget, seed=next(seedg))


@registry.register
def multi_ceviche(
    seed: tp.Optional[int] = None,
    c0: bool = False,
) -> tp.Iterator[Experiment]:
    seedg = create_seed_generator(seed)
    algos = [
        "DiagonalCMA",
        "PSO",
        "DE",
        "CMA",
        "OnePlusOne",
        "LognormalDiscreteOnePlusOne",
        "DiscreteLenglerOnePlusOne",
        "MetaModel",
        "MetaModelDE",
        "MetaModelDSproba",
        "MetaModelOnePlusOne",
        "MetaModelPSO",
        "MetaModelQODE",
        "MetaModelTwoPointsDE",
        "NeuralMetaModel",
        "NeuralMetaModelDE",
        "NeuralMetaModelTwoPointsDE",
        "RFMetaModel",
        "RFMetaModelDE",
        "RFMetaModelOnePlusOne",
        "RFMetaModelPSO",
        "RFMetaModelTwoPointsDE",
        "SVMMetaModel",
        "SVMMetaModelDE",
        "SVMMetaModelPSO",
        "SVMMetaModelTwoPointsDE",
        "RandRecombiningDiscreteLognormalOnePlusOne",
        "SmoothDiscreteLognormalOnePlusOne",
        "SmoothLognormalDiscreteOnePlusOne",
        "UltraSmoothElitistRecombiningDiscreteLognormalOnePlusOne",
        "SuperSmoothRecombiningDiscreteLognormalOnePlusOne",
        "SmoothElitistRandRecombiningDiscreteLognormalOnePlusOne",
        "RecombiningDiscreteLognormalOnePlusOne",
        "RandRecombiningDiscreteLognormalOnePlusOne",
        "UltraSmoothDiscreteLognormalOnePlusOne",
        "ZetaSmoothDiscreteLognormalOnePlusOne",
        "SuperSmoothDiscreteLognormalOnePlusOne",
    ]
    algos = [a for a in algos if a in list(ng.optimizers.registry.keys())]
    # print(algos)
    algo = np.random.choice(algos)
<<<<<<< HEAD
    for benchmark_type in [np.random.randint(4)]:
        shape = tuple([int(p) for p in list(photonics_ceviche(None, benchmark_type))])  # type: ignore
        name = photonics_ceviche("name", benchmark_type) + str(shape)  # type: ignore
        # print(f"Shape = {shape} {type(shape)} {type(shape[0])}")
        instrumc0 = ng.p.Array(shape=shape, lower=0.0, upper=1.0)
        instrumc0pen = ng.p.Array(shape=shape, lower=0.0, upper=1.0)
        instrum = ng.p.Array(shape=shape, lower=0.0, upper=1.0).set_integer_casting()
        instrum2 = ng.p.Array(shape=shape, lower=0.0, upper=1.0).set_integer_casting()
=======
    print(algo)
    for benchmark_type in [np.random.randint(4)]:
        shape = tuple([int(p) for p in list(photonics_ceviche(None, benchmark_type))])  # type: ignore
        name = photonics_ceviche("name", benchmark_type) + str(shape)  # type: ignore
        print(f"Shape = {shape} {type(shape)} {type(shape[0])}")
        if c0:
            instrum = ng.p.Array(shape=shape, lower=0.0, upper=1.0)
        else:
            instrum = ng.p.Array(shape=shape, lower=0.0, upper=1.0).set_integer_casting()
>>>>>>> c23f2040

        def pc(x):
            return photonics_ceviche(x, benchmark_type)

<<<<<<< HEAD
        def fpc(x):
            loss, grad = photonics_ceviche(x.reshape(shape), benchmark_type, wantgrad=True)
            return loss, grad.flatten()

        def epc(x):
            return photonics_ceviche(x, benchmark_type, discretize=True)

        #                sfunc = helpers.SpecialEvaluationExperiment(func, evaluation=iqa)
        #                sfunc.add_descriptors(non_proxy_function=False)
        #                xp = Experiment(sfunc, algo, budget, num_workers=1, seed=next(seedg))

        instrum.set_name(name)
        instrumc0.set_name(name)  # + "c0")
        instrumc0pen.set_name(name)  # + "c0p")
        instrum2.set_name(name)  # + "c0")

        # Function for experiments completely in the discrete context.
        func = ExperimentFunction(pc, instrum)
        # Function for experiments in the continuous context.
        c0func = ExperimentFunction(pc, instrumc0)
        c0penfunc = ExperimentFunction(pc, instrumc0pen)
        # Evaluation function for the continuous context, but with discretization.
        eval_func = ExperimentFunction(epc, instrum2)

        # print(f"name = {name}")
        import copy

        def cv(x):
            return np.sum((x - np.round(x)) ** 2)

        for optim in [algo]:  # TODO: we also need penalizations.
            for budget in list(
                np.random.choice([3, 20, 50, 90, 150, 250], 3, replace=False)
            ):  # [int(np.random.choice([3, 20, 50, 90]))]: #[20, 50, 90]:
                if np.random.rand() < 0.03:
                    from scipy import optimize as scipyoptimize

                    x0 = np.random.rand(np.prod(shape))
                    result = scipyoptimize.minimize(
                        fpc,
                        x0=x0,
                        method="L-BFGS-B",
                        jac=True,
                        options={"maxiter": budget},
                        bounds=[[0, 1] for _ in range(np.prod(shape))],
                    )
                    assert -1e-5 <= results.x.flatten() <= 1.0001
                    print(f"LOG LBFGSB with_budget {budget} returns {epc(result.x.reshape(shape))}")
                elif c0 and np.random.choice([True, False]):
                    pen = np.random.choice([False, True])
                    if pen:
                        optim2 = copy.deepcopy(ng.optimizers.registry[optim])
                        optim2.name += "c0p"
                        sfunc = helpers.SpecialEvaluationExperiment(c0penfunc, evaluation=eval_func)
                        yield Experiment(
                            sfunc, optim2, budget=budget, seed=next(seedg), constraint_violation=[cv]
                        )
                    else:
                        optim3 = copy.deepcopy(ng.optimizers.registry[optim])
                        optim3.name += "c0"
                        sfunc = helpers.SpecialEvaluationExperiment(c0func, evaluation=eval_func)
                        yield Experiment(sfunc, optim3, budget=budget, seed=next(seedg))
                else:
                    yield Experiment(
                        func, optim, budget=budget, seed=next(seedg)
                    )  # Once in the discrete case.
=======
        instrum.set_name(name)
        func = ExperimentFunction(pc, instrum)
        # func.add_descriptor(name=name)
        # func.parametrization.set_name(name)
        print(f"name = {name}")
        for optim in [algo]:
            for budget in [20, 50, 90]:
                yield Experiment(func, optim, budget=budget, seed=next(seedg))
>>>>>>> c23f2040


@registry.register
def multi_ceviche_c0(seed: tp.Optional[int] = None) -> tp.Iterator[Experiment]:
    """Counterpart of multi_ceviche with continuous permittivities."""
<<<<<<< HEAD
    return multi_ceviche(seed, c0=True)  # means that we include c0 cases.
=======
    return multi_ceviche(seed, c0=True)
>>>>>>> c23f2040


@registry.register
def photonics(
    seed: tp.Optional[int] = None,
    as_tuple: bool = False,
    small: bool = False,
    ultrasmall: bool = False,
    verysmall: bool = False,
) -> tp.Iterator[Experiment]:
    """Too small for being interesting: Bragg mirror + Chirped + Morpho butterfly."""
    seedg = create_seed_generator(seed)
    divider = 2 if small else 1
    if ultrasmall or verysmall:
        divider = 4
    optims = get_optimizers("es", "basics", "splitters", seed=next(seedg))  # type: ignore
    optims = [
        "MemeticDE",
        "PSO",
        "DE",
        "CMA",
        "OnePlusOne",
        "TwoPointsDE",
        "GeneticDE",
        "ChainMetaModelSQP",
        "MetaModelDE",
        "SVMMetaModelDE",
        "RFMetaModelDE",
        "RBFGS",
        "LBFGSB",
    ]
    optims = ["QrDE", "QODE", "RFMetaModelDE"]
    optims = ["PCABO"]
    optims = ["PCABO", "NGOpt", "QODE"]
    optims = ["QOPSO"]  # , "QORealSpacePSO", "RealSpacePSO"]
    optims = ["MicroCMA", "MiniCMA", "QODE", "TinyDE", "MicroDE", "NGOpt"]
    optims = ["NGOpt"]
    optims = ["SQOPSO"]
    optims = refactor_optims(optims)
    for method in ["clipping", "tanh"]:  # , "arctan"]:
        for name in (
            ["bragg"]
            if ultrasmall
            else (
                ["cf_photosic_reference", "cf_photosic_realistic"]
                if verysmall
                else ["bragg", "chirped", "morpho", "cf_photosic_realistic", "cf_photosic_reference"]
            )
        ):
            func = Photonics(
                name,
                4 * ((60 // divider) // 4) if name == "morpho" else 80 // divider,
                bounding_method=method,
                as_tuple=as_tuple,
            )
            for budget in [1e1, 1e2, 1e3]:
                for algo in optims:
                    xp = Experiment(func, algo, int(budget), num_workers=1, seed=next(seedg))
                    if not xp.is_incoherent:
                        yield xp


@registry.register
def photonics2(seed: tp.Optional[int] = None) -> tp.Iterator[Experiment]:
    """Counterpart of yabbob with higher dimensions."""
    return photonics(seed, as_tuple=True)


@registry.register
def ultrasmall_photonics(seed: tp.Optional[int] = None) -> tp.Iterator[Experiment]:
    """Counterpart of yabbob with higher dimensions."""
    return photonics(seed, as_tuple=False, small=True, ultrasmall=True)


@registry.register
def ultrasmall_photonics2(seed: tp.Optional[int] = None) -> tp.Iterator[Experiment]:
    """Counterpart of yabbob with higher dimensions."""
    return photonics(seed, as_tuple=True, small=True, ultrasmall=True)


@registry.register
def verysmall_photonics(seed: tp.Optional[int] = None) -> tp.Iterator[Experiment]:
    """Counterpart of yabbob with higher dimensions."""
    return photonics(seed, as_tuple=False, small=True, verysmall=True)


@registry.register
def verysmall_photonics2(seed: tp.Optional[int] = None) -> tp.Iterator[Experiment]:
    """Counterpart of yabbob with higher dimensions."""
    return photonics(seed, as_tuple=True, small=True, verysmall=True)


@registry.register
def small_photonics(seed: tp.Optional[int] = None) -> tp.Iterator[Experiment]:
    """Counterpart of yabbob with higher dimensions."""
    return photonics(seed, as_tuple=False, small=True)


@registry.register
def small_photonics2(seed: tp.Optional[int] = None) -> tp.Iterator[Experiment]:
    """Counterpart of yabbob with higher dimensions."""
    return photonics(seed, as_tuple=True, small=True)


@registry.register
def adversarial_attack(seed: tp.Optional[int] = None) -> tp.Iterator[Experiment]:
    """Pretrained ResNes50 under black-box attacked.
    Square attacks:
    100 queries ==> 0.1743119266055046
    200 queries ==> 0.09043250327653997
    300 queries ==> 0.05111402359108781
    400 queries ==> 0.04325032765399738
    1700 queries ==> 0.001310615989515072
    """
    seedg = create_seed_generator(seed)
    optims = get_optimizers("structure", "structured_moo", seed=next(seedg))
    folder = os.environ.get("NEVERGRAD_ADVERSARIAL_EXPERIMENT_FOLDER", None)
    # folder = "/datasets01/imagenet_full_size/061417/val"

    if folder is None:
        warnings.warn(
            "Using random images, set variable NEVERGRAD_ADVERSARIAL_EXPERIMENT_FOLDER to specify a folder"
        )
    optims = refactor_optims(optims)
    for func in imagesxp.ImageAdversarial.make_folder_functions(folder=folder):
        for budget in [100, 200, 300, 400, 1700]:
            for num_workers in [1]:
                for algo in optims:
                    xp = Experiment(func, algo, budget, num_workers=num_workers, seed=next(seedg))
                    yield xp


def pbo_suite(seed: tp.Optional[int] = None, reduced: bool = False) -> tp.Iterator[Experiment]:
    # Discrete, unordered.
    dde = ng.optimizers.DifferentialEvolution(crossover="dimension").set_name("DiscreteDE")
    seedg = create_seed_generator(seed)
    index = 0
    list_optims = [
        "DiscreteOnePlusOne",
        "Shiwa",
        "CMA",
        "PSO",
        "TwoPointsDE",
        "DE",
        "OnePlusOne",
        "AdaptiveDiscreteOnePlusOne",
        "CMandAS2",
        "PortfolioDiscreteOnePlusOne",
        "DoubleFastGADiscreteOnePlusOne",
        "MultiDiscrete",
        "cGA",
        dde,
    ]
    if reduced:
        list_optims = [
            x
            for x in ng.optimizers.registry.keys()
            if "iscre" in x and "ois" not in x and "ptim" not in x and "oerr" not in x
        ]
    list_optims = ["NGOpt", "NGOptRW"]
    list_optims = refactor_optims(list_optims)
    for dim in [16, 64, 100]:
        for fid in range(1, 24):
            for iid in range(1, 5):
                index += 1
                if reduced and index % 13:
                    continue
                for instrumentation in ["Softmax", "Ordered", "Unordered"]:
                    try:
                        func = iohprofiler.PBOFunction(fid, iid, dim, instrumentation=instrumentation)
                        func.add_descriptors(instrum_str=instrumentation)
                    except ModuleNotFoundError as e:
                        raise fbase.UnsupportedExperiment("IOHexperimenter needs to be installed") from e
                    for optim in list_optims:
                        for nw in [1, 10]:
                            for budget in [100, 1000, 10000]:
                                yield Experiment(func, optim, num_workers=nw, budget=budget, seed=next(seedg))  # type: ignore


@registry.register
def pbo_reduced_suite(seed: tp.Optional[int] = None) -> tp.Iterator[Experiment]:
    return pbo_suite(seed, reduced=True)


def causal_similarity(seed: tp.Optional[int] = None) -> tp.Iterator[Experiment]:
    """Finding the best causal graph"""
    # pylint: disable=import-outside-toplevel
    from nevergrad.functions.causaldiscovery import CausalDiscovery

    seedg = create_seed_generator(seed)
    optims = ["CMA", "NGOpt8", "DE", "PSO", "RecES", "RecMixES", "RecMutDE", "ParametrizationDE"]
    func = CausalDiscovery()
    optims = refactor_optims(optims)
    for budget in [100 * 5**k for k in range(3)]:
        for num_workers in [1]:
            for algo in optims:
                xp = Experiment(func, algo, budget, num_workers=num_workers, seed=next(seedg))
                if not xp.is_incoherent:
                    yield xp


def unit_commitment(seed: tp.Optional[int] = None) -> tp.Iterator[Experiment]:
    """Unit commitment problem."""
    seedg = create_seed_generator(seed)
    optims = ["CMA", "NGOpt8", "DE", "PSO", "RecES", "RecMixES", "RecMutDE", "ParametrizationDE"]
    optims = refactor_optims(optims)
    for num_timepoint in [5, 10, 20]:
        for num_generator in [3, 8]:
            func = UnitCommitmentProblem(num_timepoints=num_timepoint, num_generators=num_generator)
            for budget in [100 * 5**k for k in range(3)]:
                for algo in optims:
                    xp = Experiment(func, algo, budget, num_workers=1, seed=next(seedg))
                    if not xp.is_incoherent:
                        yield xp


def team_cycling(seed: tp.Optional[int] = None) -> tp.Iterator[Experiment]:
    """Experiment to optimise team pursuit track cycling problem."""
    seedg = create_seed_generator(seed)
    optims = ["NGOpt10", "CMA", "DE"]
    funcs = [Cycling(num) for num in [30, 31, 61, 22, 23, 45]]
    optims = refactor_optims(optims)
    for function in funcs:
        for budget in [3000]:
            for optim in optims:
                xp = Experiment(function, optim, budget=budget, num_workers=10, seed=next(seedg))
                if not xp.is_incoherent:
                    yield xp


@registry.register
def lsgo() -> tp.Iterator[Experiment]:
    optims = [
        "Shiwa",
        "Cobyla",
        "Powell",
        "CMandAS2",
        "SQP",
        "DE",
        "TwoPointsDE",
        "CMA",
        "PSO",
        "OnePlusOne",
        "RBFGS",
    ]
    optims = ["PSO", "RealPSO"]
    optims = ["CMA", "PSO", "SQOPSO", "TinyCMA", "Cobyla"]
    optims = ["TwoPointsDE", "DE", "LhsDE"]
    optims = [
        "DE",
        "TwoPointsDE",
        "VoronoiDE",
        "RotatedTwoPointsDE",
        "LhsDE",
        "QrDE",
        "QODE",
        "SODE",
        "NoisyDE",
        "AlmostRotationInvariantDE",
        "RotationInvariantDE",
        "DiscreteDE",
        "RecMutDE",
        "MutDE",
        "OnePointDE",
        "ParametrizationDE",
        "MiniDE",
        "MiniLhsDE",
        "MiniQrDE",
        "BPRotationInvariantDE",
        "HSDE",
        "LhsHSDE",
        "TinyLhsDE",
        "TinyQODE",
        "MetaModelDE",
        "MetaModelQODE",
        "NeuralMetaModelDE",
        "SVMMetaModelDE",
        "RFMetaModelDE",
        "MetaModelTwoPointsDE",
        "NeuralMetaModelTwoPointsDE",
        "SVMMetaModelTwoPointsDE",
        "RFMetaModelTwoPointsDE",
        "GeneticDE",
        "MemeticDE",
        "QNDE",
    ]
    optims = ["CMA", "NGOpt", "NGOptRW"]
    optims = ["DiagonalCMA", "TinyQODE", "OpoDE", "OpoTinyDE"]
    optims = ["TinyQODE", "OpoDE", "OpoTinyDE"]
    optims = refactor_optims(optims)
    for i in range(1, 16):  # [np.random.choice(list(range(1, 16)))]:
        for optim in optims:
            for budget in [120000, 600000, 3000000]:
                yield Experiment(lsgo_makefunction(i).instrumented(), optim, budget=budget)


@registry.register
def smallbudget_lsgo() -> tp.Iterator[Experiment]:
    optims = [
        "Shiwa",
        "Cobyla",
        "Powell",
        "CMandAS2",
        "SQP",
        "DE",
        "TwoPointsDE",
        "CMA",
        "PSO",
        "OnePlusOne",
        "RBFGS",
    ]
    optims = ["PSO", "RealPSO"]
    optims = ["CMA", "PSO", "SQOPSO", "TinyCMA", "Cobyla"]
    optims = ["TwoPointsDE", "DE", "LhsDE"]
    optims = [
        "DE",
        "TwoPointsDE",
        "VoronoiDE",
        "RotatedTwoPointsDE",
        "LhsDE",
        "QrDE",
        "QODE",
        "SODE",
        "NoisyDE",
        "AlmostRotationInvariantDE",
        "RotationInvariantDE",
        "DiscreteDE",
        "RecMutDE",
        "MutDE",
        "OnePointDE",
        "ParametrizationDE",
        "MiniDE",
        "MiniLhsDE",
        "MiniQrDE",
        "BPRotationInvariantDE",
        "HSDE",
        "LhsHSDE",
        "TinyLhsDE",
        "TinyQODE",
        "MetaModelDE",
        "MetaModelQODE",
        "NeuralMetaModelDE",
        "SVMMetaModelDE",
        "RFMetaModelDE",
        "MetaModelTwoPointsDE",
        "NeuralMetaModelTwoPointsDE",
        "SVMMetaModelTwoPointsDE",
        "RFMetaModelTwoPointsDE",
        "GeneticDE",
        "MemeticDE",
        "QNDE",
    ]
    optims = ["CMA", "NGOpt", "NGOptRW"]
    optims = ["DiagonalCMA", "TinyQODE", "OpoDE", "OpoTinyDE"]
    optims = ["TinyQODE", "OpoDE", "OpoTinyDE"]
    optims = refactor_optims(optims)
    for i in range(1, 16):  # [np.random.choice(list(range(1, 16)))]:
        for optim in optims:
            for budget in [1200, 6000, 30000]:
                yield Experiment(lsgo_makefunction(i).instrumented(), optim, budget=budget)<|MERGE_RESOLUTION|>--- conflicted
+++ resolved
@@ -3535,7 +3535,6 @@
     algos = [a for a in algos if a in list(ng.optimizers.registry.keys())]
     # print(algos)
     algo = np.random.choice(algos)
-<<<<<<< HEAD
     for benchmark_type in [np.random.randint(4)]:
         shape = tuple([int(p) for p in list(photonics_ceviche(None, benchmark_type))])  # type: ignore
         name = photonics_ceviche("name", benchmark_type) + str(shape)  # type: ignore
@@ -3544,22 +3543,18 @@
         instrumc0pen = ng.p.Array(shape=shape, lower=0.0, upper=1.0)
         instrum = ng.p.Array(shape=shape, lower=0.0, upper=1.0).set_integer_casting()
         instrum2 = ng.p.Array(shape=shape, lower=0.0, upper=1.0).set_integer_casting()
-=======
-    print(algo)
-    for benchmark_type in [np.random.randint(4)]:
-        shape = tuple([int(p) for p in list(photonics_ceviche(None, benchmark_type))])  # type: ignore
-        name = photonics_ceviche("name", benchmark_type) + str(shape)  # type: ignore
-        print(f"Shape = {shape} {type(shape)} {type(shape[0])}")
-        if c0:
-            instrum = ng.p.Array(shape=shape, lower=0.0, upper=1.0)
-        else:
-            instrum = ng.p.Array(shape=shape, lower=0.0, upper=1.0).set_integer_casting()
->>>>>>> c23f2040
+#     for benchmark_type in [np.random.randint(4)]:
+#         shape = tuple([int(p) for p in list(photonics_ceviche(None, benchmark_type))])  # type: ignore
+#         name = photonics_ceviche("name", benchmark_type) + str(shape)  # type: ignore
+#         print(f"Shape = {shape} {type(shape)} {type(shape[0])}")
+#         if c0:
+#             instrum = ng.p.Array(shape=shape, lower=0.0, upper=1.0)
+#         else:
+#             instrum = ng.p.Array(shape=shape, lower=0.0, upper=1.0).set_integer_casting()
 
         def pc(x):
             return photonics_ceviche(x, benchmark_type)
 
-<<<<<<< HEAD
         def fpc(x):
             loss, grad = photonics_ceviche(x.reshape(shape), benchmark_type, wantgrad=True)
             return loss, grad.flatten()
@@ -3626,26 +3621,20 @@
                     yield Experiment(
                         func, optim, budget=budget, seed=next(seedg)
                     )  # Once in the discrete case.
-=======
-        instrum.set_name(name)
-        func = ExperimentFunction(pc, instrum)
-        # func.add_descriptor(name=name)
-        # func.parametrization.set_name(name)
-        print(f"name = {name}")
-        for optim in [algo]:
-            for budget in [20, 50, 90]:
-                yield Experiment(func, optim, budget=budget, seed=next(seedg))
->>>>>>> c23f2040
+#         instrum.set_name(name)
+#         func = ExperimentFunction(pc, instrum)
+#         # func.add_descriptor(name=name)
+#         # func.parametrization.set_name(name)
+#         print(f"name = {name}")
+#         for optim in [algo]:
+#             for budget in [20, 50, 90]:
+#                 yield Experiment(func, optim, budget=budget, seed=next(seedg))
 
 
 @registry.register
 def multi_ceviche_c0(seed: tp.Optional[int] = None) -> tp.Iterator[Experiment]:
     """Counterpart of multi_ceviche with continuous permittivities."""
-<<<<<<< HEAD
     return multi_ceviche(seed, c0=True)  # means that we include c0 cases.
-=======
-    return multi_ceviche(seed, c0=True)
->>>>>>> c23f2040
 
 
 @registry.register
