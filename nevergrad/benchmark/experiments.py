--- conflicted
+++ resolved
@@ -381,13 +381,7 @@
     budget 30, 100 or 3000."""
     seedg = create_seed_generator(seed)
     names = ["sphere", "rastrigin", "cigar"]
-<<<<<<< HEAD
-    optims = sorted(x for x, y in ng.optimizers.registry.items() if y.one_shot and "4" not in x and "7" not in x and
-                    "LHS" not in x and "alton" not in x
-                    and ("ando" not in x or "QO" in x))  # QORandomSearch is the only valid variant of RandomSearch.
-=======
     optims = get_optimizers("oneshot", seed=next(seedg))
->>>>>>> f3e6085b
     functions = [
         ArtificialFunction(name, block_dimension=bd, useless_variables=bd * uv_factor)
         for name in names
@@ -407,11 +401,7 @@
     Budget 30, 100, 3000, 10000, 30000, 100000."""
     seedg = create_seed_generator(seed)
     names = ["sphere", "rastrigin", "cigar"]
-<<<<<<< HEAD
-    optims = sorted(x for x, y in ng.optimizers.registry.items() if y.one_shot)
-=======
     optims = get_optimizers("oneshot", seed=next(seedg))
->>>>>>> f3e6085b
     functions = [
         ArtificialFunction(name, block_dimension=bd, useless_variables=bd * uv_factor)
         for name in names
@@ -431,13 +421,7 @@
     Budgets 30, 100, 3000, 10000, 30000, 100000, 300000."""
     seedg = create_seed_generator(seed)
     names = ["sphere", "rastrigin", "cigar"]
-<<<<<<< HEAD
-    optims = sorted(
-        x for x, y in ng.optimizers.registry.items() if y.one_shot and "hiva" not in str(y) and "NGO" not in str(
-            y) and ("ando" in x or "HCH" in x or "LHS" in x or "eta" in x) and "mmers" not in x and "alto" not in x)
-=======
     optims = get_optimizers("oneshot", seed=next(seedg))
->>>>>>> f3e6085b
     functions = [
         ArtificialFunction(name, block_dimension=bd, useless_variables=bd * uv_factor)
         for name in names
@@ -457,12 +441,7 @@
     Base dimension 3 or 25. 0 or 5 dummy variable per real variable. Budget 30, 100 or 3000."""
     seedg = create_seed_generator(seed)
     names = ["sphere", "rastrigin", "cigar"]
-<<<<<<< HEAD
-    optims = sorted(x for x, y in ng.optimizers.registry.items() if y.one_shot)
-    optims += ["CMA", "NGOpt10", "DE"]
-=======
     optims = get_optimizers("oneshot", "basics", seed=next(seedg))
->>>>>>> f3e6085b
     functions = [
         ArtificialFunction(name, block_dimension=bd, useless_variables=bd * uv_factor)
         for name in names
@@ -487,15 +466,9 @@
     seedg = create_seed_generator(seed)
     names = ["hm", "rastrigin", "griewank", "rosenbrock", "ackley", "lunacek", "deceptivemultimodal"]
     # Keep in mind that Rosenbrock is multimodal in high dimension http://ieeexplore.ieee.org/document/6792472/.
-<<<<<<< HEAD
-    optims = ["NGOpt10", "DiagonalCMA", "CMA", "TripleCMA", "CMandAS2", "PSO"]
-    if not para:
-        optims += ["RSQP", "RCobyla", "RPowell", "SQP", "Cobyla", "Powell"]
-=======
     optims = get_optimizers("basics", seed=next(seedg))
     if not para:
         optims += get_optimizers("scipy", seed=next(seedg))
->>>>>>> f3e6085b
     # + list(sorted(x for x, y in ng.optimizers.registry.items() if "chain" in x or "BO" in x))
     functions = [
         ArtificialFunction(name, block_dimension=bd, useless_variables=bd * uv_factor)
@@ -517,13 +490,8 @@
     seedg = create_seed_generator(seed)
     names = ["hm", "rastrigin", "griewank", "rosenbrock", "ackley", "lunacek", "deceptivemultimodal"]
     # Keep in mind that Rosenbrock is multimodal in high dimension http://ieeexplore.ieee.org/document/6792472/.
-<<<<<<< HEAD
-    optims = ["NGOpt10", "MultiCMA", "RPowell", "CMA", "TripleCMA"]
-    optims = ["NaiveTBPSA"]
-    # + list(sorted(x for x, y in ng.optimizers.registry.items() if "chain" in x or "BO" in x))
-=======
+
     optims = get_optimizers("basics", "multimodal", seed=next(seedg))
->>>>>>> f3e6085b
     functions = [
         ArtificialFunction(name, block_dimension=bd)
         for name in names
@@ -695,11 +663,7 @@
     Dimension 50.
     """
     seedg = create_seed_generator(seed)
-<<<<<<< HEAD
-    optims = ["NGOpt10", "Cobyla", "SQP", "OnePlusOne", "DiagonalCMA", "MiniDE"]
-=======
     optims = get_optimizers("basics", seed=next(seedg))
->>>>>>> f3e6085b
     functions = [
         ArtificialFunction(name, block_dimension=50, rotation=rotation) for name in ["cigar", "ellipsoid"] for rotation
         in [True, False]
@@ -966,13 +930,7 @@
         func = rl.agents.TorchAgentFunction(agents[archi], runner, reward_postprocessing=lambda x: 1 - x)
         funcs += [func]
     seedg = create_seed_generator(seed)
-<<<<<<< HEAD
-    optims = ["NGOpt10", "CMA", "DE"]
-=======
     optims = get_optimizers("basics", seed=next(seedg))
->>>>>>> f3e6085b
-
-
     for budget in [25, 50, 100, 200, 400, 800, 1600, 3200, 6400, 12800]:
         for num_workers in [1, 10, 100]:
             if num_workers < budget:
@@ -990,11 +948,7 @@
     Sequential or 30 workers."""
     funcs = [Rocket()]
     seedg = create_seed_generator(seed)
-<<<<<<< HEAD
-    optims = ["DiagonalCMA", "MetaModel", "CMA", "DE", "NGOpt8"]
-=======
     optims = get_optimizers("basics", seed=next(seedg))
->>>>>>> f3e6085b
     for budget in [25, 50, 100, 200, 400, 800, 1600]:
         for num_workers in [1, 30]:
             if num_workers < budget:
@@ -1049,12 +1003,7 @@
         f.parametrization = param
         f.parametrization.freeze()
         funcs2.append(f)
-
-<<<<<<< HEAD
-    optims = ["NGOpt10"]
-=======
     optims = get_optimizers("basics")
->>>>>>> f3e6085b
 
     for budget in [50, 75, 100, 150, 200, 250, 300, 400, 500, 1000, 3000, 5000, 8000, 16000, 32000, 64000]:
         for num_workers in [1]:
@@ -1077,11 +1026,7 @@
     """
     funcs = [STSP(10), STSP(100), STSP(1000), STSP(10000)]
     seedg = create_seed_generator(seed)
-<<<<<<< HEAD
-    optims = ["PortfolioDiscreteOnePlusOne", "NGOpt10", "OnePlusOne", "DiagonalCMA"]
-=======
     optims = get_optimizers("basics", "noisy", seed=next(seedg))
->>>>>>> f3e6085b
     for budget in [25, 50, 100, 200, 400, 800, 1600, 3200, 6400, 12800, 25600]:
         for num_workers in [1]:  # , 10, 100]:
             if num_workers < budget:
@@ -1099,15 +1044,7 @@
     Games: War, Batawaf, Flip, GuessWho,  BigGuessWho."""
     funcs = [game.Game(name) for name in ["war", "batawaf", "flip", "guesswho", "bigguesswho"]]
     seedg = create_seed_generator(seed)
-<<<<<<< HEAD
-    optims = ["CMA", "DiagonalCMA", "NGOpt10",
-              "OptimisticNoisyOnePlusOne", "OptimisticDiscreteOnePlusOne"]
-    optims += get_optimizers("splitters", "progressive", seed=next(seedg))  # type: ignore
-=======
     optims = get_optimizers("noisy", "splitters", "progressive", seed=next(seedg))  # type: ignore
->>>>>>> f3e6085b
-
-
     for budget in [12800, 25600, 51200, 102400]:
         for num_workers in [1]:
             if num_workers < budget:
@@ -1125,16 +1062,7 @@
     for dams in [3, 5, 9, 13]:
         funcs += [PowerSystem(dams, depth=2, width=3)]
     seedg = create_seed_generator(seed)
-<<<<<<< HEAD
-    optims = ["NaiveTBPSA", "ScrHammersleySearch", "PSO", "OnePlusOne",
-              "CMA", "TwoPointsDE", "QrDE", "LhsDE", "Zero", "StupidRandom", "RandomSearch", "HaltonSearch",
-              "RandomScaleRandomSearch", "MiniDE",
-              "NGOpt10", "Shiwa", "DiagonalCMA"]
-    optims += ["OptimisticNoisyOnePlusOne", "OptimisticDiscreteOnePlusOne", "OnePlusOne"]
-    optims += get_optimizers("splitters", "progressive", seed=next(seedg))  # type: ignore
-=======
     optims = get_optimizers("basics", "noisy", "splitters", "progressive", seed=next(seedg))  # type: ignore
->>>>>>> f3e6085b
     budgets = [3200, 6400, 12800]
     for budget in budgets:
         for num_workers in [1, 10, 100]:
@@ -1161,11 +1089,7 @@
     funcs += [_mlda.Perceptron.from_mlda(name) for name in ["quadratic", "sine", "abs", "heaviside"]]
     funcs += [_mlda.Landscape(transform) for transform in [None, "square", "gaussian"]]
     seedg = create_seed_generator(seed)
-<<<<<<< HEAD
-    optims = ["DiagonalCMA", "MetaModel", "NGOpt10", "CMandAS2", "OnePlusOne", "TwoPointsDE"]
-=======
     optims = get_optimizers("basics", seed=next(seedg))
->>>>>>> f3e6085b
     for budget in [25, 50, 100, 200, 400, 800, 1600, 3200, 6400, 12800]:
         for num_workers in [1, 10, 100]:
             if num_workers < budget:
@@ -1186,12 +1110,7 @@
     ]
     seedg = create_seed_generator(seed)
 
-<<<<<<< HEAD
-    optims = ["OptimisticNoisyOnePlusOne", "OptimisticDiscreteOnePlusOne", "CMA", "TBPSA", "NaiveTBPSA", "SPSA"]
-    optims += get_optimizers("progressive", seed=next(seedg))  # type: ignore
-=======
     optims = get_optimizers("splitters", "progressive", seed=next(seedg))  # type: ignore
->>>>>>> f3e6085b
     for budget in [1000, 10000]:
         for num_workers in [1, 10, 100]:
             if num_workers < budget:
@@ -1203,36 +1122,11 @@
 
 
 @registry.register
-<<<<<<< HEAD
-def arcoating(seed: tp.Optional[int] = None) -> tp.Iterator[Experiment]:
-    """AR coating. Problems about optical properties of nanolayers."""
-    seedg = create_seed_generator(seed)
-    optims = ["NGOpt10", "PortfolioDiscreteOnePlusOne", "CMA"]
-
-
-    # for budget in [50, 100, 200, 400, 800, 1600, 3200, 6400, 12800]:
-    for budget in [100 * 5 ** k for k in range(5)]:  # from 100 to 62500
-        for num_workers in [1, 10, 100]:
-            for algo in optims:
-                for func in [ARCoating(10, 400), ARCoating(35, 700), ARCoating(70, 1000)]:
-                    xp = Experiment(func, algo, budget, num_workers=num_workers, seed=next(seedg))
-                    if not xp.is_incoherent:
-                        yield xp
-
-
-@registry.register
-def image_similarity(seed: tp.Optional[int] = None) -> tp.Iterator[Experiment]:
-    """Optimizing images: artificial criterion for now."""
-    seedg = create_seed_generator(seed)
-    optims = get_optimizers("structured_moo")
-    func = imagesxp.Image()
-=======
 def image_similarity(seed: tp.Optional[int] = None, with_pgan: bool = False) -> tp.Iterator[Experiment]:
     """Optimizing images: artificial criterion for now."""
     seedg = create_seed_generator(seed)
     optims = get_optimizers("structured_moo", seed=next(seedg))
     func = imagesxp.Image(with_pgan=with_pgan)
->>>>>>> f3e6085b
     for budget in [100 * 5 ** k for k in range(3)]:
         for num_workers in [1]:
             for algo in optims:
@@ -1251,13 +1145,8 @@
 def image_multi_similarity(seed: tp.Optional[int] = None, cross_valid: bool = False, with_pgan: bool = False) -> tp.Iterator[Experiment]:
     """Optimizing images: artificial criterion for now."""
     seedg = create_seed_generator(seed)
-<<<<<<< HEAD
-    optims = get_optimizers("structured_moo")
-    funcs:tp.List[ExperimentFunction] = [imagesxp.Image(loss=loss) for loss in imagesxp.imagelosses.registry.values() if loss.REQUIRES_REFERENCE]
-=======
     optims = get_optimizers("structured_moo", seed=next(seedg))
     funcs:tp.List[ExperimentFunction] = [imagesxp.Image(loss=loss, with_pgan=with_pgan) for loss in imagesxp.imagelosses.registry.values() if loss.REQUIRES_REFERENCE]
->>>>>>> f3e6085b
     base_values: tp.List[tp.Any] = [func(func.parametrization.sample().value) for func in funcs]
     if cross_valid:
         mofuncs: tp.List[tp.Any] = helpers.SpecialEvaluationExperiment.create_crossvalidation_experiments(funcs, pareto_size=25) 
@@ -1293,11 +1182,7 @@
 def image_quality_proxy(seed: tp.Optional[int] = None, with_pgan:bool=False) -> tp.Iterator[Experiment]:
     """Optimizing images: artificial criterion for now."""
     seedg = create_seed_generator(seed)
-<<<<<<< HEAD
-    optims: tp.List[tp.Any] = get_optimizers("structured_moo")
-=======
     optims: tp.List[tp.Any] = get_optimizers("structured_moo", seed=next(seedg))
->>>>>>> f3e6085b
     iqa, blur, brisque = [
         imagesxp.Image(loss=loss, with_pgan=with_pgan)
         for loss in (
@@ -1328,12 +1213,7 @@
     TODO
     """
     seedg = create_seed_generator(seed)
-<<<<<<< HEAD
-    optims: tp.List[tp.Any] = get_optimizers("structured_moo")
-=======
     optims: tp.List[tp.Any] = get_optimizers("structured_moo", seed=next(seedg))
->>>>>>> f3e6085b
-
     # We optimize func_blur or func_brisque and check performance on func_iqa.
     funcs: tp.List[ExperimentFunction] = [
         imagesxp.Image(loss=loss, with_pgan=with_pgan) for loss in (
@@ -1382,11 +1262,7 @@
 def image_similarity_and_quality(seed: tp.Optional[int] = None, cross_val: bool=False, with_pgan: bool = False) -> tp.Iterator[Experiment]:
     """Optimizing images: artificial criterion for now."""
     seedg = create_seed_generator(seed)
-<<<<<<< HEAD
-    optims: tp.List[tp.Any] = get_optimizers("structured_moo")
-=======
     optims: tp.List[tp.Any] = get_optimizers("structured_moo", seed=next(seedg))
->>>>>>> f3e6085b
 
     # 3 losses functions including 2 iqas.
     func_iqa = imagesxp.Image(loss=imagesxp.imagelosses.Koncept512, with_pgan=with_pgan)
@@ -1509,17 +1385,7 @@
 def far_optimum_es(seed: tp.Optional[int] = None) -> tp.Iterator[Experiment]:
     # prepare list of parameters to sweep for independent variables
     seedg = create_seed_generator(seed)
-<<<<<<< HEAD
-    popsizes = [5, 40]
-    es = [ng.families.EvolutionStrategy(recombination_ratio=recomb, only_offsprings=False, popsize=pop)
-          for recomb in [0, 1] for pop in popsizes]
-    es += [ng.families.EvolutionStrategy(recombination_ratio=recomb, only_offsprings=only, popsize=pop,
-                                         offsprings=10 if pop == 5 else 60)
-           for only in [True, False] for recomb in [0, 1] for pop in popsizes]
-    optimizers = ["CMA", "TwoPointsDE", "NGOpt10"] + es  # type: ignore
-=======
     optims = get_optimizers("es", "basics", seed=next(seedg))  # type: ignore
->>>>>>> f3e6085b
     for func in FarOptimumFunction.itercases():
         for optim in optims:
             for budget in [100, 400, 1000, 4000, 10000]:
@@ -1530,17 +1396,7 @@
 def photonics(seed: tp.Optional[int] = None, as_tuple: bool = False) -> tp.Iterator[Experiment]:
     """Too small for being interesting: Bragg mirror + Chirped + Morpho butterfly."""
     seedg = create_seed_generator(seed)
-<<<<<<< HEAD
-    popsizes = [20, 40, 80]
-    es = [ng.families.EvolutionStrategy(recombination_ratio=recomb, only_offsprings=only, popsize=pop,
-                                        offsprings=pop * 5)
-          for only in [True, False] for recomb in [0.1, .5] for pop in popsizes]
-    optims = ["TwoPointsDE", "DE", "PSO", "NGOpt10"] + es  # type: ignore
-
-    optims += get_optimizers("splitters")  # type: ignore
-=======
     optims = get_optimizers("es", "basics", "splitters", seed=next(seedg))  # type: ignore
->>>>>>> f3e6085b
     for method in ["clipping", "tanh"]:  # , "arctan"]:
         for name in ["bragg", "chirped", "morpho"]:
             func = Photonics(name, 60 if name == "morpho" else 80, bounding_method=method, as_tuple=as_tuple)
@@ -1558,42 +1414,6 @@
 
 
 @registry.register
-<<<<<<< HEAD
-def bragg_structure(seed: tp.Optional[int] = None) -> tp.Iterator[Experiment]:
-    """Too small for being interesting: Bragg mirror."""
-    seedg = create_seed_generator(seed)
-    recombinable: tp.List[tp.Union[str, ConfiguredOptimizer]] = [
-        ng.families.EvolutionStrategy(recombination_ratio=0.1, popsize=40).set_name("Pairwise-ES"),
-        ng.families.DifferentialEvolution(crossover="parametrization").set_name("Param-DE")
-    ]
-    optims = ["TwoPointsDE", "DE", "CMA", "NaiveTBPSA", "DiagonalCMA", "NGOpt10", "OnePlusOne"]
-    optims += get_optimizers("splitters")  # type: ignore
-    func = Photonics("bragg", 80, bounding_method="clipping")
-    func.parametrization.set_name("layer")
-    #
-    func_nostruct = Photonics("bragg", 80, bounding_method="clipping")
-    func_nostruct.parametrization.set_name("2pt").set_recombination(ng.p.mutation.RavelCrossover())  # type: ignore
-    #
-    func_mix = Photonics("bragg", 80, bounding_method="clipping")
-    param = func_mix.parametrization
-    param.set_name("mix")
-    param.set_recombination(  # type: ignore
-        ng.p.Choice([ng.p.mutation.Crossover(axis=1), ng.p.mutation.RavelCrossover()]))  # type: ignore
-    muts = ["gaussian", "cauchy", ng.p.mutation.Jumping(axis=1, size=5), ng.p.mutation.Translation(axis=1)]
-    muts += [ng.p.mutation.LocalGaussian(axes=1, size=10)]
-    param.set_mutation(custom=ng.p.Choice(muts))  # type: ignore
-    for budget in [1e3, 1e4, 1e5, 1e6]:
-        xpseed = next(seedg)
-        for algo in optims:
-            yield Experiment(func, algo, int(budget), num_workers=1, seed=xpseed)
-        for f in [func, func_nostruct, func_mix]:
-            for algo in recombinable:  # type: ignore
-                yield Experiment(f, algo, int(budget), num_workers=1, seed=xpseed)
-
-
-@registry.register
-=======
->>>>>>> f3e6085b
 def adversarial_attack(seed: tp.Optional[int] = None) -> tp.Iterator[Experiment]:
     """Pretrained ResNes50 under black-box attacked.
     Square attacks:
@@ -1604,11 +1424,7 @@
     1700 queries ==> 0.001310615989515072
     """
     seedg = create_seed_generator(seed)
-<<<<<<< HEAD
-    optims = ["DiagonalCMA", "MetaModel", "CMA", "NGOpt10", "DE", "PSO", "RecES", "RecMixES", "RecMutDE", "ParametrizationDE"]
-=======
     optims = get_optimizers("structure", "structured_moo", seed=next(seedg))
->>>>>>> f3e6085b
     folder = os.environ.get("NEVERGRAD_ADVERSARIAL_EXPERIMENT_FOLDER", None)
     if folder is None:
         warnings.warn("Using random images, set variable NEVERGRAD_ADVERSARIAL_EXPERIMENT_FOLDER to specify a folder")
