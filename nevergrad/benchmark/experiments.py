# Copyright (c) Facebook, Inc. and its affiliates. All Rights Reserved.
#
# This source code is licensed under the MIT license found in the
# LICENSE file in the root directory of this source tree.

import os
import typing as tp
import itertools
import numpy as np
import torch
import torch.nn as nn
import torchvision
import torchvision.transforms as transforms
from torchvision.models import resnet50
import nevergrad as ng
from nevergrad.optimization.base import ConfiguredOptimizer
import nevergrad.functions.corefuncs as corefuncs
from nevergrad.functions import ExperimentFunction
from nevergrad.functions.base import MultiExperiment
from nevergrad.functions import ArtificialFunction
from nevergrad.functions import FarOptimumFunction
from nevergrad.functions import PBT
from nevergrad.functions.ml import MLTuning
from nevergrad.functions import mlda as _mlda
from nevergrad.functions.photonics import Photonics
from nevergrad.functions.arcoating import ARCoating
from nevergrad.functions.images import Image, ImageAdversarial
from nevergrad.functions.powersystems import PowerSystem
from nevergrad.functions.stsp import STSP
from nevergrad.functions.rocket import Rocket
from nevergrad.functions import control
from nevergrad.functions import rl
from nevergrad.functions.games import game
from nevergrad.functions.iohprofiler import PBOFunction
from .xpbase import Experiment as Experiment
from .xpbase import create_seed_generator
from .xpbase import registry as registry  # noqa
from .optgroups import get_optimizers

# register all frozen experiments
from . import frozenexperiments  # noqa # pylint: disable=unused-import

# pylint: disable=stop-iteration-return, too-many-nested-blocks, too-many-locals, line-too-long
# pylint: disable=too-many-lines
# for black (since lists are way too long...):
# fmt: off

default_optims: tp.Optional[tp.List[str]] = None  # ["NGO10", "CMA", "Shiwa"]


def mltuning(seed: tp.Optional[int] = None, overfitter: bool = False, seq: bool = False) -> tp.Iterator[Experiment]:
    """Machine learning hyperparameter tuning experiment. Based on scikit models."""
    seedg = create_seed_generator(seed)
    # Continuous case,

    # First, a few functions with constraints.
    optims = ["Shiwa", "DE", "DiscreteOnePlusOne", "PortfolioDiscreteOnePlusOne", "CMA", "MetaRecentering",
              "DoubleFastGADiscreteOnePlusOne", "PSO", "BO", "MetaTuneRecentering"]
    if default_optims is not None:
        optims = default_optims
    for dimension in [None, 1, 2, 3]:
        for regressor in ["mlp", "decision_tree", "decision_tree_depth"]:
            for dataset in (
                    ["boston", "diabetes"] if dimension is None else ["artificialcos", "artificial",
                                                                      "artificialsquare"]):
                function = MLTuning(regressor=regressor, data_dimension=dimension, dataset=dataset,
                                    overfitter=overfitter)
                for budget in [50, 150, 500]:
                    for num_workers in [1] if seq else [1, 10, 50, 100]:  # Seq for sequential optimization experiments.
                        for optim in optims:
                            xp = Experiment(function, optim, num_workers=num_workers,
                                            budget=budget, seed=next(seedg))
                            if not xp.is_incoherent:
                                yield xp


def naivemltuning(seed: tp.Optional[int] = None) -> tp.Iterator[Experiment]:
    """Counterpart of mltuning with overfitting of valid loss, i.e. train/valid/valid instead of train/valid/test."""
    internal_generator = mltuning(seed, overfitter=True)
    for xp in internal_generator:
        yield xp


# We register only the sequuential counterparts for the moment.
@registry.register
def seqmltuning(seed: tp.Optional[int] = None) -> tp.Iterator[Experiment]:
    """Sequuential counterpart of mltuning."""
    internal_generator = mltuning(seed, overfitter=True, seq=True)
    for xp in internal_generator:
        yield xp


@registry.register
def naiveseqmltuning(seed: tp.Optional[int] = None) -> tp.Iterator[Experiment]:
    """Sequential counterpart of mltuning with overfitting of valid loss, i.e. train/valid/valid instead of train/valid/test."""
    internal_generator = mltuning(seed, overfitter=True, seq=True)
    for xp in internal_generator:
        yield xp


# pylint:disable=too-many-branches
@registry.register
def yawidebbob(seed: tp.Optional[int] = None) -> tp.Iterator[Experiment]:
    """Yet Another Wide Black-Box Optimization Benchmark.
    The goal is basically to have a very wide family of problems: continuous and discrete,
    noisy and noise-free, mono- and multi-objective,  constrained and not constrained, sequential
    and parallel.
    """
    seedg = create_seed_generator(seed)
    # Continuous case

    # First, a few functions with constraints.
    functions = [
        ArtificialFunction(name, block_dimension=50, rotation=rotation) for name in ["cigar", "ellipsoid"] for rotation
        in [True, False]
    ]
    for func in functions:
        func.parametrization.register_cheap_constraint(_positive_sum)

    # Then, let us build a constraint-free case. We include the noisy case.
    names = ["hm", "rastrigin", "sphere", "doublelinearslope", "stepdoublelinearslope", "cigar", "ellipsoid",
             "stepellipsoid"]

    # names += ["deceptiveillcond", "deceptivemultimodal", "deceptivepath"]
    functions += [
        ArtificialFunction(name, block_dimension=d, rotation=rotation, noise_level=nl) for name in names
        for rotation in [True, False]
        for nl in [0., 100.]
        for num_blocks in [1]
        for d in [2, 40, 100, 3000]
    ]
    optims = ["NoisyDiscreteOnePlusOne", "Shiwa", "CMA", "PSO", "TwoPointsDE", "DE", "OnePlusOne", "CMandAS2"]
    if default_optims is not None:
        optims = default_optims
    for optim in optims:
        for function in functions:
            for budget in [50, 500, 5000, 50000]:
                for nw in [1, 100]:
                    xp = Experiment(function, optim, num_workers=nw,
                                    budget=budget, seed=next(seedg))
                    if not xp.is_incoherent:
                        yield xp
    # Discrete, unordered.
    for nv in [10, 50, 200]:
        for arity in [2, 7]:
<<<<<<< HEAD
            init = np.random.RandomState(seed=next(seedg)).uniform(-0.5, arity -0.5, size=nv)
            instrum = ng.p.Array(init=init).set_bounds(-0.5, arity -0.5)  # type: ignore
=======
            instrum = ng.p.TransitionChoice(range(arity), repetitions=nv)
>>>>>>> a09fcd0a
            for discrete_func in [corefuncs.onemax, corefuncs.leadingones, corefuncs.jump]:
                dfunc = ExperimentFunction(discrete_func, instrum)
                dfunc._descriptors.update(arity=arity)
                for optim in optims:
                    for nw in [1, 10]:
                        for budget in [500, 5000]:
                            yield Experiment(dfunc, optim, num_workers=nw, budget=budget, seed=next(seedg))
    # The multiobjective case.
    # TODO the upper bounds are really not well set for this experiment with cigar
    mofuncs: tp.List[MultiExperiment] = []
    for name1 in ["sphere", "cigar"]:
        for name2 in ["sphere", "cigar", "hm"]:
            mofuncs += [MultiExperiment([ArtificialFunction(name1, block_dimension=7),
                                         ArtificialFunction(name2, block_dimension=7)],
                                        upper_bounds=np.array((50., 50.)))]
    for mofunc in mofuncs:
        for optim in optims:
            for budget in [2000, 4000, 8000]:
                for nw in [1, 100]:
                    yield Experiment(mofunc, optim, budget=budget, num_workers=nw, seed=next(seedg))


# pylint: disable=redefined-outer-name
@registry.register
def parallel_small_budget(seed: tp.Optional[int] = None) -> tp.Iterator[Experiment]:
    """Parallel optimization with small budgets
    """
    seedg = create_seed_generator(seed)
    optims = ["NaiveTBPSA", "TBPSA", "DiagonalCMA", "CMA", "PSO", "RealSpacePSO",
              "DE", "MiniDE", "QrDE", "MiniQrDE", "LhsDE", "OnePlusOne",
              "TwoPointsDE", "OnePointDE", "AlmostRotationInvariantDE", "RotationInvariantDE", "CMandAS2", "CMandAS"]
    optims += ["SQP", "Powell", "chainCMASQP", "chainCMAPowell", "Cobyla", "NGO", "Shiwa"]
    names = ["hm", "rastrigin", "griewank", "rosenbrock", "ackley", "multipeak"]
    names += ["sphere", "cigar", "ellipsoid", "altellipsoid"]
    names += ["deceptiveillcond", "deceptivemultimodal", "deceptivepath"]
    # funcs
    functions = [
        ArtificialFunction(name, block_dimension=d, rotation=rotation)
        for name in names
        for rotation in [True, False]
        for d in [2, 4, 8]
    ]
    budgets = [10, 50, 100, 200, 400]
    for optim in optims:
        for function in functions:
            for budget in budgets:
                for nw in [2, 8, 16]:
                    for batch in [True, False]:
                        if nw < budget / 4:
                            xp = Experiment(function, optim, num_workers=nw, budget=budget, batch_mode=batch,
                                            seed=next(seedg))
                            if not xp.is_incoherent:
                                yield xp


@registry.register
def instrum_discrete(seed: tp.Optional[int] = None) -> tp.Iterator[Experiment]:
    """Comparison of optimization algorithms equipped with distinct instrumentations.
    Onemax, Leadingones, Jump function."""
    # Discrete, unordered.

    optims = ["DiscreteOnePlusOne", "Shiwa", "CMA", "PSO", "TwoPointsDE", "DE", "OnePlusOne",
              "AdaptiveDiscreteOnePlusOne",
              "CMandAS2", "PortfolioDiscreteOnePlusOne", "DoubleFastGADiscreteOnePlusOne", "MultiDiscrete",
              "DiscreteBSOOnePlusOne"]

    if default_optims is not None:
        optims = default_optims
    seedg = create_seed_generator(seed)
    for nv in [10, 50, 200, 1000, 5000]:
        for arity in [2, 3, 7, 30]:
            for instrum_str in ["Unordered", "Softmax"]:
                if instrum_str == "Softmax":
                    instrum = ng.p.Choice(range(arity), repetitions=nv)
                    # Equivalent to, but much faster than, the following:
                    # instrum = ng.p.Tuple(*(ng.p.Choice(range(arity)) for _ in range(nv)))
#                 else:
#                     assert instrum_str == "Threshold"
#                     # instrum = ng.p.Tuple(*(ng.p.TransitionChoice(range(arity)) for _ in range(nv)))
#                     init = np.random.RandomState(seed=next(seedg)).uniform(-0.5, arity -0.5, size=nv)
#                     instrum = ng.p.Array(init=init).set_bounds(-0.5, arity -0.5)  # type: ignore
                else:
                    assert instrum_str == "Unordered"
                    instrum = ng.p.TransitionChoice(range(arity), repetitions=nv)  # type: ignore
                for discrete_func in [corefuncs.onemax, corefuncs.leadingones, corefuncs.jump]:
                    dfunc = ExperimentFunction(discrete_func, instrum)
                    dfunc.add_descriptors(arity=arity)
                    dfunc.add_descriptors(instrum_str=instrum_str)
                    for optim in optims:
                        for nw in [1, 10]:
                            for budget in [50, 500, 5000]:
                                yield Experiment(dfunc, optim, num_workers=nw, budget=budget, seed=next(seedg))


@registry.register
def sequential_instrum_discrete(seed: tp.Optional[int] = None) -> tp.Iterator[Experiment]:
    """Sequential counterpart of instrum_discrete."""
    # Discrete, unordered.
    optims = ["DiscreteOnePlusOne", "DiscreteDoerrOnePlusOne",
              "DiscreteBSOOnePlusOne", "PortfolioDiscreteOnePlusOne", "DoubleFastGADiscreteOnePlusOne"]

    seedg = create_seed_generator(seed)
    for nv in [10, 50, 200, 1000, 5000]:
        for arity in [2, 3, 7, 30]:
            for instrum_str in ["Unordered"]:
                assert instrum_str == "Unordered"
                instrum = ng.p.TransitionChoice(range(arity), repetitions=nv)
                for discrete_func in [corefuncs.onemax, corefuncs.leadingones, corefuncs.jump]:
                    dfunc = ExperimentFunction(discrete_func, instrum)
                    dfunc.add_descriptors(arity=arity)
                    dfunc.add_descriptors(instrum_str=instrum_str)
                    for optim in optims:
                        for budget in [50, 500, 5000, 50000]:
                            yield Experiment(dfunc, optim, budget=budget, seed=next(seedg))


@registry.register
def deceptive(seed: tp.Optional[int] = None) -> tp.Iterator[Experiment]:
    """Very difficult objective functions: one is highly multimodal (infinitely many local optima),
    one has an infinite condition number, one has an infinitely long path towards the optimum.
    Looks somehow fractal."""
    seedg = create_seed_generator(seed)
    names = ["deceptivemultimodal", "deceptiveillcond", "deceptivepath"]
    optims = ["NGO", "Shiwa", "DiagonalCMA", "PSO", "MiniQrDE", "MiniLhsDE", "MiniDE", "CMA", "QrDE", "DE", "LhsDE"]
    if default_optims is not None:
        optims = default_optims
    functions = [
        ArtificialFunction(name, block_dimension=2, num_blocks=n_blocks, rotation=rotation, aggregator=aggregator)
        for name in names
        for rotation in [False, True]
        for n_blocks in [1, 2, 8, 16]
        for aggregator in ["sum", "max"]
    ]
    for func in functions:
        for optim in optims:
            for budget in [25, 37, 50, 75, 87] + list(range(100, 20001, 500)):
                yield Experiment(func, optim, budget=budget, num_workers=1, seed=next(seedg))


@registry.register
def parallel(seed: tp.Optional[int] = None) -> tp.Iterator[Experiment]:
    """Parallel optimization on 3 classical objective functions: sphere, rastrigin, cigar.
    The number of workers is 20 % of the budget.
    Testing both no useless variables and 5/6 of useless variables."""
    seedg = create_seed_generator(seed)
    names = ["sphere", "rastrigin", "cigar"]
    optims = ["ScrHammersleySearch", "NGO", "Shiwa", "DiagonalCMA", "CMA", "PSO",
              "NaiveTBPSA", "OnePlusOne", "DE", "TwoPointsDE", "NaiveIsoEMNA", "NaiveIsoEMNATBPSA"]
    if default_optims is not None:
        optims = default_optims
    functions = [
        ArtificialFunction(name, block_dimension=bd, useless_variables=bd * uv_factor)
        for name in names
        for bd in [25]
        for uv_factor in [0, 5]
    ]
    for func in functions:
        for optim in optims:
            for budget in [30, 100, 3000]:
                yield Experiment(func, optim, budget=budget, num_workers=int(budget / 5), seed=next(seedg))


@registry.register
def harderparallel(seed: tp.Optional[int] = None) -> tp.Iterator[Experiment]:
    """Parallel optimization on 4 classical objective functions. More distinct settings than << parallel >>."""
    seedg = create_seed_generator(seed)
    names = ["sphere", "rastrigin", "cigar", "ellipsoid"]
    optims = ["IsoEMNA", "NaiveIsoEMNA", "AnisoEMNA", "NaiveAnisoEMNA", "CMA", "NaiveTBPSA",
              "NaiveIsoEMNATBPSA", "IsoEMNATBPSA", "NaiveAnisoEMNATBPSA", "AnisoEMNATBPSA"]
    if default_optims is not None:
        optims = default_optims
    functions = [
        ArtificialFunction(name, block_dimension=bd, useless_variables=bd * uv_factor)
        for name in names
        for bd in [5, 25]
        for uv_factor in [0, 5]
    ]
    for func in functions:
        for optim in optims:
            for budget in [30, 100, 3000, 10000]:
                for num_workers in [int(budget / 10), int(budget / 5), int(budget / 3)]:
                    yield Experiment(func, optim, budget=budget, num_workers=num_workers, seed=next(seedg))


@registry.register
def oneshot(seed: tp.Optional[int] = None) -> tp.Iterator[Experiment]:
    """One shot optimization of 3 classical objective functions (sphere, rastrigin, cigar).
    0 or 5 dummy variables per real variable.
    Base dimension 3 or 25.
    budget 30, 100 or 3000."""
    seedg = create_seed_generator(seed)
    names = ["sphere", "rastrigin", "cigar"]
    optims = sorted(x for x, y in ng.optimizers.registry.items() if y.one_shot and "4" not in x and "7" not in x and
                    "LHS" not in x and "alton" not in x
                    and ("ando" not in x or "QO" in x))  # QORandomSearch is the only valid variant of RandomSearch.
    if default_optims is not None:
        optims = default_optims
    functions = [
        ArtificialFunction(name, block_dimension=bd, useless_variables=bd * uv_factor)
        for name in names
        for bd in [3, 25]
        for uv_factor in [0, 5]
    ]
    for func in functions:
        for optim in optims:
            for budget in [30, 100, 3000]:
                yield Experiment(func, optim, budget=budget, num_workers=budget, seed=next(seedg))


@registry.register
def doe(seed: tp.Optional[int] = None) -> tp.Iterator[Experiment]:
    """One shot optimization of 3 classical objective functions (sphere, rastrigin, cigar), simplified.
    Base dimension 2000 or 20000. No rotation, no dummy variable.
    Budget 30, 100, 3000, 10000, 30000, 100000."""
    seedg = create_seed_generator(seed)
    names = ["sphere", "rastrigin", "cigar"]
    optims = sorted(x for x, y in ng.optimizers.registry.items() if y.one_shot)
    if default_optims is not None:
        optims = default_optims
    functions = [
        ArtificialFunction(name, block_dimension=bd, useless_variables=bd * uv_factor)
        for name in names
        for bd in [2000, 20000]  # 3, 10, 25, 200, 2000]
        for uv_factor in [0]
    ]
    for func in functions:
        for optim in optims:
            for budget in [30, 100, 3000, 10000, 30000, 100000]:
                yield Experiment(func, optim, budget=budget, num_workers=budget, seed=next(seedg))


@registry.register
def newdoe(seed: tp.Optional[int] = None) -> tp.Iterator[Experiment]:
    """One shot optimization of 3 classical objective functions (sphere, rastrigin, cigar), simplified.
    Tested on more dimensionalities than doe, namely 20, 200, 2000, 20000. No dummy variables.
    Budgets 30, 100, 3000, 10000, 30000, 100000, 300000."""
    seedg = create_seed_generator(seed)
    names = ["sphere", "rastrigin", "cigar"]
    optims = sorted(
        x for x, y in ng.optimizers.registry.items() if y.one_shot and "hiva" not in str(y) and "NGO" not in str(
            y) and ("ando" in x or "HCH" in x or "LHS" in x or "eta" in x) and "mmers" not in x and "alto" not in x)
    if default_optims is not None:
        optims = default_optims
    functions = [
        ArtificialFunction(name, block_dimension=bd, useless_variables=bd * uv_factor)
        for name in names
        for bd in [2000, 20, 200, 20000]  # 3, 10, 25, 200, 2000]
        for uv_factor in [0]
    ]
    budgets = [30, 100, 3000, 10000, 30000, 100000, 300000]
    for func in functions:
        for optim in optims:
            for budget in budgets:
                yield Experiment(func, optim, budget=budget, num_workers=budget, seed=next(seedg))


def fiveshots(seed: tp.Optional[int] = None) -> tp.Iterator[Experiment]:
    """Five-shots optimization of 3 classical objective functions (sphere, rastrigin, cigar).
    Base dimension 3 or 25. 0 or 5 dummy variable per real variable. Budget 30, 100 or 3000."""
    seedg = create_seed_generator(seed)
    names = ["sphere", "rastrigin", "cigar"]
    optims = sorted(x for x, y in ng.optimizers.registry.items() if y.one_shot)
    optims += ["CMA", "Shiwa", "DE"]
    functions = [
        ArtificialFunction(name, block_dimension=bd, useless_variables=bd * uv_factor)
        for name in names
        for bd in [3, 25]
        for uv_factor in [0, 5]
    ]
    if default_optims is not None:
        optims = default_optims
    for func in functions:
        for optim in optims:
            for budget in [30, 100, 3000]:
                yield Experiment(func, optim, budget=budget, num_workers=budget // 5, seed=next(seedg))


@registry.register
def multimodal(seed: tp.Optional[int] = None, para: bool = False) -> tp.Iterator[Experiment]:
    """Experiment on multimodal functions, namely hm, rastrigin, griewank, rosenbrock, ackley, lunacek,
    deceptivemultimodal.
    0 or 5 dummy variable per real variable.
    Base dimension 3 or 25.
    Budget in 3000, 10000, 30000, 100000.
    Sequential.
    """
    seedg = create_seed_generator(seed)
    names = ["hm", "rastrigin", "griewank", "rosenbrock", "ackley", "lunacek", "deceptivemultimodal"]
    # Keep in mind that Rosenbrock is multimodal in high dimension http://ieeexplore.ieee.org/document/6792472/.
    optims = ["NGO", "Shiwa", "DiagonalCMA", "NaiveTBPSA", "TBPSA",
              "CMA", "PSO", "DE", "MiniDE", "QrDE", "MiniQrDE", "LhsDE", "OnePlusOne",
              "TwoPointsDE", "OnePointDE", "PolyCMA", "RotationInvariantDE",
              "Portfolio", "ASCMADEthird", "ASCMADEQRthird", "ASCMA2PDEthird", "CMandAS2", "CMandAS", "CM",
              "MultiCMA", "TripleCMA", "MultiScaleCMA"]
    if default_optims is not None:
        optims = default_optims
    if not para:
        optims += ["RSQP", "RCobyla", "RPowell", "SQPCMA", "SQP", "Cobyla", "Powell"]
    # + list(sorted(x for x, y in ng.optimizers.registry.items() if "chain" in x or "BO" in x))
    functions = [
        ArtificialFunction(name, block_dimension=bd, useless_variables=bd * uv_factor)
        for name in names
        for bd in [3, 25]
        for uv_factor in [0, 5]
    ]
    for func in functions:
        for optim in optims:
            for budget in [3000, 10000, 30000, 100000]:
                for nw in [1000] if para else [1]:
                    yield Experiment(func, optim, budget=budget, num_workers=nw, seed=next(seedg))


@registry.register
def hdmultimodal(seed: tp.Optional[int] = None) -> tp.Iterator[Experiment]:
    """Experiment on multimodal functions, namely hm, rastrigin, griewank, rosenbrock, ackley, lunacek,
    deceptivemultimodal. Similar to multimodal, but dimension 20 or 100 or 1000. Budget 1000 or 10000, sequential."""
    seedg = create_seed_generator(seed)
    names = ["hm", "rastrigin", "griewank", "rosenbrock", "ackley", "lunacek", "deceptivemultimodal"]
    # Keep in mind that Rosenbrock is multimodal in high dimension http://ieeexplore.ieee.org/document/6792472/.
    optims = ["RPowell", "Shiwa", "MultiCMA", "CMA", "PSO", "RandomSearch", "BPRotationInvariantDE", "CMandAS2",
              "TripleCMA",
              "ManyCMA", "ManySmallCMA", "PolyCMA", "NaiveTBPSA"]
    optims = ["NaiveTBPSA"]
    if default_optims is not None:
        optims = default_optims
    # + list(sorted(x for x, y in ng.optimizers.registry.items() if "chain" in x or "BO" in x))
    functions = [
        ArtificialFunction(name, block_dimension=bd)
        for name in names
        for bd in [1000] + [20, 100]
    ]
    for func in functions:
        for optim in optims:
            for budget in [3000, 10000]:
                for nw in [1]:
                    yield Experiment(func, optim, budget=budget, num_workers=nw, seed=next(seedg))


@registry.register
def paramultimodal(seed: tp.Optional[int] = None) -> tp.Iterator[Experiment]:
    """Parallel counterpart of the multimodal experiment: 1000 workers."""
    internal_generator = multimodal(seed, para=True)
    for xp in internal_generator:
        yield xp


# pylint: disable=redefined-outer-name,too-many-arguments
@registry.register
def yabbob(seed: tp.Optional[int] = None, parallel: bool = False, big: bool = False, small: bool = False,
           noise: bool = False, hd: bool = False) -> tp.Iterator[Experiment]:
    """Yet Another Black-Box Optimization Benchmark.
    Related to, but without special effort for exactly sticking to, the BBOB/COCO dataset.
    Dimension 2, 10 and 50.
    Budget 50, 200, 800, 3200, 12800.
    Both rotated or not rotated.
    """
    seedg = create_seed_generator(seed)
    names = ["hm", "rastrigin", "griewank", "rosenbrock", "ackley", "lunacek", "deceptivemultimodal", "bucherastrigin",
             "multipeak"]
    names += ["sphere", "doublelinearslope", "stepdoublelinearslope"]
    names += ["cigar", "altcigar", "ellipsoid", "altellipsoid", "stepellipsoid", "discus", "bentcigar"]
    names += ["deceptiveillcond", "deceptivemultimodal", "deceptivepath"]
    # Deceptive path is related to the sharp ridge function; there is a long path to the optimum.
    # Deceptive illcond is related to the difference of powers function; the conditioning varies as we get closer to the optimum.
    # Deceptive multimodal is related to the Weierstrass function and to the Schaffers function.
    if noise:
        if hd:
            noise_level = 100000
        else:
            noise_level = 100
    else:
        noise_level = 0
    optims: tp.List[str] = ["Shiwa", "NGO", "CMA", "DiagonalCMA", "MetaModel", "chainCMAPowell"]
    if noise:
        optims += ["TBPSA", "SQP"]
    if hd:
        optims += ["OnePlusOne"]
    if hd and noise:
        optims += ["ProgODOPO9", "ProgODOPO5", "ProgODOPO13"]
        optims += ["ProgODOPO9", "ProgODOPO5", "ProgODOPO13"]

    if default_optims is not None:
        optims = default_optims
    functions = [
        ArtificialFunction(name, block_dimension=d, rotation=rotation, noise_level=noise_level) for name in names
        for rotation in [True, False]
        for num_blocks in [1]
        for d in ([100, 1000, 3000] if hd else [2, 10, 50])
    ]
    budgets = [50, 200, 800, 3200, 12800]
    if (big and not noise):
        budgets = [40000, 80000, 160000, 320000]
    elif (small and not noise):
        budgets = [10, 20, 40]
    if hd:
        optims += ["SplitCMA9", "SplitCMA5", "SplitCMA13", "SplitCMAAuto"]
    for optim in optims:
        for function in functions:
            for budget in budgets:
                xp = Experiment(function, optim, num_workers=100 if parallel else 1,
                                budget=budget, seed=next(seedg))
                if not xp.is_incoherent:
                    yield xp


@registry.register
def yahdnoisybbob(seed: tp.Optional[int] = None) -> tp.Iterator[Experiment]:
    """Counterpart of yabbob with higher dimensions."""
    internal_generator = yabbob(seed, hd=True, noise=True)
    for xp in internal_generator:
        yield xp


@registry.register
def yabigbbob(seed: tp.Optional[int] = None) -> tp.Iterator[Experiment]:
    """Counterpart of yabbob with more budget."""
    internal_generator = yabbob(seed, parallel=False, big=True)
    for xp in internal_generator:
        yield xp


@registry.register
def yasmallbbob(seed: tp.Optional[int] = None) -> tp.Iterator[Experiment]:
    """Counterpart of yabbob with less budget."""
    internal_generator = yabbob(seed, parallel=False, big=False, small=True)
    for xp in internal_generator:
        yield xp


@registry.register
def yahdbbob(seed: tp.Optional[int] = None) -> tp.Iterator[Experiment]:
    """Counterpart of yabbob with higher dimensions."""
    internal_generator = yabbob(seed, hd=True)
    for xp in internal_generator:
        yield xp


@registry.register
def yaparabbob(seed: tp.Optional[int] = None) -> tp.Iterator[Experiment]:
    """Parallel optimization counterpart of yabbob."""
    internal_generator = yabbob(seed, parallel=True, big=False)
    for xp in internal_generator:
        yield xp


@registry.register
def yanoisybbob(seed: tp.Optional[int] = None) -> tp.Iterator[Experiment]:
    """Noisy optimization counterpart of yabbob.
    This is supposed to be consistent with normal practices in noisy
    optimization: we distinguish recommendations and exploration.
    This is different from the original BBOB/COCO from that point of view.
    """
    internal_generator = yabbob(seed, noise=True)
    for xp in internal_generator:
        yield xp


@registry.register
def illcondi(seed: tp.Optional[int] = None) -> tp.Iterator[Experiment]:
    """Testing optimizers on ill cond problems.
    Cigar, Ellipsoid.
    Both rotated and unrotated.
    Budget 100, 1000, 10000.
    Dimension 50.
    """
    seedg = create_seed_generator(seed)
    optims = ["NGO", "Shiwa", "DiagonalCMA", "CMA", "PSO", "DE", "MiniDE", "QrDE", "MiniQrDE", "LhsDE", "OnePlusOne",
              "SQP", "Cobyla",
              "Powell", "TwoPointsDE", "OnePointDE", "AlmostRotationInvariantDE", "RotationInvariantDE", "MetaModel"]
    if default_optims is not None:
        optims = default_optims
    functions = [
        ArtificialFunction(name, block_dimension=50, rotation=rotation) for name in ["cigar", "ellipsoid"] for rotation
        in [True, False]
    ]
    for optim in optims:
        for function in functions:
            for budget in [100, 1000, 10000]:
                yield Experiment(function, optim, budget=budget, num_workers=1, seed=next(seedg))


@registry.register
def illcondipara(seed: tp.Optional[int] = None) -> tp.Iterator[Experiment]:
    """Testing optimizers on ill-conditionned parallel optimization.
    50 workers in parallel.
    """
    seedg = create_seed_generator(seed)
    functions = [
        ArtificialFunction(name, block_dimension=50, rotation=rotation) for name in ["cigar", "ellipsoid"] for rotation
        in [True, False]
    ]
    for function in functions:
        for budget in [100, 1000, 10000]:
            optims = get_optimizers("large", seed=next(seedg))
            for optim in optims:
                xp = Experiment(function, optim, budget=budget, num_workers=50, seed=next(seedg))
                if not xp.is_incoherent:
                    yield xp


def _positive_sum(data: np.ndarray) -> bool:
    if not isinstance(data, np.ndarray):
        raise ValueError(f"Unexpected inputs as np.ndarray, got {data}")
    return float(np.sum(data)) > 0


@registry.register
def constrained_illconditioned_parallel(seed: tp.Optional[int] = None) -> tp.Iterator[Experiment]:
    """Many optimizers on ill cond problems with constraints.
    """
    seedg = create_seed_generator(seed)
    functions = [
        ArtificialFunction(name, block_dimension=50, rotation=rotation) for name in ["cigar", "ellipsoid"] for rotation
        in [True, False]
    ]
    for func in functions:
        func.parametrization.register_cheap_constraint(_positive_sum)
    for function in functions:
        for budget in [400, 4000, 40000]:
            optims = get_optimizers("large", seed=next(seedg))
            for optim in optims:
                yield Experiment(function, optim, budget=budget, num_workers=1, seed=next(seedg))


@registry.register
def ranknoisy(seed: tp.Optional[int] = None) -> tp.Iterator[Experiment]:
    """Noisy optimization methods on a few noisy problems.
    Cigar, Altcigar, Ellipsoid, Altellipsoid.
    Dimension 200, 2000, 20000.
    Budget 25000, 50000, 100000.
    No rotation.
    Noise level 10.
    With or without noise dissymmetry.
    """
    seedg = create_seed_generator(seed)
    optims = ["ProgONOPO3", "ProgONOPO5", "ProgONOPO9", "ProgONOPO13",
              "ProgODOPO3", "ProgODOPO5", "ProgODOPO9", "ProgODOPO13",
              "OptimisticNoisyOnePlusOne", "OptimisticDiscreteOnePlusOne"]
    if default_optims is not None:
        optims = default_optims
    # optims += ["NGO", "Shiwa", "DiagonalCMA"] + sorted(
    #    x for x, y in ng.optimizers.registry.items() if ("SPSA" in x or "TBPSA" in x or "ois" in x or "epea" in x or "Random" in x)
    # )
    for budget in [25000, 50000, 100000]:
        for optim in optims:
            for d in [20000, 200, 2000]:
                for name in ["cigar", "altcigar", "ellipsoid", "altellipsoid"]:
                    for noise_dissymmetry in [False, True]:
                        function = ArtificialFunction(
                            name=name,
                            rotation=False,
                            block_dimension=d,
                            noise_level=10,
                            noise_dissymmetry=noise_dissymmetry,
                            translation_factor=1.0,
                        )
                        yield Experiment(function, optim, budget=budget, seed=next(seedg))


@registry.register
def noisy(seed: tp.Optional[int] = None) -> tp.Iterator[Experiment]:
    """Noisy optimization methods on a few noisy problems.
    Sphere, Rosenbrock, Cigar, Hm (= highly multimodal).
    Noise level 10.
    Noise dyssymmetry or not.
    Dimension 2, 20, 200, 2000.
    Budget 25000, 50000, 100000.
    """
    seedg = create_seed_generator(seed)
    optims = ["ProgONOPO3", "ProgONOPO5", "ProgONOPO9", "ProgONOPO13",
              "ProgODOPO3", "ProgODOPO5", "ProgODOPO9", "ProgODOPO13",
              "OptimisticNoisyOnePlusOne", "OptimisticDiscreteOnePlusOne"]
    optims += ["NGO", "Shiwa", "DiagonalCMA"] + sorted(
        x for x, y in ng.optimizers.registry.items() if
        ("SPSA" in x or "TBPSA" in x or "ois" in x or "epea" in x or "Random" in x)
    )
    if default_optims is not None:
        optims = default_optims
    for budget in [25000, 50000, 100000]:
        for optim in optims:
            for d in [2, 20, 200, 2000]:
                for name in ["sphere", "rosenbrock", "cigar", "hm"]:
                    for noise_dissymmetry in [False, True]:
                        function = ArtificialFunction(
                            name=name,
                            rotation=True,
                            block_dimension=d,
                            noise_level=10,
                            noise_dissymmetry=noise_dissymmetry,
                            translation_factor=1.0,
                        )
                        yield Experiment(function, optim, budget=budget, seed=next(seedg))


@registry.register
def paraalldes(seed: tp.Optional[int] = None) -> tp.Iterator[Experiment]:
    """All DE methods on various functions. Parallel version.
    Dimension 5, 20, 100, 500, 2500.
    Sphere, Cigar, Hm, Ellipsoid.
    No rotation.
    """
    seedg = create_seed_generator(seed)
    for budget in [10, 100, 1000, 10000, 100000]:
        for optim in sorted(x for x, y in ng.optimizers.registry.items() if "DE" in x and "Tune" in x):
            for rotation in [False]:
                for d in [5, 20, 100, 500, 2500]:
                    for name in ["sphere", "cigar", "hm", "ellipsoid"]:
                        for u in [0]:
                            function = ArtificialFunction(
                                name=name, rotation=rotation, block_dimension=d, useless_variables=d * u,
                                translation_factor=1.0
                            )
                            yield Experiment(function, optim, budget=budget, seed=next(seedg),
                                             num_workers=max(d, budget // 6))


@registry.register
def parahdbo4d(seed: tp.Optional[int] = None) -> tp.Iterator[Experiment]:
    """All Bayesian optimization methods on various functions. Parallel version
    Dimension 20 and 2000.
    Budget 25, 31, 37, 43, 50, 60.
    Sphere, Cigar, Hm, Ellipsoid.
    No rotation.
    """
    seedg = create_seed_generator(seed)
    for budget in [25, 31, 37, 43, 50, 60]:
        for optim in sorted(x for x, y in ng.optimizers.registry.items() if "BO" in x and "Tune" in x):
            for rotation in [False]:
                for d in [20, 2000]:
                    for name in ["sphere", "cigar", "hm", "ellipsoid"]:
                        for u in [0]:
                            function = ArtificialFunction(
                                name=name, rotation=rotation, block_dimension=d, useless_variables=d * u,
                                translation_factor=1.0
                            )
                            yield Experiment(function, optim, budget=budget, seed=next(seedg),
                                             num_workers=max(d, budget // 6))


@registry.register
def alldes(seed: tp.Optional[int] = None) -> tp.Iterator[Experiment]:
    """All DE methods on various functions.
    Dimension 5, 20, 100.
    Sphere, Cigar, Hm, Ellipsoid.
    Budget 10, 100, 1000, 10000, 100000.
    """
    seedg = create_seed_generator(seed)
    for budget in [10, 100, 1000, 10000, 100000]:
        for optim in default_optims if default_optims else sorted(
                x for x, y in ng.optimizers.registry.items() if "DE" in x or "Shiwa" in x):
            for rotation in [False]:
                for d in [5, 20, 100]:
                    for name in ["sphere", "cigar", "hm", "ellipsoid"]:
                        for u in [0]:
                            function = ArtificialFunction(
                                name=name, rotation=rotation, block_dimension=d, useless_variables=d * u,
                                translation_factor=1.0
                            )
                            yield Experiment(function, optim, budget=budget, seed=next(seedg))


@registry.register
def hdbo4d(seed: tp.Optional[int] = None) -> tp.Iterator[Experiment]:
    """All Bayesian optimization methods on various functions.
    Budget 25, 31, 37, 43, 50, 60.
    Dimension 20.
    Sphere, Cigar, Hm, Ellipsoid.
    """
    seedg = create_seed_generator(seed)
    for budget in [25, 31, 37, 43, 50, 60]:
        for optim in get_optimizers("all_bo"):
            for rotation in [False]:
                for d in [20]:
                    for name in ["sphere", "cigar", "hm", "ellipsoid"]:
                        for u in [0]:
                            function = ArtificialFunction(
                                name=name, rotation=rotation, block_dimension=d, useless_variables=d * u,
                                translation_factor=1.0
                            )
                            yield Experiment(function, optim, budget=budget, seed=next(seedg))


@registry.register
def spsa_benchmark(seed: tp.Optional[int] = None) -> tp.Iterator[Experiment]:
    """Some optimizers on a noisy optimization problem. This benchmark is based on the noisy benchmark.
    Budget 500, 1000, 2000, 4000, ... doubling... 128000.
    Rotation or not.
    Sphere, Sphere4, Cigar.
    """
    seedg = create_seed_generator(seed)
    optims = get_optimizers("spsa")
    for budget in [500, 1000, 2000, 4000, 8000, 16000, 32000, 64000, 128000]:
        for optim in optims:
            for rotation in [True, False]:
                for name in ["sphere", "sphere4", "cigar"]:
                    function = ArtificialFunction(name=name, rotation=rotation, block_dimension=20, noise_level=10)
                    yield Experiment(function, optim, budget=budget, seed=next(seedg))


@registry.register
def realworld(seed: tp.Optional[int] = None) -> tp.Iterator[Experiment]:
    """Realworld optimization. This experiment contains:

     - a subset of MLDA (excluding the perceptron: 10 functions rescaled or not.
     - ARCoating https://arxiv.org/abs/1904.02907: 1 function.
     - The 007 game: 1 function, noisy.
     - PowerSystem: a power system simulation problem.
     - STSP: a simple TSP problem.
     -  MLDA, except the Perceptron.

    Budget 25, 50, 100, 200, 400, 800, 1600, 3200, 6400, 12800.
    Sequential or 10-parallel or 100-parallel.
    """
    funcs: tp.List[tp.Union[ExperimentFunction, rl.agents.TorchAgentFunction]] = [
        _mlda.Clustering.from_mlda(name, num, rescale) for name, num in [("Ruspini", 5), ("German towns", 10)] for
        rescale in [True, False]
    ]
    funcs += [
        _mlda.SammonMapping.from_mlda("Virus", rescale=False),
        _mlda.SammonMapping.from_mlda("Virus", rescale=True),
        _mlda.SammonMapping.from_mlda("Employees"),
    ]
    funcs += [_mlda.Landscape(transform) for transform in [None, "square", "gaussian"]]

    # Adding ARCoating.
    funcs += [ARCoating()]
    funcs += [PowerSystem(), PowerSystem(13)]
    funcs += [STSP(), STSP(500)]
    funcs += [game.Game("war")]
    funcs += [game.Game("batawaf")]
    funcs += [game.Game("flip")]
    funcs += [game.Game("guesswho")]
    funcs += [game.Game("bigguesswho")]

    # 007 with 100 repetitions, both mono and multi architectures.
    base_env = rl.envs.DoubleOSeven(verbose=False)
    random_agent = rl.agents.Agent007(base_env)
    modules = {'mono': rl.agents.Perceptron, 'multi': rl.agents.DenseNet}
    agents = {a: rl.agents.TorchAgent.from_module_maker(base_env, m, deterministic=False) for a, m in modules.items()}
    env = base_env.with_agent(player_0=random_agent).as_single_agent()
    runner = rl.EnvironmentRunner(env.copy(), num_repetitions=100, max_step=50)
    for archi in ["mono", "multi"]:
        func = rl.agents.TorchAgentFunction(agents[archi], runner, reward_postprocessing=lambda x: 1 - x)
        funcs += [func]
    seedg = create_seed_generator(seed)
    optims = ["Shiwa", "CMA", "TwoPointsDE", "QrDE", "OnePlusOne", "DiagonalCMA"]
    if default_optims is not None:
        optims = default_optims
    for budget in [25, 50, 100, 200, 400, 800, 1600, 3200, 6400, 12800]:
        for num_workers in [1, 10, 100]:
            if num_workers < budget:
                for algo in optims:
                    for fu in funcs:
                        xp = Experiment(fu, algo, budget, num_workers=num_workers, seed=next(seedg))
                        if not xp.is_incoherent:
                            yield xp


@registry.register
def rocket(seed: tp.Optional[int] = None) -> tp.Iterator[Experiment]:
    """Rocket simulator. Maximize max altitude by choosing the thrust schedule, given a total thrust.
    Budget 25, 50, ..., 1600.
    Sequential or 30 workers."""
    funcs = [Rocket()]
    seedg = create_seed_generator(seed)
    optims = ["NaiveTBPSA", "SQP", "Powell", "ScrHammersleySearch", "PSO", "OnePlusOne",
              "NGO", "Shiwa", "DiagonalCMA", "CMA", "TwoPointsDE", "QrDE", "LhsDE", "Zero", "RandomSearch",
              "HaltonSearch", "MiniDE"]
    if default_optims is not None:
        optims = default_optims
    for budget in [25, 50, 100, 200, 400, 800, 1600]:
        for num_workers in [1, 30]:
            if num_workers < budget:
                for algo in optims:
                    for fu in funcs:
                        xp = Experiment(fu, algo, budget, num_workers=num_workers, seed=next(seedg))
                        if not xp.is_incoherent:
                            yield xp


@registry.register
def control_problem(seed: tp.Optional[int] = None) -> tp.Iterator[Experiment]:
    """MuJoCo testbed. Learn linear policy for different control problems.
    Budget 500, 1000, 3000, 5000."""
    seedg = create_seed_generator(seed)
    funcs = [control.Ant(num_rollouts=5, random_state=seed),
             control.Swimmer(num_rollouts=5, random_state=seed),
             control.HalfCheetah(num_rollouts=5, random_state=seed),
             control.Hopper(num_rollouts=5, random_state=seed),
             control.Walker2d(num_rollouts=5, random_state=seed),
             control.Humanoid(num_rollouts=5, random_state=seed)
             ]
    optims = ["RandomSearch", "Shiwa", "CMA", "PSO", "OnePlusOne",
              "NGOpt2", "DE", "Zero", "Powell", "Cobyla", "MetaTuneRecentering"]

    for budget in [500, 1000, 3000, 5000]:
        for num_workers in [1]:
            if num_workers < budget:
                for algo in optims:
                    for fu in funcs:
                        xp = Experiment(fu, algo, budget, num_workers=num_workers, seed=next(seedg))
                        if not xp.is_incoherent:
                            yield xp


@registry.register
def simpletsp(seed: tp.Optional[int] = None) -> tp.Iterator[Experiment]:
    """Simple TSP problems. Please note that the methods we use could be applied or complex variants, whereas
    specialized methods can not always do it; therefore this comparisons from a black-box point of view makes sense
    even if white-box methods are not included though they could do this more efficiently.
    10, 100, 1000, 10000 cities.
    Budgets doubling from 25, 50, 100, 200, ... up  to 25600

    """
    funcs = [STSP(10), STSP(100), STSP(1000), STSP(10000)]
    seedg = create_seed_generator(seed)
    optims = ["PSO", "OnePlusOne", "NGO", "Shiwa", "DiagonalCMA", "CMA", "TwoPointsDE"]
    if default_optims is not None:
        optims = default_optims
    for budget in [25, 50, 100, 200, 400, 800, 1600, 3200, 6400, 12800, 25600]:
        for num_workers in [1]:  # , 10, 100]:
            if num_workers < budget:
                for algo in optims:
                    for fu in funcs:
                        xp = Experiment(fu, algo, budget, num_workers=num_workers, seed=next(seedg))
                        if not xp.is_incoherent:
                            yield xp


@registry.register
def sequential_fastgames(seed: tp.Optional[int] = None) -> tp.Iterator[Experiment]:
    """Optimization of policies for games, i.e. direct policy search.
    Budget 12800, 25600, 51200, 102400.
    Games: War, Batawaf, Flip, GuessWho,  BigGuessWho."""
    funcs = [game.Game(name) for name in ["war", "batawaf", "flip", "guesswho", "bigguesswho"]]
    seedg = create_seed_generator(seed)
    optims = ["NaiveTBPSA", "ScrHammersleySearch", "PSO",
              "ProgONOPO3", "ProgONOPO5", "ProgONOPO9", "ProgONOPO13", "ProgONOPOAuto",
              "ProgODOPO3", "ProgODOPO5", "ProgODOPO9", "ProgODOPO13", "ProgODOPOAuto",
              "CMA", "QrDE", "SplitCMA5", "NGO", "Shiwa", "DiagonalCMA",
              "OptimisticNoisyOnePlusOne", "OptimisticDiscreteOnePlusOne"]
    if default_optims is not None:
        optims = default_optims
    for budget in [12800, 25600, 51200, 102400]:
        for num_workers in [1]:
            if num_workers < budget:
                for algo in optims:
                    for fu in funcs:
                        xp = Experiment(fu, algo, budget, num_workers=num_workers, seed=next(seedg))
                        if not xp.is_incoherent:
                            yield xp


@registry.register
def powersystems(seed: tp.Optional[int] = None) -> tp.Iterator[Experiment]:
    """Unit commitment problem, i.e. management of dams for hydroelectric planning."""
    funcs: tp.List[ExperimentFunction] = []
    for dams in [3, 5, 9, 13]:
        funcs += [PowerSystem(dams, depth=2, width=3)]
    seedg = create_seed_generator(seed)
    optims = ["NaiveTBPSA", "ScrHammersleySearch", "PSO", "OnePlusOne",
              "CMA", "TwoPointsDE", "QrDE", "LhsDE", "Zero", "StupidRandom", "RandomSearch", "HaltonSearch",
              "RandomScaleRandomSearch", "MiniDE", "SplitCMA5", "SplitCMA9",
              "NGO", "Shiwa", "DiagonalCMA", "SplitCMA3", "SplitCMA13", "SplitCMAAuto"]
    if default_optims is not None:
        optims = default_optims
    optims += ["ProgONOPO3", "ProgONOPO5", "ProgONOPO9", "ProgONOPO13", "ProgONOPOAuto",
               "ProgODOPO3", "ProgODOPO5", "ProgODOPO9", "ProgODOPO13", "ProgODOPOAuto",
               "OptimisticNoisyOnePlusOne", "OptimisticDiscreteOnePlusOne"]
    budgets = [1600, 3200, 6400, 12800]
    for budget in budgets:
        for num_workers in [1, 10, 100]:
            if num_workers < budget:
                for algo in optims:
                    for fu in funcs:
                        xp = Experiment(fu, algo, budget, num_workers=num_workers, seed=next(seedg))
                        if not xp.is_incoherent:
                            yield xp


@registry.register
def mlda(seed: tp.Optional[int] = None) -> tp.Iterator[Experiment]:
    """MLDA (machine learning and data analysis) testbed."""
    funcs: tp.List[ExperimentFunction] = [
        _mlda.Clustering.from_mlda(name, num, rescale) for name, num in [("Ruspini", 5), ("German towns", 10)] for
        rescale in [True, False]
    ]
    funcs += [
        _mlda.SammonMapping.from_mlda("Virus", rescale=False),
        _mlda.SammonMapping.from_mlda("Virus", rescale=True),
        _mlda.SammonMapping.from_mlda("Employees"),
    ]
    funcs += [_mlda.Perceptron.from_mlda(name) for name in ["quadratic", "sine", "abs", "heaviside"]]
    funcs += [_mlda.Landscape(transform) for transform in [None, "square", "gaussian"]]
    seedg = create_seed_generator(seed)
    optims = ["NaiveTBPSA", "ScrHammersleySearch", "PSO", "OnePlusOne",
              "CMA", "TwoPointsDE", "QrDE", "LhsDE", "Zero", "StupidRandom", "RandomSearch", "HaltonSearch",
              "RandomScaleRandomSearch", "MiniDE", "NGO", "Shiwa", "DiagonalCMA"]
    if default_optims is not None:
        optims = default_optims
    for budget in [25, 50, 100, 200, 400, 800, 1600, 3200, 6400, 12800]:
        for num_workers in [1, 10, 100]:
            if num_workers < budget:
                for algo in optims:
                    for func in funcs:
                        xp = Experiment(func, algo, budget, num_workers=num_workers, seed=next(seedg))
                        if not xp.is_incoherent:
                            yield xp


@registry.register
def mldakmeans(seed: tp.Optional[int] = None) -> tp.Iterator[Experiment]:
    """MLDA (machine learning and data analysis) testbed, restricted to the K-means part."""
    funcs: tp.List[ExperimentFunction] = [
        _mlda.Clustering.from_mlda(name, num, rescale) for name, num in [("Ruspini", 5), ("German towns", 10),
                                                                         ("Ruspini", 50), ("German towns", 100)] for
        rescale in [True, False]
    ]
    seedg = create_seed_generator(seed)

    optims = ["ProgONOPO3", "ProgONOPO5", "ProgONOPO9", "ProgONOPO13", "ProgONOPOAuto",
              "ProgODOPO3", "ProgODOPO5", "ProgODOPO9", "ProgODOPO13", "ProgODOPOAuto",
              "OptimisticNoisyOnePlusOne", "OptimisticDiscreteOnePlusOne", "CMA", "TBPSA", "NaiveTBPSA", "SPSA"]
    if default_optims is not None:
        optims = default_optims
    for budget in [1000, 10000]:
        for num_workers in [1, 10, 100]:
            if num_workers < budget:
                for algo in optims:
                    for func in funcs:
                        xp = Experiment(func, algo, budget, num_workers=num_workers, seed=next(seedg))
                        if not xp.is_incoherent:
                            yield xp


@registry.register
def arcoating(seed: tp.Optional[int] = None) -> tp.Iterator[Experiment]:
    """AR coating. Problems about optical properties of nanolayers."""
    seedg = create_seed_generator(seed)
    optims = ["NaiveTBPSA", "Cobyla", "SQP", "Powell", "ScrHammersleySearch", "PSO",
              "OnePlusOne", "NGO", "Shiwa", "DiagonalCMA", "CMA", "TwoPointsDE", "QrDE", "LhsDE", "Zero",
              "StupidRandom"]
    if default_optims is not None:
        optims = default_optims
    # for budget in [50, 100, 200, 400, 800, 1600, 3200, 6400, 12800]:
    for budget in [100 * 5 ** k for k in range(6)]:  # from 100 to 312500
        for num_workers in [1, 10, 100]:
            for algo in optims:
                for func in [ARCoating(10, 400), ARCoating(35, 700), ARCoating(70, 1000)]:
                    xp = Experiment(func, algo, budget, num_workers=num_workers, seed=next(seedg))
                    if not xp.is_incoherent:
                        yield xp


@registry.register
def images(seed: tp.Optional[int] = None) -> tp.Iterator[Experiment]:
    """AR coating. Problems about optical properties of nanolayers."""
    seedg = create_seed_generator(seed)
    optims = ["CMA", "Shiwa", "DE", "PSO", "RecES", "RecMixES", "RecMutDE", "ParametrizationDE"]
    if default_optims is not None:
        optims = default_optims
    for budget in [100 * 5 ** k for k in range(3)]:
        for num_workers in [1]:
            for algo in optims:
                for func in [Image()]:
                    xp = Experiment(func, algo, budget, num_workers=num_workers, seed=next(seedg))
                    if not xp.is_incoherent:
                        yield xp


@registry.register
def double_o_seven(seed: tp.Optional[int] = None) -> tp.Iterator[Experiment]:
    """Optimization of policies for the 007 game.
    Sequential or 10-parallel or 100-parallel. Various numbers of averagings: 1, 10 or 100."""
    # pylint: disable=too-many-locals
    seedg = create_seed_generator(seed)
    base_env = rl.envs.DoubleOSeven(verbose=False)
    random_agent = rl.agents.Agent007(base_env)
    modules = {'mono': rl.agents.Perceptron, 'multi': rl.agents.DenseNet}
    agents = {a: rl.agents.TorchAgent.from_module_maker(base_env, m, deterministic=False) for a, m in modules.items()}
    env = base_env.with_agent(player_0=random_agent).as_single_agent()
    for num_repetitions in [1, 10, 100]:
        for archi in ["mono", "multi"]:
            dde = ng.optimizers.DifferentialEvolution(crossover="dimension").set_name("DiscreteDE")
            for optim in ["PSO", "NGO", "Shiwa", "DiagonalCMA", "CMA", "DE", "TwoPointsDE", "TBPSA", "OnePlusOne",
                          "Zero",
                          "RandomSearch", "AlmostRotationInvariantDE", dde,
                          "RecombiningOptimisticNoisyDiscreteOnePlusOne", "PortfolioNoisyDiscreteOnePlusOne"]:
                for env_budget in [5000, 10000, 20000, 40000]:
                    for num_workers in [1, 10, 100]:
                        # careful, not threadsafe
                        runner = rl.EnvironmentRunner(env.copy(), num_repetitions=num_repetitions, max_step=50)
                        func = rl.agents.TorchAgentFunction(agents[archi], runner,
                                                            reward_postprocessing=lambda x: 1 - x)
                        opt_budget = env_budget // num_repetitions
                        yield Experiment(func, optim, budget=opt_budget, num_workers=num_workers,  # type: ignore
                                         seed=next(seedg))  # type: ignore


@registry.register
def multiobjective_example(seed: tp.Optional[int] = None) -> tp.Iterator[Experiment]:
    """Optimization of 2 and 3 objective functions in Sphere, Ellipsoid, Cigar, Hm.
    Dimension 6 and 7.
    Budget 100 to 3200
    """
    seedg = create_seed_generator(seed)
    optims: tp.List[tp.Any] = ["NaiveTBPSA", "PSO", "DE", "LhsDE", "RandomSearch", "NGO", "Shiwa", "DiagonalCMA",
                               "CMA", "OnePlusOne", "TwoPointsDE"]
    optims += [ng.families.DifferentialEvolution(multiobjective_adaptation=False).set_name("DE-noadapt"),
               ng.families.DifferentialEvolution(crossover="twopoints", multiobjective_adaptation=False).set_name(
                   "TwoPointsDE-noadapt")]
    mofuncs: tp.List[MultiExperiment] = []
    for name1, name2 in itertools.product(["sphere"], ["sphere", "hm"]):
        mofuncs.append(MultiExperiment([ArtificialFunction(name1, block_dimension=7),
                                        ArtificialFunction(name2, block_dimension=7)],
                                       upper_bounds=[100, 100]))
        mofuncs.append(MultiExperiment([ArtificialFunction(name1, block_dimension=6),
                                        ArtificialFunction("sphere", block_dimension=6),
                                        ArtificialFunction(name2, block_dimension=6)],
                                       upper_bounds=[100, 100, 100.]))
    for mofunc in mofuncs:
        for optim in optims:
            for budget in [100, 200, 400, 800, 1600, 3200]:
                for nw in [1, 100]:
                    yield Experiment(mofunc, optim, budget=budget, num_workers=nw, seed=next(seedg))


@registry.register
def pbt(seed: tp.Optional[int] = None) -> tp.Iterator[Experiment]:
    # prepare list of parameters to sweep for independent variables
    seedg = create_seed_generator(seed)
    optimizers = ["CMA", "TwoPointsDE", "Shiwa", "OnePlusOne", "DE", "PSO", "NaiveTBPSA",
                  "RecombiningOptimisticNoisyDiscreteOnePlusOne", "PortfolioNoisyDiscreteOnePlusOne"]  # type: ignore
    for func in PBT.itercases():
        for optim in optimizers:
            for budget in [100, 400, 1000, 4000, 10000]:
                yield Experiment(func, optim, budget=budget, seed=next(seedg))


@registry.register
def far_optimum_es(seed: tp.Optional[int] = None) -> tp.Iterator[Experiment]:
    # prepare list of parameters to sweep for independent variables
    seedg = create_seed_generator(seed)
    popsizes = [5, 40]
    es = [ng.families.EvolutionStrategy(recombination_ratio=recomb, only_offsprings=False, popsize=pop)
          for recomb in [0, 1] for pop in popsizes]
    es += [ng.families.EvolutionStrategy(recombination_ratio=recomb, only_offsprings=only, popsize=pop,
                                         offsprings=10 if pop == 5 else 60)
           for only in [True, False] for recomb in [0, 1] for pop in popsizes]
    optimizers = ["CMA", "TwoPointsDE", "Shiwa"] + es  # type: ignore
    for func in FarOptimumFunction.itercases():
        for optim in optimizers:
            for budget in [100, 400, 1000, 4000, 10000]:
                yield Experiment(func, optim, budget=budget, seed=next(seedg))


@registry.register
def photonics(seed: tp.Optional[int] = None) -> tp.Iterator[Experiment]:
    """Too small for being interesting: Bragg mirror + Chirped + Morpho butterfly."""
    seedg = create_seed_generator(seed)
    popsizes = [20, 40, 80]
    es = [ng.families.EvolutionStrategy(recombination_ratio=recomb, only_offsprings=only, popsize=pop,
                                        offsprings=pop * 5)
          for only in [True, False] for recomb in [0.1, .5] for pop in popsizes]
    optims = ["TwoPointsDE", "DE", "RealSpacePSO", "PSO", "OnePlusOne", "ParametrizationDE", "NaiveTBPSA",
              "SplitCMA5", "Shiwa", "NGO", "MultiCMA", "CMandAS2", "SplitCMA13"] + es  # type: ignore

    if default_optims is not None:
        optims = default_optims
    for method in ["clipping", "tanh"]:  # , "arctan"]:
        for name in ["bragg", "chirped", "morpho"]:
            func = Photonics(name, 60 if name == "morpho" else 80, bounding_method=method)
            for budget in [1e3, 1e4, 1e5, 1e6]:
                for algo in optims:
                    xp = Experiment(func, algo, int(budget), num_workers=1, seed=next(seedg))
                    if not xp.is_incoherent:
                        yield xp


@registry.register
def bragg_structure(seed: tp.Optional[int] = None) -> tp.Iterator[Experiment]:
    """Too small for being interesting: Bragg mirror."""
    seedg = create_seed_generator(seed)
    recombinable: tp.List[tp.Union[str, ConfiguredOptimizer]] = [
        ng.families.EvolutionStrategy(recombination_ratio=0.1, popsize=40).set_name("Pairwise-ES"),
        ng.families.DifferentialEvolution(crossover="parametrization").set_name("Param-DE")
    ]
    optims = ["TwoPointsDE", "DE", "CMA", "NaiveTBPSA", "DiagonalCMA", "Shiwa"]
    func = Photonics("bragg", 80, bounding_method="clipping")
    func.parametrization.set_name("layer")
    #
    func_nostruct = Photonics("bragg", 80, bounding_method="clipping")
    func_nostruct.parametrization.set_name("2pt").set_recombination(ng.p.mutation.RavelCrossover())  # type: ignore
    #
    func_mix = Photonics("bragg", 80, bounding_method="clipping")
    param = func_mix.parametrization
    param.set_name("mix")
    param.set_recombination(  # type: ignore
        ng.p.Choice([ng.p.mutation.Crossover(axis=1), ng.p.mutation.RavelCrossover()]))  # type: ignore
    muts = ["gaussian", "cauchy", ng.p.mutation.Jumping(axis=1, size=5), ng.p.mutation.Translation(axis=1)]
    muts += [ng.p.mutation.LocalGaussian(axes=1, size=10)]
    param.set_mutation(custom=ng.p.Choice(muts))  # type: ignore
    for budget in [1e3, 1e4, 1e5, 1e6]:
        xpseed = next(seedg)
        for algo in default_optims if default_optims is not None else optims:
            yield Experiment(func, algo, int(budget), num_workers=1, seed=xpseed)
        for f in [func, func_nostruct, func_mix]:
            for algo in recombinable:  # type: ignore
                yield Experiment(f, algo, int(budget), num_workers=1, seed=xpseed)


@registry.register
def adversarial_attack(seed: tp.Optional[int] = None) -> tp.Iterator[Experiment]:
    class Normalize(nn.Module):
        def __init__(self, mean, std):
            super().__init__()
            self.mean = torch.Tensor(mean)
            self.std = torch.Tensor(std)

        def forward(self, x):
            return (x - self.mean.type_as(x)[None, :, None, None]) / self.std.type_as(x)[None, :, None, None]

    class Resnet50(nn.Module):
        def __init__(self):
            super().__init__()
            self.norm = Normalize(mean=[0.485, 0.456, 0.406],
                                  std=[0.229, 0.224, 0.225])
            self.model = resnet50(pretrained=True)

        def forward(self, x):
            return self.model(self.norm(x))

    image_size = 224
    data_folder = "pouet"  # "/datasets01_101/imagenet_full_size/061417/val"
    if not os.path.exists(data_folder):
        x, y = torch.zeros(1, 3, 224, 224), 0
        data_loader = [(x, y)]
        path_exist = False
    else:
        data_loader = torch.utils.data.DataLoader(
            torchvision.datasets.ImageFolder(data_folder,
                                             transforms.Compose([
                                                 transforms.Resize(image_size),
                                                 transforms.CenterCrop(image_size),
                                                 transforms.ToTensor()])),
            batch_size=1,
            shuffle=True,
            num_workers=8,
            pin_memory=True)
        path_exist = True

    classifier = Resnet50()
    seedg = create_seed_generator(seed)
    optims = ["CMA", "Shiwa", "DE", "PSO", "RecES", "RecMixES", "RecMutDE", "ParametrizationDE"]
    for i, (data, target) in enumerate(data_loader):
        if i > 1:
            continue
        _, pred = torch.max(classifier(data), axis=1)
        if pred == target or (not path_exist):
            func = ImageAdversarial(classifier, image=data[0], label=int(target), targeted=False,
                                    epsilon=0.05)
            for budget in [10]:
                for num_workers in [1]:
                    for algo in optims:
                        xp = Experiment(func, algo, budget, num_workers=num_workers, seed=next(seedg))
                        if not xp.is_incoherent:
                            yield xp


def pbo_suite(seed: tp.Optional[int] = None) -> tp.Iterator[Experiment]:
    # Discrete, unordered.
    optims = ["DiscreteOnePlusOne", "Shiwa", "CMA", "PSO", "TwoPointsDE", "DE", "OnePlusOne", "AdaptiveDiscreteOnePlusOne",
              "CMandAS2", "PortfolioDiscreteOnePlusOne", "DoubleFastGADiscreteOnePlusOne", "MultiDiscrete"]

    seedg = create_seed_generator(seed)
    for dim in [16, 64, 100]:
        for fid in range(1, 24):
            for iid in range(1, 5):
                func = PBOFunction(fid, iid, dim)
                for optim in optims:
                    for nw in [1, 10]:
                        for budget in [100, 1000, 10000]:
                            yield Experiment(func, optim, num_workers=nw, budget=budget, seed=next(seedg))<|MERGE_RESOLUTION|>--- conflicted
+++ resolved
@@ -143,12 +143,7 @@
     # Discrete, unordered.
     for nv in [10, 50, 200]:
         for arity in [2, 7]:
-<<<<<<< HEAD
-            init = np.random.RandomState(seed=next(seedg)).uniform(-0.5, arity -0.5, size=nv)
-            instrum = ng.p.Array(init=init).set_bounds(-0.5, arity -0.5)  # type: ignore
-=======
             instrum = ng.p.TransitionChoice(range(arity), repetitions=nv)
->>>>>>> a09fcd0a
             for discrete_func in [corefuncs.onemax, corefuncs.leadingones, corefuncs.jump]:
                 dfunc = ExperimentFunction(discrete_func, instrum)
                 dfunc._descriptors.update(arity=arity)
