# Copyright (c) Facebook, Inc. and its affiliates. All Rights Reserved.
#
# This source code is licensed under the MIT license found in the
# LICENSE file in the root directory of this source tree.

import os
import warnings
import typing as tp
import itertools
import numpy as np
import nevergrad as ng
import nevergrad.functions.corefuncs as corefuncs
from nevergrad.functions import base as fbase
from nevergrad.functions import ExperimentFunction
from nevergrad.functions import ArtificialFunction
from nevergrad.functions import FarOptimumFunction
from nevergrad.functions import PBT
from nevergrad.functions.ml import MLTuning
from nevergrad.functions import mlda as _mlda
from nevergrad.functions.photonics import Photonics
from nevergrad.functions.arcoating import ARCoating
from nevergrad.functions import images as imagesxp
from nevergrad.functions.powersystems import PowerSystem
from nevergrad.functions.stsp import STSP
from nevergrad.functions.rocket import Rocket
from nevergrad.functions.gym import GymMulti
from nevergrad.functions.mixsimulator import OptimizeMix
from nevergrad.functions.unitcommitment import UnitCommitmentProblem
from nevergrad.functions import control
from nevergrad.functions import rl
from nevergrad.functions.games import game
from nevergrad.functions.causaldiscovery import CausalDiscovery
from nevergrad.functions import iohprofiler
from nevergrad.functions import helpers
from .xpbase import Experiment as Experiment
from .xpbase import create_seed_generator
from .xpbase import registry as registry  # noqa
from .optgroups import get_optimizers

# register all frozen experiments
from . import frozenexperiments  # noqa # pylint: disable=unused-import

# pylint: disable=stop-iteration-return, too-many-nested-blocks, too-many-locals


def skip_ci(*, reason: str) -> None:
    """Only use this if there is a good reason for not testing the xp,
    such as very slow for instance (>1min) with no way to make it faster.
    This is dangereous because it won't test reproducibility and the experiment
    may therefore be corrupted with no way to notice it automatically.
    """
    if os.environ.get("NEVERGRAD_PYTEST", False):  # break here for tests
        raise fbase.UnsupportedExperiment("Skipping CI: " + reason)


class _Constraint:
    def __init__(self, name: str, as_bool: bool) -> None:
        self.name = name
        self.as_bool = as_bool

    def __call__(self, data: np.ndarray) -> tp.Union[bool, float]:
        if not isinstance(data, np.ndarray):
            raise ValueError(f"Unexpected inputs as np.ndarray, got {data}")
        if self.name == "sum":
            value = float(np.sum(data))
        elif self.name == "diff":
            value = float(np.sum(data[::2]) - np.sum(data[1::2]))
        elif self.name == "second_diff":
            value = float(2 * np.sum(data[1::2]) - 3 * np.sum(data[::2]))
        elif self.name == "ball":
            # Most points violate the constraint.
            value = float(np.sum(np.square(data)) - len(data) - np.sqrt(len(data)))
        else:
            raise NotImplementedError(f"Unknown function {self.name}")
        return value > 0 if self.as_bool else value


def keras_tuning(
    seed: tp.Optional[int] = None, overfitter: bool = False, seq: bool = False
) -> tp.Iterator[Experiment]:
    """Machine learning hyperparameter tuning experiment. Based on scikit models."""
    seedg = create_seed_generator(seed)
    # Continuous case,

    # First, a few functions with constraints.
    optims: tp.List[str] = ["PSO", "OnePlusOne"] + get_optimizers("basics", seed=next(seedg))  # type: ignore
    datasets = ["kerasBoston", "diabetes", "auto-mpg", "red-wine", "white-wine"]
    for dimension in [None]:
        for dataset in datasets:
            function = MLTuning(
                regressor="keras_dense_nn", data_dimension=dimension, dataset=dataset, overfitter=overfitter
            )
            for budget in [50, 150, 500]:
                for num_workers in (
                    [1, budget // 4] if seq else [budget]
                ):  # Seq for sequential optimization experiments.
                    for optim in optims:
                        xp = Experiment(
                            function, optim, num_workers=num_workers, budget=budget, seed=next(seedg)
                        )
                        skip_ci(reason="too slow")
                        if not xp.is_incoherent:
                            yield xp


def mltuning(
    seed: tp.Optional[int] = None, overfitter: bool = False, seq: bool = False
) -> tp.Iterator[Experiment]:
    """Machine learning hyperparameter tuning experiment. Based on scikit models."""
    seedg = create_seed_generator(seed)
    optims: tp.List[str] = get_optimizers("basics", seed=next(seedg))  # type: ignore

    for dimension in [None, 1, 2, 3]:
        if dimension is None:
            datasets = ["boston", "diabetes", "auto-mpg", "red-wine", "white-wine"]
        else:
            datasets = ["artificialcos", "artificial", "artificialsquare"]
        for regressor in ["mlp", "decision_tree", "decision_tree_depth"]:
            for dataset in datasets:
                function = MLTuning(
                    regressor=regressor, data_dimension=dimension, dataset=dataset, overfitter=overfitter
                )
                for budget in [50, 150, 500]:
                    # Seq for sequential optimization experiments.
                    parallelization = [1, budget // 4] if seq else [budget]
                    for num_workers in parallelization:

                        for optim in optims:
                            xp = Experiment(
                                function, optim, num_workers=num_workers, budget=budget, seed=next(seedg)
                            )
                            skip_ci(reason="too slow")
                            if not xp.is_incoherent:
                                yield xp


def naivemltuning(seed: tp.Optional[int] = None) -> tp.Iterator[Experiment]:
    """Counterpart of mltuning with overfitting of valid loss, i.e. train/valid/valid instead of train/valid/test."""
    return mltuning(seed, overfitter=True)


# We register only the sequential counterparts for the moment.
@registry.register
def seq_keras_tuning(seed: tp.Optional[int] = None) -> tp.Iterator[Experiment]:
    """Sequential counterpart of keras tuning."""
    return keras_tuning(seed, overfitter=False, seq=True)


# We register only the sequential counterparts for the moment.
@registry.register
def naive_seq_keras_tuning(seed: tp.Optional[int] = None) -> tp.Iterator[Experiment]:
    """Sequential counterpart of mltuning."""
    return keras_tuning(seed, overfitter=True, seq=True)


# We register only the sequential counterparts for the moment.
@registry.register
def seq_mltuning(seed: tp.Optional[int] = None) -> tp.Iterator[Experiment]:
    """Sequential counterpart of mltuning."""
    return mltuning(seed, overfitter=False, seq=True)


@registry.register
def naive_seq_mltuning(seed: tp.Optional[int] = None) -> tp.Iterator[Experiment]:
    """Sequential counterpart of mltuning with overfitting of valid loss, i.e. train/valid/valid instead of train/valid/test."""
    return mltuning(seed, overfitter=True, seq=True)


# pylint:disable=too-many-branches
@registry.register
def yawidebbob(seed: tp.Optional[int] = None) -> tp.Iterator[Experiment]:
    """Yet Another Wide Black-Box Optimization Benchmark.
    The goal is basically to have a very wide family of problems: continuous and discrete,
    noisy and noise-free, mono- and multi-objective,  constrained and not constrained, sequential
    and parallel.

    TODO(oteytaud): this requires a significant improvement, covering mixed problems and different types of constraints.
    """
    seedg = create_seed_generator(seed)
    # Continuous case

    # First, a few functions with constraints.
    functions = [
        ArtificialFunction(name, block_dimension=50, rotation=rotation, translation_factor=tf)
        for name in ["cigar", "ellipsoid"]
        for rotation in [True, False]
        for tf in [0.1, 10.0]
    ]
    for i, func in enumerate(functions):
        func.parametrization.register_cheap_constraint(_Constraint("sum", as_bool=i % 2 == 0))

    # Then, let us build a constraint-free case. We include the noisy case.
    names = ["hm", "rastrigin", "sphere", "doublelinearslope", "ellipsoid"]

    # names += ["deceptiveillcond", "deceptivemultimodal", "deceptivepath"]
    functions += [
        ArtificialFunction(
            name, block_dimension=d, rotation=rotation, noise_level=nl, split=split, translation_factor=tf
        )
        for name in names  # period 5
        for rotation in [True, False]  # period 2
        for nl in [0.0, 100.0]  # period 2
        for tf in [0.1, 10.0]
        for num_blocks in [1, 8]  # period 2
        for d in [2, 40, 3000, 10000]  # period 4
        for split in [True, False]  # period 2
    ][
        ::23
    ]  # 23 is coprime with all periods above so we sample correctly the possibilities.
    # This problem is intended as a stable basis forever.
    # The list of optimizers should contain only the basic for comparison and "baselines".
    optims: tp.List[str] = ["NGOpt8"] + get_optimizers("baselines", seed=next(seedg))  # type: ignore
    optims += get_optimizers("basics", seed=next(seedg))  # type: ignore

    for optim in optims:
        for function in functions:
            for budget in [50, 250, 1500, 6000, 25000]:
                for nw in [1, budget] + ([] if budget <= 300 else [300]):
                    xp = Experiment(function, optim, num_workers=nw, budget=budget, seed=next(seedg))
                    if not xp.is_incoherent:
                        yield xp
    # Discrete, unordered.
    for nv in [200, 2000]:
        for arity in [2, 7, 37]:
            instrum = ng.p.TransitionChoice(range(arity), repetitions=nv)
            for name in ["onemax", "leadingones", "jump"]:
                dfunc = ExperimentFunction(
                    corefuncs.DiscreteFunction(name, arity), instrum.set_name("transition")
                )
                dfunc.add_descriptors(arity=arity)
                for optim in optims:
                    for budget in [500, 5000]:
                        for nw in [1, 100]:
                            yield Experiment(dfunc, optim, num_workers=nw, budget=budget, seed=next(seedg))

    # The multiobjective case.
    # TODO the upper bounds are really not well set for this experiment with cigar
    mofuncs: tp.List[fbase.MultiExperiment] = []
    for name1 in ["sphere", "ellipsoid"]:
        for name2 in ["sphere", "hm"]:
            for tf in [0.25, 4.0]:
                mofuncs += [
                    fbase.MultiExperiment(
                        [
                            ArtificialFunction(name1, block_dimension=7),
                            ArtificialFunction(name2, block_dimension=7, translation_factor=tf),
                        ],
                        upper_bounds=np.array((100.0, 100.0)),
                    )
                ]
                mofuncs[-1].add_descriptors(num_objectives=2)
    for name1 in ["sphere", "ellipsoid"]:
        for name2 in ["sphere", "hm"]:
            for name3 in ["sphere", "hm"]:
                for tf in [0.25, 4.0]:
                    mofuncs += [
                        fbase.MultiExperiment(
                            [
                                ArtificialFunction(name1, block_dimension=7, translation_factor=1.0 / tf),
                                ArtificialFunction(name2, block_dimension=7, translation_factor=tf),
                                ArtificialFunction(name3, block_dimension=7),
                            ],
                            upper_bounds=np.array((100.0, 100.0, 100.0)),
                        )
                    ]
                    mofuncs[-1].add_descriptors(num_objectives=3)
    index = 0
    for mofunc in mofuncs[::3]:
        for budget in [2000, 8000]:
            for nw in [1, 100]:
                index += 1
                if index % 5 == 0:
                    for optim in optims:
                        yield Experiment(mofunc, optim, budget=budget, num_workers=nw, seed=next(seedg))


# pylint: disable=redefined-outer-name
@registry.register
def parallel_small_budget(seed: tp.Optional[int] = None) -> tp.Iterator[Experiment]:
    """Parallel optimization with small budgets"""
    seedg = create_seed_generator(seed)
    optims: tp.List[str] = get_optimizers("basics", seed=next(seedg))  # type: ignore
    names = ["hm", "rastrigin", "griewank", "rosenbrock", "ackley", "multipeak"]
    names += ["sphere", "cigar", "ellipsoid", "altellipsoid"]
    names += ["deceptiveillcond", "deceptivemultimodal", "deceptivepath"]
    # funcs
    functions = [
        ArtificialFunction(name, block_dimension=d, rotation=rotation)
        for name in names
        for rotation in [True, False]
        for d in [2, 4, 8]
    ]
    budgets = [10, 50, 100, 200, 400]
    for optim in optims:
        for function in functions:
            for budget in budgets:
                for nw in [2, 8, 16]:
                    for batch in [True, False]:
                        if nw < budget / 4:
                            xp = Experiment(
                                function,
                                optim,
                                num_workers=nw,
                                budget=budget,
                                batch_mode=batch,
                                seed=next(seedg),
                            )
                            if not xp.is_incoherent:
                                yield xp


@registry.register
def instrum_discrete(seed: tp.Optional[int] = None) -> tp.Iterator[Experiment]:
    """Comparison of optimization algorithms equipped with distinct instrumentations.
    Onemax, Leadingones, Jump function."""
    # Discrete, unordered.

    seedg = create_seed_generator(seed)
    optims = get_optimizers("small_discrete", seed=next(seedg))
    for nv in [10, 50, 200, 1000, 5000]:
        for arity in [2, 3, 7, 30]:
            for instrum_str in ["Unordered", "Softmax"]:
                if instrum_str == "Softmax":
                    instrum: ng.p.Parameter = ng.p.Choice(range(arity), repetitions=nv)
                    # Equivalent to, but much faster than, the following:
                    # instrum = ng.p.Tuple(*(ng.p.Choice(range(arity)) for _ in range(nv)))
                #                 else:
                #                     assert instrum_str == "Threshold"
                #                     # instrum = ng.p.Tuple(*(ng.p.TransitionChoice(range(arity)) for _ in range(nv)))
                #                     init = np.random.RandomState(seed=next(seedg)).uniform(-0.5, arity -0.5, size=nv)
                #                     instrum = ng.p.Array(init=init).set_bounds(-0.5, arity -0.5)  # type: ignore
                else:
                    assert instrum_str == "Unordered"
                    instrum = ng.p.TransitionChoice(range(arity), repetitions=nv)
                for name in ["onemax", "leadingones", "jump"]:
                    dfunc = ExperimentFunction(
                        corefuncs.DiscreteFunction(name, arity), instrum.set_name(instrum_str)
                    )
                    dfunc.add_descriptors(arity=arity)
                    for optim in optims:
                        for nw in [1, 10]:
                            for budget in [50, 500, 5000]:
                                yield Experiment(
                                    dfunc, optim, num_workers=nw, budget=budget, seed=next(seedg)
                                )


@registry.register
def sequential_instrum_discrete(seed: tp.Optional[int] = None) -> tp.Iterator[Experiment]:
    """Sequential counterpart of instrum_discrete."""

    seedg = create_seed_generator(seed)
    # Discrete, unordered.
    optims = get_optimizers("discrete", seed=next(seedg))
    for nv in [10, 50, 200, 1000, 5000]:
        for arity in [2, 3, 7, 30]:
            for instrum_str in ["Unordered"]:
                assert instrum_str == "Unordered"
                instrum = ng.p.TransitionChoice(range(arity), repetitions=nv)
                for name in ["onemax", "leadingones", "jump"]:
                    dfunc = ExperimentFunction(
                        corefuncs.DiscreteFunction(name, arity), instrum.set_name(instrum_str)
                    )
                    dfunc.add_descriptors(arity=arity)
                    for optim in optims:
                        for budget in [50, 500, 5000, 50000]:
                            yield Experiment(dfunc, optim, budget=budget, seed=next(seedg))


@registry.register
def deceptive(seed: tp.Optional[int] = None) -> tp.Iterator[Experiment]:
    """Very difficult objective functions: one is highly multimodal (infinitely many local optima),
    one has an infinite condition number, one has an infinitely long path towards the optimum.
    Looks somehow fractal."""
    seedg = create_seed_generator(seed)
    names = ["deceptivemultimodal", "deceptiveillcond", "deceptivepath"]
    optims = get_optimizers("basics", seed=next(seedg))
    functions = [
        ArtificialFunction(
            name, block_dimension=2, num_blocks=n_blocks, rotation=rotation, aggregator=aggregator
        )
        for name in names
        for rotation in [False, True]
        for n_blocks in [1, 2, 8, 16]
        for aggregator in ["sum", "max"]
    ]
    for func in functions:
        for optim in optims:
            for budget in [25, 37, 50, 75, 87] + list(range(100, 20001, 500)):
                yield Experiment(func, optim, budget=budget, num_workers=1, seed=next(seedg))


@registry.register
def parallel(seed: tp.Optional[int] = None) -> tp.Iterator[Experiment]:
    """Parallel optimization on 3 classical objective functions: sphere, rastrigin, cigar.
    The number of workers is 20 % of the budget.
    Testing both no useless variables and 5/6 of useless variables."""
    seedg = create_seed_generator(seed)
    names = ["sphere", "rastrigin", "cigar"]
    optims: tp.List[str] = get_optimizers("parallel_basics", seed=next(seedg))  # type: ignore
    functions = [
        ArtificialFunction(name, block_dimension=bd, useless_variables=bd * uv_factor)
        for name in names
        for bd in [25]
        for uv_factor in [0, 5]
    ]
    for func in functions:
        for optim in optims:
            for budget in [30, 100, 3000]:
                yield Experiment(func, optim, budget=budget, num_workers=int(budget / 5), seed=next(seedg))


@registry.register
def harderparallel(seed: tp.Optional[int] = None) -> tp.Iterator[Experiment]:
    """Parallel optimization on 4 classical objective functions. More distinct settings than << parallel >>."""
    seedg = create_seed_generator(seed)
    names = ["sphere", "rastrigin", "cigar", "ellipsoid"]
    optims = ["NGOpt10"] + get_optimizers("emna_variants", seed=next(seedg))  # type: ignore
    functions = [
        ArtificialFunction(name, block_dimension=bd, useless_variables=bd * uv_factor)
        for name in names
        for bd in [5, 25]
        for uv_factor in [0, 5]
    ]
    for func in functions:
        for optim in optims:
            for budget in [30, 100, 3000, 10000]:
                for num_workers in [int(budget / 10), int(budget / 5), int(budget / 3)]:
                    yield Experiment(func, optim, budget=budget, num_workers=num_workers, seed=next(seedg))


@registry.register
def oneshot(seed: tp.Optional[int] = None) -> tp.Iterator[Experiment]:
    """One shot optimization of 3 classical objective functions (sphere, rastrigin, cigar).
    0 or 5 dummy variables per real variable.
    Base dimension 3 or 25.
    budget 30, 100 or 3000."""
    seedg = create_seed_generator(seed)
    names = ["sphere", "rastrigin", "cigar"]
    optims = get_optimizers("oneshot", seed=next(seedg))
    functions = [
        ArtificialFunction(name, block_dimension=bd, useless_variables=bd * uv_factor)
        for name in names
        for bd in [3, 25]
        for uv_factor in [0, 5]
    ]
    for func in functions:
        for optim in optims:
            for budget in [30, 100, 3000]:
                yield Experiment(func, optim, budget=budget, num_workers=budget, seed=next(seedg))


@registry.register
def doe(seed: tp.Optional[int] = None) -> tp.Iterator[Experiment]:
    """One shot optimization of 3 classical objective functions (sphere, rastrigin, cigar), simplified.
    Base dimension 2000 or 20000. No rotation, no dummy variable.
    Budget 30, 100, 3000, 10000, 30000, 100000."""
    seedg = create_seed_generator(seed)
    names = ["sphere", "rastrigin", "cigar"]
    optims = get_optimizers("oneshot", seed=next(seedg))
    functions = [
        ArtificialFunction(name, block_dimension=bd, useless_variables=bd * uv_factor)
        for name in names
        for bd in [2000, 20000]  # 3, 10, 25, 200, 2000]
        for uv_factor in [0]
    ]
    for func in functions:
        for optim in optims:
            for budget in [30, 100, 3000, 10000, 30000, 100000]:
                yield Experiment(func, optim, budget=budget, num_workers=budget, seed=next(seedg))


@registry.register
def newdoe(seed: tp.Optional[int] = None) -> tp.Iterator[Experiment]:
    """One shot optimization of 3 classical objective functions (sphere, rastrigin, cigar), simplified.
    Tested on more dimensionalities than doe, namely 20, 200, 2000, 20000. No dummy variables.
    Budgets 30, 100, 3000, 10000, 30000, 100000, 300000."""
    seedg = create_seed_generator(seed)
    names = ["sphere", "rastrigin", "cigar"]
    optims = get_optimizers("oneshot", seed=next(seedg))
    functions = [
        ArtificialFunction(name, block_dimension=bd, useless_variables=bd * uv_factor)
        for name in names
        for bd in [2000, 20, 200, 20000]  # 3, 10, 25, 200, 2000]
        for uv_factor in [0]
    ]
    budgets = [30, 100, 3000, 10000, 30000, 100000, 300000]
    for func in functions:
        for optim in optims:
            for budget in budgets:
                yield Experiment(func, optim, budget=budget, num_workers=budget, seed=next(seedg))


@registry.register
def fiveshots(seed: tp.Optional[int] = None) -> tp.Iterator[Experiment]:
    """Five-shots optimization of 3 classical objective functions (sphere, rastrigin, cigar).
    Base dimension 3 or 25. 0 or 5 dummy variable per real variable. Budget 30, 100 or 3000."""
    seedg = create_seed_generator(seed)
    names = ["sphere", "rastrigin", "cigar"]
    optims = get_optimizers("oneshot", "basics", seed=next(seedg))
    functions = [
        ArtificialFunction(name, block_dimension=bd, useless_variables=bd * uv_factor)
        for name in names
        for bd in [3, 25]
        for uv_factor in [0, 5]
    ]
    for func in functions:
        for optim in optims:
            for budget in [30, 100, 3000]:
                yield Experiment(func, optim, budget=budget, num_workers=budget // 5, seed=next(seedg))


@registry.register
def multimodal(seed: tp.Optional[int] = None, para: bool = False) -> tp.Iterator[Experiment]:
    """Experiment on multimodal functions, namely hm, rastrigin, griewank, rosenbrock, ackley, lunacek,
    deceptivemultimodal.
    0 or 5 dummy variable per real variable.
    Base dimension 3 or 25.
    Budget in 3000, 10000, 30000, 100000.
    Sequential.
    """
    seedg = create_seed_generator(seed)
    names = ["hm", "rastrigin", "griewank", "rosenbrock", "ackley", "lunacek", "deceptivemultimodal"]
    # Keep in mind that Rosenbrock is multimodal in high dimension http://ieeexplore.ieee.org/document/6792472/.
    optims = get_optimizers("basics", seed=next(seedg))
    if not para:
        optims += get_optimizers("scipy", seed=next(seedg))
    # + list(sorted(x for x, y in ng.optimizers.registry.items() if "Chain" in x or "BO" in x))
    functions = [
        ArtificialFunction(name, block_dimension=bd, useless_variables=bd * uv_factor)
        for name in names
        for bd in [3, 25]
        for uv_factor in [0, 5]
    ]
    for func in functions:
        for optim in optims:
            for budget in [3000, 10000, 30000, 100000]:
                for nw in [1000] if para else [1]:
                    yield Experiment(func, optim, budget=budget, num_workers=nw, seed=next(seedg))


@registry.register
def hdmultimodal(seed: tp.Optional[int] = None) -> tp.Iterator[Experiment]:
    """Experiment on multimodal functions, namely hm, rastrigin, griewank, rosenbrock, ackley, lunacek,
    deceptivemultimodal. Similar to multimodal, but dimension 20 or 100 or 1000. Budget 1000 or 10000, sequential."""
    seedg = create_seed_generator(seed)
    names = ["hm", "rastrigin", "griewank", "rosenbrock", "ackley", "lunacek", "deceptivemultimodal"]
    # Keep in mind that Rosenbrock is multimodal in high dimension http://ieeexplore.ieee.org/document/6792472/.

    optims = get_optimizers("basics", "multimodal", seed=next(seedg))
    functions = [
        ArtificialFunction(name, block_dimension=bd)
        for name in names
        for bd in [
            1000,
            6000,
            36000,
        ]  # This has been modified, given that it was not sufficiently high-dimensional for its name.
    ]
    for func in functions:
        for optim in optims:
            for budget in [3000, 10000]:
                for nw in [1]:
                    yield Experiment(func, optim, budget=budget, num_workers=nw, seed=next(seedg))


@registry.register
def paramultimodal(seed: tp.Optional[int] = None) -> tp.Iterator[Experiment]:
    """Parallel counterpart of the multimodal experiment: 1000 workers."""
    return multimodal(seed, para=True)


# pylint: disable=redefined-outer-name,too-many-arguments
@registry.register
def yabbob(
    seed: tp.Optional[int] = None,
    parallel: bool = False,
    big: bool = False,
    small: bool = False,
    noise: bool = False,
    hd: bool = False,
    constraint_case: int = 0,
    split: bool = False,
) -> tp.Iterator[Experiment]:
    """Yet Another Black-Box Optimization Benchmark.
    Related to, but without special effort for exactly sticking to, the BBOB/COCO dataset.
    Dimension 2, 10 and 50.
    Budget 50, 200, 800, 3200, 12800.
    Both rotated or not rotated.
    """
    seedg = create_seed_generator(seed)

    # List of objective functions.
    names = [
        "hm",
        "rastrigin",
        "griewank",
        "rosenbrock",
        "ackley",
        "lunacek",
        "deceptivemultimodal",
        "bucherastrigin",
        "multipeak",
    ]
    names += ["sphere", "doublelinearslope", "stepdoublelinearslope"]
    names += ["cigar", "altcigar", "ellipsoid", "altellipsoid", "stepellipsoid", "discus", "bentcigar"]
    names += ["deceptiveillcond", "deceptivemultimodal", "deceptivepath"]
    # Deceptive path is related to the sharp ridge function; there is a long path to the optimum.
    # Deceptive illcond is related to the difference of powers function; the conditioning varies as we get closer to the optimum.
    # Deceptive multimodal is related to the Weierstrass function and to the Schaffers function.

    # Parametrizing the noise level.
    if noise:
        noise_level = 100000 if hd else 100
    else:
        noise_level = 0

    # Choosing the list of optimizers.
    optims: tp.List[str] = get_optimizers("competitive", seed=next(seedg))  # type: ignore
    if noise:
        optims += ["TBPSA", "SQP", "NoisyDiscreteOnePlusOne"]
    if hd:
        optims += ["OnePlusOne"]
        optims += get_optimizers("splitters", seed=next(seedg))  # type: ignore

    # List of objective functions.
    functions = [
        ArtificialFunction(name, block_dimension=d, rotation=rotation, noise_level=noise_level, split=split)
        for name in names
        for rotation in [True, False]
        for num_blocks in ([1] if not split else [7, 12])
        for d in ([100, 1000, 3000] if hd else [2, 10, 50])
    ]

    # We possibly add constraints.
    max_num_constraints = 4
    constraints: tp.List[tp.Any] = [
        _Constraint(name, as_bool)
        for as_bool in [False, True]
        for name in ["sum", "diff", "second_diff", "ball"]
    ]
    assert (
        constraint_case < len(constraints) + max_num_constraints
    ), "constraint_case should be in 0, 1, ..., {len(constraints) + max_num_constraints - 1} (0 = no constraint)."
    # We reduce the number of tests when there are constraints, as the number of cases
    # is already multiplied by the number of constraint_case.
    for func in functions[:: 13 if constraint_case > 0 else 1]:
        # We add a window of the list of constraints. This windows finishes at "constraints" (hence, is empty if
        # constraint_case=0).
        for constraint in constraints[max(0, constraint_case - max_num_constraints) : constraint_case]:
            func.parametrization.register_cheap_constraint(constraint)

    budgets = [40000, 80000, 160000, 320000] if (big and not noise) else [50, 200, 800, 3200, 12800]
    if small and not noise:
        budgets = [10, 20, 40]
    for optim in optims:
        for function in functions:
            for budget in budgets:
                xp = Experiment(
                    function, optim, num_workers=100 if parallel else 1, budget=budget, seed=next(seedg)
                )
                if not xp.is_incoherent:
                    yield xp


@registry.register
def yanoisysplitbbob(seed: tp.Optional[int] = None) -> tp.Iterator[Experiment]:
    """Counterpart of yabbob with more budget."""
    return yabbob(seed, noise=True, parallel=False, split=True)


@registry.register
def yahdnoisysplitbbob(seed: tp.Optional[int] = None) -> tp.Iterator[Experiment]:
    """Counterpart of yabbob with more budget."""
    return yabbob(seed, hd=True, noise=True, parallel=False, split=True)


@registry.register
def yaconstrainedbbob(seed: tp.Optional[int] = None) -> tp.Iterator[Experiment]:
    """Counterpart of yabbob with higher dimensions."""
    cases = 8  # total number of cases (skip 0, as it's constraint-free)
    slices = [yabbob(seed, constraint_case=i) for i in range(1, cases)]
    return itertools.chain(*slices)


@registry.register
def yahdnoisybbob(seed: tp.Optional[int] = None) -> tp.Iterator[Experiment]:
    """Counterpart of yabbob with higher dimensions."""
    return yabbob(seed, hd=True, noise=True)


@registry.register
def yabigbbob(seed: tp.Optional[int] = None) -> tp.Iterator[Experiment]:
    """Counterpart of yabbob with more budget."""
    return yabbob(seed, parallel=False, big=True)


@registry.register
def yasplitbbob(seed: tp.Optional[int] = None) -> tp.Iterator[Experiment]:
    """Counterpart of yabbob with more budget."""
    return yabbob(seed, parallel=False, split=True)


@registry.register
def yahdsplitbbob(seed: tp.Optional[int] = None) -> tp.Iterator[Experiment]:
    """Counterpart of yabbob with more budget."""
    return yabbob(seed, hd=True, split=True)


@registry.register
def yasmallbbob(seed: tp.Optional[int] = None) -> tp.Iterator[Experiment]:
    """Counterpart of yabbob with less budget."""
    return yabbob(seed, parallel=False, big=False, small=True)


@registry.register
def yahdbbob(seed: tp.Optional[int] = None) -> tp.Iterator[Experiment]:
    """Counterpart of yabbob with higher dimensions."""
    return yabbob(seed, hd=True)


@registry.register
def yaparabbob(seed: tp.Optional[int] = None) -> tp.Iterator[Experiment]:
    """Parallel optimization counterpart of yabbob."""
    return yabbob(seed, parallel=True, big=False)


@registry.register
def yanoisybbob(seed: tp.Optional[int] = None) -> tp.Iterator[Experiment]:
    """Noisy optimization counterpart of yabbob.
    This is supposed to be consistent with normal practices in noisy
    optimization: we distinguish recommendations and exploration.
    This is different from the original BBOB/COCO from that point of view.
    """
    return yabbob(seed, noise=True)


@registry.register
def illcondi(seed: tp.Optional[int] = None) -> tp.Iterator[Experiment]:
    """Testing optimizers on ill cond problems.
    Cigar, Ellipsoid.
    Both rotated and unrotated.
    Budget 100, 1000, 10000.
    Dimension 50.
    """
    seedg = create_seed_generator(seed)
    optims = get_optimizers("basics", seed=next(seedg))
    functions = [
        ArtificialFunction(name, block_dimension=50, rotation=rotation)
        for name in ["cigar", "ellipsoid"]
        for rotation in [True, False]
    ]
    for optim in optims:
        for function in functions:
            for budget in [100, 1000, 10000]:
                yield Experiment(function, optim, budget=budget, num_workers=1, seed=next(seedg))


@registry.register
def illcondipara(seed: tp.Optional[int] = None) -> tp.Iterator[Experiment]:
    """Testing optimizers on ill-conditionned parallel optimization.
    50 workers in parallel.
    """
    seedg = create_seed_generator(seed)
    functions = [
        ArtificialFunction(name, block_dimension=50, rotation=rotation)
        for name in ["cigar", "ellipsoid"]
        for rotation in [True, False]
    ]
    optims = get_optimizers("competitive", seed=next(seedg))
    for function in functions:
        for budget in [100, 1000, 10000]:
            for optim in optims:
                xp = Experiment(function, optim, budget=budget, num_workers=50, seed=next(seedg))
                if not xp.is_incoherent:
                    yield xp


@registry.register
def constrained_illconditioned_parallel(seed: tp.Optional[int] = None) -> tp.Iterator[Experiment]:
    """Many optimizers on ill cond problems with constraints."""
    seedg = create_seed_generator(seed)
    functions = [
        ArtificialFunction(name, block_dimension=50, rotation=rotation)
        for name in ["cigar", "ellipsoid"]
        for rotation in [True, False]
    ]
    for func in functions:
        func.parametrization.register_cheap_constraint(_Constraint("sum", as_bool=False))
    for function in functions:
        for budget in [400, 4000, 40000]:
            optims: tp.List[str] = get_optimizers("large", seed=next(seedg))  # type: ignore
            for optim in optims:
                yield Experiment(function, optim, budget=budget, num_workers=1, seed=next(seedg))


@registry.register
def ranknoisy(seed: tp.Optional[int] = None) -> tp.Iterator[Experiment]:
    """Noisy optimization methods on a few noisy problems.
    Cigar, Altcigar, Ellipsoid, Altellipsoid.
    Dimension 200, 2000, 20000.
    Budget 25000, 50000, 100000.
    No rotation.
    Noise level 10.
    With or without noise dissymmetry.
    """
    seedg = create_seed_generator(seed)
    optims: tp.List[str] = get_optimizers("progressive", seed=next(seedg)) + [  # type: ignore
        "OptimisticNoisyOnePlusOne",
        "OptimisticDiscreteOnePlusOne",
        "NGOpt10",
    ]

    # optims += ["NGO", "Shiwa", "DiagonalCMA"] + sorted(
    #    x for x, y in ng.optimizers.registry.items() if ("SPSA" in x or "TBPSA" in x or "ois" in x or "epea" in x or "Random" in x)
    # )
    for budget in [25000, 50000, 100000]:
        for optim in optims:
            for d in [20000, 200, 2000]:
                for name in ["cigar", "altcigar", "ellipsoid", "altellipsoid"]:
                    for noise_dissymmetry in [False, True]:
                        function = ArtificialFunction(
                            name=name,
                            rotation=False,
                            block_dimension=d,
                            noise_level=10,
                            noise_dissymmetry=noise_dissymmetry,
                            translation_factor=1.0,
                        )
                        yield Experiment(function, optim, budget=budget, seed=next(seedg))


@registry.register
def noisy(seed: tp.Optional[int] = None) -> tp.Iterator[Experiment]:
    """Noisy optimization methods on a few noisy problems.
    Sphere, Rosenbrock, Cigar, Hm (= highly multimodal).
    Noise level 10.
    Noise dyssymmetry or not.
    Dimension 2, 20, 200, 2000.
    Budget 25000, 50000, 100000.
    """
    seedg = create_seed_generator(seed)
    optims: tp.List[str] = get_optimizers("progressive", seed=next(seedg)) + [  # type: ignore
        "OptimisticNoisyOnePlusOne",
        "OptimisticDiscreteOnePlusOne",
    ]
    optims += ["NGOpt10", "Shiwa", "DiagonalCMA"] + sorted(
        x
        for x, y in ng.optimizers.registry.items()
        if ("SPSA" in x or "TBPSA" in x or "ois" in x or "epea" in x or "Random" in x)
    )

    for budget in [25000, 50000, 100000]:
        for optim in optims:
            for d in [2, 20, 200, 2000]:
                for name in ["sphere", "rosenbrock", "cigar", "hm"]:
                    for noise_dissymmetry in [False, True]:
                        function = ArtificialFunction(
                            name=name,
                            rotation=True,
                            block_dimension=d,
                            noise_level=10,
                            noise_dissymmetry=noise_dissymmetry,
                            translation_factor=1.0,
                        )
                        yield Experiment(function, optim, budget=budget, seed=next(seedg))


@registry.register
def paraalldes(seed: tp.Optional[int] = None) -> tp.Iterator[Experiment]:
    """All DE methods on various functions. Parallel version.
    Dimension 5, 20, 100, 500, 2500.
    Sphere, Cigar, Hm, Ellipsoid.
    No rotation.
    """
    seedg = create_seed_generator(seed)
    for budget in [10, 100, 1000, 10000, 100000]:
        for optim in sorted(x for x, y in ng.optimizers.registry.items() if "DE" in x and "Tune" in x):
            for rotation in [False]:
                for d in [5, 20, 100, 500, 2500]:
                    for name in ["sphere", "cigar", "hm", "ellipsoid"]:
                        for u in [0]:
                            function = ArtificialFunction(
                                name=name,
                                rotation=rotation,
                                block_dimension=d,
                                useless_variables=d * u,
                                translation_factor=1.0,
                            )
                            yield Experiment(
                                function,
                                optim,
                                budget=budget,
                                seed=next(seedg),
                                num_workers=max(d, budget // 6),
                            )


@registry.register
def parahdbo4d(seed: tp.Optional[int] = None) -> tp.Iterator[Experiment]:
    """All Bayesian optimization methods on various functions. Parallel version
    Dimension 20 and 2000.
    Budget 25, 31, 37, 43, 50, 60.
    Sphere, Cigar, Hm, Ellipsoid.
    No rotation.
    """
    seedg = create_seed_generator(seed)
    for budget in [25, 31, 37, 43, 50, 60]:
        for optim in sorted(x for x, y in ng.optimizers.registry.items() if "BO" in x and "Tune" in x):
            for rotation in [False]:
                for d in [20, 2000]:
                    for name in ["sphere", "cigar", "hm", "ellipsoid"]:
                        for u in [0]:
                            function = ArtificialFunction(
                                name=name,
                                rotation=rotation,
                                block_dimension=d,
                                useless_variables=d * u,
                                translation_factor=1.0,
                            )
                            yield Experiment(
                                function,
                                optim,
                                budget=budget,
                                seed=next(seedg),
                                num_workers=max(d, budget // 6),
                            )


@registry.register
def alldes(seed: tp.Optional[int] = None) -> tp.Iterator[Experiment]:
    """All DE methods on various functions.
    Dimension 5, 20, 100.
    Sphere, Cigar, Hm, Ellipsoid.
    Budget 10, 100, 1000, 10000, 100000.
    """
    seedg = create_seed_generator(seed)
    for budget in [10, 100, 1000, 10000, 100000]:
        for optim in sorted(x for x, y in ng.optimizers.registry.items() if "DE" in x or "Shiwa" in x):
            for rotation in [False]:
                for d in [5, 20, 100]:
                    for name in ["sphere", "cigar", "hm", "ellipsoid"]:
                        for u in [0]:
                            function = ArtificialFunction(
                                name=name,
                                rotation=rotation,
                                block_dimension=d,
                                useless_variables=d * u,
                                translation_factor=1.0,
                            )
                            yield Experiment(function, optim, budget=budget, seed=next(seedg))


@registry.register
def hdbo4d(seed: tp.Optional[int] = None) -> tp.Iterator[Experiment]:
    """All Bayesian optimization methods on various functions.
    Budget 25, 31, 37, 43, 50, 60.
    Dimension 20.
    Sphere, Cigar, Hm, Ellipsoid.
    """
    seedg = create_seed_generator(seed)
    for budget in [25, 31, 37, 43, 50, 60]:
        for optim in get_optimizers("all_bo", seed=next(seedg)):
            for rotation in [False]:
                for d in [20]:
                    for name in ["sphere", "cigar", "hm", "ellipsoid"]:
                        for u in [0]:
                            function = ArtificialFunction(
                                name=name,
                                rotation=rotation,
                                block_dimension=d,
                                useless_variables=d * u,
                                translation_factor=1.0,
                            )
                            yield Experiment(function, optim, budget=budget, seed=next(seedg))


@registry.register
def spsa_benchmark(seed: tp.Optional[int] = None) -> tp.Iterator[Experiment]:
    """Some optimizers on a noisy optimization problem. This benchmark is based on the noisy benchmark.
    Budget 500, 1000, 2000, 4000, ... doubling... 128000.
    Rotation or not.
    Sphere, Sphere4, Cigar.
    """
    seedg = create_seed_generator(seed)
    optims: tp.List[str] = get_optimizers("spsa", seed=next(seedg))  # type: ignore
    for budget in [500, 1000, 2000, 4000, 8000, 16000, 32000, 64000, 128000]:
        for optim in optims:
            for rotation in [True, False]:
                for name in ["sphere", "sphere4", "cigar"]:
                    function = ArtificialFunction(
                        name=name, rotation=rotation, block_dimension=20, noise_level=10
                    )
                    yield Experiment(function, optim, budget=budget, seed=next(seedg))


@registry.register
def realworld(seed: tp.Optional[int] = None) -> tp.Iterator[Experiment]:
    """Realworld optimization. This experiment contains:

     - a subset of MLDA (excluding the perceptron: 10 functions rescaled or not.
     - ARCoating https://arxiv.org/abs/1904.02907: 1 function.
     - The 007 game: 1 function, noisy.
     - PowerSystem: a power system simulation problem.
     - STSP: a simple TSP problem.
     -  MLDA, except the Perceptron.

    Budget 25, 50, 100, 200, 400, 800, 1600, 3200, 6400, 12800.
    Sequential or 10-parallel or 100-parallel.
    """
    funcs: tp.List[tp.Union[ExperimentFunction, rl.agents.TorchAgentFunction]] = [
        _mlda.Clustering.from_mlda(name, num, rescale)
        for name, num in [("Ruspini", 5), ("German towns", 10)]
        for rescale in [True, False]
    ]
    funcs += [
        _mlda.SammonMapping.from_mlda("Virus", rescale=False),
        _mlda.SammonMapping.from_mlda("Virus", rescale=True),
        _mlda.SammonMapping.from_mlda("Employees"),
    ]
    funcs += [_mlda.Landscape(transform) for transform in [None, "square", "gaussian"]]

    # Adding ARCoating.
    funcs += [ARCoating()]
    funcs += [PowerSystem(), PowerSystem(13)]
    funcs += [STSP(), STSP(500)]
    funcs += [game.Game("war")]
    funcs += [game.Game("batawaf")]
    funcs += [game.Game("flip")]
    funcs += [game.Game("guesswho")]
    funcs += [game.Game("bigguesswho")]

    # 007 with 100 repetitions, both mono and multi architectures.
    base_env = rl.envs.DoubleOSeven(verbose=False)
    random_agent = rl.agents.Agent007(base_env)
    modules = {"mono": rl.agents.Perceptron, "multi": rl.agents.DenseNet}
    agents = {
        a: rl.agents.TorchAgent.from_module_maker(base_env, m, deterministic=False)
        for a, m in modules.items()
    }
    env = base_env.with_agent(player_0=random_agent).as_single_agent()
    runner = rl.EnvironmentRunner(env.copy(), num_repetitions=100, max_step=50)
    for archi in ["mono", "multi"]:
        func = rl.agents.TorchAgentFunction(agents[archi], runner, reward_postprocessing=lambda x: 1 - x)
        funcs += [func]
    seedg = create_seed_generator(seed)
    optims = get_optimizers("basics", seed=next(seedg))
    for budget in [25, 50, 100, 200, 400, 800, 1600, 3200, 6400, 12800]:
        for num_workers in [1, 10, 100]:
            if num_workers < budget:
                for algo in optims:
                    for fu in funcs:
                        xp = Experiment(fu, algo, budget, num_workers=num_workers, seed=next(seedg))
                        if not xp.is_incoherent:
                            yield xp


@registry.register
def rocket(seed: tp.Optional[int] = None) -> tp.Iterator[Experiment]:
    """Rocket simulator. Maximize max altitude by choosing the thrust schedule, given a total thrust.
    Budget 25, 50, ..., 1600.
    Sequential or 30 workers."""
    funcs = [Rocket(i) for i in range(17)]
    seedg = create_seed_generator(seed)
    optims = get_optimizers("basics", seed=next(seedg))
    for budget in [25, 50, 100, 200, 400, 800, 1600]:
        for num_workers in [1, 30]:
            if num_workers < budget:
                for algo in optims:
                    for fu in funcs:
                        xp = Experiment(fu, algo, budget, num_workers=num_workers, seed=next(seedg))
                        skip_ci(reason="Too slow")
                        if not xp.is_incoherent:
                            yield xp


@registry.register
def gym_multi(
    seed: tp.Optional[int] = None,
    randomized: bool = True,
    multi: bool = False,
    big: bool = False,
    memory: bool = False,
    ng_gym: bool = False,
    conformant: bool = False,
) -> tp.Iterator[Experiment]:
    """Gym simulator. Maximize reward.
    Many distinct problems."""
    env_names = GymMulti.env_names
    if ng_gym:
        env_names = GymMulti.ng_gym
    seedg = create_seed_generator(seed)
    optims = get_optimizers("basics", "progressive", "splitters", "baselines", seed=next(seedg))
    optims += ["DiagonalCMA"]
    optims += get_optimizers("split_noisy", seed=next(seedg))
    optims += ["TBPSA"]
    if multi:
        controls = ["multi_neural"]
    else:
        controls = (
            [
                "neural",
                "structured_neural",
                "noisy_neural",
                "noisy_scrambled_neural",
                "scrambled_neural",
                "deep_neural",
                "semideep_neural",
                "linear",
            ]
            if not big
            else ["neural"]
        )
    if memory:
        controls = ["stackingmemory_neural", "deep_stackingmemory_neural", "semideep_stackingmemory_neural"]
        controls += ["memory_neural", "deep_memory_neural", "semideep_memory_neural"]
        controls += ["extrapolatestackingmemory_neural", "deep_extrapolatestackingmemory_neural", "semideep_extrapolatestackingmemory_neural"]
        assert not multi
    if conformant:
        controls = ["stochastic_conformant"]
    for control in controls:
<<<<<<< HEAD
        for neural_factor in [-1] if conformant or control == "linear" else ([1, 2, 3, 4, 6, 9] if not memory else [1]):
=======
        for neural_factor in [-1] if conformant or control == "linear" else [1, 2, 4]:
>>>>>>> 03b9e67a
            for name in env_names:
                try:
                    func = GymMulti(name, control, neural_factor * (3 if big else 1), randomized=randomized)
                except MemoryError:
                    pass
                for budget in [
                    50,
                    200,
                    800,
                    3200,
                    100,
                    25,
                    400,
                    1600,
<<<<<<< HEAD
                    51200,
                    25600,
                    12800,
                ]:
                    for algo in optims:
                        #algo_name = str(algo)
                        #if (
                        #    (not "TBPSA" in algo_name)
                        #    and (not "Prog" in algo_name)
                        #    and (not "Split" in algo_name)
                        #    and (not "PSO" in algo_name)
                        #):
                        #    continue
=======
                ]:
                    for algo in optims:
>>>>>>> 03b9e67a
                        xp = Experiment(func, algo, budget, num_workers=1, seed=next(seedg))
                        if not xp.is_incoherent:
                            yield xp


@registry.register
def conformant_gym_multi(seed: tp.Optional[int] = None) -> tp.Iterator[Experiment]:
    """Counterpart of gym_multi with fixed, predetermined actions for each time step."""
    return gym_multi(seed, conformant=True)


@registry.register
def ng_gym(seed: tp.Optional[int] = None) -> tp.Iterator[Experiment]:
    """Counterpart of gym_multi with a specific list of problems."""
    return gym_multi(seed, ng_gym=True)


@registry.register
def ng_stacking_gym(seed: tp.Optional[int] = None) -> tp.Iterator[Experiment]:
    """Counterpart of gym_multi with a specific list of problems."""
    return gym_multi(seed, ng_gym=True, memory=True)


@registry.register
def multi_gym_multi(seed: tp.Optional[int] = None) -> tp.Iterator[Experiment]:
    """Counterpart with one NN per time step of gym_multi."""
    return gym_multi(seed, multi=True)


@registry.register
def memory_gym_multi(seed: tp.Optional[int] = None) -> tp.Iterator[Experiment]:
    """Counterpart of gym_multi with a recurrent net as a memory."""
    return gym_multi(seed, big=False, memory=True)


@registry.register
def memory_big_gym_multi(seed: tp.Optional[int] = None) -> tp.Iterator[Experiment]:
    """Counterpart of gym_multi with bigger nets and a recurrent net as a memory."""
    return gym_multi(seed, big=True, memory=True)


@registry.register
def big_gym_multi(seed: tp.Optional[int] = None) -> tp.Iterator[Experiment]:
    """Counterpart of gym_multi with bigger nets."""
    return gym_multi(seed, big=True)


@registry.register
def deterministic_gym_multi(seed: tp.Optional[int] = None) -> tp.Iterator[Experiment]:
    """Counterpart of gym_multi with fixed seeds (so that the problem becomes deterministic)."""
    return gym_multi(seed, randomized=False)


@registry.register
def gym_anm(seed: tp.Optional[int] = None) -> tp.Iterator[Experiment]:
    """Gym simulator for Active Network Management."""

    func = GymMulti()
    seedg = create_seed_generator(seed)
    optims = get_optimizers("basics", "progressive", "splitters", "baselines", seed=next(seedg))
    for budget in [25, 50, 100, 200, 400, 800, 1600]:
        for num_workers in [1, 30]:
            if num_workers < budget:
                for algo in optims:
                    xp = Experiment(func, algo, budget, num_workers=num_workers, seed=next(seedg))
                    if not xp.is_incoherent:
                        yield xp


@registry.register
def mixsimulator(seed: tp.Optional[int] = None) -> tp.Iterator[Experiment]:
    """MixSimulator of power plants
    Budget 20, 40, ..., 1600.
    Sequential or 30 workers."""
    funcs = [OptimizeMix()]
    seedg = create_seed_generator(seed)
    optims: tp.List[str] = get_optimizers("basics", seed=next(seedg))  # type: ignore

    seq = np.arange(0, 1601, 20)
    for budget in seq:
        for num_workers in [1, 30]:
            if num_workers < budget:
                for algo in optims:
                    for fu in funcs:
                        xp = Experiment(fu, algo, budget, num_workers=num_workers, seed=next(seedg))
                        if not xp.is_incoherent:
                            yield xp


@registry.register
def control_problem(seed: tp.Optional[int] = None) -> tp.Iterator[Experiment]:
    """MuJoCo testbed. Learn linear policy for different control problems.
    Budget 500, 1000, 3000, 5000."""
    seedg = create_seed_generator(seed)
    num_rollouts = 1
    funcs = [
        Env(num_rollouts=num_rollouts, random_state=seed)
        for Env in [
            control.Swimmer,
            control.HalfCheetah,
            control.Hopper,
            control.Walker2d,
            control.Ant,
            control.Humanoid,
        ]
    ]

    sigmas = [0.1, 0.1, 0.1, 0.1, 0.01, 0.001]
    funcs2 = []
    for sigma, func in zip(sigmas, funcs):
        f = func.copy()
        param: ng.p.Tuple = f.parametrization.copy()  # type: ignore
        for array in param:
            array.set_mutation(sigma=sigma)  # type: ignore
        param.set_name(f"sigma={sigma}")

        f.parametrization = param
        f.parametrization.freeze()
        funcs2.append(f)
    optims = get_optimizers("basics")

    for budget in [50, 75, 100, 150, 200, 250, 300, 400, 500, 1000, 3000, 5000, 8000, 16000, 32000, 64000]:
        for algo in optims:
            for fu in funcs2:
                xp = Experiment(fu, algo, budget, num_workers=1, seed=next(seedg))
                if not xp.is_incoherent:
                    yield xp


@registry.register
def neuro_control_problem(seed: tp.Optional[int] = None) -> tp.Iterator[Experiment]:
    """MuJoCo testbed. Learn neural policies."""
    seedg = create_seed_generator(seed)
    num_rollouts = 1
    funcs = [
        Env(num_rollouts=num_rollouts, intermediate_layer_dim=(50,), random_state=seed)
        for Env in [
            control.Swimmer,
            control.HalfCheetah,
            control.Hopper,
            control.Walker2d,
            control.Ant,
            control.Humanoid,
        ]
    ]

    optims = ["CMA", "NGOpt4", "DiagonalCMA", "NGOpt8", "MetaModel", "ChainCMAPowell"]

    for budget in [50, 500, 5000, 10000, 20000, 35000, 50000, 100000, 200000]:
        for algo in optims:
            for fu in funcs:
                xp = Experiment(fu, algo, budget, num_workers=1, seed=next(seedg))
                if not xp.is_incoherent:
                    yield xp


@registry.register
def simpletsp(seed: tp.Optional[int] = None) -> tp.Iterator[Experiment]:
    """Simple TSP problems. Please note that the methods we use could be applied or complex variants, whereas
    specialized methods can not always do it; therefore this comparisons from a black-box point of view makes sense
    even if white-box methods are not included though they could do this more efficiently.
    10, 100, 1000, 10000 cities.
    Budgets doubling from 25, 50, 100, 200, ... up  to 25600

    """
    funcs = [STSP(10), STSP(100), STSP(1000), STSP(10000)]
    seedg = create_seed_generator(seed)
    optims = get_optimizers("basics", "noisy", seed=next(seedg))
    for budget in [25, 50, 100, 200, 400, 800, 1600, 3200, 6400, 12800, 25600]:
        for num_workers in [1]:  # , 10, 100]:
            if num_workers < budget:
                for algo in optims:
                    for fu in funcs:
                        xp = Experiment(fu, algo, budget, num_workers=num_workers, seed=next(seedg))
                        if not xp.is_incoherent:
                            yield xp


@registry.register
def sequential_fastgames(seed: tp.Optional[int] = None) -> tp.Iterator[Experiment]:
    """Optimization of policies for games, i.e. direct policy search.
    Budget 12800, 25600, 51200, 102400.
    Games: War, Batawaf, Flip, GuessWho,  BigGuessWho."""
    funcs = [game.Game(name) for name in ["war", "batawaf", "flip", "guesswho", "bigguesswho"]]
    seedg = create_seed_generator(seed)
    optims = get_optimizers("noisy", "splitters", "progressive", seed=next(seedg))
    for budget in [12800, 25600, 51200, 102400]:
        for num_workers in [1]:
            if num_workers < budget:
                for algo in optims:
                    for fu in funcs:
                        xp = Experiment(fu, algo, budget, num_workers=num_workers, seed=next(seedg))
                        if not xp.is_incoherent:
                            yield xp


@registry.register
def powersystems(seed: tp.Optional[int] = None) -> tp.Iterator[Experiment]:
    """Unit commitment problem, i.e. management of dams for hydroelectric planning."""
    funcs: tp.List[ExperimentFunction] = []
    for dams in [3, 5, 9, 13]:
        funcs += [PowerSystem(dams, depth=2, width=3)]
    seedg = create_seed_generator(seed)
    optims = get_optimizers("basics", "noisy", "splitters", "progressive", seed=next(seedg))
    budgets = [3200, 6400, 12800]
    for budget in budgets:
        for num_workers in [1, 10, 100]:
            if num_workers < budget:
                for algo in optims:
                    for fu in funcs:
                        xp = Experiment(fu, algo, budget, num_workers=num_workers, seed=next(seedg))
                        if not xp.is_incoherent:
                            yield xp


@registry.register
def mlda(seed: tp.Optional[int] = None) -> tp.Iterator[Experiment]:
    """MLDA (machine learning and data analysis) testbed."""
    funcs: tp.List[ExperimentFunction] = [
        _mlda.Clustering.from_mlda(name, num, rescale)
        for name, num in [("Ruspini", 5), ("German towns", 10)]
        for rescale in [True, False]
    ]
    funcs += [
        _mlda.SammonMapping.from_mlda("Virus", rescale=False),
        _mlda.SammonMapping.from_mlda("Virus", rescale=True),
        _mlda.SammonMapping.from_mlda("Employees"),
    ]
    funcs += [_mlda.Perceptron.from_mlda(name) for name in ["quadratic", "sine", "abs", "heaviside"]]
    funcs += [_mlda.Landscape(transform) for transform in [None, "square", "gaussian"]]
    seedg = create_seed_generator(seed)
    optims = get_optimizers("basics", seed=next(seedg))
    for budget in [25, 50, 100, 200, 400, 800, 1600, 3200, 6400, 12800]:
        for num_workers in [1, 10, 100]:
            if num_workers < budget:
                for algo in optims:
                    for func in funcs:
                        xp = Experiment(func, algo, budget, num_workers=num_workers, seed=next(seedg))
                        if not xp.is_incoherent:
                            yield xp


@registry.register
def mldakmeans(seed: tp.Optional[int] = None) -> tp.Iterator[Experiment]:
    """MLDA (machine learning and data analysis) testbed, restricted to the K-means part."""
    funcs: tp.List[ExperimentFunction] = [
        _mlda.Clustering.from_mlda(name, num, rescale)
        for name, num in [("Ruspini", 5), ("German towns", 10), ("Ruspini", 50), ("German towns", 100)]
        for rescale in [True, False]
    ]
    seedg = create_seed_generator(seed)
    optims = get_optimizers("splitters", "progressive", seed=next(seedg))
    for budget in [1000, 10000]:
        for num_workers in [1, 10, 100]:
            if num_workers < budget:
                for algo in optims:
                    for func in funcs:
                        xp = Experiment(func, algo, budget, num_workers=num_workers, seed=next(seedg))
                        if not xp.is_incoherent:
                            yield xp


@registry.register
def image_similarity(
    seed: tp.Optional[int] = None, with_pgan: bool = False, similarity: bool = True
) -> tp.Iterator[Experiment]:
    """Optimizing images: artificial criterion for now."""
    seedg = create_seed_generator(seed)
    optims = get_optimizers("structured_moo", seed=next(seedg))
    funcs: tp.List[ExperimentFunction] = [
        imagesxp.Image(loss=loss, with_pgan=with_pgan)
        for loss in imagesxp.imagelosses.registry.values()
        if loss.REQUIRES_REFERENCE == similarity
    ]
    for budget in [100 * 5 ** k for k in range(3)]:
        for func in funcs:
            for algo in optims:
                xp = Experiment(func, algo, budget, num_workers=1, seed=next(seedg))
                skip_ci(reason="too slow")
                if not xp.is_incoherent:
                    yield xp


@registry.register
def image_similarity_pgan(seed: tp.Optional[int] = None) -> tp.Iterator[Experiment]:
    """Counterpart of image_similarity, using PGan as a representation."""
    return image_similarity(seed, with_pgan=True)


@registry.register
def image_single_quality(seed: tp.Optional[int] = None) -> tp.Iterator[Experiment]:
    """Counterpart of image_similarity, but based on image quality assessment."""
    return image_similarity(seed, with_pgan=False, similarity=False)


@registry.register
def image_single_quality_pgan(seed: tp.Optional[int] = None) -> tp.Iterator[Experiment]:
    """Counterpart of image_similarity_pgan, but based on image quality assessment."""
    return image_similarity(seed, with_pgan=True, similarity=False)


@registry.register
def image_multi_similarity(
    seed: tp.Optional[int] = None, cross_valid: bool = False, with_pgan: bool = False
) -> tp.Iterator[Experiment]:
    """Optimizing images: artificial criterion for now."""
    seedg = create_seed_generator(seed)
    optims = get_optimizers("structured_moo", seed=next(seedg))
    funcs: tp.List[ExperimentFunction] = [
        imagesxp.Image(loss=loss, with_pgan=with_pgan)
        for loss in imagesxp.imagelosses.registry.values()
        if loss.REQUIRES_REFERENCE
    ]
    base_values: tp.List[tp.Any] = [func(func.parametrization.sample().value) for func in funcs]
    if cross_valid:
        skip_ci(reason="Too slow")
        mofuncs: tp.List[tp.Any] = helpers.SpecialEvaluationExperiment.create_crossvalidation_experiments(
            funcs, pareto_size=25
        )
    else:
        mofuncs = [fbase.MultiExperiment(funcs, upper_bounds=base_values)]
    for budget in [100 * 5 ** k for k in range(3)]:
        for num_workers in [1]:
            for algo in optims:
                for mofunc in mofuncs:
                    xp = Experiment(mofunc, algo, budget, num_workers=num_workers, seed=next(seedg))
                    yield xp


@registry.register
def image_multi_similarity_pgan(seed: tp.Optional[int] = None) -> tp.Iterator[Experiment]:
    """Counterpart of image_similarity, using PGan as a representation."""
    return image_multi_similarity(seed, with_pgan=True)


@registry.register
def image_multi_similarity_cv(seed: tp.Optional[int] = None) -> tp.Iterator[Experiment]:
    """Counterpart of image_multi_similarity with cross-validation."""
    return image_multi_similarity(seed, cross_valid=True)


@registry.register
def image_multi_similarity_pgan_cv(seed: tp.Optional[int] = None) -> tp.Iterator[Experiment]:
    """Counterpart of image_multi_similarity with cross-validation."""
    return image_multi_similarity(seed, cross_valid=True, with_pgan=True)


@registry.register
def image_quality_proxy(seed: tp.Optional[int] = None, with_pgan: bool = False) -> tp.Iterator[Experiment]:
    """Optimizing images: artificial criterion for now."""
    seedg = create_seed_generator(seed)
    optims: tp.List[tp.Any] = get_optimizers("structured_moo", seed=next(seedg))
    iqa, blur, brisque = [
        imagesxp.Image(loss=loss, with_pgan=with_pgan)
        for loss in (imagesxp.imagelosses.Koncept512, imagesxp.imagelosses.Blur, imagesxp.imagelosses.Brisque)
    ]
    # TODO: add the proxy info in the parametrization.
    for budget in [100 * 5 ** k for k in range(3)]:
        for algo in optims:
            for func in [blur, brisque]:
                # We optimize on blur or brisque and check performance on iqa.
                sfunc = helpers.SpecialEvaluationExperiment(func, evaluation=iqa)
                sfunc.add_descriptors(non_proxy_function=False)
                xp = Experiment(sfunc, algo, budget, num_workers=1, seed=next(seedg))
                yield xp


@registry.register
def image_quality_proxy_pgan(seed: tp.Optional[int] = None) -> tp.Iterator[Experiment]:
    return image_quality_proxy(seed, with_pgan=True)


@registry.register
def image_quality(
    seed: tp.Optional[int] = None, cross_val: bool = False, with_pgan: bool = False, num_images: int = 1
) -> tp.Iterator[Experiment]:
    """Optimizing images for quality:
    we optimize K512, Blur and Brisque.

    With num_images > 1, we are doing morphing.
    """
    seedg = create_seed_generator(seed)
    optims: tp.List[tp.Any] = get_optimizers("structured_moo", seed=next(seedg))
    # We optimize func_blur or func_brisque and check performance on func_iqa.
    funcs: tp.List[ExperimentFunction] = [
        imagesxp.Image(loss=loss, with_pgan=with_pgan, num_images=num_images)
        for loss in (
            imagesxp.imagelosses.Koncept512,
            imagesxp.imagelosses.Blur,
            imagesxp.imagelosses.Brisque,
        )
    ]
    # TODO: add the proxy info in the parametrization.
    if cross_val:
        mofuncs = helpers.SpecialEvaluationExperiment.create_crossvalidation_experiments(
            experiments=[funcs[0], funcs[2]],
            training_only_experiments=[funcs[1]],  # Blur is not good enough as an IQA for being in the list.
            pareto_size=16,
        )
    else:
        upper_bounds = [func(func.parametrization.value) for func in funcs]
        mofuncs: tp.Sequence[ExperimentFunction] = [fbase.MultiExperiment(funcs, upper_bounds=upper_bounds)]  # type: ignore
    for budget in [100 * 5 ** k for k in range(3)]:
        for num_workers in [1]:
            for algo in optims:
                for func in mofuncs:
                    xp = Experiment(func, algo, budget, num_workers=num_workers, seed=next(seedg))
                    yield xp


@registry.register
def morphing_pgan_quality(seed: tp.Optional[int] = None) -> tp.Iterator[Experiment]:
    return image_quality(seed, with_pgan=True, num_images=2)


@registry.register
def image_quality_cv(seed: tp.Optional[int] = None) -> tp.Iterator[Experiment]:
    """Counterpart of image_quality with cross-validation."""
    return image_quality(seed, cross_val=True)


@registry.register
def image_quality_pgan(seed: tp.Optional[int] = None) -> tp.Iterator[Experiment]:
    """Counterpart of image_quality with cross-validation."""
    return image_quality(seed, with_pgan=True)


@registry.register
def image_quality_cv_pgan(seed: tp.Optional[int] = None) -> tp.Iterator[Experiment]:
    """Counterpart of image_quality with cross-validation."""
    return image_quality(seed, cross_val=True, with_pgan=True)


@registry.register
def image_similarity_and_quality(
    seed: tp.Optional[int] = None, cross_val: bool = False, with_pgan: bool = False
) -> tp.Iterator[Experiment]:
    """Optimizing images: artificial criterion for now."""
    seedg = create_seed_generator(seed)
    optims: tp.List[tp.Any] = get_optimizers("structured_moo", seed=next(seedg))

    # 3 losses functions including 2 iqas.
    func_iqa = imagesxp.Image(loss=imagesxp.imagelosses.Koncept512, with_pgan=with_pgan)
    func_blur = imagesxp.Image(loss=imagesxp.imagelosses.Blur, with_pgan=with_pgan)
    base_blur_value: float = func_blur(func_blur.parametrization.value)  # type: ignore
    for func in [
        imagesxp.Image(loss=loss, with_pgan=with_pgan)
        for loss in imagesxp.imagelosses.registry.values()
        if loss.REQUIRES_REFERENCE
    ]:

        # Creating a reference value.
        base_value: float = func(func.parametrization.value)  # type: ignore
        mofuncs: tp.Iterable[fbase.ExperimentFunction]
        if cross_val:
            mofuncs = helpers.SpecialEvaluationExperiment.create_crossvalidation_experiments(
                training_only_experiments=[func, func_blur], experiments=[func_iqa], pareto_size=16
            )
        else:
            mofuncs = [
                fbase.MultiExperiment(
                    [func, func_blur, func_iqa], upper_bounds=[base_value, base_blur_value, 100.0]
                )
            ]
        for budget in [100 * 5 ** k for k in range(3)]:
            for algo in optims:
                for mofunc in mofuncs:
                    xp = Experiment(mofunc, algo, budget, num_workers=1, seed=next(seedg))
                    yield xp


@registry.register
def image_similarity_and_quality_cv(seed: tp.Optional[int] = None) -> tp.Iterator[Experiment]:
    """Counterpart of image_similarity_and_quality with cross-validation."""
    return image_similarity_and_quality(seed, cross_val=True)


@registry.register
def image_similarity_and_quality_pgan(seed: tp.Optional[int] = None) -> tp.Iterator[Experiment]:
    """Counterpart of image_similarity_and_quality with cross-validation."""
    return image_similarity_and_quality(seed, with_pgan=True)


@registry.register
def image_similarity_and_quality_cv_pgan(seed: tp.Optional[int] = None) -> tp.Iterator[Experiment]:
    """Counterpart of image_similarity_and_quality with cross-validation."""
    return image_similarity_and_quality(seed, cross_val=True, with_pgan=True)


@registry.register
def double_o_seven(seed: tp.Optional[int] = None) -> tp.Iterator[Experiment]:
    """Optimization of policies for the 007 game.
    Sequential or 10-parallel or 100-parallel. Various numbers of averagings: 1, 10 or 100."""
    # pylint: disable=too-many-locals
    seedg = create_seed_generator(seed)
    base_env = rl.envs.DoubleOSeven(verbose=False)
    random_agent = rl.agents.Agent007(base_env)
    modules = {"mono": rl.agents.Perceptron, "multi": rl.agents.DenseNet}
    agents = {
        a: rl.agents.TorchAgent.from_module_maker(base_env, m, deterministic=False)
        for a, m in modules.items()
    }
    env = base_env.with_agent(player_0=random_agent).as_single_agent()
    dde = ng.optimizers.DifferentialEvolution(crossover="dimension").set_name("DiscreteDE")
    optimizers: tp.List[tp.Any] = ["PSO", dde, "MetaTuneRecentering", "DiagonalCMA"]
    for num_repetitions in [1, 10, 100]:
        for archi in ["mono", "multi"]:
            for optim in optimizers:
                for env_budget in [5000, 10000, 20000, 40000]:
                    for num_workers in [1, 10, 100]:
                        # careful, not threadsafe
                        runner = rl.EnvironmentRunner(
                            env.copy(), num_repetitions=num_repetitions, max_step=50
                        )
                        func = rl.agents.TorchAgentFunction(
                            agents[archi], runner, reward_postprocessing=lambda x: 1 - x
                        )
                        opt_budget = env_budget // num_repetitions
                        yield Experiment(
                            func,
                            optim,
                            budget=opt_budget,
                            num_workers=num_workers,
                            seed=next(seedg),
                        )


@registry.register
def multiobjective_example(
    seed: tp.Optional[int] = None, hd: bool = False, many: bool = False
) -> tp.Iterator[Experiment]:
    """Optimization of 2 and 3 objective functions in Sphere, Ellipsoid, Cigar, Hm.
    Dimension 6 and 7.
    Budget 100 to 3200
    """
    seedg = create_seed_generator(seed)
    optims = get_optimizers("structure", "structured_moo", seed=next(seedg))
    optims += [
        ng.families.DifferentialEvolution(multiobjective_adaptation=False).set_name("DE-noadapt"),
        ng.families.DifferentialEvolution(crossover="twopoints", multiobjective_adaptation=False).set_name(
            "TwoPointsDE-noadapt"
        ),
    ]
    optims += ["DiscreteOnePlusOne", "DiscreteLenglerOnePlusOne"]
    popsizes = [20, 40, 80]
    optims += [
        ng.families.EvolutionStrategy(
            recombination_ratio=recomb, only_offsprings=only, popsize=pop, offsprings=pop * 5
        )
        for only in [True, False]
        for recomb in [0.1, 0.5]
        for pop in popsizes
    ]

    mofuncs: tp.List[fbase.MultiExperiment] = []
    dim = 2000 if hd else 7
    for name1, name2 in itertools.product(["sphere"], ["sphere", "hm"]):
        mofuncs.append(
            fbase.MultiExperiment(
                [
                    ArtificialFunction(name1, block_dimension=dim),
                    ArtificialFunction(name2, block_dimension=dim),
                ]
                + (
                    [
                        ArtificialFunction(name1, block_dimension=dim),  # Addendum for many-objective optim.
                        ArtificialFunction(name2, block_dimension=dim),
                    ]
                    if many
                    else []
                ),
                upper_bounds=[100, 100] * (2 if many else 1),
            )
        )
        mofuncs.append(
            fbase.MultiExperiment(
                [
                    ArtificialFunction(name1, block_dimension=dim - 1),
                    ArtificialFunction("sphere", block_dimension=dim - 1),
                    ArtificialFunction(name2, block_dimension=dim - 1),
                ]
                + (
                    [
                        ArtificialFunction(
                            name1, block_dimension=dim - 1
                        ),  # Addendum for many-objective optim.
                        ArtificialFunction("sphere", block_dimension=dim - 1),
                        ArtificialFunction(name2, block_dimension=dim - 1),
                    ]
                    if many
                    else []
                ),
                upper_bounds=[100, 100, 100.0] * (2 if many else 1),
            )
        )
    for mofunc in mofuncs:
        for optim in optims:
            for budget in [100, 200, 400, 800, 1600, 3200]:
                for nw in [1, 100]:
                    yield Experiment(mofunc, optim, budget=budget, num_workers=nw, seed=next(seedg))


@registry.register
def multiobjective_example_hd(seed: tp.Optional[int] = None) -> tp.Iterator[Experiment]:
    """Counterpart of moo with high dimension."""
    return multiobjective_example(seed, hd=True)


@registry.register
def multiobjective_example_many_hd(seed: tp.Optional[int] = None) -> tp.Iterator[Experiment]:
    """Counterpart of moo with high dimension and more objective functions."""
    return multiobjective_example(seed, hd=True, many=True)


@registry.register
def multiobjective_example_many(seed: tp.Optional[int] = None) -> tp.Iterator[Experiment]:
    """Counterpart of moo with more objective functions."""
    return multiobjective_example(seed, many=True)


@registry.register
def pbt(seed: tp.Optional[int] = None) -> tp.Iterator[Experiment]:
    # prepare list of parameters to sweep for independent variables
    seedg = create_seed_generator(seed)
    optimizers = [
        "CMA",
        "TwoPointsDE",
        "Shiwa",
        "OnePlusOne",
        "DE",
        "PSO",
        "NaiveTBPSA",
        "RecombiningOptimisticNoisyDiscreteOnePlusOne",
        "PortfolioNoisyDiscreteOnePlusOne",
    ]  # type: ignore
    for func in PBT.itercases():
        for optim in optimizers:
            for budget in [100, 400, 1000, 4000, 10000]:
                yield Experiment(func, optim, budget=budget, seed=next(seedg))


@registry.register
def far_optimum_es(seed: tp.Optional[int] = None) -> tp.Iterator[Experiment]:
    # prepare list of parameters to sweep for independent variables
    seedg = create_seed_generator(seed)
    optims = get_optimizers("es", "basics", seed=next(seedg))  # type: ignore
    for func in FarOptimumFunction.itercases():
        for optim in optims:
            for budget in [100, 400, 1000, 4000, 10000]:
                yield Experiment(func, optim, budget=budget, seed=next(seedg))


@registry.register
def photonics(seed: tp.Optional[int] = None, as_tuple: bool = False) -> tp.Iterator[Experiment]:
    """Too small for being interesting: Bragg mirror + Chirped + Morpho butterfly."""
    seedg = create_seed_generator(seed)
    optims = get_optimizers("es", "basics", "splitters", seed=next(seedg))  # type: ignore
    for method in ["clipping", "tanh"]:  # , "arctan"]:
        for name in ["bragg", "chirped", "morpho", "cf_photosic_realistic", "cf_photosic_reference"]:
            func = Photonics(name, 60 if name == "morpho" else 80, bounding_method=method, as_tuple=as_tuple)
            for budget in [1e3, 1e4, 1e5, 1e6]:
                for algo in optims:
                    xp = Experiment(func, algo, int(budget), num_workers=1, seed=next(seedg))
                    if not xp.is_incoherent:
                        yield xp


@registry.register
def photonics2(seed: tp.Optional[int] = None) -> tp.Iterator[Experiment]:
    """Counterpart of yabbob with higher dimensions."""
    return photonics(seed, as_tuple=True)


@registry.register
def adversarial_attack(seed: tp.Optional[int] = None) -> tp.Iterator[Experiment]:
    """Pretrained ResNes50 under black-box attacked.
    Square attacks:
    100 queries ==> 0.1743119266055046
    200 queries ==> 0.09043250327653997
    300 queries ==> 0.05111402359108781
    400 queries ==> 0.04325032765399738
    1700 queries ==> 0.001310615989515072
    """
    seedg = create_seed_generator(seed)
    optims = get_optimizers("structure", "structured_moo", seed=next(seedg))
    folder = os.environ.get("NEVERGRAD_ADVERSARIAL_EXPERIMENT_FOLDER", None)
    if folder is None:
        warnings.warn(
            "Using random images, set variable NEVERGRAD_ADVERSARIAL_EXPERIMENT_FOLDER to specify a folder"
        )
    for func in imagesxp.ImageAdversarial.make_folder_functions(folder=folder):
        for budget in [100, 200, 300, 400, 1700]:
            for num_workers in [1]:
                for algo in optims:
                    xp = Experiment(func, algo, budget, num_workers=num_workers, seed=next(seedg))
                    yield xp


@registry.register
def pbo_suite(seed: tp.Optional[int] = None) -> tp.Iterator[Experiment]:
    # Discrete, unordered.
    dde = ng.optimizers.DifferentialEvolution(crossover="dimension").set_name("DiscreteDE")
    seedg = create_seed_generator(seed)
    for dim in [16, 64, 100]:
        for fid in range(1, 24):
            for iid in range(1, 5):
                try:
                    func = iohprofiler.PBOFunction(fid, iid, dim)
                except ModuleNotFoundError as e:
                    raise fbase.UnsupportedExperiment("IOHexperimenter needs to be installed") from e
                for optim in [
                    "DiscreteOnePlusOne",
                    "Shiwa",
                    "CMA",
                    "PSO",
                    "TwoPointsDE",
                    "DE",
                    "OnePlusOne",
                    "AdaptiveDiscreteOnePlusOne",
                    "CMandAS2",
                    "PortfolioDiscreteOnePlusOne",
                    "DoubleFastGADiscreteOnePlusOne",
                    "MultiDiscrete",
                    "cGA",
                    dde,
                ]:
                    for nw in [1, 10]:
                        for budget in [100, 1000, 10000]:
                            yield Experiment(func, optim, num_workers=nw, budget=budget, seed=next(seedg))  # type: ignore


def causal_similarity(seed: tp.Optional[int] = None) -> tp.Iterator[Experiment]:
    """Finding the best causal graph"""
    seedg = create_seed_generator(seed)
    optims = ["CMA", "NGOpt8", "DE", "PSO", "RecES", "RecMixES", "RecMutDE", "ParametrizationDE"]
    func = CausalDiscovery()
    for budget in [100 * 5 ** k for k in range(3)]:
        for num_workers in [1]:
            for algo in optims:
                xp = Experiment(func, algo, budget, num_workers=num_workers, seed=next(seedg))
                if not xp.is_incoherent:
                    yield xp


def unit_commitment(seed: tp.Optional[int] = None) -> tp.Iterator[Experiment]:
    """Unit commitment problem."""
    seedg = create_seed_generator(seed)
    optims = ["CMA", "NGOpt8", "DE", "PSO", "RecES", "RecMixES", "RecMutDE", "ParametrizationDE"]
    for num_timepoint in [5, 10, 20]:
        for num_generator in [3, 8]:
            func = UnitCommitmentProblem(num_timepoints=num_timepoint, num_generators=num_generator)
            for budget in [100 * 5 ** k for k in range(3)]:
                for algo in optims:
                    xp = Experiment(func, algo, budget, num_workers=1, seed=next(seedg))
                    if not xp.is_incoherent:
                        yield xp<|MERGE_RESOLUTION|>--- conflicted
+++ resolved
@@ -1119,11 +1119,7 @@
     if conformant:
         controls = ["stochastic_conformant"]
     for control in controls:
-<<<<<<< HEAD
-        for neural_factor in [-1] if conformant or control == "linear" else ([1, 2, 3, 4, 6, 9] if not memory else [1]):
-=======
-        for neural_factor in [-1] if conformant or control == "linear" else [1, 2, 4]:
->>>>>>> 03b9e67a
+        for neural_factor in [-1] if conformant or control == "linear" else ([1] if "memory" in control else [1, 2, 4]):
             for name in env_names:
                 try:
                     func = GymMulti(name, control, neural_factor * (3 if big else 1), randomized=randomized)
@@ -1138,24 +1134,8 @@
                     25,
                     400,
                     1600,
-<<<<<<< HEAD
-                    51200,
-                    25600,
-                    12800,
                 ]:
                     for algo in optims:
-                        #algo_name = str(algo)
-                        #if (
-                        #    (not "TBPSA" in algo_name)
-                        #    and (not "Prog" in algo_name)
-                        #    and (not "Split" in algo_name)
-                        #    and (not "PSO" in algo_name)
-                        #):
-                        #    continue
-=======
-                ]:
-                    for algo in optims:
->>>>>>> 03b9e67a
                         xp = Experiment(func, algo, budget, num_workers=1, seed=next(seedg))
                         if not xp.is_incoherent:
                             yield xp
