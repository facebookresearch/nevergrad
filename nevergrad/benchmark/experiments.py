--- conflicted
+++ resolved
@@ -15,13 +15,9 @@
 from .xpbase import registry
 
 # register all frozen experiments
-<<<<<<< HEAD
-from . import frozenexperiments  # pylint:disable=unused-import
-from . import cec2019_experiments  # pylint:disable=unused-import
-=======
+from . import cec2019_experiments  # noqa # pylint:disable=unused-import
 from . import frozenexperiments  # noqa # pylint: disable=unused-import
 
->>>>>>> 10192a43
 # pylint: disable=stop-iteration-return, too-many-nested-blocks
 # for black (since lists are way too long...):
 # fmt: off
