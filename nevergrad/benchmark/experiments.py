# Copyright (c) Facebook, Inc. and its affiliates. All Rights Reserved.
#
# This source code is licensed under the MIT license found in the
# LICENSE file in the root directory of this source tree.

import typing as tp
import itertools
import numpy as np
import nevergrad as ng
from nevergrad.optimization.base import ConfiguredOptimizer
import nevergrad.functions.corefuncs as corefuncs
from nevergrad.functions import ExperimentFunction
from nevergrad.functions import ArtificialFunction
from nevergrad.functions import FarOptimumFunction
from nevergrad.functions import MultiobjectiveFunction
from nevergrad.functions.ml import MLTuning
from nevergrad.functions import mlda as _mlda
from nevergrad.functions.photonics import Photonics
from nevergrad.functions.arcoating import ARCoating
from nevergrad.functions.images import Image
from nevergrad.functions.powersystems import PowerSystem
from nevergrad.functions.stsp import STSP
from nevergrad.functions.rocket import Rocket
from nevergrad.functions import rl
from nevergrad.functions.games import game
from .xpbase import Experiment as Experiment
from .xpbase import create_seed_generator
from .xpbase import registry as registry  # noqa
from .optgroups import get_optimizers

# register all frozen experiments
from . import frozenexperiments  # noqa # pylint: disable=unused-import

# pylint: disable=stop-iteration-return, too-many-nested-blocks, too-many-locals, line-too-long
# pylint: disable=too-many-lines
# for black (since lists are way too long...):
# fmt: off


def mltuning(seed: tp.Optional[int] = None, overfitter: bool = False, seq: bool = False) -> tp.Iterator[Experiment]:
    """Machine learning hyperparameter tuning experiment."""
    seedg = create_seed_generator(seed)
    # Continuous case,

    # First, a few functions with constraints.
    optims = ["Shiwa", "DE", "DiscreteOnePlusOne", "PortfolioDiscreteOnePlusOne", "CMA", "MetaRecentering",
              "DoubleFastGADiscreteOnePlusOne", "PSO", "BO", "MetaTuneRecentering"]
    for dimension in [None, 1, 2, 3]:
        for regressor in ["mlp", "decision_tree", "decision_tree_depth"]:
            for dataset in (["boston", "diabetes"] if dimension is None else ["artificialcos", "artificial", "artificialsquare"]):
                function = MLTuning(regressor=regressor, data_dimension=dimension, dataset=dataset, overfitter=overfitter)
                for budget in [50, 150, 500]:
                    for num_workers in [1] if seq else [1, 10, 50, 100]:  # Seq for sequential optimization experiments.
                        for optim in optims:
                            xp = Experiment(function, optim, num_workers=num_workers,
                                            budget=budget, seed=next(seedg))
                            if not xp.is_incoherent:
                                yield xp


def naivemltuning(seed: tp.Optional[int] = None) -> tp.Iterator[Experiment]:
    """Counterpart of mltuning with overfitting of valid loss, i.e. train/valid/valid instead of train/valid/test."""
    internal_generator = mltuning(seed, overfitter=True)
    for xp in internal_generator:
        yield xp

# We register only the sequuential counterparts for the moment.
@registry.register
def seqmltuning(seed: tp.Optional[int] = None) -> tp.Iterator[Experiment]:
    """Sequuential counterpart of mltuning."""
    internal_generator = mltuning(seed, overfitter=True, seq=True)
    for xp in internal_generator:
        yield xp


@registry.register
def naiveseqmltuning(seed: tp.Optional[int] = None) -> tp.Iterator[Experiment]:
    """Sequential counterpart of mltuning with overfitting of valid loss, i.e. train/valid/valid instead of train/valid/test."""
    internal_generator = mltuning(seed, overfitter=True, seq=True)
    for xp in internal_generator:
        yield xp


# pylint:disable=too-many-branches
@registry.register
def yawidebbob(seed: tp.Optional[int] = None) -> tp.Iterator[Experiment]:
    """Yet Another Wide Black-Box Optimization Benchmark.
    The goal is basically to have a very wide family of problems: continuous and discrete,
    noisy and noise-free, mono- and multi-objective,  constrained and not constrained, sequential
    and parallel.
    """
    seedg = create_seed_generator(seed)
    # Continuous case

    # First, a few functions with constraints.
    functions = [
        ArtificialFunction(name, block_dimension=50, rotation=rotation) for name in ["cigar", "ellipsoid"] for rotation in [True, False]
    ]
    for func in functions:
        func.parametrization.register_cheap_constraint(_positive_sum)

    # Then, let us build a constraint-free case. We include the noisy case.
    names = ["hm", "rastrigin", "sphere", "doublelinearslope", "stepdoublelinearslope", "cigar", "ellipsoid", "stepellipsoid"]

    # names += ["deceptiveillcond", "deceptivemultimodal", "deceptivepath"]
    functions += [
        ArtificialFunction(name, block_dimension=d, rotation=rotation, noise_level=nl) for name in names
        for rotation in [True, False]
        for nl in [0., 100.]
        for num_blocks in [1]
        for d in [2, 40, 100, 3000]
    ]
    optims = ["NoisyDiscreteOnePlusOne", "Shiwa", "CMA", "PSO", "TwoPointsDE", "DE", "OnePlusOne", "CMandAS2"]
    for optim in optims:
        for function in functions:
            for budget in [50, 500, 5000, 50000]:
                for nw in [1, 100]:
                    xp = Experiment(function, optim, num_workers=nw,
                                    budget=budget, seed=next(seedg))
                    if not xp.is_incoherent:
                        yield xp
    # Discrete, unordered.
    for nv in [10, 50, 200]:
        for arity in [2, 7]:
            instrum = ng.p.TransitionChoice(range(arity), repetitions=nv)  # type: ignore
            for discrete_func in [corefuncs.onemax, corefuncs.leadingones, corefuncs.jump]:
                dfunc = ExperimentFunction(discrete_func, instrum)
                dfunc._descriptors.update(arity=arity)
                for optim in optims:
                    for nw in [1, 10]:
                        for budget in [500, 5000]:
                            yield Experiment(dfunc, optim, num_workers=nw, budget=budget, seed=next(seedg))
    mofuncs: tp.List[PackedFunctions] = []

    # The multiobjective case.
    for name1 in ["sphere", "cigar"]:
        for name2 in ["sphere", "cigar", "hm"]:
            mofuncs += [PackedFunctions([ArtificialFunction(name1, block_dimension=7),
                                         ArtificialFunction(name2, block_dimension=7)],
                                        upper_bounds=np.array((50., 50.)))]
    for mofunc in mofuncs:
        for optim in optims:
            for budget in [2000, 4000, 8000]:
                for nw in [1, 100]:
                    yield Experiment(mofunc, optim, budget=budget, num_workers=nw, seed=next(seedg))


@registry.register
def instrum_discrete(seed: tp.Optional[int] = None) -> tp.Iterator[Experiment]:
    # Discrete, unordered.
<<<<<<< HEAD
    optims = ["DiscreteOnePlusOne", "Shiwa", "CMA", "PSO", "TwoPointsDE", "DE", "OnePlusOne",
              "CMandAS2", "PortfolioDiscreteOnePlusOne", "DoubleFastGADiscreteOnePlusOne", "MultiDiscrete"]
=======
    optims = ["DiscreteOnePlusOne", "Shiwa", "CMA", "PSO", "TwoPointsDE", "DE", "OnePlusOne", "AdaptiveDiscreteOnePlusOne",
              "CMandAS2", "PortfolioDiscreteOnePlusOne", "DoubleFastGADiscreteOnePlusOne"]
>>>>>>> 4f6261ed

    seedg = create_seed_generator(seed)
    for nv in [10, 50, 200, 1000, 5000]:
        for arity in [2, 3, 7, 30]:
            for instrum_str in ["Threshold", "Softmax", "Unordered"]:
                if instrum_str == "Softmax":
                    instrum = ng.p.Choice(range(arity), repetitions=nv)  # type: ignore
                    # Equivalent to, but much faster than, the following:
                    # instrum = ng.p.Tuple(*(ng.p.Choice(range(arity)) for _ in range(nv)))
                elif instrum_str == "Threshold":
                    #instrum = ng.p.Tuple(*(ng.p.TransitionChoice(range(arity)) for _ in range(nv)))
                    instrum = ng.p.Array(init=(arity // 2) * np.ones((nv,))).set_bounds(0, arity)  # type: ignore
                else:
                    assert instrum_str == "Unordered"
                    instrum = ng.p.TransitionChoice(range(arity), repetitions=nv)  # type: ignore
                for discrete_func in [corefuncs.onemax, corefuncs.leadingones, corefuncs.jump]:
                    dfunc = ExperimentFunction(discrete_func, instrum)
                    dfunc.add_descriptors(arity=arity)
                    dfunc.add_descriptors(instrum_str=instrum_str)
                    for optim in optims:
                        for nw in [1, 10]:
                            for budget in [500, 5000]:
                                yield Experiment(dfunc, optim, num_workers=nw, budget=budget, seed=next(seedg))


@registry.register
def deceptive(seed: tp.Optional[int] = None) -> tp.Iterator[Experiment]:
    """Very difficult objective functions: one is highly multimodal (infinitely many local optima),
    one has an infinite condition number, one has an infinitely long path towards the optimum.
    Looks somehow fractal."""
    seedg = create_seed_generator(seed)
    names = ["deceptivemultimodal", "deceptiveillcond", "deceptivepath"]
    optims = ["NGO", "Shiwa", "DiagonalCMA", "PSO", "MiniQrDE", "MiniLhsDE", "MiniDE", "CMA", "QrDE", "DE", "LhsDE"]
    functions = [
        ArtificialFunction(name, block_dimension=2, num_blocks=n_blocks, rotation=rotation, aggregator=aggregator)
        for name in names
        for rotation in [False, True]
        for n_blocks in [1, 2, 8, 16]
        for aggregator in ["sum", "max"]
    ]
    for func in functions:
        for optim in optims:
            for budget in [25, 37, 50, 75, 87] + list(range(100, 20001, 500)):
                yield Experiment(func, optim, budget=budget, num_workers=1, seed=next(seedg))


@registry.register
def parallel(seed: tp.Optional[int] = None) -> tp.Iterator[Experiment]:
    """Parallel optimization on 3 classical objective functions."""
    seedg = create_seed_generator(seed)
    names = ["sphere", "rastrigin", "cigar"]
    optims = ["ScrHammersleySearch", "NGO", "Shiwa", "DiagonalCMA", "CMA", "PSO",
              "NaiveTBPSA", "OnePlusOne", "DE", "TwoPointsDE", "NaiveIsoEMNA", "NaiveIsoEMNATBPSA"]
    functions = [
        ArtificialFunction(name, block_dimension=bd, useless_variables=bd * uv_factor)
        for name in names
        for bd in [25]
        for uv_factor in [0, 5]
    ]
    for func in functions:
        for optim in optims:
            for budget in [30, 100, 3000]:
                yield Experiment(func, optim, budget=budget, num_workers=int(budget / 5), seed=next(seedg))


@registry.register
def harderparallel(seed: tp.Optional[int] = None) -> tp.Iterator[Experiment]:
    """Parallel optimization on 3 classical objective functions."""
    seedg = create_seed_generator(seed)
    names = ["sphere", "rastrigin", "cigar", "ellipsoid"]
    optims = ["IsoEMNA", "NaiveIsoEMNA", "AnisoEMNA", "NaiveAnisoEMNA", "CMA", "NaiveTBPSA",
              "NaiveIsoEMNATBPSA", "IsoEMNATBPSA", "NaiveAnisoEMNATBPSA", "AnisoEMNATBPSA"]
    functions = [
        ArtificialFunction(name, block_dimension=bd, useless_variables=bd * uv_factor)
        for name in names
        for bd in [5, 25]
        for uv_factor in [0, 5]
    ]
    for func in functions:
        for optim in optims:
            for budget in [30, 100, 3000, 10000]:
                for num_workers in [int(budget / 10), int(budget / 5), int(budget / 3)]:
                    yield Experiment(func, optim, budget=budget, num_workers=num_workers, seed=next(seedg))


@registry.register
def oneshot(seed: tp.Optional[int] = None) -> tp.Iterator[Experiment]:
    "One shot optimization of 3 classical objective functions (sphere, rastrigin, cigar)"""
    seedg = create_seed_generator(seed)
    names = ["sphere", "rastrigin", "cigar"]
    optims = sorted(x for x, y in ng.optimizers.registry.items() if y.one_shot and "4" not in x and "7" not in x
                    and ("ando" not in x or "QO" in x))  # QORandomSearch is the only valid variant of RandomSearch.
    functions = [
        ArtificialFunction(name, block_dimension=bd, useless_variables=bd * uv_factor)
        for name in names
        for bd in [3, 25]
        for uv_factor in [0, 5]
    ]
    for func in functions:
        for optim in optims:
            for budget in [30, 100, 3000]:
                yield Experiment(func, optim, budget=budget, num_workers=budget, seed=next(seedg))


@registry.register
def doe(seed: tp.Optional[int] = None) -> tp.Iterator[Experiment]:
    """One shot optimization of 3 classical objective functions (sphere, rastrigin, cigar), simplified."""
    seedg = create_seed_generator(seed)
    names = ["sphere", "rastrigin", "cigar"]
    optims = sorted(x for x, y in ng.optimizers.registry.items() if y.one_shot)
    functions = [
        ArtificialFunction(name, block_dimension=bd, useless_variables=bd * uv_factor)
        for name in names
        for bd in [2000, 20000]  # 3, 10, 25, 200, 2000]
        for uv_factor in [0]
    ]
    for func in functions:
        for optim in optims:
            for budget in [30, 100, 3000, 10000, 30000, 100000]:
                yield Experiment(func, optim, budget=budget, num_workers=budget, seed=next(seedg))


@registry.register
def newdoe(seed: tp.Optional[int] = None) -> tp.Iterator[Experiment]:
    """One shot optimization of 3 classical objective functions (sphere, rastrigin, cigar), simplified.
    Tested on more dimensionalities than doe."""
    seedg = create_seed_generator(seed)
    names = ["sphere", "rastrigin", "cigar"]
    optims = sorted(x for x, y in ng.optimizers.registry.items() if y.one_shot and "hiva" not in str(y) and "NGO" not in str(
        y) and ("ando" in x or "HCH" in x or "LHS" in x or "eta" in x) and "mmers" not in x and "alto" not in x)
    functions = [
        ArtificialFunction(name, block_dimension=bd, useless_variables=bd * uv_factor)
        for name in names
        for bd in [2000, 20, 200, 20000]  # 3, 10, 25, 200, 2000]
        for uv_factor in [0]
    ]
    budgets = [30, 100, 3000, 10000, 30000, 100000, 300000]
    for func in functions:
        for optim in optims:
            for budget in budgets:
                yield Experiment(func, optim, budget=budget, num_workers=budget, seed=next(seedg))


def fiveshots(seed: tp.Optional[int] = None) -> tp.Iterator[Experiment]:
    "One shot optimization of 3 classical objective functions (sphere, rastrigin, cigar)"""
    seedg = create_seed_generator(seed)
    names = ["sphere", "rastrigin", "cigar"]
    optims = sorted(x for x, y in ng.optimizers.registry.items() if y.one_shot)
    optims += ["CMA", "Shiwa", "DE"]
    functions = [
        ArtificialFunction(name, block_dimension=bd, useless_variables=bd * uv_factor)
        for name in names
        for bd in [3, 25]
        for uv_factor in [0, 5]
    ]
    for func in functions:
        for optim in optims:
            for budget in [30, 100, 3000]:
                yield Experiment(func, optim, budget=budget, num_workers=budget // 5, seed=next(seedg))


@registry.register
def multimodal(seed: tp.Optional[int] = None, para: bool = False) -> tp.Iterator[Experiment]:
    """Experiment on multimodal functions, namely hm, rastrigin, griewank, rosenbrock, ackley, lunacek,
    deceptivemultimodal."""
    seedg = create_seed_generator(seed)
    names = ["hm", "rastrigin", "griewank", "rosenbrock", "ackley", "lunacek", "deceptivemultimodal"]
    # Keep in mind that Rosenbrock is multimodal in high dimension http://ieeexplore.ieee.org/document/6792472/.
    optims = ["NGO", "Shiwa", "DiagonalCMA", "NaiveTBPSA", "TBPSA",
              "CMA", "PSO", "DE", "MiniDE", "QrDE", "MiniQrDE", "LhsDE", "OnePlusOne",
              "TwoPointsDE", "OnePointDE", "AlmostRotationInvariantDE", "RotationInvariantDE",
              "Portfolio", "ASCMADEthird", "ASCMADEQRthird", "ASCMA2PDEthird", "CMandAS2", "CMandAS", "CM",
              "MultiCMA", "TripleCMA", "MultiScaleCMA"]
    if not para:
        optims += ["RSQP", "RCobyla", "RPowell", "SQPCMA", "SQP", "Cobyla", "Powell"]
    # + list(sorted(x for x, y in ng.optimizers.registry.items() if "chain" in x or "BO" in x))
    functions = [
        ArtificialFunction(name, block_dimension=bd, useless_variables=bd * uv_factor)
        for name in names
        for bd in [3, 25]
        for uv_factor in [0, 5]
    ]
    for func in functions:
        for optim in optims:
            for budget in [3000, 10000, 30000, 100000]:
                for nw in [1000] if para else [1]:
                    yield Experiment(func, optim, budget=budget, num_workers=nw, seed=next(seedg))


@registry.register
def hdmultimodal(seed: tp.Optional[int] = None) -> tp.Iterator[Experiment]:
    """Experiment on multimodal functions, namely hm, rastrigin, griewank, rosenbrock, ackley, lunacek,
    deceptivemultimodal."""
    seedg = create_seed_generator(seed)
    names = ["hm", "rastrigin", "griewank", "rosenbrock", "ackley", "lunacek", "deceptivemultimodal"]
    # Keep in mind that Rosenbrock is multimodal in high dimension http://ieeexplore.ieee.org/document/6792472/.
    optims = ["RPowell", "Shiwa", "MultiCMA", "CMA", "PSO", "RandomSearch", "BPRotationInvariantDE", "CMandAS2", "TripleCMA"]
    # + list(sorted(x for x, y in ng.optimizers.registry.items() if "chain" in x or "BO" in x))
    functions = [
        ArtificialFunction(name, block_dimension=bd)
        for name in names
        for bd in [20, 100]
    ]
    for func in functions:
        for optim in optims:
            for budget in [3000, 10000]:
                for nw in [1]:
                    yield Experiment(func, optim, budget=budget, num_workers=nw, seed=next(seedg))



@registry.register
def paramultimodal(seed: tp.Optional[int] = None) -> tp.Iterator[Experiment]:
    """Parallel counterpart of the multimodal experiment."""
    internal_generator = multimodal(seed, para=True)
    for xp in internal_generator:
        yield xp


# pylint: disable=redefined-outer-name,too-many-arguments
@registry.register
def yabbob(seed: tp.Optional[int] = None, parallel: bool = False, big: bool = False, small: bool = False, noise: bool = False, hd: bool = False) -> tp.Iterator[Experiment]:
    """Yet Another Black-Box Optimization Benchmark.
    Related to, but without special effort for exactly sticking to, the BBOB/COCO dataset.
    """
    seedg = create_seed_generator(seed)
    names = ["hm", "rastrigin", "griewank", "rosenbrock", "ackley", "lunacek", "deceptivemultimodal", "bucherastrigin", "multipeak"]
    names += ["sphere", "doublelinearslope", "stepdoublelinearslope"]
    names += ["cigar", "altcigar", "ellipsoid", "altellipsoid", "stepellipsoid", "discus", "bentcigar"]
    names += ["deceptiveillcond", "deceptivemultimodal", "deceptivepath"]
    # Deceptive path is related to the sharp ridge function; there is a long path to the optimum.
    # Deceptive illcond is related to the difference of powers function; the conditioning varies as we get closer to the optimum.
    # Deceptive multimodal is related to the Weierstrass function and to the Schaffers function.
    if noise:
        if hd:
            noise_level = 100000
        else:
            noise_level = 100
    else:
        noise_level = 0
    optims: tp.List[str] = ["Shiwa", "NGO", "CMA", "DiagonalCMA", "MetaModel", "chainCMAPowell"]
    if noise:
        optims += ["TBPSA", "SQP"]
    if hd:
        optims += ["OnePlusOne"]
    if hd and noise:
        optims += ["ProgDOptimizer9", "ProgDOptimizer5", "ProgDOptimizer13"]
        optims += ["ProgOptimizer9", "ProgOptimizer5", "ProgOptimizer13"]

    functions = [
        ArtificialFunction(name, block_dimension=d, rotation=rotation, noise_level=noise_level) for name in names
        for rotation in [True, False]
        for num_blocks in [1]
        for d in ([100, 1000, 3000] if hd else [2, 10, 50])
    ]
    budgets = [50, 200, 800, 3200, 12800]
    if (big and not noise):
        budgets = [40000, 80000, 160000, 320000]
    elif (small and not noise):
        budgets = [10, 20, 40]
    if hd:
        optims += ["SplitOptimizer9", "SplitOptimizer5", "SplitOptimizer13"]
    for optim in optims:
        for function in functions:
            for budget in budgets:
                xp = Experiment(function, optim, num_workers=100 if parallel else 1,
                                budget=budget, seed=next(seedg))
                if not xp.is_incoherent:
                    yield xp


@registry.register
def yahdnoisybbob(seed: tp.Optional[int] = None) -> tp.Iterator[Experiment]:
    """Counterpart of yabbob with higher dimensions."""
    internal_generator = yabbob(seed, hd=True, noise=True)
    for xp in internal_generator:
        yield xp


@registry.register
def yabigbbob(seed: tp.Optional[int] = None) -> tp.Iterator[Experiment]:
    """Counterpart of yabbob with more budget."""
    internal_generator = yabbob(seed, parallel=False, big=True)
    for xp in internal_generator:
        yield xp


@registry.register
def yasmallbbob(seed: tp.Optional[int] = None) -> tp.Iterator[Experiment]:
    """Counterpart of yabbob with less budget."""
    internal_generator = yabbob(seed, parallel=False, big=False, small=True)
    for xp in internal_generator:
        yield xp


@registry.register
def yahdbbob(seed: tp.Optional[int] = None) -> tp.Iterator[Experiment]:
    """Counterpart of yabbob with higher dimensions."""
    internal_generator = yabbob(seed, hd=True)
    for xp in internal_generator:
        yield xp


@registry.register
def yaparabbob(seed: tp.Optional[int] = None) -> tp.Iterator[Experiment]:
    """Parallel optimization counterpart of yabbob."""
    internal_generator = yabbob(seed, parallel=True, big=False)
    for xp in internal_generator:
        yield xp


@registry.register
def yanoisybbob(seed: tp.Optional[int] = None) -> tp.Iterator[Experiment]:
    """Noisy optimization counterpart of yabbob.
    This is supposed to be consistent with normal practices in noisy
    optimization: we distinguish recommendations and exploration.
    This is different from the original BBOB/COCO from that point of view.
    """
    internal_generator = yabbob(seed, noise=True)
    for xp in internal_generator:
        yield xp


# @registry.register
# def oneshot(seed: tp.Optional[int] = None) -> tp.Iterator[Experiment]:
#    "One shot optimization of 3 classical objective functions (sphere, rastrigin, cigar)"""
#    seedg = create_seed_generator(seed)
#    names = ["sphere", "rastrigin", "cigar"]
#    optims = sorted(x for x, y in ng.optimizers.registry.items() if y.one_shot)
#    functions = [
#        ArtificialFunction(name, block_dimension=bd, useless_variables=bd * uv_factor)
#        for name in names
#        for bd in [3, 25]
#        for uv_factor in [0, 5]
#    ]
#    for func in functions:
#        for optim in optims:
#            for budget in [30, 100, 3000]:
#                yield Experiment(func, optim, budget=budget, num_workers=budget, seed=next(seedg))


@registry.register
def illcondi(seed: tp.Optional[int] = None) -> tp.Iterator[Experiment]:
    """Testing optimizers on ill cond problems.
    """
    seedg = create_seed_generator(seed)
    optims = ["NGO", "Shiwa", "DiagonalCMA", "CMA", "PSO", "DE", "MiniDE", "QrDE", "MiniQrDE", "LhsDE", "OnePlusOne", "SQP", "Cobyla",
              "Powell", "TwoPointsDE", "OnePointDE", "AlmostRotationInvariantDE", "RotationInvariantDE", "MetaModel"]
    functions = [
        ArtificialFunction(name, block_dimension=50, rotation=rotation) for name in ["cigar", "ellipsoid"] for rotation in [True, False]
    ]
    for optim in optims:
        for function in functions:
            for budget in [100, 1000, 10000]:
                yield Experiment(function, optim, budget=budget, num_workers=1, seed=next(seedg))


@registry.register
def illcondipara(seed: tp.Optional[int] = None) -> tp.Iterator[Experiment]:
    """Testing optimizers on ill-conditionned parallel optimization.
    """
    seedg = create_seed_generator(seed)
    functions = [
        ArtificialFunction(name, block_dimension=50, rotation=rotation) for name in ["cigar", "ellipsoid"] for rotation in [True, False]
    ]
    for function in functions:
        for budget in [100, 1000, 10000]:
            optims = get_optimizers("large", seed=next(seedg))
            for optim in optims:
                yield Experiment(function, optim, budget=budget, num_workers=1, seed=next(seedg))


def _positive_sum(data: np.ndarray) -> bool:
    if not isinstance(data, np.ndarray):
        raise ValueError(f"Unexpected inputs as np.ndarray, got {data}")
    return float(np.sum(data)) > 0


@registry.register
def constrained_illconditioned_parallel(seed: tp.Optional[int] = None) -> tp.Iterator[Experiment]:
    """Many optimizers on ill cond problems with constraints.
    """
    seedg = create_seed_generator(seed)
    functions = [
        ArtificialFunction(name, block_dimension=50, rotation=rotation) for name in ["cigar", "ellipsoid"] for rotation in [True, False]
    ]
    for func in functions:
        func.parametrization.register_cheap_constraint(_positive_sum)
    for function in functions:
        for budget in [400, 4000, 40000]:
            optims = get_optimizers("large", seed=next(seedg))
            for optim in optims:
                yield Experiment(function, optim, budget=budget, num_workers=1, seed=next(seedg))


@registry.register
def ranknoisy(seed: tp.Optional[int] = None) -> tp.Iterator[Experiment]:
    """Noisy optimization methods on a few noisy problems.
    """
    seedg = create_seed_generator(seed)
    optims = ["ProgOptimizer3", "ProgOptimizer5", "ProgOptimizer9", "ProgOptimizer13",
              "ProgDOptimizer3", "ProgDOptimizer5", "ProgDOptimizer9", "ProgDOptimizer13",
              "OptimisticNoisyOnePlusOne", "OptimisticDiscreteOnePlusOne"]
    # optims += ["NGO", "Shiwa", "DiagonalCMA"] + sorted(
    #    x for x, y in ng.optimizers.registry.items() if ("SPSA" in x or "TBPSA" in x or "ois" in x or "epea" in x or "Random" in x)
    # )
    for budget in [25000, 50000, 100000]:
        for optim in optims:
            for d in [20000, 200, 2000]:  # TODO[2, 20, 200, 2000, 20000]:
                for name in ["cigar", "altcigar", "ellipsoid", "altellipsoid"]:
                    for noise_dissymmetry in [False, True]:
                        function = ArtificialFunction(
                            name=name,
                            rotation=False,
                            block_dimension=d,
                            noise_level=10,
                            noise_dissymmetry=noise_dissymmetry,
                            translation_factor=1.0,
                        )
                        yield Experiment(function, optim, budget=budget, seed=next(seedg))


@registry.register
def noisy(seed: tp.Optional[int] = None) -> tp.Iterator[Experiment]:
    """Noisy optimization methods on a few noisy problems.
    """
    seedg = create_seed_generator(seed)
    optims = ["ProgOptimizer3", "ProgOptimizer5", "ProgOptimizer9", "ProgOptimizer13",
              "ProgDOptimizer3", "ProgDOptimizer5", "ProgDOptimizer9", "ProgDOptimizer13",
              "OptimisticNoisyOnePlusOne", "OptimisticDiscreteOnePlusOne"]
    optims += ["NGO", "Shiwa", "DiagonalCMA"] + sorted(
        x for x, y in ng.optimizers.registry.items() if ("SPSA" in x or "TBPSA" in x or "ois" in x or "epea" in x or "Random" in x)
    )
    for budget in [25000, 50000, 100000]:
        for optim in optims:
            for d in [2, 20, 200, 2000]:
                for name in ["sphere", "rosenbrock", "cigar", "hm"]:
                    for noise_dissymmetry in [False, True]:
                        function = ArtificialFunction(
                            name=name,
                            rotation=True,
                            block_dimension=d,
                            noise_level=10,
                            noise_dissymmetry=noise_dissymmetry,
                            translation_factor=1.0,
                        )
                        yield Experiment(function, optim, budget=budget, seed=next(seedg))


@registry.register
def paraalldes(seed: tp.Optional[int] = None) -> tp.Iterator[Experiment]:
    """All Bayesian optimization methods on various functions. Parallel version.
    """
    seedg = create_seed_generator(seed)
    for budget in [10, 100, 1000, 10000, 100000]:
        for optim in sorted(x for x, y in ng.optimizers.registry.items() if "DE" in x and "Tune" in x):
            for rotation in [False]:
                for d in [5, 20, 100, 500, 2500]:
                    for name in ["sphere", "cigar", "hm", "ellipsoid"]:
                        for u in [0]:
                            function = ArtificialFunction(
                                name=name, rotation=rotation, block_dimension=d, useless_variables=d * u, translation_factor=1.0
                            )
                            yield Experiment(function, optim, budget=budget, seed=next(seedg), num_workers=max(d, budget // 6))


@registry.register
def parahdbo4d(seed: tp.Optional[int] = None) -> tp.Iterator[Experiment]:
    """All Bayesian optimization methods on various functions. Parallel version.
    """
    seedg = create_seed_generator(seed)
    for budget in [25, 31, 37, 43, 50, 60]:
        for optim in sorted(x for x, y in ng.optimizers.registry.items() if "BO" in x and "Tune" in x):
            for rotation in [False]:
                for d in [20, 2000]:
                    for name in ["sphere", "cigar", "hm", "ellipsoid"]:
                        for u in [0]:
                            function = ArtificialFunction(
                                name=name, rotation=rotation, block_dimension=d, useless_variables=d * u, translation_factor=1.0
                            )
                            yield Experiment(function, optim, budget=budget, seed=next(seedg), num_workers=max(d, budget // 6))


@registry.register
def alldes(seed: tp.Optional[int] = None) -> tp.Iterator[Experiment]:
    """All Bayesian optimization methods on various functions.
    """
    seedg = create_seed_generator(seed)
    for budget in [10, 100, 1000, 10000, 100000]:
        for optim in sorted(x for x, y in ng.optimizers.registry.items() if "DE" in x):
            for rotation in [False]:
                for d in [5, 20, 100]:
                    for name in ["sphere", "cigar", "hm", "ellipsoid"]:
                        for u in [0]:
                            function = ArtificialFunction(
                                name=name, rotation=rotation, block_dimension=d, useless_variables=d * u, translation_factor=1.0
                            )
                            yield Experiment(function, optim, budget=budget, seed=next(seedg))


@registry.register
def hdbo4d(seed: tp.Optional[int] = None) -> tp.Iterator[Experiment]:
    """All Bayesian optimization methods on various functions.
    """
    seedg = create_seed_generator(seed)
    for budget in [25, 31, 37, 43, 50, 60]:
        for optim in get_optimizers("all_bo"):
            for rotation in [False]:
                for d in [20]:
                    for name in ["sphere", "cigar", "hm", "ellipsoid"]:
                        for u in [0]:
                            function = ArtificialFunction(
                                name=name, rotation=rotation, block_dimension=d, useless_variables=d * u, translation_factor=1.0
                            )
                            yield Experiment(function, optim, budget=budget, seed=next(seedg))


@registry.register
def spsa_benchmark(seed: tp.Optional[int] = None) -> tp.Iterator[Experiment]:
    """Some optimizers on a noisy optimization problem. This benchmark is based on the noise benchmark.
    """
    seedg = create_seed_generator(seed)
    optims = get_optimizers("spsa")
    for budget in [500, 1000, 2000, 4000, 8000, 16000, 32000, 64000, 128000]:
        for optim in optims:
            for rotation in [True, False]:
                for name in ["sphere", "sphere4", "cigar"]:
                    function = ArtificialFunction(name=name, rotation=rotation, block_dimension=20, noise_level=10)
                    yield Experiment(function, optim, budget=budget, seed=next(seedg))


@registry.register
def realworld(seed: tp.Optional[int] = None) -> tp.Iterator[Experiment]:
    """Realworld optimization. This experiment contains:
     - a subset of MLDA (excluding the perceptron: 10 functions rescaled or not.
     - ARCoating https://arxiv.org/abs/1904.02907: 1 function.
     - The 007 game: 1 function, noisy.
     - PowerSystem: a power system simulation problem.
     - STSP: a simple TSP problem.
     MLDA stuff, except the Perceptron.
    """
    funcs: tp.List[tp.Union[ExperimentFunction, rl.agents.TorchAgentFunction]] = [
        _mlda.Clustering.from_mlda(name, num, rescale) for name, num in [("Ruspini", 5), ("German towns", 10)] for rescale in [True, False]
    ]
    funcs += [
        _mlda.SammonMapping.from_mlda("Virus", rescale=False),
        _mlda.SammonMapping.from_mlda("Virus", rescale=True),
        _mlda.SammonMapping.from_mlda("Employees"),
    ]
    funcs += [_mlda.Landscape(transform) for transform in [None, "square", "gaussian"]]

    # Adding ARCoating.
    funcs += [ARCoating()]
    funcs += [PowerSystem(), PowerSystem(13)]
    funcs += [STSP(), STSP(500)]
    funcs += [game.Game("war")]
    funcs += [game.Game("batawaf")]
    funcs += [game.Game("flip")]
    funcs += [game.Game("guesswho")]
    funcs += [game.Game("bigguesswho")]

    # 007 with 100 repetitions, both mono and multi architectures.
    base_env = rl.envs.DoubleOSeven(verbose=False)
    random_agent = rl.agents.Agent007(base_env)
    modules = {'mono': rl.agents.Perceptron, 'multi': rl.agents.DenseNet}
    agents = {a: rl.agents.TorchAgent.from_module_maker(base_env, m, deterministic=False) for a, m in modules.items()}
    env = base_env.with_agent(player_0=random_agent).as_single_agent()
    runner = rl.EnvironmentRunner(env.copy(), num_repetitions=100, max_step=50)
    for archi in ["mono", "multi"]:
        func = rl.agents.TorchAgentFunction(agents[archi], runner, reward_postprocessing=lambda x: 1 - x)
        funcs += [func]
    seedg = create_seed_generator(seed)
    algos = ["Shiwa", "CMA", "TwoPointsDE", "QrDE", "OnePlusOne", "DiagonalCMA"]
    for budget in [25, 50, 100, 200, 400, 800, 1600, 3200, 6400, 12800]:
        for num_workers in [1, 10, 100]:
            if num_workers < budget:
                for algo in algos:
                    for fu in funcs:
                        xp = Experiment(fu, algo, budget, num_workers=num_workers, seed=next(seedg))
                        if not xp.is_incoherent:
                            yield xp


@registry.register
def rocket(seed: tp.Optional[int] = None) -> tp.Iterator[Experiment]:
    """Rocket simulator. Maximize max altitude by choosing the thrust schedule, given a total thrust."""
    funcs = [Rocket()]
    seedg = create_seed_generator(seed)
    algos = ["NaiveTBPSA", "SQP", "Powell", "ScrHammersleySearch", "PSO", "OnePlusOne",
             "NGO", "Shiwa", "DiagonalCMA", "CMA", "TwoPointsDE", "QrDE", "LhsDE", "Zero", "RandomSearch", "HaltonSearch",
             "MiniDE"]
    for budget in [25, 50, 100, 200, 400]:
        for num_workers in [1, 30]:
            if num_workers < budget:
                for algo in algos:
                    for fu in funcs:
                        xp = Experiment(fu, algo, budget, num_workers=num_workers, seed=next(seedg))
                        if not xp.is_incoherent:
                            yield xp


@registry.register
def simpletsp(seed: tp.Optional[int] = None) -> tp.Iterator[Experiment]:
    """Simple TSP problems. Please note that the methods we use could be applied or complex variants, whereas
    specialized methods can not always do it; therefore this comparisons from a black-box point of view makes sense
    even if white-box methods are not included though they could do this more efficiently."""
    funcs = [STSP(10), STSP(100), STSP(1000), STSP(10000)]
    seedg = create_seed_generator(seed)
    algos = ["PSO", "OnePlusOne", "NGO", "Shiwa", "DiagonalCMA", "CMA", "TwoPointsDE"]
    for budget in [25, 50, 100, 200, 400, 800, 1600, 3200, 6400, 12800, 25600]:
        for num_workers in [1]:  # , 10, 100]:
            if num_workers < budget:
                for algo in algos:
                    for fu in funcs:
                        xp = Experiment(fu, algo, budget, num_workers=num_workers, seed=next(seedg))
                        if not xp.is_incoherent:
                            yield xp


@registry.register
def sequential_fastgames(seed: tp.Optional[int] = None) -> tp.Iterator[Experiment]:
    """Optimization of policies for games, namely direct policy search."""
    funcs = [game.Game(name) for name in ["war", "batawaf", "flip", "guesswho", "bigguesswho"]]
    seedg = create_seed_generator(seed)
    algos = ["NaiveTBPSA", "ScrHammersleySearch", "PSO",
             "ProgOptimizer3", "ProgOptimizer5", "ProgOptimizer9", "ProgOptimizer13",
             "ProgDOptimizer3", "ProgDOptimizer5", "ProgDOptimizer9", "ProgDOptimizer13",
             "CMA", "QrDE", "SplitOptimizer5", "NGO", "Shiwa", "DiagonalCMA",
             "OptimisticNoisyOnePlusOne", "OptimisticDiscreteOnePlusOne"]
    for budget in [12800, 25600, 51200, 102400]:
        for num_workers in [1]:
            if num_workers < budget:
                for algo in algos:
                    for fu in funcs:
                        xp = Experiment(fu, algo, budget, num_workers=num_workers, seed=next(seedg))
                        if not xp.is_incoherent:
                            yield xp


@registry.register
def powersystems(seed: tp.Optional[int] = None) -> tp.Iterator[Experiment]:
    """Unit commitment problem, i.e. management of dams for hydroelectric planning."""
    funcs: tp.List[ExperimentFunction] = []
    for dams in [3, 5, 9, 13]:
        for depth_width in [5]:
            funcs += [PowerSystem(dams, depth=depth_width, width=depth_width)]
    seedg = create_seed_generator(seed)
    algos = ["NaiveTBPSA", "ScrHammersleySearch", "PSO", "OnePlusOne",
             "CMA", "TwoPointsDE", "QrDE", "LhsDE", "Zero", "StupidRandom", "RandomSearch", "HaltonSearch",
             "RandomScaleRandomSearch", "MiniDE", "SplitOptimizer5", "SplitOptimizer9", "SplitOptimizer",
             "NGO", "Shiwa", "DiagonalCMA", "SplitOptimizer3", "SplitOptimizer13"]
    algos += ["ProgOptimizer3", "ProgOptimizer5", "ProgOptimizer9", "ProgOptimizer13",
              "ProgDOptimizer3", "ProgDOptimizer5", "ProgDOptimizer9", "ProgDOptimizer13",
              "OptimisticNoisyOnePlusOne", "OptimisticDiscreteOnePlusOne"]
    budgets = [1600, 3200, 6400, 12800]
    for budget in budgets:
        for num_workers in [1, 10, 100]:
            if num_workers < budget:
                for algo in algos:
                    for fu in funcs:
                        xp = Experiment(fu, algo, budget, num_workers=num_workers, seed=next(seedg))
                        if not xp.is_incoherent:
                            yield xp


@registry.register
def mlda(seed: tp.Optional[int] = None) -> tp.Iterator[Experiment]:
    """MLDA (machine learning and data analysis) testbed."""
    funcs: tp.List[ExperimentFunction] = [
        _mlda.Clustering.from_mlda(name, num, rescale) for name, num in [("Ruspini", 5), ("German towns", 10)] for rescale in [True, False]
    ]
    funcs += [
        _mlda.SammonMapping.from_mlda("Virus", rescale=False),
        _mlda.SammonMapping.from_mlda("Virus", rescale=True),
        _mlda.SammonMapping.from_mlda("Employees"),
    ]
    funcs += [_mlda.Perceptron.from_mlda(name) for name in ["quadratic", "sine", "abs", "heaviside"]]
    funcs += [_mlda.Landscape(transform) for transform in [None, "square", "gaussian"]]
    seedg = create_seed_generator(seed)
    algos = ["NaiveTBPSA", "ScrHammersleySearch", "PSO", "OnePlusOne",
             "CMA", "TwoPointsDE", "QrDE", "LhsDE", "Zero", "StupidRandom", "RandomSearch", "HaltonSearch",
             "RandomScaleRandomSearch", "MiniDE", "NGO", "Shiwa", "DiagonalCMA"]
    for budget in [25, 50, 100, 200, 400, 800, 1600, 3200, 6400, 12800]:
        for num_workers in [1, 10, 100]:
            if num_workers < budget:
                for algo in algos:
                    for func in funcs:
                        xp = Experiment(func, algo, budget, num_workers=num_workers, seed=next(seedg))
                        if not xp.is_incoherent:
                            yield xp


@registry.register
def mldakmeans(seed: tp.Optional[int] = None) -> tp.Iterator[Experiment]:
    """MLDA (machine learning and data analysis) testbed, restricted to the K-means part."""
    funcs: tp.List[ExperimentFunction] = [
        _mlda.Clustering.from_mlda(name, num, rescale) for name, num in [("Ruspini", 5), ("German towns", 10),
                                                                         ("Ruspini", 50), ("German towns", 100)] for rescale in [True, False]
    ]
    seedg = create_seed_generator(seed)
    algos = ["ProgOptimizer3", "ProgOptimizer5", "ProgOptimizer9", "ProgOptimizer13",
             "ProgDOptimizer3", "ProgDOptimizer5", "ProgDOptimizer9", "ProgDOptimizer13",
             "OptimisticNoisyOnePlusOne", "OptimisticDiscreteOnePlusOne", "CMA", "TBPSA", "NaiveTBPSA", "SPSA"]
    for budget in [1000, 10000]:
        for num_workers in [1, 10, 100]:
            if num_workers < budget:
                for algo in algos:
                    for func in funcs:
                        xp = Experiment(func, algo, budget, num_workers=num_workers, seed=next(seedg))
                        if not xp.is_incoherent:
                            yield xp


# @registry.register
# def mldaas(seed: tp.Optional[int] = None) -> tp.Iterator[Experiment]:
#     funcs: tp.List[ExperimentFunction] = [
#         _mlda.Clustering.from_mlda(name, num, rescale) for name, num in [("Ruspini", 5), ("German towns", 10)] for rescale in [True, False]
#     ]
#     funcs += [
#         _mlda.SammonMapping.from_mlda("Virus", rescale=False),
#         _mlda.SammonMapping.from_mlda("Virus", rescale=True),
#         _mlda.SammonMapping.from_mlda("Employees"),
#     ]
#     funcs += [_mlda.Perceptron.from_mlda(name) for name in ["quadratic", "sine", "abs", "heaviside"]]
#     funcs += [_mlda.Landscape(transform) for transform in [None, "square", "gaussian"]]
#     seedg = create_seed_generator(seed)
#     algos = ["NaiveTBPSA", "ScrHammersleySearch", "PSO", "OnePlusOne", "NGO", "Shiwa", "DiagonalCMA", "CMA", "OnePointDE", "TwoPointsDE", "QrDE", "LhsDE",
#              "Zero", "PortfolioDiscreteOnePlusOne", "CauchyOnePlusOne", "RandomSearch", "RandomSearchPlusMiddlePoint",
#              "HaltonSearchPlusMiddlePoint", "MiniQrDE", "HaltonSearch", "RandomScaleRandomSearch", "MiniDE", "DiscreteOnePlusOne",
#              "ScrHaltonSearch", "ScrHammersleySearchPlusMiddlePoint", "HaltonSearch", "MilliCMA", "MicroCMA"]
#     # pylint: disable=too-many-nested-blocks
#     algos += ["Portfolio", "ASCMADEthird", "ASCMADEQRthird", "ASCMA2PDEthird", "CMandAS2", "CMandAS",
#               "CM", "MultiCMA", "TripleCMA", "MultiScaleCMA"]
#     for budget in [9600, 12800, 25600]:  # , 51200]:#, 102400]:
#         for num_workers in [10, 100, 1000]:  # [1, 10, 100]:
#             for algo in algos:
#                 for func in funcs:
#                     if num_workers < budget:
#                         xp = Experiment(func, algo, budget, num_workers=num_workers, seed=next(seedg))
#                         if not xp.is_incoherent:
#                             yield xp


@registry.register
def arcoating(seed: tp.Optional[int] = None) -> tp.Iterator[Experiment]:
    """AR coating. Problems about optical properties of nanolayers."""
    seedg = create_seed_generator(seed)
    algos = ["NaiveTBPSA", "Cobyla", "SQP", "Powell", "ScrHammersleySearch", "PSO",
             "OnePlusOne", "NGO", "Shiwa", "DiagonalCMA", "CMA", "TwoPointsDE", "QrDE", "LhsDE", "Zero", "StupidRandom"]
    # for budget in [50, 100, 200, 400, 800, 1600, 3200, 6400, 12800]:
    for budget in [100 * 5 ** k for k in range(6)]:  # from 100 to 312500
        for num_workers in [1, 10, 100]:
            for algo in algos:
                for func in [ARCoating(10, 400), ARCoating(35, 700), ARCoating(70, 1000)]:
                    xp = Experiment(func, algo, budget, num_workers=num_workers, seed=next(seedg))
                    if not xp.is_incoherent:
                        yield xp


@registry.register
def images(seed: tp.Optional[int] = None) -> tp.Iterator[Experiment]:
    """AR coating. Problems about optical properties of nanolayers."""
    seedg = create_seed_generator(seed)
    algos = ["CMA", "Shiwa", "DE", "PSO", "RecES", "RecMixES", "RecMutDE", "ParametrizationDE"]
    for budget in [100 * 5 ** k for k in range(3)]:
        for num_workers in [1]:
            for algo in algos:
                for func in [Image()]:
                    xp = Experiment(func, algo, budget, num_workers=num_workers, seed=next(seedg))
                    if not xp.is_incoherent:
                        yield xp


@registry.register
def double_o_seven(seed: tp.Optional[int] = None) -> tp.Iterator[Experiment]:
    # pylint: disable=too-many-locals
    seedg = create_seed_generator(seed)
    base_env = rl.envs.DoubleOSeven(verbose=False)
    random_agent = rl.agents.Agent007(base_env)
    modules = {'mono': rl.agents.Perceptron, 'multi': rl.agents.DenseNet}
    agents = {a: rl.agents.TorchAgent.from_module_maker(base_env, m, deterministic=False) for a, m in modules.items()}
    env = base_env.with_agent(player_0=random_agent).as_single_agent()
    for num_repetitions in [1, 10, 100]:
        for archi in ["mono", "multi"]:
            dde = ng.optimizers.DifferentialEvolution(crossover="dimension").set_name("DiscreteDE")
            for optim in ["PSO", "NGO", "Shiwa", "DiagonalCMA", "CMA", "DE", "TwoPointsDE", "TBPSA", "OnePlusOne", "Zero",
                          "RandomSearch", "AlmostRotationInvariantDE", dde]:
                for env_budget in [5000, 10000, 20000, 40000]:
                    for num_workers in [1, 10, 100]:
                        # careful, not threadsafe
                        runner = rl.EnvironmentRunner(env.copy(), num_repetitions=num_repetitions, max_step=50)
                        func = rl.agents.TorchAgentFunction(agents[archi], runner, reward_postprocessing=lambda x: 1 - x)
                        opt_budget = env_budget // num_repetitions
                        yield Experiment(func, optim, budget=opt_budget, num_workers=num_workers, seed=next(seedg))  # type: ignore


# Intermediate definition for building a multiobjective problem.
class PackedFunctions(ExperimentFunction):

    def __init__(self, functions: tp.List[ArtificialFunction], upper_bounds: np.ndarray) -> None:
        self._functions = functions
        assert len(functions) > 0
        self._upper_bounds = upper_bounds
        self.multiobjective = MultiobjectiveFunction(self._mo, upper_bounds)
        super().__init__(self.multiobjective, self._functions[0].parametrization)
        self._parametrization.descriptors.not_manyobjective = len(functions) < 4
        self._parametrization.descriptors.monoobjective = len(functions) == 1
        # TODO add descriptors?

    def _mo(self, *args: tp.Any, **kwargs: tp.Any) -> np.ndarray:
        return np.array([f(*args, **kwargs) for f in self._functions])

    def copy(self) -> "PackedFunctions":
        return PackedFunctions([f.copy() for f in self._functions], self._upper_bounds)


@registry.register
def multiobjective_example(seed: tp.Optional[int] = None) -> tp.Iterator[Experiment]:
    seedg = create_seed_generator(seed)
    optims = ["NaiveTBPSA", "PSO", "DE", "LhsDE", "RandomSearch", "NGO", "Shiwa", "DiagonalCMA", "CMA", "OnePlusOne", "TwoPointsDE"]
    mofuncs: tp.List[PackedFunctions] = []
    for name1 in ["sphere", "cigar"]:
        for name2 in ["sphere", "cigar", "hm"]:
            mofuncs += [PackedFunctions([ArtificialFunction(name1, block_dimension=7),
                                         ArtificialFunction(name2, block_dimension=7)],
                                        upper_bounds=np.array((50., 50.)))]
            for name3 in ["sphere", "ellipsoid"]:
                mofuncs += [PackedFunctions([ArtificialFunction(name1, block_dimension=6),
                                             ArtificialFunction(name3, block_dimension=6),
                                             ArtificialFunction(name2, block_dimension=6)],
                                            upper_bounds=np.array((100, 100, 1000.)))]
    for mofunc in mofuncs:
        for optim in optims:
            for budget in list(range(2000, 4001, 400)):
                for nw in [1, 100]:
                    yield Experiment(mofunc, optim, budget=budget, num_workers=nw, seed=next(seedg))


@registry.register
def manyobjective_example(seed: tp.Optional[int] = None) -> tp.Iterator[Experiment]:
    # prepare list of parameters to sweep for independent variables
    seedg = create_seed_generator(seed)
    optims = ["NaiveTBPSA", "PSO", "DE", "LhsDE", "RandomSearch", "NGO", "Shiwa", "DiagonalCMA", "CMA", "OnePlusOne", "TwoPointsDE"]
    mofuncs: tp.List[PackedFunctions] = []
    name_combinations = itertools.product(["sphere", "cigar"], ["sphere", "hm"], ["sphere", "ellipsoid"],
                                          ["rastrigin", "rosenbrock"], ["hm", "rosenbrock"], ["rastrigin", "cigar"])
    for names in name_combinations:
        mofuncs += [PackedFunctions([ArtificialFunction(name, block_dimension=6) for name in names],
                                    upper_bounds=np.array((100, 100, 1000., 7., 300., 500.)))]
    for mofunc in mofuncs:
        for optim in optims:
            for budget in list(range(100, 5901, 400)):
                for nw in [1, 100]:
                    yield Experiment(mofunc, optim, budget=budget, num_workers=nw, seed=next(seedg))


@registry.register
def far_optimum_es(seed: tp.Optional[int] = None) -> tp.Iterator[Experiment]:
    # prepare list of parameters to sweep for independent variables
    seedg = create_seed_generator(seed)
    popsizes = [5, 40]
    es = [ng.families.EvolutionStrategy(recombination_ratio=recomb, only_offsprings=False, popsize=pop)
          for recomb in [0, 1] for pop in popsizes]
    es += [ng.families.EvolutionStrategy(recombination_ratio=recomb, only_offsprings=only, popsize=pop,
                                         offsprings=10 if pop == 5 else 60)
           for only in [True, False] for recomb in [0, 1] for pop in popsizes]
    optimizers = ["CMA", "TwoPointsDE", "Shiwa"] + es  # type: ignore
    for func in FarOptimumFunction.itercases():
        for optim in optimizers:
            for budget in [100, 400, 1000, 4000, 10000]:
                yield Experiment(func, optim, budget=budget, seed=next(seedg))


@registry.register
def photonics(seed: tp.Optional[int] = None) -> tp.Iterator[Experiment]:
    seedg = create_seed_generator(seed)
    popsizes = [20, 40, 80]
    es = [ng.families.EvolutionStrategy(recombination_ratio=recomb, only_offsprings=only, popsize=pop,
                                        offsprings=pop * 5)
          for only in [True, False] for recomb in [0.1, .5] for pop in popsizes]
    algos = ["TwoPointsDE", "DE", "RealSpacePSO", "PSO", "OnePlusOne", "ParametrizationDE", "NaiveTBPSA",
             "SplitOptimizer5", "Shiwa", "NGO", "MultiCMA", "CMandAS2", "SplitOptimizer13"] + es  # type: ignore
    for method in ["clipping", "tanh"]:  # , "arctan"]:
        for name in ["bragg", "chirped", "morpho"]:
            func = Photonics(name, 60 if name == "morpho" else 80, bounding_method=method)
            for budget in [1e3, 1e4, 1e5, 1e6]:
                for algo in algos:
                    xp = Experiment(func, algo, int(budget), num_workers=1, seed=next(seedg))
                    if not xp.is_incoherent:
                        yield xp


@registry.register
def bragg_structure(seed: tp.Optional[int] = None) -> tp.Iterator[Experiment]:
    seedg = create_seed_generator(seed)
    recombinable: tp.List[tp.Union[str, ConfiguredOptimizer]] = [
        ng.families.EvolutionStrategy(recombination_ratio=0.1, popsize=40).set_name("Pairwise-ES"),
        ng.families.DifferentialEvolution(crossover="parametrization").set_name("Param-DE")
    ]
    algos: tp.List[tp.Union[str, ConfiguredOptimizer]] = ["TwoPointsDE", "DE", "CMA", "NaiveTBPSA", "DiagonalCMA", "Shiwa"]
    algos += [ng.optimizers.ConfiguredPSO().set_name("PSO"), ng.optimizers.ParametrizedOnePlusOne().set_name("1+1")]
    func = Photonics("bragg", 80, bounding_method="clipping")
    func.parametrization.set_name("layer")
    #
    func_nostruct = Photonics("bragg", 80, bounding_method="clipping")
    func_nostruct.parametrization.set_name("2pt").set_recombination(ng.p.mutation.RavelCrossover())  # type: ignore
    #
    func_mix = Photonics("bragg", 80, bounding_method="clipping")
    param = func_mix.parametrization
    param.set_name("mix")
    param.set_recombination(ng.p.Choice([ng.p.mutation.Crossover(axis=1), ng.p.mutation.RavelCrossover()]))  # type: ignore
    muts = ["gaussian", "cauchy", ng.p.mutation.Jumping(axis=1, size=5), ng.p.mutation.Translation(axis=1)]
    muts += [ng.p.mutation.LocalGaussian(axes=1, size=10)]
    param.set_mutation(custom=ng.p.Choice(muts))  # type: ignore
    for budget in [1e3, 1e4, 1e5, 1e6]:
        xpseed = next(seedg)
        for algo in algos:
            yield Experiment(func, algo, int(budget), num_workers=1, seed=xpseed)
        for f in [func, func_nostruct, func_mix]:
            for algo in recombinable:
                yield Experiment(f, algo, int(budget), num_workers=1, seed=xpseed)<|MERGE_RESOLUTION|>--- conflicted
+++ resolved
@@ -148,13 +148,8 @@
 @registry.register
 def instrum_discrete(seed: tp.Optional[int] = None) -> tp.Iterator[Experiment]:
     # Discrete, unordered.
-<<<<<<< HEAD
-    optims = ["DiscreteOnePlusOne", "Shiwa", "CMA", "PSO", "TwoPointsDE", "DE", "OnePlusOne",
+    optims = ["DiscreteOnePlusOne", "Shiwa", "CMA", "PSO", "TwoPointsDE", "DE", "OnePlusOne", "AdaptiveDiscreteOnePlusOne",
               "CMandAS2", "PortfolioDiscreteOnePlusOne", "DoubleFastGADiscreteOnePlusOne", "MultiDiscrete"]
-=======
-    optims = ["DiscreteOnePlusOne", "Shiwa", "CMA", "PSO", "TwoPointsDE", "DE", "OnePlusOne", "AdaptiveDiscreteOnePlusOne",
-              "CMandAS2", "PortfolioDiscreteOnePlusOne", "DoubleFastGADiscreteOnePlusOne"]
->>>>>>> 4f6261ed
 
     seedg = create_seed_generator(seed)
     for nv in [10, 50, 200, 1000, 5000]:
