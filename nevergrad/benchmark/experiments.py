# Copyright (c) Facebook, Inc. and its affiliates. All Rights Reserved.
#
# This source code is licensed under the MIT license found in the
# LICENSE file in the root directory of this source tree.

import os
import warnings
import typing as tp
import itertools
import numpy as np
import nevergrad as ng
from nevergrad.optimization.base import ConfiguredOptimizer
import nevergrad.functions.corefuncs as corefuncs
from nevergrad.functions import ExperimentFunction
from nevergrad.functions.base import MultiExperiment
from nevergrad.functions import ArtificialFunction
from nevergrad.functions import FarOptimumFunction
from nevergrad.functions import PBT
from nevergrad.functions.ml import MLTuning
from nevergrad.functions import mlda as _mlda
from nevergrad.functions.photonics import Photonics
from nevergrad.functions.arcoating import ARCoating
from nevergrad.functions.images import Image, ImageAdversarial
from nevergrad.functions.powersystems import PowerSystem
from nevergrad.functions.stsp import STSP
from nevergrad.functions.rocket import Rocket
from nevergrad.functions import control
from nevergrad.functions import rl
from nevergrad.functions.games import game
from nevergrad.functions.iohprofiler import PBOFunction
from .xpbase import Experiment as Experiment
from .xpbase import create_seed_generator
from .xpbase import registry as registry  # noqa
from .optgroups import get_optimizers

# register all frozen experiments
from . import frozenexperiments  # noqa # pylint: disable=unused-import

# pylint: disable=stop-iteration-return, too-many-nested-blocks, too-many-locals, line-too-long
# pylint: disable=too-many-lines
# for black (since lists are way too long...):
# fmt: off

default_optims: tp.Optional[tp.List[str]] = None  # ["NGO10", "CMA", "Shiwa"]


def mltuning(seed: tp.Optional[int] = None, overfitter: bool = False, seq: bool = False) -> tp.Iterator[Experiment]:
    """Machine learning hyperparameter tuning experiment. Based on scikit models."""
    seedg = create_seed_generator(seed)
    # Continuous case,

    # First, a few functions with constraints.
    optims = ["Shiwa", "DE", "DiscreteOnePlusOne", "PortfolioDiscreteOnePlusOne", "CMA", "MetaRecentering",
              "DoubleFastGADiscreteOnePlusOne", "PSO", "BO", "MetaTuneRecentering"]
    if default_optims is not None:
        optims = default_optims
    for dimension in [None, 1, 2, 3]:
        for regressor in ["mlp", "decision_tree", "decision_tree_depth"]:
            for dataset in (
                    ["boston", "diabetes"] if dimension is None else ["artificialcos", "artificial",
                                                                      "artificialsquare"]):
                function = MLTuning(regressor=regressor, data_dimension=dimension, dataset=dataset,
                                    overfitter=overfitter)
                for budget in [50, 150, 500]:
                    for num_workers in [1] if seq else [1, 10, 50, 100]:  # Seq for sequential optimization experiments.
                        for optim in optims:
                            xp = Experiment(function, optim, num_workers=num_workers,
                                            budget=budget, seed=next(seedg))
                            if not xp.is_incoherent:
                                yield xp


def naivemltuning(seed: tp.Optional[int] = None) -> tp.Iterator[Experiment]:
    """Counterpart of mltuning with overfitting of valid loss, i.e. train/valid/valid instead of train/valid/test."""
    internal_generator = mltuning(seed, overfitter=True)
    for xp in internal_generator:
        yield xp


# We register only the sequuential counterparts for the moment.
@registry.register
def seqmltuning(seed: tp.Optional[int] = None) -> tp.Iterator[Experiment]:
    """Sequuential counterpart of mltuning."""
    internal_generator = mltuning(seed, overfitter=True, seq=True)
    for xp in internal_generator:
        yield xp


@registry.register
def naiveseqmltuning(seed: tp.Optional[int] = None) -> tp.Iterator[Experiment]:
    """Sequential counterpart of mltuning with overfitting of valid loss, i.e. train/valid/valid instead of train/valid/test."""
    internal_generator = mltuning(seed, overfitter=True, seq=True)
    for xp in internal_generator:
        yield xp


# pylint:disable=too-many-branches
@registry.register
def yawidebbob(seed: tp.Optional[int] = None) -> tp.Iterator[Experiment]:
    """Yet Another Wide Black-Box Optimization Benchmark.
    The goal is basically to have a very wide family of problems: continuous and discrete,
    noisy and noise-free, mono- and multi-objective,  constrained and not constrained, sequential
    and parallel.
    """
    seedg = create_seed_generator(seed)
    # Continuous case

    # First, a few functions with constraints.
    functions = [
        ArtificialFunction(name, block_dimension=50, rotation=rotation) for name in ["cigar", "ellipsoid"] for rotation
        in [True, False]
    ]
    for func in functions:
        func.parametrization.register_cheap_constraint(_positive_sum)

    # Then, let us build a constraint-free case. We include the noisy case.
    names = ["hm", "rastrigin", "sphere", "doublelinearslope", "stepdoublelinearslope", "cigar", "ellipsoid",
             "stepellipsoid"]

    # names += ["deceptiveillcond", "deceptivemultimodal", "deceptivepath"]
    functions += [
        ArtificialFunction(name, block_dimension=d, rotation=rotation, noise_level=nl) for name in names
        for rotation in [True, False]
        for nl in [0., 100.]
        for num_blocks in [1]
        for d in [2, 40, 100, 3000]
    ]
    optims = ["NoisyDiscreteOnePlusOne", "Shiwa", "CMA", "PSO", "TwoPointsDE", "DE", "OnePlusOne", "CMandAS2"]
    if default_optims is not None:
        optims = default_optims
    for optim in optims:
        for function in functions:
            for budget in [50, 500, 5000, 50000]:
                for nw in [1, 100]:
                    xp = Experiment(function, optim, num_workers=nw,
                                    budget=budget, seed=next(seedg))
                    if not xp.is_incoherent:
                        yield xp
    # Discrete, unordered.
    for nv in [10, 50, 200]:
        for arity in [2, 7]:
            instrum = ng.p.TransitionChoice(range(arity), repetitions=nv)
            for discrete_func in [corefuncs.onemax, corefuncs.leadingones, corefuncs.jump]:
                dfunc = ExperimentFunction(discrete_func, instrum)
                dfunc._descriptors.update(arity=arity)
                for optim in optims:
                    for nw in [1, 10]:
                        for budget in [500, 5000]:
                            yield Experiment(dfunc, optim, num_workers=nw, budget=budget, seed=next(seedg))
    # The multiobjective case.
    # TODO the upper bounds are really not well set for this experiment with cigar
    mofuncs: tp.List[MultiExperiment] = []
    for name1 in ["sphere", "cigar"]:
        for name2 in ["sphere", "cigar", "hm"]:
            mofuncs += [MultiExperiment([ArtificialFunction(name1, block_dimension=7),
                                         ArtificialFunction(name2, block_dimension=7)],
                                        upper_bounds=np.array((50., 50.)))]
    for mofunc in mofuncs:
        for optim in optims:
            for budget in [2000, 4000, 8000]:
                for nw in [1, 100]:
                    yield Experiment(mofunc, optim, budget=budget, num_workers=nw, seed=next(seedg))


# pylint: disable=redefined-outer-name
@registry.register
def parallel_small_budget(seed: tp.Optional[int] = None) -> tp.Iterator[Experiment]:
    """Parallel optimization with small budgets
    """
    seedg = create_seed_generator(seed)
    optims = ["NaiveTBPSA", "TBPSA", "DiagonalCMA", "CMA", "PSO", "RealSpacePSO",
              "DE", "MiniDE", "QrDE", "MiniQrDE", "LhsDE", "OnePlusOne",
              "TwoPointsDE", "OnePointDE", "AlmostRotationInvariantDE", "RotationInvariantDE", "CMandAS2", "CMandAS"]
    optims += ["SQP", "Powell", "chainCMASQP", "chainCMAPowell", "Cobyla", "NGO", "Shiwa"]
    names = ["hm", "rastrigin", "griewank", "rosenbrock", "ackley", "multipeak"]
    names += ["sphere", "cigar", "ellipsoid", "altellipsoid"]
    names += ["deceptiveillcond", "deceptivemultimodal", "deceptivepath"]
    # funcs
    functions = [
        ArtificialFunction(name, block_dimension=d, rotation=rotation)
        for name in names
        for rotation in [True, False]
        for d in [2, 4, 8]
    ]
    budgets = [10, 50, 100, 200, 400]
    for optim in optims:
        for function in functions:
            for budget in budgets:
                for nw in [2, 8, 16]:
                    for batch in [True, False]:
                        if nw < budget / 4:
                            xp = Experiment(function, optim, num_workers=nw, budget=budget, batch_mode=batch,
                                            seed=next(seedg))
                            if not xp.is_incoherent:
                                yield xp


@registry.register
def instrum_discrete(seed: tp.Optional[int] = None) -> tp.Iterator[Experiment]:
    """Comparison of optimization algorithms equipped with distinct instrumentations.
    Onemax, Leadingones, Jump function."""
    # Discrete, unordered.

    optims = ["DiscreteOnePlusOne", "Shiwa", "CMA", "PSO", "TwoPointsDE", "DE", "OnePlusOne",
              "AdaptiveDiscreteOnePlusOne",
              "CMandAS2", "PortfolioDiscreteOnePlusOne", "DoubleFastGADiscreteOnePlusOne", "MultiDiscrete",
              "DiscreteBSOOnePlusOne"]

    if default_optims is not None:
        optims = default_optims
    seedg = create_seed_generator(seed)
    for nv in [10, 50, 200, 1000, 5000]:
        for arity in [2, 3, 7, 30]:
            for instrum_str in ["Unordered", "Softmax"]:
                if instrum_str == "Softmax":
                    instrum = ng.p.Choice(range(arity), repetitions=nv)
                    # Equivalent to, but much faster than, the following:
                    # instrum = ng.p.Tuple(*(ng.p.Choice(range(arity)) for _ in range(nv)))
#                 else:
#                     assert instrum_str == "Threshold"
#                     # instrum = ng.p.Tuple(*(ng.p.TransitionChoice(range(arity)) for _ in range(nv)))
#                     init = np.random.RandomState(seed=next(seedg)).uniform(-0.5, arity -0.5, size=nv)
#                     instrum = ng.p.Array(init=init).set_bounds(-0.5, arity -0.5)  # type: ignore
                else:
                    assert instrum_str == "Unordered"
                    instrum = ng.p.TransitionChoice(range(arity), repetitions=nv)  # type: ignore
                for discrete_func in [corefuncs.onemax, corefuncs.leadingones, corefuncs.jump]:
                    dfunc = ExperimentFunction(discrete_func, instrum)
                    dfunc.add_descriptors(arity=arity)
                    dfunc.add_descriptors(instrum_str=instrum_str)
                    for optim in optims:
                        for nw in [1, 10]:
                            for budget in [50, 500, 5000]:
                                yield Experiment(dfunc, optim, num_workers=nw, budget=budget, seed=next(seedg))


@registry.register
def sequential_instrum_discrete(seed: tp.Optional[int] = None) -> tp.Iterator[Experiment]:
    """Sequential counterpart of instrum_discrete."""
    # Discrete, unordered.
    optims = ["DiscreteOnePlusOne", "DiscreteDoerrOnePlusOne",
              "DiscreteBSOOnePlusOne", "PortfolioDiscreteOnePlusOne", "DoubleFastGADiscreteOnePlusOne"]

    seedg = create_seed_generator(seed)
    for nv in [10, 50, 200, 1000, 5000]:
        for arity in [2, 3, 7, 30]:
            for instrum_str in ["Unordered"]:
                assert instrum_str == "Unordered"
                instrum = ng.p.TransitionChoice(range(arity), repetitions=nv)
                for discrete_func in [corefuncs.onemax, corefuncs.leadingones, corefuncs.jump]:
                    dfunc = ExperimentFunction(discrete_func, instrum)
                    dfunc.add_descriptors(arity=arity)
                    dfunc.add_descriptors(instrum_str=instrum_str)
                    for optim in optims:
                        for budget in [50, 500, 5000, 50000]:
                            yield Experiment(dfunc, optim, budget=budget, seed=next(seedg))


@registry.register
def deceptive(seed: tp.Optional[int] = None) -> tp.Iterator[Experiment]:
    """Very difficult objective functions: one is highly multimodal (infinitely many local optima),
    one has an infinite condition number, one has an infinitely long path towards the optimum.
    Looks somehow fractal."""
    seedg = create_seed_generator(seed)
    names = ["deceptivemultimodal", "deceptiveillcond", "deceptivepath"]
    optims = ["NGO", "Shiwa", "DiagonalCMA", "PSO", "MiniQrDE", "MiniLhsDE", "MiniDE", "CMA", "QrDE", "DE", "LhsDE"]
    if default_optims is not None:
        optims = default_optims
    functions = [
        ArtificialFunction(name, block_dimension=2, num_blocks=n_blocks, rotation=rotation, aggregator=aggregator)
        for name in names
        for rotation in [False, True]
        for n_blocks in [1, 2, 8, 16]
        for aggregator in ["sum", "max"]
    ]
    for func in functions:
        for optim in optims:
            for budget in [25, 37, 50, 75, 87] + list(range(100, 20001, 500)):
                yield Experiment(func, optim, budget=budget, num_workers=1, seed=next(seedg))


@registry.register
def parallel(seed: tp.Optional[int] = None) -> tp.Iterator[Experiment]:
    """Parallel optimization on 3 classical objective functions: sphere, rastrigin, cigar.
    The number of workers is 20 % of the budget.
    Testing both no useless variables and 5/6 of useless variables."""
    seedg = create_seed_generator(seed)
    names = ["sphere", "rastrigin", "cigar"]
    optims = ["ScrHammersleySearch", "NGO", "Shiwa", "DiagonalCMA", "CMA", "PSO",
              "NaiveTBPSA", "OnePlusOne", "DE", "TwoPointsDE", "NaiveIsoEMNA", "NaiveIsoEMNATBPSA"]
    if default_optims is not None:
        optims = default_optims
    functions = [
        ArtificialFunction(name, block_dimension=bd, useless_variables=bd * uv_factor)
        for name in names
        for bd in [25]
        for uv_factor in [0, 5]
    ]
    for func in functions:
        for optim in optims:
            for budget in [30, 100, 3000]:
                yield Experiment(func, optim, budget=budget, num_workers=int(budget / 5), seed=next(seedg))


@registry.register
def harderparallel(seed: tp.Optional[int] = None) -> tp.Iterator[Experiment]:
    """Parallel optimization on 4 classical objective functions. More distinct settings than << parallel >>."""
    seedg = create_seed_generator(seed)
    names = ["sphere", "rastrigin", "cigar", "ellipsoid"]
    optims = ["IsoEMNA", "NaiveIsoEMNA", "AnisoEMNA", "NaiveAnisoEMNA", "CMA", "NaiveTBPSA",
              "NaiveIsoEMNATBPSA", "IsoEMNATBPSA", "NaiveAnisoEMNATBPSA", "AnisoEMNATBPSA"]
    if default_optims is not None:
        optims = default_optims
    functions = [
        ArtificialFunction(name, block_dimension=bd, useless_variables=bd * uv_factor)
        for name in names
        for bd in [5, 25]
        for uv_factor in [0, 5]
    ]
    for func in functions:
        for optim in optims:
            for budget in [30, 100, 3000, 10000]:
                for num_workers in [int(budget / 10), int(budget / 5), int(budget / 3)]:
                    yield Experiment(func, optim, budget=budget, num_workers=num_workers, seed=next(seedg))


@registry.register
def oneshot(seed: tp.Optional[int] = None) -> tp.Iterator[Experiment]:
    """One shot optimization of 3 classical objective functions (sphere, rastrigin, cigar).
    0 or 5 dummy variables per real variable.
    Base dimension 3 or 25.
    budget 30, 100 or 3000."""
    seedg = create_seed_generator(seed)
    names = ["sphere", "rastrigin", "cigar"]
    optims = sorted(x for x, y in ng.optimizers.registry.items() if y.one_shot and "4" not in x and "7" not in x and
                    "LHS" not in x and "alton" not in x
                    and ("ando" not in x or "QO" in x))  # QORandomSearch is the only valid variant of RandomSearch.
    if default_optims is not None:
        optims = default_optims
    functions = [
        ArtificialFunction(name, block_dimension=bd, useless_variables=bd * uv_factor)
        for name in names
        for bd in [3, 25]
        for uv_factor in [0, 5]
    ]
    for func in functions:
        for optim in optims:
            for budget in [30, 100, 3000]:
                yield Experiment(func, optim, budget=budget, num_workers=budget, seed=next(seedg))


@registry.register
def doe(seed: tp.Optional[int] = None) -> tp.Iterator[Experiment]:
    """One shot optimization of 3 classical objective functions (sphere, rastrigin, cigar), simplified.
    Base dimension 2000 or 20000. No rotation, no dummy variable.
    Budget 30, 100, 3000, 10000, 30000, 100000."""
    seedg = create_seed_generator(seed)
    names = ["sphere", "rastrigin", "cigar"]
    optims = sorted(x for x, y in ng.optimizers.registry.items() if y.one_shot)
    if default_optims is not None:
        optims = default_optims
    functions = [
        ArtificialFunction(name, block_dimension=bd, useless_variables=bd * uv_factor)
        for name in names
        for bd in [2000, 20000]  # 3, 10, 25, 200, 2000]
        for uv_factor in [0]
    ]
    for func in functions:
        for optim in optims:
            for budget in [30, 100, 3000, 10000, 30000, 100000]:
                yield Experiment(func, optim, budget=budget, num_workers=budget, seed=next(seedg))


@registry.register
def newdoe(seed: tp.Optional[int] = None) -> tp.Iterator[Experiment]:
    """One shot optimization of 3 classical objective functions (sphere, rastrigin, cigar), simplified.
    Tested on more dimensionalities than doe, namely 20, 200, 2000, 20000. No dummy variables.
    Budgets 30, 100, 3000, 10000, 30000, 100000, 300000."""
    seedg = create_seed_generator(seed)
    names = ["sphere", "rastrigin", "cigar"]
    optims = sorted(
        x for x, y in ng.optimizers.registry.items() if y.one_shot and "hiva" not in str(y) and "NGO" not in str(
            y) and ("ando" in x or "HCH" in x or "LHS" in x or "eta" in x) and "mmers" not in x and "alto" not in x)
    if default_optims is not None:
        optims = default_optims
    functions = [
        ArtificialFunction(name, block_dimension=bd, useless_variables=bd * uv_factor)
        for name in names
        for bd in [2000, 20, 200, 20000]  # 3, 10, 25, 200, 2000]
        for uv_factor in [0]
    ]
    budgets = [30, 100, 3000, 10000, 30000, 100000, 300000]
    for func in functions:
        for optim in optims:
            for budget in budgets:
                yield Experiment(func, optim, budget=budget, num_workers=budget, seed=next(seedg))


def fiveshots(seed: tp.Optional[int] = None) -> tp.Iterator[Experiment]:
    """Five-shots optimization of 3 classical objective functions (sphere, rastrigin, cigar).
    Base dimension 3 or 25. 0 or 5 dummy variable per real variable. Budget 30, 100 or 3000."""
    seedg = create_seed_generator(seed)
    names = ["sphere", "rastrigin", "cigar"]
    optims = sorted(x for x, y in ng.optimizers.registry.items() if y.one_shot)
    optims += ["CMA", "Shiwa", "DE"]
    functions = [
        ArtificialFunction(name, block_dimension=bd, useless_variables=bd * uv_factor)
        for name in names
        for bd in [3, 25]
        for uv_factor in [0, 5]
    ]
    if default_optims is not None:
        optims = default_optims
    for func in functions:
        for optim in optims:
            for budget in [30, 100, 3000]:
                yield Experiment(func, optim, budget=budget, num_workers=budget // 5, seed=next(seedg))


@registry.register
def multimodal(seed: tp.Optional[int] = None, para: bool = False) -> tp.Iterator[Experiment]:
    """Experiment on multimodal functions, namely hm, rastrigin, griewank, rosenbrock, ackley, lunacek,
    deceptivemultimodal.
    0 or 5 dummy variable per real variable.
    Base dimension 3 or 25.
    Budget in 3000, 10000, 30000, 100000.
    Sequential.
    """
    seedg = create_seed_generator(seed)
    names = ["hm", "rastrigin", "griewank", "rosenbrock", "ackley", "lunacek", "deceptivemultimodal"]
    # Keep in mind that Rosenbrock is multimodal in high dimension http://ieeexplore.ieee.org/document/6792472/.
    optims = ["NGO", "Shiwa", "DiagonalCMA", "NaiveTBPSA", "TBPSA",
              "CMA", "PSO", "DE", "MiniDE", "QrDE", "MiniQrDE", "LhsDE", "OnePlusOne",
              "TwoPointsDE", "OnePointDE", "PolyCMA", "RotationInvariantDE",
              "Portfolio", "ASCMADEthird", "ASCMADEQRthird", "ASCMA2PDEthird", "CMandAS2", "CMandAS", "CM",
              "MultiCMA", "TripleCMA", "MultiScaleCMA"]
    if default_optims is not None:
        optims = default_optims
    if not para:
        optims += ["RSQP", "RCobyla", "RPowell", "SQPCMA", "SQP", "Cobyla", "Powell"]
    # + list(sorted(x for x, y in ng.optimizers.registry.items() if "chain" in x or "BO" in x))
    functions = [
        ArtificialFunction(name, block_dimension=bd, useless_variables=bd * uv_factor)
        for name in names
        for bd in [3, 25]
        for uv_factor in [0, 5]
    ]
    for func in functions:
        for optim in optims:
            for budget in [3000, 10000, 30000, 100000]:
                for nw in [1000] if para else [1]:
                    yield Experiment(func, optim, budget=budget, num_workers=nw, seed=next(seedg))


@registry.register
def hdmultimodal(seed: tp.Optional[int] = None) -> tp.Iterator[Experiment]:
    """Experiment on multimodal functions, namely hm, rastrigin, griewank, rosenbrock, ackley, lunacek,
    deceptivemultimodal. Similar to multimodal, but dimension 20 or 100 or 1000. Budget 1000 or 10000, sequential."""
    seedg = create_seed_generator(seed)
    names = ["hm", "rastrigin", "griewank", "rosenbrock", "ackley", "lunacek", "deceptivemultimodal"]
    # Keep in mind that Rosenbrock is multimodal in high dimension http://ieeexplore.ieee.org/document/6792472/.
    optims = ["RPowell", "Shiwa", "MultiCMA", "CMA", "PSO", "RandomSearch", "BPRotationInvariantDE", "CMandAS2",
              "TripleCMA",
              "ManyCMA", "ManySmallCMA", "PolyCMA", "NaiveTBPSA"]
    optims = ["NaiveTBPSA"]
    if default_optims is not None:
        optims = default_optims
    # + list(sorted(x for x, y in ng.optimizers.registry.items() if "chain" in x or "BO" in x))
    functions = [
        ArtificialFunction(name, block_dimension=bd)
        for name in names
        for bd in [1000] + [20, 100]
    ]
    for func in functions:
        for optim in optims:
            for budget in [3000, 10000]:
                for nw in [1]:
                    yield Experiment(func, optim, budget=budget, num_workers=nw, seed=next(seedg))


@registry.register
def paramultimodal(seed: tp.Optional[int] = None) -> tp.Iterator[Experiment]:
    """Parallel counterpart of the multimodal experiment: 1000 workers."""
    internal_generator = multimodal(seed, para=True)
    for xp in internal_generator:
        yield xp


# pylint: disable=redefined-outer-name,too-many-arguments
@registry.register
def yabbob(seed: tp.Optional[int] = None, parallel: bool = False, big: bool = False, small: bool = False,
           noise: bool = False, hd: bool = False) -> tp.Iterator[Experiment]:
    """Yet Another Black-Box Optimization Benchmark.
    Related to, but without special effort for exactly sticking to, the BBOB/COCO dataset.
    Dimension 2, 10 and 50.
    Budget 50, 200, 800, 3200, 12800.
    Both rotated or not rotated.
    """
    seedg = create_seed_generator(seed)
    names = ["hm", "rastrigin", "griewank", "rosenbrock", "ackley", "lunacek", "deceptivemultimodal", "bucherastrigin",
             "multipeak"]
    names += ["sphere", "doublelinearslope", "stepdoublelinearslope"]
    names += ["cigar", "altcigar", "ellipsoid", "altellipsoid", "stepellipsoid", "discus", "bentcigar"]
    names += ["deceptiveillcond", "deceptivemultimodal", "deceptivepath"]
    # Deceptive path is related to the sharp ridge function; there is a long path to the optimum.
    # Deceptive illcond is related to the difference of powers function; the conditioning varies as we get closer to the optimum.
    # Deceptive multimodal is related to the Weierstrass function and to the Schaffers function.
    if noise:
        if hd:
            noise_level = 100000
        else:
            noise_level = 100
    else:
        noise_level = 0
    optims: tp.List[str] = ["Shiwa", "NGO", "CMA", "DiagonalCMA", "MetaModel", "chainCMAPowell"]
    if noise:
        optims += ["TBPSA", "SQP"]
    if hd:
        optims += ["OnePlusOne"]
    if hd and noise:
        optims += ["ProgODOPO9", "ProgODOPO5", "ProgODOPO13"]
        optims += ["ProgODOPO9", "ProgODOPO5", "ProgODOPO13"]

    if default_optims is not None:
        optims = default_optims
    functions = [
        ArtificialFunction(name, block_dimension=d, rotation=rotation, noise_level=noise_level) for name in names
        for rotation in [True, False]
        for num_blocks in [1]
        for d in ([100, 1000, 3000] if hd else [2, 10, 50])
    ]
    budgets = [50, 200, 800, 3200, 12800]
    if (big and not noise):
        budgets = [40000, 80000, 160000, 320000]
    elif (small and not noise):
        budgets = [10, 20, 40]
    if hd:
        optims += ["SplitCMA9", "SplitCMA5", "SplitCMA13", "SplitCMAAuto"]
    for optim in optims:
        for function in functions:
            for budget in budgets:
                xp = Experiment(function, optim, num_workers=100 if parallel else 1,
                                budget=budget, seed=next(seedg))
                if not xp.is_incoherent:
                    yield xp


@registry.register
def yahdnoisybbob(seed: tp.Optional[int] = None) -> tp.Iterator[Experiment]:
    """Counterpart of yabbob with higher dimensions."""
    internal_generator = yabbob(seed, hd=True, noise=True)
    for xp in internal_generator:
        yield xp


@registry.register
def yabigbbob(seed: tp.Optional[int] = None) -> tp.Iterator[Experiment]:
    """Counterpart of yabbob with more budget."""
    internal_generator = yabbob(seed, parallel=False, big=True)
    for xp in internal_generator:
        yield xp


@registry.register
def yasmallbbob(seed: tp.Optional[int] = None) -> tp.Iterator[Experiment]:
    """Counterpart of yabbob with less budget."""
    internal_generator = yabbob(seed, parallel=False, big=False, small=True)
    for xp in internal_generator:
        yield xp


@registry.register
def yahdbbob(seed: tp.Optional[int] = None) -> tp.Iterator[Experiment]:
    """Counterpart of yabbob with higher dimensions."""
    internal_generator = yabbob(seed, hd=True)
    for xp in internal_generator:
        yield xp


@registry.register
def yaparabbob(seed: tp.Optional[int] = None) -> tp.Iterator[Experiment]:
    """Parallel optimization counterpart of yabbob."""
    internal_generator = yabbob(seed, parallel=True, big=False)
    for xp in internal_generator:
        yield xp


@registry.register
def yanoisybbob(seed: tp.Optional[int] = None) -> tp.Iterator[Experiment]:
    """Noisy optimization counterpart of yabbob.
    This is supposed to be consistent with normal practices in noisy
    optimization: we distinguish recommendations and exploration.
    This is different from the original BBOB/COCO from that point of view.
    """
    internal_generator = yabbob(seed, noise=True)
    for xp in internal_generator:
        yield xp


@registry.register
def illcondi(seed: tp.Optional[int] = None) -> tp.Iterator[Experiment]:
    """Testing optimizers on ill cond problems.
    Cigar, Ellipsoid.
    Both rotated and unrotated.
    Budget 100, 1000, 10000.
    Dimension 50.
    """
    seedg = create_seed_generator(seed)
    optims = ["NGO", "Shiwa", "DiagonalCMA", "CMA", "PSO", "DE", "MiniDE", "QrDE", "MiniQrDE", "LhsDE", "OnePlusOne",
              "SQP", "Cobyla",
              "Powell", "TwoPointsDE", "OnePointDE", "AlmostRotationInvariantDE", "RotationInvariantDE", "MetaModel"]
    if default_optims is not None:
        optims = default_optims
    functions = [
        ArtificialFunction(name, block_dimension=50, rotation=rotation) for name in ["cigar", "ellipsoid"] for rotation
        in [True, False]
    ]
    for optim in optims:
        for function in functions:
            for budget in [100, 1000, 10000]:
                yield Experiment(function, optim, budget=budget, num_workers=1, seed=next(seedg))


@registry.register
def illcondipara(seed: tp.Optional[int] = None) -> tp.Iterator[Experiment]:
    """Testing optimizers on ill-conditionned parallel optimization.
    50 workers in parallel.
    """
    seedg = create_seed_generator(seed)
    functions = [
        ArtificialFunction(name, block_dimension=50, rotation=rotation) for name in ["cigar", "ellipsoid"] for rotation
        in [True, False]
    ]
    for function in functions:
        for budget in [100, 1000, 10000]:
            optims = get_optimizers("large", seed=next(seedg))
            for optim in optims:
                xp = Experiment(function, optim, budget=budget, num_workers=50, seed=next(seedg))
                if not xp.is_incoherent:
                    yield xp


def _positive_sum(data: np.ndarray) -> bool:
    if not isinstance(data, np.ndarray):
        raise ValueError(f"Unexpected inputs as np.ndarray, got {data}")
    return float(np.sum(data)) > 0


@registry.register
def constrained_illconditioned_parallel(seed: tp.Optional[int] = None) -> tp.Iterator[Experiment]:
    """Many optimizers on ill cond problems with constraints.
    """
    seedg = create_seed_generator(seed)
    functions = [
        ArtificialFunction(name, block_dimension=50, rotation=rotation) for name in ["cigar", "ellipsoid"] for rotation
        in [True, False]
    ]
    for func in functions:
        func.parametrization.register_cheap_constraint(_positive_sum)
    for function in functions:
        for budget in [400, 4000, 40000]:
            optims = get_optimizers("large", seed=next(seedg))
            for optim in optims:
                yield Experiment(function, optim, budget=budget, num_workers=1, seed=next(seedg))


@registry.register
def ranknoisy(seed: tp.Optional[int] = None) -> tp.Iterator[Experiment]:
    """Noisy optimization methods on a few noisy problems.
    Cigar, Altcigar, Ellipsoid, Altellipsoid.
    Dimension 200, 2000, 20000.
    Budget 25000, 50000, 100000.
    No rotation.
    Noise level 10.
    With or without noise dissymmetry.
    """
    seedg = create_seed_generator(seed)
    optims = ["ProgONOPO3", "ProgONOPO5", "ProgONOPO9", "ProgONOPO13",
              "ProgODOPO3", "ProgODOPO5", "ProgODOPO9", "ProgODOPO13",
              "OptimisticNoisyOnePlusOne", "OptimisticDiscreteOnePlusOne"]
    if default_optims is not None:
        optims = default_optims
    # optims += ["NGO", "Shiwa", "DiagonalCMA"] + sorted(
    #    x for x, y in ng.optimizers.registry.items() if ("SPSA" in x or "TBPSA" in x or "ois" in x or "epea" in x or "Random" in x)
    # )
    for budget in [25000, 50000, 100000]:
        for optim in optims:
            for d in [20000, 200, 2000]:
                for name in ["cigar", "altcigar", "ellipsoid", "altellipsoid"]:
                    for noise_dissymmetry in [False, True]:
                        function = ArtificialFunction(
                            name=name,
                            rotation=False,
                            block_dimension=d,
                            noise_level=10,
                            noise_dissymmetry=noise_dissymmetry,
                            translation_factor=1.0,
                        )
                        yield Experiment(function, optim, budget=budget, seed=next(seedg))


@registry.register
def noisy(seed: tp.Optional[int] = None) -> tp.Iterator[Experiment]:
    """Noisy optimization methods on a few noisy problems.
    Sphere, Rosenbrock, Cigar, Hm (= highly multimodal).
    Noise level 10.
    Noise dyssymmetry or not.
    Dimension 2, 20, 200, 2000.
    Budget 25000, 50000, 100000.
    """
    seedg = create_seed_generator(seed)
    optims = ["ProgONOPO3", "ProgONOPO5", "ProgONOPO9", "ProgONOPO13",
              "ProgODOPO3", "ProgODOPO5", "ProgODOPO9", "ProgODOPO13",
              "OptimisticNoisyOnePlusOne", "OptimisticDiscreteOnePlusOne"]
    optims += ["NGO", "Shiwa", "DiagonalCMA"] + sorted(
        x for x, y in ng.optimizers.registry.items() if
        ("SPSA" in x or "TBPSA" in x or "ois" in x or "epea" in x or "Random" in x)
    )
    if default_optims is not None:
        optims = default_optims
    for budget in [25000, 50000, 100000]:
        for optim in optims:
            for d in [2, 20, 200, 2000]:
                for name in ["sphere", "rosenbrock", "cigar", "hm"]:
                    for noise_dissymmetry in [False, True]:
                        function = ArtificialFunction(
                            name=name,
                            rotation=True,
                            block_dimension=d,
                            noise_level=10,
                            noise_dissymmetry=noise_dissymmetry,
                            translation_factor=1.0,
                        )
                        yield Experiment(function, optim, budget=budget, seed=next(seedg))


@registry.register
def paraalldes(seed: tp.Optional[int] = None) -> tp.Iterator[Experiment]:
    """All DE methods on various functions. Parallel version.
    Dimension 5, 20, 100, 500, 2500.
    Sphere, Cigar, Hm, Ellipsoid.
    No rotation.
    """
    seedg = create_seed_generator(seed)
    for budget in [10, 100, 1000, 10000, 100000]:
        for optim in sorted(x for x, y in ng.optimizers.registry.items() if "DE" in x and "Tune" in x):
            for rotation in [False]:
                for d in [5, 20, 100, 500, 2500]:
                    for name in ["sphere", "cigar", "hm", "ellipsoid"]:
                        for u in [0]:
                            function = ArtificialFunction(
                                name=name, rotation=rotation, block_dimension=d, useless_variables=d * u,
                                translation_factor=1.0
                            )
                            yield Experiment(function, optim, budget=budget, seed=next(seedg),
                                             num_workers=max(d, budget // 6))


@registry.register
def parahdbo4d(seed: tp.Optional[int] = None) -> tp.Iterator[Experiment]:
    """All Bayesian optimization methods on various functions. Parallel version
    Dimension 20 and 2000.
    Budget 25, 31, 37, 43, 50, 60.
    Sphere, Cigar, Hm, Ellipsoid.
    No rotation.
    """
    seedg = create_seed_generator(seed)
    for budget in [25, 31, 37, 43, 50, 60]:
        for optim in sorted(x for x, y in ng.optimizers.registry.items() if "BO" in x and "Tune" in x):
            for rotation in [False]:
                for d in [20, 2000]:
                    for name in ["sphere", "cigar", "hm", "ellipsoid"]:
                        for u in [0]:
                            function = ArtificialFunction(
                                name=name, rotation=rotation, block_dimension=d, useless_variables=d * u,
                                translation_factor=1.0
                            )
                            yield Experiment(function, optim, budget=budget, seed=next(seedg),
                                             num_workers=max(d, budget // 6))


@registry.register
def alldes(seed: tp.Optional[int] = None) -> tp.Iterator[Experiment]:
    """All DE methods on various functions.
    Dimension 5, 20, 100.
    Sphere, Cigar, Hm, Ellipsoid.
    Budget 10, 100, 1000, 10000, 100000.
    """
    seedg = create_seed_generator(seed)
    for budget in [10, 100, 1000, 10000, 100000]:
        for optim in default_optims if default_optims else sorted(
                x for x, y in ng.optimizers.registry.items() if "DE" in x or "Shiwa" in x):
            for rotation in [False]:
                for d in [5, 20, 100]:
                    for name in ["sphere", "cigar", "hm", "ellipsoid"]:
                        for u in [0]:
                            function = ArtificialFunction(
                                name=name, rotation=rotation, block_dimension=d, useless_variables=d * u,
                                translation_factor=1.0
                            )
                            yield Experiment(function, optim, budget=budget, seed=next(seedg))


@registry.register
def hdbo4d(seed: tp.Optional[int] = None) -> tp.Iterator[Experiment]:
    """All Bayesian optimization methods on various functions.
    Budget 25, 31, 37, 43, 50, 60.
    Dimension 20.
    Sphere, Cigar, Hm, Ellipsoid.
    """
    seedg = create_seed_generator(seed)
    for budget in [25, 31, 37, 43, 50, 60]:
        for optim in get_optimizers("all_bo"):
            for rotation in [False]:
                for d in [20]:
                    for name in ["sphere", "cigar", "hm", "ellipsoid"]:
                        for u in [0]:
                            function = ArtificialFunction(
                                name=name, rotation=rotation, block_dimension=d, useless_variables=d * u,
                                translation_factor=1.0
                            )
                            yield Experiment(function, optim, budget=budget, seed=next(seedg))


@registry.register
def spsa_benchmark(seed: tp.Optional[int] = None) -> tp.Iterator[Experiment]:
    """Some optimizers on a noisy optimization problem. This benchmark is based on the noisy benchmark.
    Budget 500, 1000, 2000, 4000, ... doubling... 128000.
    Rotation or not.
    Sphere, Sphere4, Cigar.
    """
    seedg = create_seed_generator(seed)
    optims = get_optimizers("spsa")
    for budget in [500, 1000, 2000, 4000, 8000, 16000, 32000, 64000, 128000]:
        for optim in optims:
            for rotation in [True, False]:
                for name in ["sphere", "sphere4", "cigar"]:
                    function = ArtificialFunction(name=name, rotation=rotation, block_dimension=20, noise_level=10)
                    yield Experiment(function, optim, budget=budget, seed=next(seedg))


@registry.register
def realworld(seed: tp.Optional[int] = None) -> tp.Iterator[Experiment]:
    """Realworld optimization. This experiment contains:

     - a subset of MLDA (excluding the perceptron: 10 functions rescaled or not.
     - ARCoating https://arxiv.org/abs/1904.02907: 1 function.
     - The 007 game: 1 function, noisy.
     - PowerSystem: a power system simulation problem.
     - STSP: a simple TSP problem.
     -  MLDA, except the Perceptron.

    Budget 25, 50, 100, 200, 400, 800, 1600, 3200, 6400, 12800.
    Sequential or 10-parallel or 100-parallel.
    """
    funcs: tp.List[tp.Union[ExperimentFunction, rl.agents.TorchAgentFunction]] = [
        _mlda.Clustering.from_mlda(name, num, rescale) for name, num in [("Ruspini", 5), ("German towns", 10)] for
        rescale in [True, False]
    ]
    funcs += [
        _mlda.SammonMapping.from_mlda("Virus", rescale=False),
        _mlda.SammonMapping.from_mlda("Virus", rescale=True),
        _mlda.SammonMapping.from_mlda("Employees"),
    ]
    funcs += [_mlda.Landscape(transform) for transform in [None, "square", "gaussian"]]

    # Adding ARCoating.
    funcs += [ARCoating()]
    funcs += [PowerSystem(), PowerSystem(13)]
    funcs += [STSP(), STSP(500)]
    funcs += [game.Game("war")]
    funcs += [game.Game("batawaf")]
    funcs += [game.Game("flip")]
    funcs += [game.Game("guesswho")]
    funcs += [game.Game("bigguesswho")]

    # 007 with 100 repetitions, both mono and multi architectures.
    base_env = rl.envs.DoubleOSeven(verbose=False)
    random_agent = rl.agents.Agent007(base_env)
    modules = {'mono': rl.agents.Perceptron, 'multi': rl.agents.DenseNet}
    agents = {a: rl.agents.TorchAgent.from_module_maker(base_env, m, deterministic=False) for a, m in modules.items()}
    env = base_env.with_agent(player_0=random_agent).as_single_agent()
    runner = rl.EnvironmentRunner(env.copy(), num_repetitions=100, max_step=50)
    for archi in ["mono", "multi"]:
        func = rl.agents.TorchAgentFunction(agents[archi], runner, reward_postprocessing=lambda x: 1 - x)
        funcs += [func]
    seedg = create_seed_generator(seed)
    optims = ["Shiwa", "CMA", "TwoPointsDE", "QrDE", "OnePlusOne", "DiagonalCMA"]
    if default_optims is not None:
        optims = default_optims
    for budget in [25, 50, 100, 200, 400, 800, 1600, 3200, 6400, 12800]:
        for num_workers in [1, 10, 100]:
            if num_workers < budget:
                for algo in optims:
                    for fu in funcs:
                        xp = Experiment(fu, algo, budget, num_workers=num_workers, seed=next(seedg))
                        if not xp.is_incoherent:
                            yield xp


@registry.register
def rocket(seed: tp.Optional[int] = None) -> tp.Iterator[Experiment]:
    """Rocket simulator. Maximize max altitude by choosing the thrust schedule, given a total thrust.
    Budget 25, 50, ..., 1600.
    Sequential or 30 workers."""
    funcs = [Rocket()]
    seedg = create_seed_generator(seed)
    optims = ["NaiveTBPSA", "SQP", "Powell", "ScrHammersleySearch", "PSO", "OnePlusOne",
              "NGO", "Shiwa", "DiagonalCMA", "CMA", "TwoPointsDE", "QrDE", "LhsDE", "Zero", "RandomSearch",
              "HaltonSearch", "MiniDE"]
    if default_optims is not None:
        optims = default_optims
    for budget in [25, 50, 100, 200, 400, 800, 1600]:
        for num_workers in [1, 30]:
            if num_workers < budget:
                for algo in optims:
                    for fu in funcs:
                        xp = Experiment(fu, algo, budget, num_workers=num_workers, seed=next(seedg))
                        if not xp.is_incoherent:
                            yield xp


@registry.register
def control_problem(seed: tp.Optional[int] = None) -> tp.Iterator[Experiment]:
    """MuJoCo testbed. Learn linear policy for different control problems.
    Budget 500, 1000, 3000, 5000."""
    seedg = create_seed_generator(seed)
    funcs = [control.Ant(num_rollouts=5, random_state=seed),
             control.Swimmer(num_rollouts=5, random_state=seed),
             control.HalfCheetah(num_rollouts=5, random_state=seed),
             control.Hopper(num_rollouts=5, random_state=seed),
             control.Walker2d(num_rollouts=5, random_state=seed),
             control.Humanoid(num_rollouts=5, random_state=seed)
             ]
    optims = ["RandomSearch", "Shiwa", "CMA", "PSO", "OnePlusOne",
              "NGOpt2", "DE", "Zero", "Powell", "Cobyla", "MetaTuneRecentering"]

    for budget in [500, 1000, 3000, 5000]:
        for num_workers in [1]:
            if num_workers < budget:
                for algo in optims:
                    for fu in funcs:
                        xp = Experiment(fu, algo, budget, num_workers=num_workers, seed=next(seedg))
                        if not xp.is_incoherent:
                            yield xp


@registry.register
def simpletsp(seed: tp.Optional[int] = None) -> tp.Iterator[Experiment]:
    """Simple TSP problems. Please note that the methods we use could be applied or complex variants, whereas
    specialized methods can not always do it; therefore this comparisons from a black-box point of view makes sense
    even if white-box methods are not included though they could do this more efficiently.
    10, 100, 1000, 10000 cities.
    Budgets doubling from 25, 50, 100, 200, ... up  to 25600

    """
    funcs = [STSP(10), STSP(100), STSP(1000), STSP(10000)]
    seedg = create_seed_generator(seed)
    optims = ["PSO", "OnePlusOne", "NGO", "Shiwa", "DiagonalCMA", "CMA", "TwoPointsDE"]
    if default_optims is not None:
        optims = default_optims
    for budget in [25, 50, 100, 200, 400, 800, 1600, 3200, 6400, 12800, 25600]:
        for num_workers in [1]:  # , 10, 100]:
            if num_workers < budget:
                for algo in optims:
                    for fu in funcs:
                        xp = Experiment(fu, algo, budget, num_workers=num_workers, seed=next(seedg))
                        if not xp.is_incoherent:
                            yield xp


@registry.register
def sequential_fastgames(seed: tp.Optional[int] = None) -> tp.Iterator[Experiment]:
    """Optimization of policies for games, i.e. direct policy search.
    Budget 12800, 25600, 51200, 102400.
    Games: War, Batawaf, Flip, GuessWho,  BigGuessWho."""
    funcs = [game.Game(name) for name in ["war", "batawaf", "flip", "guesswho", "bigguesswho"]]
    seedg = create_seed_generator(seed)
    optims = ["NaiveTBPSA", "ScrHammersleySearch", "PSO",
              "ProgONOPO3", "ProgONOPO5", "ProgONOPO9", "ProgONOPO13", "ProgONOPOAuto",
              "ProgODOPO3", "ProgODOPO5", "ProgODOPO9", "ProgODOPO13", "ProgODOPOAuto",
              "CMA", "QrDE", "SplitCMA5", "NGO", "Shiwa", "DiagonalCMA",
              "OptimisticNoisyOnePlusOne", "OptimisticDiscreteOnePlusOne"]
    if default_optims is not None:
        optims = default_optims
    for budget in [12800, 25600, 51200, 102400]:
        for num_workers in [1]:
            if num_workers < budget:
                for algo in optims:
                    for fu in funcs:
                        xp = Experiment(fu, algo, budget, num_workers=num_workers, seed=next(seedg))
                        if not xp.is_incoherent:
                            yield xp


@registry.register
def powersystems(seed: tp.Optional[int] = None) -> tp.Iterator[Experiment]:
    """Unit commitment problem, i.e. management of dams for hydroelectric planning."""
    funcs: tp.List[ExperimentFunction] = []
    for dams in [3, 5, 9, 13]:
        funcs += [PowerSystem(dams, depth=2, width=3)]
    seedg = create_seed_generator(seed)
    optims = ["NaiveTBPSA", "ScrHammersleySearch", "PSO", "OnePlusOne",
              "CMA", "TwoPointsDE", "QrDE", "LhsDE", "Zero", "StupidRandom", "RandomSearch", "HaltonSearch",
              "RandomScaleRandomSearch", "MiniDE", "SplitCMA5", "SplitCMA9",
              "NGO", "Shiwa", "DiagonalCMA", "SplitCMA3", "SplitCMA13", "SplitCMAAuto"]
    if default_optims is not None:
        optims = default_optims
    optims += ["ProgONOPO3", "ProgONOPO5", "ProgONOPO9", "ProgONOPO13", "ProgONOPOAuto",
               "ProgODOPO3", "ProgODOPO5", "ProgODOPO9", "ProgODOPO13", "ProgODOPOAuto",
               "OptimisticNoisyOnePlusOne", "OptimisticDiscreteOnePlusOne"]
    budgets = [1600, 3200, 6400, 12800]
    for budget in budgets:
        for num_workers in [1, 10, 100]:
            if num_workers < budget:
                for algo in optims:
                    for fu in funcs:
                        xp = Experiment(fu, algo, budget, num_workers=num_workers, seed=next(seedg))
                        if not xp.is_incoherent:
                            yield xp


@registry.register
def mlda(seed: tp.Optional[int] = None) -> tp.Iterator[Experiment]:
    """MLDA (machine learning and data analysis) testbed."""
    funcs: tp.List[ExperimentFunction] = [
        _mlda.Clustering.from_mlda(name, num, rescale) for name, num in [("Ruspini", 5), ("German towns", 10)] for
        rescale in [True, False]
    ]
    funcs += [
        _mlda.SammonMapping.from_mlda("Virus", rescale=False),
        _mlda.SammonMapping.from_mlda("Virus", rescale=True),
        _mlda.SammonMapping.from_mlda("Employees"),
    ]
    funcs += [_mlda.Perceptron.from_mlda(name) for name in ["quadratic", "sine", "abs", "heaviside"]]
    funcs += [_mlda.Landscape(transform) for transform in [None, "square", "gaussian"]]
    seedg = create_seed_generator(seed)
    optims = ["NaiveTBPSA", "ScrHammersleySearch", "PSO", "OnePlusOne",
              "CMA", "TwoPointsDE", "QrDE", "LhsDE", "Zero", "StupidRandom", "RandomSearch", "HaltonSearch",
              "RandomScaleRandomSearch", "MiniDE", "NGO", "Shiwa", "DiagonalCMA"]
    if default_optims is not None:
        optims = default_optims
    for budget in [25, 50, 100, 200, 400, 800, 1600, 3200, 6400, 12800]:
        for num_workers in [1, 10, 100]:
            if num_workers < budget:
                for algo in optims:
                    for func in funcs:
                        xp = Experiment(func, algo, budget, num_workers=num_workers, seed=next(seedg))
                        if not xp.is_incoherent:
                            yield xp


@registry.register
def mldakmeans(seed: tp.Optional[int] = None) -> tp.Iterator[Experiment]:
    """MLDA (machine learning and data analysis) testbed, restricted to the K-means part."""
    funcs: tp.List[ExperimentFunction] = [
        _mlda.Clustering.from_mlda(name, num, rescale) for name, num in [("Ruspini", 5), ("German towns", 10),
                                                                         ("Ruspini", 50), ("German towns", 100)] for
        rescale in [True, False]
    ]
    seedg = create_seed_generator(seed)

    optims = ["ProgONOPO3", "ProgONOPO5", "ProgONOPO9", "ProgONOPO13", "ProgONOPOAuto",
              "ProgODOPO3", "ProgODOPO5", "ProgODOPO9", "ProgODOPO13", "ProgODOPOAuto",
              "OptimisticNoisyOnePlusOne", "OptimisticDiscreteOnePlusOne", "CMA", "TBPSA", "NaiveTBPSA", "SPSA"]
    if default_optims is not None:
        optims = default_optims
    for budget in [1000, 10000]:
        for num_workers in [1, 10, 100]:
            if num_workers < budget:
                for algo in optims:
                    for func in funcs:
                        xp = Experiment(func, algo, budget, num_workers=num_workers, seed=next(seedg))
                        if not xp.is_incoherent:
                            yield xp


@registry.register
def arcoating(seed: tp.Optional[int] = None) -> tp.Iterator[Experiment]:
    """AR coating. Problems about optical properties of nanolayers."""
    seedg = create_seed_generator(seed)
    optims = ["NaiveTBPSA", "Cobyla", "SQP", "Powell", "ScrHammersleySearch", "PSO",
              "OnePlusOne", "NGO", "Shiwa", "DiagonalCMA", "CMA", "TwoPointsDE", "QrDE", "LhsDE", "Zero",
              "StupidRandom"]
    if default_optims is not None:
        optims = default_optims
    # for budget in [50, 100, 200, 400, 800, 1600, 3200, 6400, 12800]:
    for budget in [100 * 5 ** k for k in range(6)]:  # from 100 to 312500
        for num_workers in [1, 10, 100]:
            for algo in optims:
                for func in [ARCoating(10, 400), ARCoating(35, 700), ARCoating(70, 1000)]:
                    xp = Experiment(func, algo, budget, num_workers=num_workers, seed=next(seedg))
                    if not xp.is_incoherent:
                        yield xp


@registry.register
def images(seed: tp.Optional[int] = None) -> tp.Iterator[Experiment]:
    """AR coating. Problems about optical properties of nanolayers."""
    seedg = create_seed_generator(seed)
    optims = ["CMA", "Shiwa", "DE", "PSO", "RecES", "RecMixES", "RecMutDE", "ParametrizationDE"]
    if default_optims is not None:
        optims = default_optims
    for budget in [100 * 5 ** k for k in range(3)]:
        for num_workers in [1]:
            for algo in optims:
                for func in [Image()]:
                    xp = Experiment(func, algo, budget, num_workers=num_workers, seed=next(seedg))
                    if not xp.is_incoherent:
                        yield xp


@registry.register
def double_o_seven(seed: tp.Optional[int] = None) -> tp.Iterator[Experiment]:
    """Optimization of policies for the 007 game.
    Sequential or 10-parallel or 100-parallel. Various numbers of averagings: 1, 10 or 100."""
    # pylint: disable=too-many-locals
    seedg = create_seed_generator(seed)
    base_env = rl.envs.DoubleOSeven(verbose=False)
    random_agent = rl.agents.Agent007(base_env)
    modules = {'mono': rl.agents.Perceptron, 'multi': rl.agents.DenseNet}
    agents = {a: rl.agents.TorchAgent.from_module_maker(base_env, m, deterministic=False) for a, m in modules.items()}
    env = base_env.with_agent(player_0=random_agent).as_single_agent()
    for num_repetitions in [1, 10, 100]:
        for archi in ["mono", "multi"]:
            dde = ng.optimizers.DifferentialEvolution(crossover="dimension").set_name("DiscreteDE")
            for optim in ["PSO", "NGO", "Shiwa", "DiagonalCMA", "CMA", "DE", "TwoPointsDE", "TBPSA", "OnePlusOne",
                          "Zero",
                          "RandomSearch", "AlmostRotationInvariantDE", dde,
                          "RecombiningOptimisticNoisyDiscreteOnePlusOne", "PortfolioNoisyDiscreteOnePlusOne"]:
                for env_budget in [5000, 10000, 20000, 40000]:
                    for num_workers in [1, 10, 100]:
                        # careful, not threadsafe
                        runner = rl.EnvironmentRunner(env.copy(), num_repetitions=num_repetitions, max_step=50)
                        func = rl.agents.TorchAgentFunction(agents[archi], runner,
                                                            reward_postprocessing=lambda x: 1 - x)
                        opt_budget = env_budget // num_repetitions
                        yield Experiment(func, optim, budget=opt_budget, num_workers=num_workers,  # type: ignore
                                         seed=next(seedg))  # type: ignore


@registry.register
def multiobjective_example(seed: tp.Optional[int] = None) -> tp.Iterator[Experiment]:
    """Optimization of 2 and 3 objective functions in Sphere, Ellipsoid, Cigar, Hm.
    Dimension 6 and 7.
    Budget 100 to 3200
    """
    seedg = create_seed_generator(seed)
    optims: tp.List[tp.Any] = ["NaiveTBPSA", "PSO", "DE", "LhsDE", "RandomSearch", "NGO", "Shiwa", "DiagonalCMA",
                               "CMA", "OnePlusOne", "TwoPointsDE"]
    optims += [ng.families.DifferentialEvolution(multiobjective_adaptation=False).set_name("DE-noadapt"),
               ng.families.DifferentialEvolution(crossover="twopoints", multiobjective_adaptation=False).set_name(
                   "TwoPointsDE-noadapt")]
    mofuncs: tp.List[MultiExperiment] = []
    for name1, name2 in itertools.product(["sphere"], ["sphere", "hm"]):
        mofuncs.append(MultiExperiment([ArtificialFunction(name1, block_dimension=7),
                                        ArtificialFunction(name2, block_dimension=7)],
                                       upper_bounds=[100, 100]))
        mofuncs.append(MultiExperiment([ArtificialFunction(name1, block_dimension=6),
                                        ArtificialFunction("sphere", block_dimension=6),
                                        ArtificialFunction(name2, block_dimension=6)],
                                       upper_bounds=[100, 100, 100.]))
    for mofunc in mofuncs:
        for optim in optims:
            for budget in [100, 200, 400, 800, 1600, 3200]:
                for nw in [1, 100]:
                    yield Experiment(mofunc, optim, budget=budget, num_workers=nw, seed=next(seedg))


@registry.register
def pbt(seed: tp.Optional[int] = None) -> tp.Iterator[Experiment]:
    # prepare list of parameters to sweep for independent variables
    seedg = create_seed_generator(seed)
    optimizers = ["CMA", "TwoPointsDE", "Shiwa", "OnePlusOne", "DE", "PSO", "NaiveTBPSA",
                  "RecombiningOptimisticNoisyDiscreteOnePlusOne", "PortfolioNoisyDiscreteOnePlusOne"]  # type: ignore
    for func in PBT.itercases():
        for optim in optimizers:
            for budget in [100, 400, 1000, 4000, 10000]:
                yield Experiment(func, optim, budget=budget, seed=next(seedg))


@registry.register
def far_optimum_es(seed: tp.Optional[int] = None) -> tp.Iterator[Experiment]:
    # prepare list of parameters to sweep for independent variables
    seedg = create_seed_generator(seed)
    popsizes = [5, 40]
    es = [ng.families.EvolutionStrategy(recombination_ratio=recomb, only_offsprings=False, popsize=pop)
          for recomb in [0, 1] for pop in popsizes]
    es += [ng.families.EvolutionStrategy(recombination_ratio=recomb, only_offsprings=only, popsize=pop,
                                         offsprings=10 if pop == 5 else 60)
           for only in [True, False] for recomb in [0, 1] for pop in popsizes]
    optimizers = ["CMA", "TwoPointsDE", "Shiwa"] + es  # type: ignore
    for func in FarOptimumFunction.itercases():
        for optim in optimizers:
            for budget in [100, 400, 1000, 4000, 10000]:
                yield Experiment(func, optim, budget=budget, seed=next(seedg))


@registry.register
def photonics(seed: tp.Optional[int] = None) -> tp.Iterator[Experiment]:
    """Too small for being interesting: Bragg mirror + Chirped + Morpho butterfly."""
    seedg = create_seed_generator(seed)
    popsizes = [20, 40, 80]
    es = [ng.families.EvolutionStrategy(recombination_ratio=recomb, only_offsprings=only, popsize=pop,
                                        offsprings=pop * 5)
          for only in [True, False] for recomb in [0.1, .5] for pop in popsizes]
    optims = ["TwoPointsDE", "DE", "RealSpacePSO", "PSO", "OnePlusOne", "ParametrizationDE", "NaiveTBPSA",
              "SplitCMA5", "Shiwa", "NGO", "MultiCMA", "CMandAS2", "SplitCMA13"] + es  # type: ignore

    if default_optims is not None:
        optims = default_optims
    for method in ["clipping", "tanh"]:  # , "arctan"]:
        for name in ["bragg", "chirped", "morpho"]:
            func = Photonics(name, 60 if name == "morpho" else 80, bounding_method=method)
            for budget in [1e3, 1e4, 1e5, 1e6]:
                for algo in optims:
                    xp = Experiment(func, algo, int(budget), num_workers=1, seed=next(seedg))
                    if not xp.is_incoherent:
                        yield xp


@registry.register
def bragg_structure(seed: tp.Optional[int] = None) -> tp.Iterator[Experiment]:
    """Too small for being interesting: Bragg mirror."""
    seedg = create_seed_generator(seed)
    recombinable: tp.List[tp.Union[str, ConfiguredOptimizer]] = [
        ng.families.EvolutionStrategy(recombination_ratio=0.1, popsize=40).set_name("Pairwise-ES"),
        ng.families.DifferentialEvolution(crossover="parametrization").set_name("Param-DE")
    ]
    optims = ["TwoPointsDE", "DE", "CMA", "NaiveTBPSA", "DiagonalCMA", "Shiwa"]
    func = Photonics("bragg", 80, bounding_method="clipping")
    func.parametrization.set_name("layer")
    #
    func_nostruct = Photonics("bragg", 80, bounding_method="clipping")
    func_nostruct.parametrization.set_name("2pt").set_recombination(ng.p.mutation.RavelCrossover())  # type: ignore
    #
    func_mix = Photonics("bragg", 80, bounding_method="clipping")
    param = func_mix.parametrization
    param.set_name("mix")
    param.set_recombination(  # type: ignore
        ng.p.Choice([ng.p.mutation.Crossover(axis=1), ng.p.mutation.RavelCrossover()]))  # type: ignore
    muts = ["gaussian", "cauchy", ng.p.mutation.Jumping(axis=1, size=5), ng.p.mutation.Translation(axis=1)]
    muts += [ng.p.mutation.LocalGaussian(axes=1, size=10)]
    param.set_mutation(custom=ng.p.Choice(muts))  # type: ignore
    for budget in [1e3, 1e4, 1e5, 1e6]:
        xpseed = next(seedg)
        for algo in default_optims if default_optims is not None else optims:
            yield Experiment(func, algo, int(budget), num_workers=1, seed=xpseed)
        for f in [func, func_nostruct, func_mix]:
            for algo in recombinable:  # type: ignore
                yield Experiment(f, algo, int(budget), num_workers=1, seed=xpseed)


@registry.register
def adversarial_attack(seed: tp.Optional[int] = None) -> tp.Iterator[Experiment]:
    seedg = create_seed_generator(seed)
    optims = ["CMA", "Shiwa", "DE", "PSO", "RecES", "RecMixES", "RecMutDE", "ParametrizationDE"]
<<<<<<< HEAD
    folder = os.environ.get("NEVERGRAD_ADVERSARIAL_EXPERIMENT_FOLDER", None)
    if folder is None:
        warnings.warn("Using random images, set variable NEVERGRAD_ADVERSARIAL_EXPERIMENT_FOLDER to specify a folder")
    for func in ImageAdversarial.make_folder_functions(folder=folder):
        for budget in [10]:
            for num_workers in [1]:
                for algo in optims:
                    xp = Experiment(func, algo, budget, num_workers=num_workers, seed=next(seedg))
                    yield xp
=======
    for i, (data, target) in enumerate(data_loader):
        if i > 1:
            continue
        _, pred = torch.max(classifier(data), axis=1)
        if pred == target or (not path_exist):
            func = ImageAdversarial(classifier, image=data[0], label=int(target), targeted=False,
                                    epsilon=0.05)
            for budget in [10]:
                for num_workers in [1]:
                    for algo in optims:
                        xp = Experiment(func, algo, budget, num_workers=num_workers, seed=next(seedg))
                        if not xp.is_incoherent:
                            yield xp


@registry.register
def pbo_suite(seed: tp.Optional[int] = None) -> tp.Iterator[Experiment]:
    # Discrete, unordered.
    dde = ng.optimizers.DifferentialEvolution(crossover="dimension").set_name("DiscreteDE")
    seedg = create_seed_generator(seed)
    for dim in [16, 64, 100]:
        for fid in range(1, 24):
            for iid in range(1, 5):
                func = PBOFunction(fid, iid, dim)
                for optim in ["DiscreteOnePlusOne", "Shiwa", "CMA", "PSO", "TwoPointsDE", "DE", "OnePlusOne", "AdaptiveDiscreteOnePlusOne",
                              "CMandAS2", "PortfolioDiscreteOnePlusOne", "DoubleFastGADiscreteOnePlusOne", "MultiDiscrete", "cGA", dde]:
                    for nw in [1, 10]:
                        for budget in [100, 1000, 10000]:
                            yield Experiment(func, optim, num_workers=nw, budget=budget, seed=next(seedg))  # type: ignore
>>>>>>> bcf82bd1
<|MERGE_RESOLUTION|>--- conflicted
+++ resolved
@@ -1255,7 +1255,6 @@
 def adversarial_attack(seed: tp.Optional[int] = None) -> tp.Iterator[Experiment]:
     seedg = create_seed_generator(seed)
     optims = ["CMA", "Shiwa", "DE", "PSO", "RecES", "RecMixES", "RecMutDE", "ParametrizationDE"]
-<<<<<<< HEAD
     folder = os.environ.get("NEVERGRAD_ADVERSARIAL_EXPERIMENT_FOLDER", None)
     if folder is None:
         warnings.warn("Using random images, set variable NEVERGRAD_ADVERSARIAL_EXPERIMENT_FOLDER to specify a folder")
@@ -1265,20 +1264,6 @@
                 for algo in optims:
                     xp = Experiment(func, algo, budget, num_workers=num_workers, seed=next(seedg))
                     yield xp
-=======
-    for i, (data, target) in enumerate(data_loader):
-        if i > 1:
-            continue
-        _, pred = torch.max(classifier(data), axis=1)
-        if pred == target or (not path_exist):
-            func = ImageAdversarial(classifier, image=data[0], label=int(target), targeted=False,
-                                    epsilon=0.05)
-            for budget in [10]:
-                for num_workers in [1]:
-                    for algo in optims:
-                        xp = Experiment(func, algo, budget, num_workers=num_workers, seed=next(seedg))
-                        if not xp.is_incoherent:
-                            yield xp
 
 
 @registry.register
@@ -1294,5 +1279,4 @@
                               "CMandAS2", "PortfolioDiscreteOnePlusOne", "DoubleFastGADiscreteOnePlusOne", "MultiDiscrete", "cGA", dde]:
                     for nw in [1, 10]:
                         for budget in [100, 1000, 10000]:
-                            yield Experiment(func, optim, num_workers=nw, budget=budget, seed=next(seedg))  # type: ignore
->>>>>>> bcf82bd1
+                            yield Experiment(func, optim, num_workers=nw, budget=budget, seed=next(seedg))  # type: ignore