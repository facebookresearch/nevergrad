--- conflicted
+++ resolved
@@ -28,11 +28,6 @@
 from nevergrad.functions import control
 from nevergrad.functions import rl
 from nevergrad.functions.games import game
-<<<<<<< HEAD
-from nevergrad.functions.automl import AutoSKlearnBenchmark
-from nevergrad.functions.causaldiscovery import CausalDiscovery
-=======
->>>>>>> 31fc1666
 from nevergrad.functions import iohprofiler
 from nevergrad.functions import helpers
 from .xpbase import Experiment as Experiment
@@ -149,6 +144,9 @@
 
 
 def autosklearntuning(seed: tp.Optional[int] = None):
+    # pylint: disable=import-outside-toplevel
+    from nevergrad.functions.automl import AutoSKlearnBenchmark
+
     seedg = create_seed_generator(seed)
 
     # Only considered small subset of OpenML-CC18
