--- conflicted
+++ resolved
@@ -35,30 +35,19 @@
 
 
 @registry.register
-def mltuning(seed: tp.Optional[int] = None, overfitter: bool = False) -> tp.Iterator[Experiment]:
+def mltuning(seed: tp.Optional[int] = None, overfitter: bool = False, seq: bool = False) -> tp.Iterator[Experiment]:
     seedg = create_seed_generator(seed)
     # Continuous case, 
 
     # First, a few functions with constraints.
     optims = ["Shiwa", "DE", "DiscreteOnePlusOne", "PortfolioDiscreteOnePlusOne", "CMA", "MetaRecentering",
-<<<<<<< HEAD
               "DoubleFastGADiscreteOnePlusOne", "PSO","BO", "MetaTuneRecentering"]
     for dimension in [None, 1, 2, 3]:
         for regressor in ["mlp", "decision_tree", "decision_tree_depth"]:
             for dataset in (["boston", "diabetes"] if dimension is None else ["artificialcos", "artificial", "artificialsquare"]):
-                function = MLTuning(regressor=regressor, data_dimension=dimension, dataset=dataset)
-                #function._descriptors.update(regressor=regressor, data_dimension=dimension, dataset=dataset)
-                assert dataset[:10] != "artificial" or dimension is not None
-                assert dataset[:10] == "artificial" or dimension is None
-=======
-              "DoubleFastGADiscreteOnePlusOne", "PSO", "BO"]
-    for dimension in [None, 1, 2, 3]:
-        for regressor in ["mlp", "decision_tree", "decision_tree_depth"]:
-            for dataset in (["boston", "diabetes"] if dimension is None else ["artificialcos", "artificial", "artificialsquare"]):
                 function = MLTuning(regressor=regressor, data_dimension=dimension, dataset=dataset, overfitter=overfitter)
->>>>>>> f32049e0
                 for budget in [50, 150, 500]:
-                    for num_workers in [1, 10, 50, 100]:
+                    for num_workers in [1] if seq else [1, 10, 50, 100]:
                         for optim in optims:
                             xp = Experiment(function, optim, num_workers=num_workers,
                                             budget=budget, seed=next(seedg))
@@ -70,6 +59,22 @@
 def naivemltuning(seed: tp.Optional[int] = None) -> tp.Iterator[Experiment]:
     """Counterpart of mltuning with overfitting of valid loss, i.e. train/valid/valid instead of train/valid/test."""
     internal_generator = mltuning(seed, overfitter=True)
+    for xp in internal_generator:
+        yield xp
+
+
+@registry.register
+def seqmltuning(seed: tp.Optional[int] = None) -> tp.Iterator[Experiment]:
+    """Sequuential counterpart of mltuning."""
+    internal_generator = mltuning(seed, overfitter=True, seq=True)
+    for xp in internal_generator:
+        yield xp
+
+
+@registry.register
+def naiveseqmltuning(seed: tp.Optional[int] = None) -> tp.Iterator[Experiment]:
+    """Sequential counterpart of mltuning with overfitting of valid loss, i.e. train/valid/valid instead of train/valid/test."""
+    internal_generator = mltuning(seed, overfitter=True, seq=True)
     for xp in internal_generator:
         yield xp
 
