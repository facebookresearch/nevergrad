# Copyright (c) Facebook, Inc. and its affiliates. All Rights Reserved.
#
# This source code is licensed under the MIT license found in the
# LICENSE file in the root directory of this source tree.

from typing import Iterator, Optional, List, Union, Any
import numpy as np
import nevergrad as ng
from ..functions import ExperimentFunction
from ..functions import ArtificialFunction
from ..functions import MultiobjectiveFunction
from ..functions import mlda as _mlda
from ..functions.arcoating import ARCoating
from ..functions.powersystems import PowerSystem
from ..functions.stsp import STSP
from ..functions import rl
from ..functions.games import game
from .xpbase import Experiment as Experiment
from .xpbase import create_seed_generator
from .xpbase import registry as registry  # noqa

# register all frozen experiments
from . import frozenexperiments  # noqa # pylint: disable=unused-import

# pylint: disable=stop-iteration-return, too-many-nested-blocks, too-many-locals, line-too-long
# for black (since lists are way too long...):
# fmt: off


# Discrete functions on {0,1}^d.
@registry.register
def discrete2(seed: Optional[int] = None) -> Iterator[Experiment]:
    """Discrete test bed, including useless variables, binary only.
    Poorly designed, should be reimplemented from scratch using a decent instrumentation."""
    seedg = create_seed_generator(seed)
    names = [n for n in ArtificialFunction.list_sorted_function_names()
             if ("one" in n or "jump" in n) and ("5" not in n) and ("hard" in n)]
    optims = ["NGO", "CMA"] + sorted(
        x for x, y in ng.optimizers.registry.items() if "andomSearch" in x or "PBIL" in x or "cGA" in x or
        ("iscrete" in x and "epea" not in x and "DE" not in x and "SSNEA" not in x)
    )
    functions = [
        ArtificialFunction(name, block_dimension=bd, num_blocks=n_blocks, useless_variables=bd * uv_factor * n_blocks)
        for name in names
        for bd in [5, 30, 180]
        for uv_factor in [0, 5, 10]
        for n_blocks in [1]
    ]
    for func in functions:
        for optim in optims:
            for nw in [1, 10]:
                for budget in [100, 200, 300, 400, 500, 600, 700, 800, 900, 1000, 1100, 1200, 1300, 1400, 1500, 1600, 1700,
                               1800, 1900, 2000, 2100, 2200, 2300, 2400, 2500, 2600, 2700, 2800, 2900, 3000]:  # , 10000]:
                    yield Experiment(func, optim, budget=budget, num_workers=nw, seed=next(seedg))


@registry.register
def discrete(seed: Optional[int] = None) -> Iterator[Experiment]:
    """Discrete test bed, including useless variables, 5 values or 2 values per character. 
    Poorly designed, should be reimplemented from scratch using a decent instrumentation."""
    seedg = create_seed_generator(seed)
    names = [n for n in ArtificialFunction.list_sorted_function_names() if "one" in n or "jump" in n]
    optims = ["NGO", "CMA"] + sorted(
        x for x, y in ng.optimizers.registry.items()
        if "andomSearch" in x or ("iscrete" in x and "epea" not in x and "DE" not in x and "SSNEA" not in x)
    )
    # Block dimension = dimension of a block on which the function "name" is applied. There are several blocks,
    # and possibly useless variables; so the total dimension is num_blocks * block_dimension * (1+ uv_factor).
    functions = [
        ArtificialFunction(name, block_dimension=bd, num_blocks=n_blocks, useless_variables=bd * uv_factor * n_blocks)
        for name in names
        for bd in [5, 30, 180]
        for uv_factor in [0, 5, 10]
        for n_blocks in [1]
    ]
    for func in functions:
        for optim in optims:
            for budget in [100, 200, 300, 400, 500, 600, 700, 800, 900, 1000, 1100, 1200, 1300, 1400, 1500, 1600, 1700,
                           1800, 1900, 2000, 2100, 2200, 2300, 2400, 2500, 2600, 2700, 2800, 2900, 3000]:  # , 10000]:
                yield Experiment(func, optim, budget=budget, num_workers=1, seed=next(seedg))


@registry.register
def deceptive(seed: Optional[int] = None) -> Iterator[Experiment]:
    """Very difficult objective functions: one is highly multimodal (infinitely many local optima),
    one has an infinite condition number, one has an infinitely long path towards the optimum.
    Looks somehow fractal."""
    seedg = create_seed_generator(seed)
    names = ["deceptivemultimodal", "deceptiveillcond", "deceptivepath"]
    optims = ["FTNGO", "PSO", "MiniQrDE", "MiniLhsDE", "MiniDE", "CMA", "QrDE", "DE", "LhsDE"]
    functions = [
        ArtificialFunction(name, block_dimension=2, num_blocks=n_blocks, rotation=rotation, aggregator=aggregator)
        for name in names
        for rotation in [False, True]
        for n_blocks in [1, 2, 8, 16]
        for aggregator in ["sum", "max"]
    ]
    for func in functions:
        for optim in optims:
            for budget in [25, 37, 50, 75, 87] + list(range(100, 20001, 500)):
                yield Experiment(func, optim, budget=budget, num_workers=1, seed=next(seedg))


@registry.register
def largedoe(seed: Optional[int] = None) -> Iterator[Experiment]:
    """Large scale experiments for one-shot optimizers.
    Very simple objective function (the sphere), various dimensions and numbers of useless variables."""
    seedg = create_seed_generator(seed)
    names = ["sphere"]
    optims = sorted(x for x, y in ng.optimizers.registry.items() if y.one_shot and "arg" not in x and "mal" not in x)
    functions = [
        ArtificialFunction(name, block_dimension=bd, num_blocks=n_blocks, useless_variables=bd * uv_factor * n_blocks)
        for name in names
        for bd in [1, 4, 20]
        for uv_factor in [0, 10, 100]
        for n_blocks in [1]
    ]
    for func in functions:
        for optim in optims:
            for budget in [30, 100, 3000]:
                yield Experiment(func, optim, budget=budget, num_workers=1, seed=next(seedg))


@registry.register
def parallel(seed: Optional[int] = None) -> Iterator[Experiment]:
    """Parallel optimization on 3 classical objective functions."""
    seedg = create_seed_generator(seed)
    names = ["sphere", "rastrigin", "cigar"]
    optims = ["ScrHammersleySearch", "FTNGO", "CMA", "PSO", "NaiveTBPSA", "OnePlusOne", "DE", "TwoPointsDE"]
    functions = [
        ArtificialFunction(name, block_dimension=bd, useless_variables=bd * uv_factor)
        for name in names
        for bd in [25]
        for uv_factor in [0, 5]
    ]
    for func in functions:
        for optim in optims:
            for budget in [30, 100, 3000]:
                yield Experiment(func, optim, budget=budget, num_workers=int(budget / 5), seed=next(seedg))


@registry.register
def oneshot(seed: Optional[int] = None) -> Iterator[Experiment]:
    "One shot optimization of 3 classical objective functions (sphere, rastrigin, cigar)"""
    seedg = create_seed_generator(seed)
    names = ["sphere", "rastrigin", "cigar"]
    optims = sorted(x for x, y in ng.optimizers.registry.items() if y.one_shot)
    functions = [
        ArtificialFunction(name, block_dimension=bd, useless_variables=bd * uv_factor)
        for name in names
        for bd in [3, 25]
        for uv_factor in [0, 5]
    ]
    for func in functions:
        for optim in optims:
            for budget in [30, 100, 3000]:
                yield Experiment(func, optim, budget=budget, num_workers=budget, seed=next(seedg))


@registry.register
def multimodal(seed: Optional[int] = None, para: bool = False) -> Iterator[Experiment]:
    """Experiment on multimodal functions, namely hm, rastrigin, griewank, rosenbrock, ackley, lunacek,
    deceptivemultimodal."""
    seedg = create_seed_generator(seed)
    names = ["hm", "rastrigin", "griewank", "rosenbrock", "ackley", "lunacek", "deceptivemultimodal"]
    # Keep in mind that Rosenbrock is multimodal in high dimension http://ieeexplore.ieee.org/document/6792472/.
    optims = ["NGO", "NaiveTBPSA", "TBPSA",
              "CMA", "PSO", "DE", "MiniDE", "QrDE", "MiniQrDE", "LhsDE", "OnePlusOne",
              "TwoPointsDE", "OnePointDE", "AlmostRotationInvariantDE", "RotationInvariantDE",
              "Portfolio", "ASCMADEthird", "ASCMADEQRthird", "ASCMA2PDEthird", "CMandAS2", "CMandAS", "CM",
              "MultiCMA", "TripleCMA", "MultiScaleCMA"]
    if not para:
        optims += ["RSQP", "RCobyla", "RPowell", "SQPCMA", "SQP", "Cobyla", "Powell"]
    #+ list(sorted(x for x, y in ng.optimizers.registry.items() if "chain" in x or "BO" in x))
    functions = [
        ArtificialFunction(name, block_dimension=bd, useless_variables=bd * uv_factor)
        for name in names
        for bd in [3, 25]
        for uv_factor in [0, 5]
    ]
    for func in functions:
        for optim in optims:
            for budget in [3000, 10000, 30000, 100000]:
                for nw in [1000] if para else [1]:
                    yield Experiment(func, optim, budget=budget, num_workers=nw, seed=next(seedg))


@registry.register
def paramultimodal(seed: Optional[int] = None) -> Iterator[Experiment]:
    """Parallel counterpart of the multimodal experiment."""
    internal_generator = multimodal(seed, para=True)
    for xp in internal_generator:
        yield xp
                    
# pylint: disable=redefined-outer-name
@registry.register
def yabbob(seed: Optional[int] = None, parallel: bool = False, big: bool = False, noise: bool = False, hd: bool = False) -> Iterator[Experiment]:
    """Yet Another Black-Box Optimization Benchmark.
    Related to, but without special effort for exactly sticking to, the BBOB/COCO dataset.
    """
    seedg = create_seed_generator(seed)
    optims = ["NaiveTBPSA", "TBPSA", "NGO", "CMA", "PSO", "DE", "MiniDE", "QrDE", "MiniQrDE", "LhsDE", "OnePlusOne",
              "TwoPointsDE", "OnePointDE", "AlmostRotationInvariantDE", "RotationInvariantDE", "CMandAS2", "CMandAS"]
    if not parallel:
        optims += ["SQP", "Cobyla", "Powell", "chainCMASQP", "chainCMAPowell"]
    #optims += [x for x, y in ng.optimizers.registry.items() if "chain" in x]
    names = ["hm", "rastrigin", "griewank", "rosenbrock", "ackley", "lunacek", "deceptivemultimodal", "bucherastrigin", "multipeak"]
    names += ["sphere", "doublelinearslope", "stepdoublelinearslope"]
    names += ["cigar", "altcigar", "ellipsoid", "altellipsoid", "stepellipsoid", "discus", "bentcigar"]
    names += ["deceptiveillcond", "deceptivemultimodal", "deceptivepath"]
    # Deceptive path is related to the sharp ridge function; there is a long path to the optimum.
    # Deceptive illcond is related to the difference of powers function; the conditioning varies as we get closer to the optimum.
    # Deceptive multimodal is related to the Weierstrass function and to the Schaffers function.
    functions = [
        ArtificialFunction(name, block_dimension=d, rotation=rotation, noise_level=100 if noise else 0) for name in names
        for rotation in [True, False]
        for num_blocks in [1]
        for d in ([100, 1000, 3000] if hd else [2, 10, 50])
    ]
    for optim in optims:
        for function in functions:
            for budget in [50, 200, 800, 3200, 12800] if (not big and not noise) else [40000, 80000]:
                xp = Experiment(function, optim, num_workers=100 if parallel else 1,
                                budget=budget, seed=next(seedg))
                if not xp.is_incoherent:
                    yield xp


@registry.register
def yabigbbob(seed: Optional[int] = None) -> Iterator[Experiment]:
    """Counterpart of yabbob with more budget."""
    internal_generator = yabbob(seed, parallel=False, big=True)
    for xp in internal_generator:
        yield xp


@registry.register
def yahdbbob(seed: Optional[int] = None) -> Iterator[Experiment]:
    """Counterpart of yabbob with higher dimensions."""
    internal_generator = yabbob(seed, hd=True)
    for xp in internal_generator:
        yield xp


@registry.register
def yaparabbob(seed: Optional[int] = None) -> Iterator[Experiment]:
    """Parallel optimization counterpart of yabbob."""
    internal_generator = yabbob(seed, parallel=True, big=False)
    for xp in internal_generator:
        yield xp


@registry.register
def yanoisybbob(seed: Optional[int] = None) -> Iterator[Experiment]:
    """Noisy optimization counterpart of yabbob.
    This is supposed to be consistent with normal practices in noisy
    optimization: we distinguish recommendations and exploration.
    This is different from the original BBOB/COCO from that point of view.
    """
    internal_generator = yabbob(seed, noise=True)
    for xp in internal_generator:
        yield xp


@registry.register
def illcondi(seed: Optional[int] = None) -> Iterator[Experiment]:
    """Testing optimizers on ill cond problems.
    """
    seedg = create_seed_generator(seed)
    optims = ["FTNGO", "CMA", "PSO", "DE", "MiniDE", "QrDE", "MiniQrDE", "LhsDE", "OnePlusOne", "SQP", "Cobyla",
              "Powell", "TwoPointsDE", "OnePointDE", "AlmostRotationInvariantDE", "RotationInvariantDE"]
    functions = [
        ArtificialFunction(name, block_dimension=50, rotation=rotation) for name in ["cigar", "ellipsoid"] for rotation in [True, False]
    ]
    for optim in optims:
        for function in functions:
            for budget in [100, 1000, 10000]:
                yield Experiment(function, optim, budget=budget, num_workers=1, seed=next(seedg))


@registry.register
def illcondipara(seed: Optional[int] = None) -> Iterator[Experiment]:
    """Testing optimizers on ill-conditionned parallel optimization.
    """
    seedg = create_seed_generator(seed)
    optims = ["FTNGO", "CMA", "PSO", "DE", "MiniDE", "QrDE", "MiniQrDE", "LhsDE", "OnePlusOne",
              "TwoPointsDE", "OnePointDE", "AlmostRotationInvariantDE", "RotationInvariantDE",
              "Portfolio", "ASCMADEthird", "ASCMADEQRthird", "ASCMA2PDEthird", "CMandAS2", "CMandAS", "CM",
              "MultiCMA", "TripleCMA", "MultiScaleCMA", "RSQP", "RCobyla", "RPowell", "SQPCMA"]
    functions = [
        ArtificialFunction(name, block_dimension=50, rotation=rotation) for name in ["cigar", "ellipsoid"] for rotation in [True, False]
    ]
    for optim in optims:
        for function in functions:
            for budget in [100, 1000, 10000]:
                yield Experiment(function, optim, budget=budget, num_workers=1, seed=next(seedg))


def _positive_sum(args_kwargs: Any) -> bool:
    args, kwargs = args_kwargs
    if kwargs or len(args) != 1 or not isinstance(args[0], np.ndarray):
        raise ValueError(f"Unexpected inputs {args} and {kwargs}")
    return float(np.sum(args[0])) > 0


@registry.register
def constrained_illconditioned_parallel(seed: Optional[int] = None) -> Iterator[Experiment]:
    """Many optimizers on ill cond problems with constraints.
    """
    seedg = create_seed_generator(seed)
    optims = ["FTNGO", "CMA", "PSO", "DE", "MiniDE", "QrDE", "MiniQrDE", "LhsDE", "OnePlusOne", "SQP", "Cobyla", "Powell",
              "TwoPointsDE", "OnePointDE", "AlmostRotationInvariantDE", "RotationInvariantDE",
              "Portfolio", "ASCMADEthird", "ASCMADEQRthird", "ASCMA2PDEthird", "CMandAS2", "CMandAS", "CM",
              "MultiCMA", "TripleCMA", "MultiScaleCMA", "RSQP", "RCobyla", "RPowell", "SQPCMA"]
    functions = [
        ArtificialFunction(name, block_dimension=50, rotation=rotation) for name in ["cigar", "ellipsoid"] for rotation in [True, False]
    ]
    for func in functions:
        func.parametrization.register_cheap_constraint(_positive_sum)
    for optim in optims:
        for function in functions:
            for budget in [400, 4000, 40000]:
                yield Experiment(function, optim, budget=budget, num_workers=1, seed=next(seedg))


@registry.register
def doe_dim10(seed: Optional[int] = None) -> Iterator[Experiment]:
    """One-shot optimization in dimension 10 of the sphere function. No useless variables."""
    names = ["sphere"]
    seedg = create_seed_generator(seed)
    optims = sorted(x for x, y in ng.optimizers.registry.items() if y.one_shot and "arg" not in x and "mal" not in x)
    functions = [
        ArtificialFunction(name, block_dimension=bd, num_blocks=n_blocks, useless_variables=bd * uv_factor * n_blocks)
        for name in names
        for bd in [10]
        for uv_factor in [0]
        for n_blocks in [1]
    ]
    for func in functions:
        for optim in optims:
            for budget in [30, 100, 3000, 10000]:
                yield Experiment(func, optim, budget=budget, num_workers=1, seed=next(seedg))


@registry.register
def noisy(seed: Optional[int] = None) -> Iterator[Experiment]:
    """Noisy optimization methods on a few noisy problems.
    """
    seedg = create_seed_generator(seed)
    optims = ["NGO"] + sorted(
        x for x, y in ng.optimizers.registry.items() if ("SPSA" in x or "TBPSA" in x or "ois" in x or "epea" in x or "Random" in x)
    )
    for budget in [50000]:
        for optim in optims:
            for d in [2, 20, 200]:
                for name in ["sphere", "rosenbrock"]:
                    for noise_dissymmetry in [False, True]:
                        function = ArtificialFunction(
                            name=name,
                            rotation=True,
                            block_dimension=d,
                            noise_level=10,
                            noise_dissymmetry=noise_dissymmetry,
                            translation_factor=1.0,
                        )
                        yield Experiment(function, optim, budget=budget, seed=next(seedg))


@registry.register
def hdbo4d(seed: Optional[int] = None) -> Iterator[Experiment]:
    """All Bayesian optimization methods on various functions.
    """
    seedg = create_seed_generator(seed)
    for budget in [25, 31, 37, 43, 50, 60]:
        for optim in sorted(x for x, y in ng.optimizers.registry.items() if "BO" in x):
            for rotation in [False]:
                for d in [20]:
                    for name in ["sphere", "cigar", "hm", "ellipsoid"]:
                        for u in [0]:
                            function = ArtificialFunction(
                                name=name, rotation=rotation, block_dimension=d, useless_variables=d * u, translation_factor=1.0
                            )
                            yield Experiment(function, optim, budget=budget, seed=next(seedg))


@registry.register
def spsa_benchmark(seed: Optional[int] = None) -> Iterator[Experiment]:
    """Some optimizers on a noisy optimization problem. This benchmark is based on the noise benchmark.
    """
    seedg = create_seed_generator(seed)
    optims = sorted(x for x, y in ng.optimizers.registry.items() if (any(e in x for e in "TBPSA SPSA".split()) and "iscr" not in x))
    for budget in [500, 1000, 2000, 4000, 8000, 16000, 32000, 64000, 128000]:
        for optim in optims:
            for rotation in [True, False]:
                for name in ["sphere", "sphere4", "cigar"]:
                    function = ArtificialFunction(name=name, rotation=rotation, block_dimension=20, noise_level=10)
                    yield Experiment(function, optim, budget=budget, seed=next(seedg))


@registry.register
def realworld(seed: Optional[int] = None) -> Iterator[Experiment]:
    """Realworld optimization. This experiment contains:
     - a subset of MLDA (excluding the perceptron: 10 functions rescaled or not.
     - ARCoating https://arxiv.org/abs/1904.02907: 1 function.
     - The 007 game: 1 function, noisy.
     - PowerSystem: a power system simulation problem.
     - STSP: a simple TSP problem.
     MLDA stuff, except the Perceptron.
    """
    funcs: List[Union[ExperimentFunction, rl.agents.TorchAgentFunction]] = [
        _mlda.Clustering.from_mlda(name, num, rescale) for name, num in [("Ruspini", 5), ("German towns", 10)] for rescale in [True, False]
    ]
    funcs += [
        _mlda.SammonMapping.from_mlda("Virus", rescale=False),
        _mlda.SammonMapping.from_mlda("Virus", rescale=True),
        _mlda.SammonMapping.from_mlda("Employees"),
    ]
    funcs += [_mlda.Landscape(transform) for transform in [None, "square", "gaussian"]]

    # Adding ARCoating.
    funcs += [ARCoating()]
    funcs += [PowerSystem(), PowerSystem(13)]
    funcs += [STSP(), STSP(500)]
    funcs += [game.Game("war")]
    funcs += [game.Game("batawaf")]
    funcs += [game.Game("flip")]
    funcs += [game.Game("guesswho")]
    funcs += [game.Game("bigguesswho")]

    # 007 with 100 repetitions, both mono and multi architectures.
    base_env = rl.envs.DoubleOSeven(verbose=False)
    random_agent = rl.agents.Agent007(base_env)
    modules = {'mono': rl.agents.Perceptron, 'multi': rl.agents.DenseNet}
    agents = {a: rl.agents.TorchAgent.from_module_maker(base_env, m, deterministic=False) for a, m in modules.items()}
    env = base_env.with_agent(player_0=random_agent).as_single_agent()
    runner = rl.EnvironmentRunner(env.copy(), num_repetitions=100, max_step=50)
    for archi in ["mono", "multi"]:
        func = rl.agents.TorchAgentFunction(agents[archi], runner, reward_postprocessing=lambda x: 1 - x)
        funcs += [func]
    seedg = create_seed_generator(seed)
    algos = ["NaiveTBPSA", "LargeScrHammersleySearch", "ScrHammersleySearch", "PSO", "OnePlusOne",
             "NGO", "CMA", "TwoPointsDE", "QrDE", "LhsDE", "Zero", "StupidRandom", "RandomSearch", "HaltonSearch",
             "RandomScaleRandomSearch", "MiniDE"]
    for budget in [25, 50, 100, 200, 400, 800, 1600, 3200, 6400, 12800]:
        for num_workers in [1, 10, 100]:
            if num_workers < budget:
                for algo in algos:
                    for fu in funcs:
                        xp = Experiment(fu, algo, budget, num_workers=num_workers, seed=next(seedg))
                        if not xp.is_incoherent:
                            yield xp


@registry.register
def simpletsp(seed: Optional[int] = None) -> Iterator[Experiment]:
    """Simple TSP problems. Please note that the methods we use could be applied or complex variants, whereas
    specialized methods can not always do it; therefore this comparisons from a black-box point of view makes sense
    even if white-box methods are not included though they could do this more efficiently."""
    funcs = [STSP(10), STSP(100), STSP(1000), STSP(10000)]
    seedg = create_seed_generator(seed)
    algos = ["NaiveTBPSA", "SQP", "Powell", "LargeScrHammersleySearch", "ScrHammersleySearch", "PSO", "OnePlusOne",
             "NGO", "CMA", "TwoPointsDE", "QrDE", "LhsDE", "Zero", "StupidRandom", "RandomSearch", "HaltonSearch",
             "RandomScaleRandomSearch", "MiniDE"]
    for budget in [25, 50, 100, 200, 400, 800, 1600, 3200, 6400, 12800, 25600]:
        for num_workers in [1]:  # , 10, 100]:
            if num_workers < budget:
                for algo in algos:
                    for fu in funcs:
                        xp = Experiment(fu, algo, budget, num_workers=num_workers, seed=next(seedg))
                        if not xp.is_incoherent:
                            yield xp


@registry.register
def fastgames(seed: Optional[int] = None) -> Iterator[Experiment]:
    """Optimization of policies for games, namely direct policy search."""
    funcs: List[ExperimentFunction] = []
    funcs += [game.Game("war")]
    funcs += [game.Game("batawaf")]
    funcs += [game.Game("flip")]
    funcs += [game.Game("guesswho")]
    funcs += [game.Game("bigguesswho")]
    seedg = create_seed_generator(seed)
    algos = ["NaiveTBPSA", "ScrHammersleySearch", "PSO", "OnePlusOne",
             "CMA", "TwoPointsDE", "QrDE", "LhsDE", "Zero", "StupidRandom", "RandomSearch", "HaltonSearch",
             "RandomScaleRandomSearch", "MiniDE", "SplitOptimizer5", "FTNGO"]
    for budget in [1600, 3200, 6400, 12800]:
        for num_workers in [1, 10, 100]:
            if num_workers < budget:
                for algo in algos:
                    for fu in funcs:
                        xp = Experiment(fu, algo, budget, num_workers=num_workers, seed=next(seedg))
                        if not xp.is_incoherent:
                            yield xp


@registry.register
def bigfastgames(seed: Optional[int] = None) -> Iterator[Experiment]:
    """Optimization of policies for games, namely direct policy search. Bigger budget than << fastgames >>."""
    funcs: List[ExperimentFunction] = []
    funcs += [game.Game("war")]
    funcs += [game.Game("batawaf")]
    funcs += [game.Game("flip")]
    funcs += [game.Game("guesswho")]
    funcs += [game.Game("bigguesswho")]
    seedg = create_seed_generator(seed)
    algos = ["NaiveTBPSA", "ScrHammersleySearch", "PSO", "OnePlusOne",
             "CMA", "TwoPointsDE", "QrDE", "LhsDE", "Zero", "StupidRandom", "RandomSearch", "HaltonSearch",
             "RandomScaleRandomSearch", "MiniDE", "SplitOptimizer5", "NGO"]
    for budget in [25600, 51200, 102400]:
        for num_workers in [1, 10, 100]:
            if num_workers < budget:
                for algo in algos:
                    for fu in funcs:
                        xp = Experiment(fu, algo, budget, num_workers=num_workers, seed=next(seedg))
                        if not xp.is_incoherent:
                            yield xp


@registry.register
def powersystems(seed: Optional[int] = None) -> Iterator[Experiment]:
    """Unit commitment problem, i.e. management of dams for hydroelectric planning."""
    funcs: List[ExperimentFunction] = []
    funcs += [PowerSystem(3)]
    funcs += [PowerSystem(num_dams=3, depth=5, width=5)]
    funcs += [PowerSystem(num_dams=3, depth=9, width=9)]
    funcs += [PowerSystem(5)]
    funcs += [PowerSystem(num_dams=5, depth=5, width=5)]
    funcs += [PowerSystem(num_dams=5, depth=9, width=9)]
    funcs += [PowerSystem(9)]
    funcs += [PowerSystem(num_dams=9, width=5, depth=5)]
    funcs += [PowerSystem(num_dams=9, width=9, depth=9)]
    funcs += [PowerSystem(13)]
    funcs += [PowerSystem(num_dams=13, width=5, depth=5)]
    funcs += [PowerSystem(num_dams=13, width=9, depth=9)]

    seedg = create_seed_generator(seed)
    algos = ["NaiveTBPSA", "ScrHammersleySearch", "PSO", "OnePlusOne",
             "CMA", "TwoPointsDE", "QrDE", "LhsDE", "Zero", "StupidRandom", "RandomSearch", "HaltonSearch",
             "RandomScaleRandomSearch", "MiniDE", "SplitOptimizer5", "SplitOptimizer9", "SplitOptimizer",
             "NGO", "SplitOptimizer3", "SplitOptimizer13"]
    for budget in [1600, 3200, 6400, 12800]:
        for num_workers in [1, 10, 100]:
            if num_workers < budget:
                for algo in algos:
                    for fu in funcs:
                        xp = Experiment(fu, algo, budget, num_workers=num_workers, seed=next(seedg))
                        if not xp.is_incoherent:
                            yield xp


@registry.register
def powersystemsbig(seed: Optional[int] = None) -> Iterator[Experiment]:
    """Unit commitment problem, i.e. management of dams for hydroelectric planning.
    Bigger budget than the powersystems problem."""
    funcs: List[ExperimentFunction] = []
    funcs += [PowerSystem(3)]
    funcs += [PowerSystem(num_dams=3, depth=5, width=5)]
    funcs += [PowerSystem(num_dams=3, depth=9, width=9)]
    funcs += [PowerSystem(5)]
    funcs += [PowerSystem(num_dams=5, depth=5, width=5)]
    funcs += [PowerSystem(num_dams=5, depth=9, width=9)]
    funcs += [PowerSystem(9)]
    funcs += [PowerSystem(num_dams=9, width=5, depth=5)]
    funcs += [PowerSystem(num_dams=9, width=9, depth=9)]
    funcs += [PowerSystem(13)]
    funcs += [PowerSystem(num_dams=13, width=5, depth=5)]
    funcs += [PowerSystem(num_dams=13, width=9, depth=9)]

    seedg = create_seed_generator(seed)
    algos = ["NaiveTBPSA", "SQP", "Powell", "LargeScrHammersleySearch", "ScrHammersleySearch", "NGO", "PSO", "OnePlusOne",
             "CMA", "TwoPointsDE", "QrDE", "LhsDE", "Zero", "StupidRandom", "RandomSearch", "HaltonSearch",
             "RandomScaleRandomSearch", "MiniDE", "SplitOptimizer5", "SplitOptimizer9", "SplitOptimizer", "SplitOptimizer3", "SplitOptimizer13"]
    for budget in [25600, 51200, 102400, 204800, 409600]:
        for num_workers in [1]:
            if num_workers < budget:
                for algo in algos:
                    for fu in funcs:
                        xp = Experiment(fu, algo, budget, num_workers=num_workers, seed=next(seedg))
                        if not xp.is_incoherent:
                            yield xp


@registry.register
def mlda(seed: Optional[int] = None) -> Iterator[Experiment]:
    """MLDA (machine learning and data analysis) testbed."""
    funcs: List[ExperimentFunction] = [
        _mlda.Clustering.from_mlda(name, num, rescale) for name, num in [("Ruspini", 5), ("German towns", 10)] for rescale in [True, False]
    ]
    funcs += [
        _mlda.SammonMapping.from_mlda("Virus", rescale=False),
        _mlda.SammonMapping.from_mlda("Virus", rescale=True),
        _mlda.SammonMapping.from_mlda("Employees"),
    ]
    funcs += [_mlda.Perceptron.from_mlda(name) for name in ["quadratic", "sine", "abs", "heaviside"]]
    funcs += [_mlda.Landscape(transform) for transform in [None, "square", "gaussian"]]
    seedg = create_seed_generator(seed)
    algos = ["NaiveTBPSA", "LargeScrHammersleySearch", "ScrHammersleySearch", "PSO", "OnePlusOne",
             "CMA", "TwoPointsDE", "QrDE", "LhsDE", "Zero", "StupidRandom", "RandomSearch", "HaltonSearch",
             "RandomScaleRandomSearch", "MiniDE", "NGO"]
    for budget in [25, 50, 100, 200, 400, 800, 1600, 3200, 6400, 12800]:
        for num_workers in [1, 10, 100]:
            if num_workers < budget:
                for algo in algos:
                    for func in funcs:
                        xp = Experiment(func, algo, budget, num_workers=num_workers, seed=next(seedg))
                        if not xp.is_incoherent:
                            yield xp


<<<<<<< HEAD
@registry.register
def mldaas(seed: Optional[int] = None) -> Iterator[Experiment]:
    funcs: List[InstrumentedFunction] = [
        _mlda.Clustering.from_mlda(name, num, rescale) for name, num in [("Ruspini", 5), ("German towns", 10)] for rescale in [True, False]
    ]
    funcs += [
        _mlda.SammonMapping.from_mlda("Virus", rescale=False),
        _mlda.SammonMapping.from_mlda("Virus", rescale=True),
        _mlda.SammonMapping.from_mlda("Employees"),
    ]
    funcs += [_mlda.Perceptron.from_mlda(name) for name in ["quadratic", "sine", "abs", "heaviside"]]
    funcs += [_mlda.Landscape(transform) for transform in [None, "square", "gaussian"]]
    seedg = create_seed_generator(seed)
    algos = ["NaiveTBPSA", "ScrHammersleySearch", "PSO", "OnePlusOne", "FTNGO", "CMA", "OnePointDE", "TwoPointsDE", "QrDE", "LhsDE",
             "Zero", "PortfolioDiscreteOnePlusOne", "CauchyOnePlusOne", "RandomSearch", "RandomSearchPlusMiddlePoint",
             "HaltonSearchPlusMiddlePoint", "MiniQrDE", "HaltonSearch", "RandomScaleRandomSearch", "MiniDE", "DiscreteOnePlusOne",
             "ScrHaltonSearch", "ScrHammersleySearchPlusMiddlePoint", "HaltonSearch", "MilliCMA", "MicroCMA"]
    # pylint: disable=too-many-nested-blocks
    algos += ["Portfolio", "ASCMADEthird", "ASCMADEQRthird", "ASCMA2PDEthird", "CMandAS2", "CMandAS",
              "CM", "MultiCMA", "TripleCMA", "MultiScaleCMA"]
    for budget in [9600, 12800, 25600]:  # , 51200]:#, 102400]:
        for num_workers in [10, 100, 1000]:  # [1, 10, 100]:
            for algo in algos:
                for func in funcs:
                    if num_workers < budget:
                        xp = Experiment(func, algo, budget, num_workers=num_workers, seed=next(seedg))
                        if not xp.is_incoherent:
                            yield xp
=======
# @registry.register
# def mldaas(seed: Optional[int] = None) -> Iterator[Experiment]:
#     funcs: List[ExperimentFunction] = [
#         _mlda.Clustering.from_mlda(name, num, rescale) for name, num in [("Ruspini", 5), ("German towns", 10)] for rescale in [True, False]
#     ]
#     funcs += [
#         _mlda.SammonMapping.from_mlda("Virus", rescale=False),
#         _mlda.SammonMapping.from_mlda("Virus", rescale=True),
#         _mlda.SammonMapping.from_mlda("Employees"),
#     ]
#     funcs += [_mlda.Perceptron.from_mlda(name) for name in ["quadratic", "sine", "abs", "heaviside"]]
#     funcs += [_mlda.Landscape(transform) for transform in [None, "square", "gaussian"]]
#     seedg = create_seed_generator(seed)
#     algos = ["NaiveTBPSA", "ScrHammersleySearch", "PSO", "OnePlusOne", "NGO", "CMA", "OnePointDE", "TwoPointsDE", "QrDE", "LhsDE",
#              "Zero", "PortfolioDiscreteOnePlusOne", "CauchyOnePlusOne", "RandomSearch", "RandomSearchPlusMiddlePoint",
#              "HaltonSearchPlusMiddlePoint", "MiniQrDE", "HaltonSearch", "RandomScaleRandomSearch", "MiniDE", "DiscreteOnePlusOne",
#              "ScrHaltonSearch", "ScrHammersleySearchPlusMiddlePoint", "HaltonSearch", "MilliCMA", "MicroCMA"]
#     # pylint: disable=too-many-nested-blocks
#     algos += ["Portfolio", "ASCMADEthird", "ASCMADEQRthird", "ASCMA2PDEthird", "CMandAS2", "CMandAS",
#               "CM", "MultiCMA", "TripleCMA", "MultiScaleCMA"]
#     for budget in [9600, 12800, 25600]:  # , 51200]:#, 102400]:
#         for num_workers in [10, 100, 1000]:  # [1, 10, 100]:
#             for algo in algos:
#                 for func in funcs:
#                     if num_workers < budget:
#                         xp = Experiment(func, algo, budget, num_workers=num_workers, seed=next(seedg))
#                         if not xp.is_incoherent:
#                             yield xp
>>>>>>> 589eefa3


@registry.register
def arcoating(seed: Optional[int] = None) -> Iterator[Experiment]:
    """AR coating. Problems about optical properties of nanolayers."""
    seedg = create_seed_generator(seed)
    algos = ["NaiveTBPSA", "Cobyla", "SQP", "Powell", "LargeScrHammersleySearch", "ScrHammersleySearch", "PSO",
             "OnePlusOne", "NGO", "CMA", "TwoPointsDE", "QrDE", "LhsDE", "Zero", "StupidRandom"]
    # for budget in [50, 100, 200, 400, 800, 1600, 3200, 6400, 12800]:
    for budget in [100 * 5 ** k for k in range(6)]:  # from 100 to 312500
        for num_workers in [1, 10, 100]:
            for algo in algos:
                for func in [ARCoating(10, 400), ARCoating(35, 700), ARCoating(70, 1000)]:
                    xp = Experiment(func, algo, budget, num_workers=num_workers, seed=next(seedg))
                    if not xp.is_incoherent:
                        yield xp


@registry.register
def double_o_seven(seed: Optional[int] = None) -> Iterator[Experiment]:
    # pylint: disable=too-many-locals
    seedg = create_seed_generator(seed)
    base_env = rl.envs.DoubleOSeven(verbose=False)
    random_agent = rl.agents.Agent007(base_env)
    modules = {'mono': rl.agents.Perceptron, 'multi': rl.agents.DenseNet}
    agents = {a: rl.agents.TorchAgent.from_module_maker(base_env, m, deterministic=False) for a, m in modules.items()}
    env = base_env.with_agent(player_0=random_agent).as_single_agent()
    for num_repetitions in [1, 10, 100]:
        for archi in ["mono", "multi"]:
            dde = ng.optimizers.DifferentialEvolution(crossover="dimension").with_name("DiscreteDE")
            for optim in ["PSO", "FTNGO", "CMA", "DE", "TwoPointsDE", "TBPSA", "OnePlusOne", "Zero",
                          "RandomSearch", "AlmostRotationInvariantDE", dde]:
                for env_budget in [5000, 10000, 20000, 40000]:
                    for num_workers in [1, 10, 100]:
                        # careful, not threadsafe
                        runner = rl.EnvironmentRunner(env.copy(), num_repetitions=num_repetitions, max_step=50)
                        func = rl.agents.TorchAgentFunction(agents[archi], runner, reward_postprocessing=lambda x: 1 - x)
                        opt_budget = env_budget // num_repetitions
                        yield Experiment(func, optim, budget=opt_budget, num_workers=num_workers, seed=next(seedg))  # type: ignore


# Intermediate definition for building a multiobjective problem.
class PackedFunctions(ExperimentFunction):

    def __init__(self, functions: List[ArtificialFunction], upper_bounds: np.ndarray) -> None:
        self._functions = functions
        self._upper_bounds = upper_bounds
        self.multiobjective = MultiobjectiveFunction(self._mo, upper_bounds)
        super().__init__(self.multiobjective, self._functions[0].parametrization)
        # TODO add descriptors?

    def _mo(self, *args: Any, **kwargs: Any) -> np.ndarray:
        return np.array([f(*args, **kwargs) for f in self._functions])

    def copy(self) -> "PackedFunctions":
        return PackedFunctions([f.copy() for f in self._functions], self._upper_bounds)


@registry.register
def multiobjective_example(seed: Optional[int] = None) -> Iterator[Experiment]:
    # prepare list of parameters to sweep for independent variables
    seedg = create_seed_generator(seed)
<<<<<<< HEAD
    optims = ["NaiveTBPSA", "PSO", "DE", "SQP", "LhsDE", "RandomSearch", "FTNGO", "CMA", "BO", "LBO", "SQP", "RSQP"]
=======
    optims = ["NaiveTBPSA", "PSO", "DE", "LhsDE", "RandomSearch", "NGO", "CMA", "OnePlusOne", "TwoPointsDE"]
>>>>>>> 589eefa3
    mofuncs: List[PackedFunctions] = []
    for name1 in ["sphere", "cigar"]:
        for name2 in ["sphere", "cigar", "hm"]:
            mofuncs += [PackedFunctions([ArtificialFunction(name1, block_dimension=7),
                                         ArtificialFunction(name2, block_dimension=7)],
                                        upper_bounds=np.array((50., 50.)))]
            for name3 in ["sphere", "ellipsoid"]:
                mofuncs += [PackedFunctions([ArtificialFunction(name1, block_dimension=6),
                                             ArtificialFunction(name3, block_dimension=6),
                                             ArtificialFunction(name2, block_dimension=6)],
                                            upper_bounds=np.array((100, 100, 1000.)))]
    for mofunc in mofuncs:
        for optim in optims:
            for budget in list(range(100, 2901, 400)):
                for nw in [1, 100]:
                    yield Experiment(mofunc, optim, budget=budget, num_workers=nw, seed=next(seedg))


@registry.register
def manyobjective_example(seed: Optional[int] = None) -> Iterator[Experiment]:
    # prepare list of parameters to sweep for independent variables
    seedg = create_seed_generator(seed)
    optims = ["NaiveTBPSA", "PSO", "DE", "LhsDE", "RandomSearch", "NGO", "CMA", "OnePlusOne", "TwoPointsDE"]
    mofuncs: List[PackedFunctions] = []
    for name1 in ["sphere", "cigar"]:
        for name2 in ["sphere", "hm"]:
            for name3 in ["sphere", "ellipsoid"]:
                for name4 in ["rastrigin", "rosenbrock"]:
                    for name5 in ["hm", "rosenbrock"]:
                        for name6 in ["rastrigin", "cigar"]:
                            mofuncs += [PackedFunctions([ArtificialFunction(name1, block_dimension=6),
                                                         ArtificialFunction(name2, block_dimension=6),
                                                         ArtificialFunction(name3, block_dimension=6),
                                                         ArtificialFunction(name4, block_dimension=6),
                                                         ArtificialFunction(name5, block_dimension=6),
                                                         ArtificialFunction(name6, block_dimension=6)],
                                                        upper_bounds=np.array((100, 100, 1000., 7., 300., 500.)))]
    for mofunc in mofuncs:
        for optim in optims:
            for budget in list(range(100, 5901, 400)):
                for nw in [1, 100]:
                    yield Experiment(mofunc, optim, budget=budget, num_workers=nw, seed=next(seedg))<|MERGE_RESOLUTION|>--- conflicted
+++ resolved
@@ -87,7 +87,7 @@
     Looks somehow fractal."""
     seedg = create_seed_generator(seed)
     names = ["deceptivemultimodal", "deceptiveillcond", "deceptivepath"]
-    optims = ["FTNGO", "PSO", "MiniQrDE", "MiniLhsDE", "MiniDE", "CMA", "QrDE", "DE", "LhsDE"]
+    optims = ["NGO", "PSO", "MiniQrDE", "MiniLhsDE", "MiniDE", "CMA", "QrDE", "DE", "LhsDE"]
     functions = [
         ArtificialFunction(name, block_dimension=2, num_blocks=n_blocks, rotation=rotation, aggregator=aggregator)
         for name in names
@@ -126,7 +126,7 @@
     """Parallel optimization on 3 classical objective functions."""
     seedg = create_seed_generator(seed)
     names = ["sphere", "rastrigin", "cigar"]
-    optims = ["ScrHammersleySearch", "FTNGO", "CMA", "PSO", "NaiveTBPSA", "OnePlusOne", "DE", "TwoPointsDE"]
+    optims = ["ScrHammersleySearch", "NGO", "CMA", "PSO", "NaiveTBPSA", "OnePlusOne", "DE", "TwoPointsDE"]
     functions = [
         ArtificialFunction(name, block_dimension=bd, useless_variables=bd * uv_factor)
         for name in names
@@ -267,7 +267,7 @@
     """Testing optimizers on ill cond problems.
     """
     seedg = create_seed_generator(seed)
-    optims = ["FTNGO", "CMA", "PSO", "DE", "MiniDE", "QrDE", "MiniQrDE", "LhsDE", "OnePlusOne", "SQP", "Cobyla",
+    optims = ["NGO", "CMA", "PSO", "DE", "MiniDE", "QrDE", "MiniQrDE", "LhsDE", "OnePlusOne", "SQP", "Cobyla",
               "Powell", "TwoPointsDE", "OnePointDE", "AlmostRotationInvariantDE", "RotationInvariantDE"]
     functions = [
         ArtificialFunction(name, block_dimension=50, rotation=rotation) for name in ["cigar", "ellipsoid"] for rotation in [True, False]
@@ -283,7 +283,7 @@
     """Testing optimizers on ill-conditionned parallel optimization.
     """
     seedg = create_seed_generator(seed)
-    optims = ["FTNGO", "CMA", "PSO", "DE", "MiniDE", "QrDE", "MiniQrDE", "LhsDE", "OnePlusOne",
+    optims = ["NGO", "CMA", "PSO", "DE", "MiniDE", "QrDE", "MiniQrDE", "LhsDE", "OnePlusOne",
               "TwoPointsDE", "OnePointDE", "AlmostRotationInvariantDE", "RotationInvariantDE",
               "Portfolio", "ASCMADEthird", "ASCMADEQRthird", "ASCMA2PDEthird", "CMandAS2", "CMandAS", "CM",
               "MultiCMA", "TripleCMA", "MultiScaleCMA", "RSQP", "RCobyla", "RPowell", "SQPCMA"]
@@ -308,7 +308,7 @@
     """Many optimizers on ill cond problems with constraints.
     """
     seedg = create_seed_generator(seed)
-    optims = ["FTNGO", "CMA", "PSO", "DE", "MiniDE", "QrDE", "MiniQrDE", "LhsDE", "OnePlusOne", "SQP", "Cobyla", "Powell",
+    optims = ["NGO", "CMA", "PSO", "DE", "MiniDE", "QrDE", "MiniQrDE", "LhsDE", "OnePlusOne", "SQP", "Cobyla", "Powell",
               "TwoPointsDE", "OnePointDE", "AlmostRotationInvariantDE", "RotationInvariantDE",
               "Portfolio", "ASCMADEthird", "ASCMADEQRthird", "ASCMA2PDEthird", "CMandAS2", "CMandAS", "CM",
               "MultiCMA", "TripleCMA", "MultiScaleCMA", "RSQP", "RCobyla", "RPowell", "SQPCMA"]
@@ -483,7 +483,7 @@
     seedg = create_seed_generator(seed)
     algos = ["NaiveTBPSA", "ScrHammersleySearch", "PSO", "OnePlusOne",
              "CMA", "TwoPointsDE", "QrDE", "LhsDE", "Zero", "StupidRandom", "RandomSearch", "HaltonSearch",
-             "RandomScaleRandomSearch", "MiniDE", "SplitOptimizer5", "FTNGO"]
+             "RandomScaleRandomSearch", "MiniDE", "SplitOptimizer5", "NGO"]
     for budget in [1600, 3200, 6400, 12800]:
         for num_workers in [1, 10, 100]:
             if num_workers < budget:
@@ -608,36 +608,6 @@
                             yield xp
 
 
-<<<<<<< HEAD
-@registry.register
-def mldaas(seed: Optional[int] = None) -> Iterator[Experiment]:
-    funcs: List[InstrumentedFunction] = [
-        _mlda.Clustering.from_mlda(name, num, rescale) for name, num in [("Ruspini", 5), ("German towns", 10)] for rescale in [True, False]
-    ]
-    funcs += [
-        _mlda.SammonMapping.from_mlda("Virus", rescale=False),
-        _mlda.SammonMapping.from_mlda("Virus", rescale=True),
-        _mlda.SammonMapping.from_mlda("Employees"),
-    ]
-    funcs += [_mlda.Perceptron.from_mlda(name) for name in ["quadratic", "sine", "abs", "heaviside"]]
-    funcs += [_mlda.Landscape(transform) for transform in [None, "square", "gaussian"]]
-    seedg = create_seed_generator(seed)
-    algos = ["NaiveTBPSA", "ScrHammersleySearch", "PSO", "OnePlusOne", "FTNGO", "CMA", "OnePointDE", "TwoPointsDE", "QrDE", "LhsDE",
-             "Zero", "PortfolioDiscreteOnePlusOne", "CauchyOnePlusOne", "RandomSearch", "RandomSearchPlusMiddlePoint",
-             "HaltonSearchPlusMiddlePoint", "MiniQrDE", "HaltonSearch", "RandomScaleRandomSearch", "MiniDE", "DiscreteOnePlusOne",
-             "ScrHaltonSearch", "ScrHammersleySearchPlusMiddlePoint", "HaltonSearch", "MilliCMA", "MicroCMA"]
-    # pylint: disable=too-many-nested-blocks
-    algos += ["Portfolio", "ASCMADEthird", "ASCMADEQRthird", "ASCMA2PDEthird", "CMandAS2", "CMandAS",
-              "CM", "MultiCMA", "TripleCMA", "MultiScaleCMA"]
-    for budget in [9600, 12800, 25600]:  # , 51200]:#, 102400]:
-        for num_workers in [10, 100, 1000]:  # [1, 10, 100]:
-            for algo in algos:
-                for func in funcs:
-                    if num_workers < budget:
-                        xp = Experiment(func, algo, budget, num_workers=num_workers, seed=next(seedg))
-                        if not xp.is_incoherent:
-                            yield xp
-=======
 # @registry.register
 # def mldaas(seed: Optional[int] = None) -> Iterator[Experiment]:
 #     funcs: List[ExperimentFunction] = [
@@ -666,7 +636,6 @@
 #                         xp = Experiment(func, algo, budget, num_workers=num_workers, seed=next(seedg))
 #                         if not xp.is_incoherent:
 #                             yield xp
->>>>>>> 589eefa3
 
 
 @registry.register
@@ -697,7 +666,7 @@
     for num_repetitions in [1, 10, 100]:
         for archi in ["mono", "multi"]:
             dde = ng.optimizers.DifferentialEvolution(crossover="dimension").with_name("DiscreteDE")
-            for optim in ["PSO", "FTNGO", "CMA", "DE", "TwoPointsDE", "TBPSA", "OnePlusOne", "Zero",
+            for optim in ["PSO", "NGO", "CMA", "DE", "TwoPointsDE", "TBPSA", "OnePlusOne", "Zero",
                           "RandomSearch", "AlmostRotationInvariantDE", dde]:
                 for env_budget in [5000, 10000, 20000, 40000]:
                     for num_workers in [1, 10, 100]:
@@ -729,11 +698,7 @@
 def multiobjective_example(seed: Optional[int] = None) -> Iterator[Experiment]:
     # prepare list of parameters to sweep for independent variables
     seedg = create_seed_generator(seed)
-<<<<<<< HEAD
-    optims = ["NaiveTBPSA", "PSO", "DE", "SQP", "LhsDE", "RandomSearch", "FTNGO", "CMA", "BO", "LBO", "SQP", "RSQP"]
-=======
     optims = ["NaiveTBPSA", "PSO", "DE", "LhsDE", "RandomSearch", "NGO", "CMA", "OnePlusOne", "TwoPointsDE"]
->>>>>>> 589eefa3
     mofuncs: List[PackedFunctions] = []
     for name1 in ["sphere", "cigar"]:
         for name2 in ["sphere", "cigar", "hm"]:
