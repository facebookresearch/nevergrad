# Copyright (c) Facebook, Inc. and its affiliates. All Rights Reserved.
#
# This source code is licensed under the MIT license found in the
# LICENSE file in the root directory of this source tree.

import os
import warnings
import typing as tp
import itertools
import numpy as np
import nevergrad as ng
from nevergrad.optimization.base import ConfiguredOptimizer
import nevergrad.functions.corefuncs as corefuncs
from nevergrad.functions import base as fbase
from nevergrad.functions import ExperimentFunction
from nevergrad.functions import ArtificialFunction
from nevergrad.functions import FarOptimumFunction
from nevergrad.functions import PBT
from nevergrad.functions.ml import MLTuning
from nevergrad.functions import mlda as _mlda
from nevergrad.functions.photonics import Photonics
from nevergrad.functions.arcoating import ARCoating
from nevergrad.functions import images as imagesxp
from nevergrad.functions.powersystems import PowerSystem
from nevergrad.functions.stsp import STSP
from nevergrad.functions.rocket import Rocket
from nevergrad.functions.mixsimulator import OptimizeMix
from nevergrad.functions import control
from nevergrad.functions import rl
from nevergrad.functions.games import game
from nevergrad.functions import iohprofiler
from .xpbase import Experiment as Experiment
from .xpbase import create_seed_generator
from .xpbase import registry as registry  # noqa
from .optgroups import get_optimizers

# register all frozen experiments
from . import frozenexperiments  # noqa # pylint: disable=unused-import

# pylint: disable=stop-iteration-return, too-many-nested-blocks, too-many-locals, line-too-long
# pylint: disable=too-many-lines
# for black (since lists are way too long...):
# fmt: off


<<<<<<< HEAD
class _Constraint:

    def __init__(self, name: str, as_bool: bool) -> None:
         self.name = name
         self.as_bool = as_bool

    def __call__(self, data: np.ndarray) -> tp.Union[bool, float]:
        if not isinstance(data, np.ndarray):
            raise ValueError(f"Unexpected inputs as np.ndarray, got {data}")
        if self.name == "sum":
            value = float(np.sum(data))
        elif self.name == "diff":
            value = float(np.sum(data[::2]) - np.sum(data[1::2]))
        elif self.name == "second_diff":
            value = float(2 * np.sum(data[1::2]) - 3 * np.sum(data[::2]))
        elif self.name == "ball":
            value = float(np.sum(np.square(data))) - float(len(data)) - float(np.sqrt(len(data)))  # Most points violate the constraint.
        else:
            raise NotImplementedError(f"Unknown function {self.name}")
        return value > 0 if self.as_bool else value


class MissingBenchmarkPackageError(ModuleNotFoundError):
    pass


=======
>>>>>>> c591b7cc
default_optims: tp.Optional[tp.List[str]] = None  # ["NGO10", "CMA", "Shiwa"]


def keras_tuning(seed: tp.Optional[int] = None, overfitter: bool = False, seq: bool = False) -> tp.Iterator[Experiment]:
    """Machine learning hyperparameter tuning experiment. Based on scikit models."""
    seedg = create_seed_generator(seed)
    # Continuous case,

    # First, a few functions with constraints.
    optims = ["PSO", "OnePlusOne"]
    if default_optims is not None:
        optims = default_optims
    for dimension in [None]:
        for dataset in (
                ["kerasBoston", "boston", "diabetes"]):
            function = MLTuning(regressor="keras_dense_nn", data_dimension=dimension, dataset=dataset,
                                overfitter=overfitter)
            for budget in [50, 150, 500]:
                for num_workers in [1] if seq else [1, 10, 50, 100]:  # Seq for sequential optimization experiments.
                    for optim in optims:
                        xp = Experiment(function, optim, num_workers=num_workers,
                                        budget=budget, seed=next(seedg))
                        if not xp.is_incoherent:
                            yield xp


def mltuning(seed: tp.Optional[int] = None, overfitter: bool = False, seq: bool = False) -> tp.Iterator[Experiment]:
    """Machine learning hyperparameter tuning experiment. Based on scikit models."""
    seedg = create_seed_generator(seed)
    optims: tp.List[str] = get_optimizers("basics", seed=next(seedg))  # type: ignore

    if default_optims is not None:
        optims = default_optims
    for dimension in [None, 1, 2, 3]:
        for regressor in ["mlp", "decision_tree", "decision_tree_depth"]:
            for dataset in (
                    ["boston", "diabetes"] if dimension is None else ["artificialcos", "artificial",
                                                                      "artificialsquare"]):
                function = MLTuning(regressor=regressor, data_dimension=dimension, dataset=dataset,
                                    overfitter=overfitter)
                for budget in [50, 150, 500]:
                    for num_workers in [1] if seq else [1, 10, 50, 100]:  # Seq for sequential optimization experiments.
                        for optim in optims:
                            xp = Experiment(function, optim, num_workers=num_workers,
                                            budget=budget, seed=next(seedg))
                            if not xp.is_incoherent:
                                yield xp


def naivemltuning(seed: tp.Optional[int] = None) -> tp.Iterator[Experiment]:
    """Counterpart of mltuning with overfitting of valid loss, i.e. train/valid/valid instead of train/valid/test."""
    internal_generator = mltuning(seed, overfitter=True)
    for xp in internal_generator:
        yield xp


# We register only the sequential counterparts for the moment.
@registry.register
def seq_keras_tuning(seed: tp.Optional[int] = None) -> tp.Iterator[Experiment]:
    """Sequential counterpart of mltuning."""
    internal_generator = keras_tuning(seed, overfitter=False, seq=True)
    for xp in internal_generator:
        yield xp


# We register only the sequential counterparts for the moment.
@registry.register
def naive_seq_keras_tuning(seed: tp.Optional[int] = None) -> tp.Iterator[Experiment]:
    """Sequential counterpart of mltuning."""
    internal_generator = keras_tuning(seed, overfitter=True, seq=True)
    for xp in internal_generator:
        yield xp


# We register only the sequential counterparts for the moment.
@registry.register
def seqmltuning(seed: tp.Optional[int] = None) -> tp.Iterator[Experiment]:
    """Sequential counterpart of mltuning."""
    internal_generator = mltuning(seed, overfitter=False, seq=True)
    for xp in internal_generator:
        yield xp


@registry.register
def naiveseqmltuning(seed: tp.Optional[int] = None) -> tp.Iterator[Experiment]:
    """Sequential counterpart of mltuning with overfitting of valid loss, i.e. train/valid/valid instead of train/valid/test."""
    internal_generator = mltuning(seed, overfitter=True, seq=True)
    for xp in internal_generator:
        yield xp


# pylint:disable=too-many-branches
@registry.register
def yawidebbob(seed: tp.Optional[int] = None) -> tp.Iterator[Experiment]:
    """Yet Another Wide Black-Box Optimization Benchmark.
    The goal is basically to have a very wide family of problems: continuous and discrete,
    noisy and noise-free, mono- and multi-objective,  constrained and not constrained, sequential
    and parallel.

    TODO(oteytaud): this requires a significant improvement, covering mixed problems and different types of constraints.
    """
    seedg = create_seed_generator(seed)
    # Continuous case

    # First, a few functions with constraints.
    functions = [
        ArtificialFunction(name, block_dimension=50, rotation=rotation) for name in ["cigar", "ellipsoid"] for rotation
        in [True, False]
    ]
    for func in functions:
        func.parametrization.register_cheap_constraint(_Constraint("positive_sum", as_bool=False))

    # Then, let us build a constraint-free case. We include the noisy case.
    names = ["hm", "rastrigin", "sphere", "doublelinearslope", "ellipsoid"]

    # names += ["deceptiveillcond", "deceptivemultimodal", "deceptivepath"]
    functions += [
        ArtificialFunction(name, block_dimension=d, rotation=rotation, noise_level=nl, split=split)
        for name in names              # period 5
        for rotation in [True, False]  # period 2
        for nl in [0., 100.]           # period 2
        for num_blocks in [1, 8]       # period 2
        for d in [2, 40, 3000, 10000]  # period 4
        for split in [True, False]     # period 2
    ][::13]  # 13 is coprime with all periods above so we sample correctly the possibilities.
    # This problem is intended as a stable basis forever.
    # The list of optimizers should contain only the basic for comparison and "baselines".
    optims: tp.List[str] = ["NGOpt8"] + get_optimizers("baselines", seed=next(seedg))  # type: ignore
    if default_optims is not None:
        optims = default_optims
    for optim in optims:
        for function in functions:
            for budget in [50, 1500, 50000]:
                for nw in [1, budget] + ([] if budget <= 300 else [300]):
                    xp = Experiment(function, optim, num_workers=nw,
                                    budget=budget, seed=next(seedg))
                    if not xp.is_incoherent:
                        yield xp
    # Discrete, unordered.
    for nv in [200, 2000]:
        for arity in [2, 7, 37]:
            instrum = ng.p.TransitionChoice(range(arity), repetitions=nv)
            for name in ["onemax", "leadingones", "jump"]:
                dfunc = ExperimentFunction(corefuncs.DiscreteFunction(name, arity), instrum.set_name("transition"))
                dfunc.add_descriptors(arity=arity)
                for optim in optims:
                    for budget in [500, 5000]:
                        for nw in [1, 100]:
                            yield Experiment(dfunc, optim, num_workers=nw, budget=budget, seed=next(seedg))

    # The multiobjective case.
    # TODO the upper bounds are really not well set for this experiment with cigar
    mofuncs: tp.List[fbase.MultiExperiment] = []
    for name1 in ["sphere", "ellipsoid"]:
        for name2 in ["sphere", "hm"]:
            mofuncs += [fbase.MultiExperiment([ArtificialFunction(name1, block_dimension=7),
                                               ArtificialFunction(name2, block_dimension=7)],
                                              upper_bounds=np.array((100., 100.)))]
    for name1 in ["sphere", "ellipsoid"]:
        for name2 in ["sphere", "hm"]:
            for name3 in ["sphere", "hm"]:
                mofuncs += [fbase.MultiExperiment([ArtificialFunction(name1, block_dimension=7),
                                                   ArtificialFunction(name2, block_dimension=7),
                                                   ArtificialFunction(name3, block_dimension=7)],
                                                  upper_bounds=np.array((100., 100., 100.)))]
    for mofunc in mofuncs:
        for optim in optims:
            for budget in [2000, 8000]:
                for nw in [1, 100]:
                    yield Experiment(mofunc, optim, budget=budget, num_workers=nw, seed=next(seedg))


# pylint: disable=redefined-outer-name
@registry.register
def parallel_small_budget(seed: tp.Optional[int] = None) -> tp.Iterator[Experiment]:
    """Parallel optimization with small budgets
    """
    seedg = create_seed_generator(seed)
    optims: tp.List[str] = get_optimizers("basics", seed=next(seedg))  # type: ignore
    names = ["hm", "rastrigin", "griewank", "rosenbrock", "ackley", "multipeak"]
    names += ["sphere", "cigar", "ellipsoid", "altellipsoid"]
    names += ["deceptiveillcond", "deceptivemultimodal", "deceptivepath"]
    # funcs
    functions = [
        ArtificialFunction(name, block_dimension=d, rotation=rotation)
        for name in names
        for rotation in [True, False]
        for d in [2, 4, 8]
    ]
    budgets = [10, 50, 100, 200, 400]
    for optim in optims:
        for function in functions:
            for budget in budgets:
                for nw in [2, 8, 16]:
                    for batch in [True, False]:
                        if nw < budget / 4:
                            xp = Experiment(function, optim, num_workers=nw, budget=budget, batch_mode=batch,
                                            seed=next(seedg))
                            if not xp.is_incoherent:
                                yield xp


@registry.register
def instrum_discrete(seed: tp.Optional[int] = None) -> tp.Iterator[Experiment]:
    """Comparison of optimization algorithms equipped with distinct instrumentations.
    Onemax, Leadingones, Jump function."""
    # Discrete, unordered.

    optims = ["DiscreteOnePlusOne", "Shiwa", "CMA", "PSO", "TwoPointsDE", "DE", "OnePlusOne",
              "AdaptiveDiscreteOnePlusOne",
              "CMandAS2", "PortfolioDiscreteOnePlusOne", "DoubleFastGADiscreteOnePlusOne", "MultiDiscrete",
              "DiscreteBSOOnePlusOne", "AnisotropicAdaptiveDiscreteOnePlusOne", "DiscreteLenglerOnePlusOne"]

    if default_optims is not None:
        optims = default_optims
    seedg = create_seed_generator(seed)
    for nv in [10, 50, 200, 1000, 5000]:
        for arity in [2, 3, 7, 30]:
            for instrum_str in ["Unordered", "Softmax"]:
                if instrum_str == "Softmax":
                    instrum: ng.p.Parameter = ng.p.Choice(range(arity), repetitions=nv)
                    # Equivalent to, but much faster than, the following:
                    # instrum = ng.p.Tuple(*(ng.p.Choice(range(arity)) for _ in range(nv)))
#                 else:
#                     assert instrum_str == "Threshold"
#                     # instrum = ng.p.Tuple(*(ng.p.TransitionChoice(range(arity)) for _ in range(nv)))
#                     init = np.random.RandomState(seed=next(seedg)).uniform(-0.5, arity -0.5, size=nv)
#                     instrum = ng.p.Array(init=init).set_bounds(-0.5, arity -0.5)  # type: ignore
                else:
                    assert instrum_str == "Unordered"
                    instrum = ng.p.TransitionChoice(range(arity), repetitions=nv)
                for name in ["onemax", "leadingones", "jump"]:
                    dfunc = ExperimentFunction(corefuncs.DiscreteFunction(name, arity), instrum.set_name(instrum_str))
                    dfunc.add_descriptors(arity=arity)
                    for optim in optims:
                        for nw in [1, 10]:
                            for budget in [50, 500, 5000]:
                                yield Experiment(dfunc, optim, num_workers=nw, budget=budget, seed=next(seedg))


@registry.register
def sequential_instrum_discrete(seed: tp.Optional[int] = None) -> tp.Iterator[Experiment]:
    """Sequential counterpart of instrum_discrete."""
    # Discrete, unordered.
    optims = ["DiscreteOnePlusOne", "DiscreteDoerrOnePlusOne", "DiscreteLenglerOnePlusOne", "FastGADiscreteOnePlusOne",
              "DiscreteBSOOnePlusOne", "PortfolioDiscreteOnePlusOne", "DoubleFastGADiscreteOnePlusOne",
              "AnisotropicAdaptiveDiscreteOnePlusOne"]

    seedg = create_seed_generator(seed)
    for nv in [10, 50, 200, 1000, 5000]:
        for arity in [2, 3, 7, 30]:
            for instrum_str in ["Unordered"]:
                assert instrum_str == "Unordered"
                instrum = ng.p.TransitionChoice(range(arity), repetitions=nv)
                for name in ["onemax", "leadingones", "jump"]:
                    dfunc = ExperimentFunction(corefuncs.DiscreteFunction(name, arity), instrum.set_name(instrum_str))
                    dfunc.add_descriptors(arity=arity)
                    for optim in optims:
                        for budget in [50, 500, 5000, 50000]:
                            yield Experiment(dfunc, optim, budget=budget, seed=next(seedg))


@registry.register
def deceptive(seed: tp.Optional[int] = None) -> tp.Iterator[Experiment]:
    """Very difficult objective functions: one is highly multimodal (infinitely many local optima),
    one has an infinite condition number, one has an infinitely long path towards the optimum.
    Looks somehow fractal."""
    seedg = create_seed_generator(seed)
    names = ["deceptivemultimodal", "deceptiveillcond", "deceptivepath"]
    optims = ["NGO", "Shiwa", "DiagonalCMA", "PSO", "MiniQrDE", "MiniLhsDE", "MiniDE", "CMA", "QrDE", "DE", "LhsDE"]
    if default_optims is not None:
        optims = default_optims
    functions = [
        ArtificialFunction(name, block_dimension=2, num_blocks=n_blocks, rotation=rotation, aggregator=aggregator)
        for name in names
        for rotation in [False, True]
        for n_blocks in [1, 2, 8, 16]
        for aggregator in ["sum", "max"]
    ]
    for func in functions:
        for optim in optims:
            for budget in [25, 37, 50, 75, 87] + list(range(100, 20001, 500)):
                yield Experiment(func, optim, budget=budget, num_workers=1, seed=next(seedg))


@registry.register
def parallel(seed: tp.Optional[int] = None) -> tp.Iterator[Experiment]:
    """Parallel optimization on 3 classical objective functions: sphere, rastrigin, cigar.
    The number of workers is 20 % of the budget.
    Testing both no useless variables and 5/6 of useless variables."""
    seedg = create_seed_generator(seed)
    names = ["sphere", "rastrigin", "cigar"]
    optims: tp.List[str] = get_optimizers("parallel_basics", seed=next(seedg))  # type: ignore
    if default_optims is not None:
        optims = default_optims
    functions = [
        ArtificialFunction(name, block_dimension=bd, useless_variables=bd * uv_factor)
        for name in names
        for bd in [25]
        for uv_factor in [0, 5]
    ]
    for func in functions:
        for optim in optims:
            for budget in [30, 100, 3000]:
                yield Experiment(func, optim, budget=budget, num_workers=int(budget / 5), seed=next(seedg))


@registry.register
def harderparallel(seed: tp.Optional[int] = None) -> tp.Iterator[Experiment]:
    """Parallel optimization on 4 classical objective functions. More distinct settings than << parallel >>."""
    seedg = create_seed_generator(seed)
    names = ["sphere", "rastrigin", "cigar", "ellipsoid"]
    optims = ["NGOpt8"] + get_optimizers("emna_variants", seed=next(seedg))  # type: ignore
    if default_optims is not None:
        optims = default_optims
    functions = [
        ArtificialFunction(name, block_dimension=bd, useless_variables=bd * uv_factor)
        for name in names
        for bd in [5, 25]
        for uv_factor in [0, 5]
    ]
    for func in functions:
        for optim in optims:
            for budget in [30, 100, 3000, 10000]:
                for num_workers in [int(budget / 10), int(budget / 5), int(budget / 3)]:
                    yield Experiment(func, optim, budget=budget, num_workers=num_workers, seed=next(seedg))


@registry.register
def oneshot(seed: tp.Optional[int] = None) -> tp.Iterator[Experiment]:
    """One shot optimization of 3 classical objective functions (sphere, rastrigin, cigar).
    0 or 5 dummy variables per real variable.
    Base dimension 3 or 25.
    budget 30, 100 or 3000."""
    seedg = create_seed_generator(seed)
    names = ["sphere", "rastrigin", "cigar"]
    optims = sorted(x for x, y in ng.optimizers.registry.items() if y.one_shot and "4" not in x and "7" not in x and
                    "LHS" not in x and "alton" not in x
                    and ("ando" not in x or "QO" in x))  # QORandomSearch is the only valid variant of RandomSearch.
    if default_optims is not None:
        optims = default_optims
    functions = [
        ArtificialFunction(name, block_dimension=bd, useless_variables=bd * uv_factor)
        for name in names
        for bd in [3, 25]
        for uv_factor in [0, 5]
    ]
    for func in functions:
        for optim in optims:
            for budget in [30, 100, 3000]:
                yield Experiment(func, optim, budget=budget, num_workers=budget, seed=next(seedg))


@registry.register
def doe(seed: tp.Optional[int] = None) -> tp.Iterator[Experiment]:
    """One shot optimization of 3 classical objective functions (sphere, rastrigin, cigar), simplified.
    Base dimension 2000 or 20000. No rotation, no dummy variable.
    Budget 30, 100, 3000, 10000, 30000, 100000."""
    seedg = create_seed_generator(seed)
    names = ["sphere", "rastrigin", "cigar"]
    optims = sorted(x for x, y in ng.optimizers.registry.items() if y.one_shot)
    if default_optims is not None:
        optims = default_optims
    functions = [
        ArtificialFunction(name, block_dimension=bd, useless_variables=bd * uv_factor)
        for name in names
        for bd in [2000, 20000]  # 3, 10, 25, 200, 2000]
        for uv_factor in [0]
    ]
    for func in functions:
        for optim in optims:
            for budget in [30, 100, 3000, 10000, 30000, 100000]:
                yield Experiment(func, optim, budget=budget, num_workers=budget, seed=next(seedg))


@registry.register
def newdoe(seed: tp.Optional[int] = None) -> tp.Iterator[Experiment]:
    """One shot optimization of 3 classical objective functions (sphere, rastrigin, cigar), simplified.
    Tested on more dimensionalities than doe, namely 20, 200, 2000, 20000. No dummy variables.
    Budgets 30, 100, 3000, 10000, 30000, 100000, 300000."""
    seedg = create_seed_generator(seed)
    names = ["sphere", "rastrigin", "cigar"]
    optims = sorted(
        x for x, y in ng.optimizers.registry.items() if y.one_shot and "hiva" not in str(y) and "NGO" not in str(
            y) and ("ando" in x or "HCH" in x or "LHS" in x or "eta" in x) and "mmers" not in x and "alto" not in x)
    if default_optims is not None:
        optims = default_optims
    functions = [
        ArtificialFunction(name, block_dimension=bd, useless_variables=bd * uv_factor)
        for name in names
        for bd in [2000, 20, 200, 20000]  # 3, 10, 25, 200, 2000]
        for uv_factor in [0]
    ]
    budgets = [30, 100, 3000, 10000, 30000, 100000, 300000]
    for func in functions:
        for optim in optims:
            for budget in budgets:
                yield Experiment(func, optim, budget=budget, num_workers=budget, seed=next(seedg))


@registry.register
def fiveshots(seed: tp.Optional[int] = None) -> tp.Iterator[Experiment]:
    """Five-shots optimization of 3 classical objective functions (sphere, rastrigin, cigar).
    Base dimension 3 or 25. 0 or 5 dummy variable per real variable. Budget 30, 100 or 3000."""
    seedg = create_seed_generator(seed)
    names = ["sphere", "rastrigin", "cigar"]
    optims = sorted(x for x, y in ng.optimizers.registry.items() if y.one_shot)
    optims += ["CMA", "NGOpt8", "DE"]
    functions = [
        ArtificialFunction(name, block_dimension=bd, useless_variables=bd * uv_factor)
        for name in names
        for bd in [3, 25]
        for uv_factor in [0, 5]
    ]
    if default_optims is not None:
        optims = default_optims
    for func in functions:
        for optim in optims:
            for budget in [30, 100, 3000]:
                yield Experiment(func, optim, budget=budget, num_workers=budget // 5, seed=next(seedg))


@registry.register
def multimodal(seed: tp.Optional[int] = None, para: bool = False) -> tp.Iterator[Experiment]:
    """Experiment on multimodal functions, namely hm, rastrigin, griewank, rosenbrock, ackley, lunacek,
    deceptivemultimodal.
    0 or 5 dummy variable per real variable.
    Base dimension 3 or 25.
    Budget in 3000, 10000, 30000, 100000.
    Sequential.
    """
    seedg = create_seed_generator(seed)
    names = ["hm", "rastrigin", "griewank", "rosenbrock", "ackley", "lunacek", "deceptivemultimodal"]
    # Keep in mind that Rosenbrock is multimodal in high dimension http://ieeexplore.ieee.org/document/6792472/.
    optims = ["NGOpt8", "CMandAS", "DiagonalCMA", "CMA", "TripleCMA", "CMandAS2", "PSO"]
    if default_optims is not None:
        optims = default_optims
    if not para:
        optims += ["RSQP", "RCobyla", "RPowell", "SQPCMA", "SQP", "Cobyla", "Powell"]
    # + list(sorted(x for x, y in ng.optimizers.registry.items() if "chain" in x or "BO" in x))
    functions = [
        ArtificialFunction(name, block_dimension=bd, useless_variables=bd * uv_factor)
        for name in names
        for bd in [3, 25]
        for uv_factor in [0, 5]
    ]
    for func in functions:
        for optim in optims:
            for budget in [3000, 10000, 30000, 100000]:
                for nw in [1000] if para else [1]:
                    yield Experiment(func, optim, budget=budget, num_workers=nw, seed=next(seedg))


@registry.register
def hdmultimodal(seed: tp.Optional[int] = None) -> tp.Iterator[Experiment]:
    """Experiment on multimodal functions, namely hm, rastrigin, griewank, rosenbrock, ackley, lunacek,
    deceptivemultimodal. Similar to multimodal, but dimension 20 or 100 or 1000. Budget 1000 or 10000, sequential."""
    seedg = create_seed_generator(seed)
    names = ["hm", "rastrigin", "griewank", "rosenbrock", "ackley", "lunacek", "deceptivemultimodal"]
    # Keep in mind that Rosenbrock is multimodal in high dimension http://ieeexplore.ieee.org/document/6792472/.
    optims = ["NGOpt8", "MultiCMA", "RPowell", "CMA", "TripleCMA"]
    optims = ["NaiveTBPSA"]
    if default_optims is not None:
        optims = default_optims
    # + list(sorted(x for x, y in ng.optimizers.registry.items() if "chain" in x or "BO" in x))
    functions = [
        ArtificialFunction(name, block_dimension=bd)
        for name in names
        for bd in [1000, 6000, 36000]  # This has been modified, given that it was not sufficiently high-dimensional for its name.
    ]
    for func in functions:
        for optim in optims:
            for budget in [3000, 10000]:
                for nw in [1]:
                    yield Experiment(func, optim, budget=budget, num_workers=nw, seed=next(seedg))


@registry.register
def paramultimodal(seed: tp.Optional[int] = None) -> tp.Iterator[Experiment]:
    """Parallel counterpart of the multimodal experiment: 1000 workers."""
    internal_generator = multimodal(seed, para=True)
    for xp in internal_generator:
        yield xp


# pylint: disable=redefined-outer-name,too-many-arguments
@registry.register
def yabbob(seed: tp.Optional[int] = None, parallel: bool = False, big: bool = False, small: bool = False,
           noise: bool = False, hd: bool = False, constraints: int = 0, split: bool = False) -> tp.Iterator[Experiment]:
    """Yet Another Black-Box Optimization Benchmark.
    Related to, but without special effort for exactly sticking to, the BBOB/COCO dataset.
    Dimension 2, 10 and 50.
    Budget 50, 200, 800, 3200, 12800.
    Both rotated or not rotated.
    """
    seedg = create_seed_generator(seed)
    names = ["hm", "rastrigin", "griewank", "rosenbrock", "ackley", "lunacek", "deceptivemultimodal", "bucherastrigin",
             "multipeak"]
    names += ["sphere", "doublelinearslope", "stepdoublelinearslope"]
    names += ["cigar", "altcigar", "ellipsoid", "altellipsoid", "stepellipsoid", "discus", "bentcigar"]
    names += ["deceptiveillcond", "deceptivemultimodal", "deceptivepath"]
    # Deceptive path is related to the sharp ridge function; there is a long path to the optimum.
    # Deceptive illcond is related to the difference of powers function; the conditioning varies as we get closer to the optimum.
    # Deceptive multimodal is related to the Weierstrass function and to the Schaffers function.
    if noise:
        if hd:
            noise_level = 100000
        else:
            noise_level = 100
    else:
        noise_level = 0
    optims: tp.List[str] = ["chainMetaModelSQP", "NGOpt8", "chainCMASQP", "MetaModel", "CMA", "CMandAS2"]
    if noise:
        optims += ["TBPSA", "SQP", "NoisyDiscreteOnePlusOne"]
    if hd:
        optims += ["OnePlusOne"]

    if default_optims is not None:
        optims = default_optims
    functions = [
        ArtificialFunction(name, block_dimension=d, rotation=rotation, noise_level=noise_level, split=split) for name in names
        for rotation in [True, False]
        for num_blocks in [1]
        for d in ([100, 1000, 3000] if hd else [2, 10, 50])
    ]
    max_num_constraints = 4
    constraints_list: tp.List[tp.Any] = [_Constraint(name, as_bool)
        for as_bool in [False, True]
        for name in ["sum", "diff", "second_diff", "ball"]
        ]
    assert constraints < len(constraints_list) + max_num_constraints, (
        "constraints should be in 0, 1, ..., {len(constraints_list) + max_num_constraints - 1} (0 = no constraint).")
    for func in functions:
        for u in range(len(constraints_list)):
            if u < constraints and constraints - max_num_constraints <= u:  # we add the constraints with index u in {constraints-max, ..., constraints-1}
                func.parametrization.register_cheap_constraint(constraints_list[u % len(constraints_list)])
    budgets = [50, 200, 800, 3200, 12800]
    if (big and not noise):
        budgets = [40000, 80000, 160000, 320000]
    elif (small and not noise):
        budgets = [10, 20, 40]
    if hd:
        optims += get_optimizers("splitters", seed=next(seedg))  # type: ignore
    for optim in optims:
        for function in functions:
            for budget in budgets:
                xp = Experiment(function, optim, num_workers=100 if parallel else 1,
                                budget=budget, seed=next(seedg))
                if not xp.is_incoherent:
                    yield xp



@registry.register
def yaconstrainedbbob(seed: tp.Optional[int] = None) -> tp.Iterator[Experiment]:
    """Counterpart of yabbob with higher dimensions."""
    for i in range(8):
        internal_generator = yabbob(seed, constraints=i)
        j = 0
        for xp in internal_generator:
            j = j + 1
            if j % 8 == i:  # We use only one test case out of 4, due to computational cost.
                yield xp


@registry.register
def yahdnoisybbob(seed: tp.Optional[int] = None) -> tp.Iterator[Experiment]:
    """Counterpart of yabbob with higher dimensions."""
    internal_generator = yabbob(seed, hd=True, noise=True)
    for xp in internal_generator:
        yield xp


@registry.register
def yabigbbob(seed: tp.Optional[int] = None) -> tp.Iterator[Experiment]:
    """Counterpart of yabbob with more budget."""
    internal_generator = yabbob(seed, parallel=False, big=True)
    for xp in internal_generator:
        yield xp


@registry.register
def yasplitbbob(seed: tp.Optional[int] = None) -> tp.Iterator[Experiment]:
    """Counterpart of yabbob with more budget."""
    internal_generator = yabbob(seed, parallel=False, split=True)
    for xp in internal_generator:
        yield xp


@registry.register
def yahdsplitbbob(seed: tp.Optional[int] = None) -> tp.Iterator[Experiment]:
    """Counterpart of yabbob with more budget."""
    internal_generator = yabbob(seed, hd=True, split=True)
    for xp in internal_generator:
        yield xp


@registry.register
def yasmallbbob(seed: tp.Optional[int] = None) -> tp.Iterator[Experiment]:
    """Counterpart of yabbob with less budget."""
    internal_generator = yabbob(seed, parallel=False, big=False, small=True)
    for xp in internal_generator:
        yield xp


@registry.register
def yahdbbob(seed: tp.Optional[int] = None) -> tp.Iterator[Experiment]:
    """Counterpart of yabbob with higher dimensions."""
    internal_generator = yabbob(seed, hd=True)
    for xp in internal_generator:
        yield xp


@registry.register
def yaparabbob(seed: tp.Optional[int] = None) -> tp.Iterator[Experiment]:
    """Parallel optimization counterpart of yabbob."""
    internal_generator = yabbob(seed, parallel=True, big=False)
    for xp in internal_generator:
        yield xp


@registry.register
def yanoisybbob(seed: tp.Optional[int] = None) -> tp.Iterator[Experiment]:
    """Noisy optimization counterpart of yabbob.
    This is supposed to be consistent with normal practices in noisy
    optimization: we distinguish recommendations and exploration.
    This is different from the original BBOB/COCO from that point of view.
    """
    internal_generator = yabbob(seed, noise=True)
    for xp in internal_generator:
        yield xp


@registry.register
def illcondi(seed: tp.Optional[int] = None) -> tp.Iterator[Experiment]:
    """Testing optimizers on ill cond problems.
    Cigar, Ellipsoid.
    Both rotated and unrotated.
    Budget 100, 1000, 10000.
    Dimension 50.
    """
    seedg = create_seed_generator(seed)
    optims = ["NGOpt8", "Cobyla", "SQP", "OnePlusOne", "DiagonalCMA", "MiniDE"]
    if default_optims is not None:
        optims = default_optims
    functions = [
        ArtificialFunction(name, block_dimension=50, rotation=rotation) for name in ["cigar", "ellipsoid"] for rotation
        in [True, False]
    ]
    for optim in optims:
        for function in functions:
            for budget in [100, 1000, 10000]:
                yield Experiment(function, optim, budget=budget, num_workers=1, seed=next(seedg))


@registry.register
def illcondipara(seed: tp.Optional[int] = None) -> tp.Iterator[Experiment]:
    """Testing optimizers on ill-conditionned parallel optimization.
    50 workers in parallel.
    """
    seedg = create_seed_generator(seed)
    functions = [
        ArtificialFunction(name, block_dimension=50, rotation=rotation) for name in ["cigar", "ellipsoid"] for rotation
        in [True, False]
    ]
    optims = ["DiagonalCMA", "MetaModel", "NGOpt8", "CMA"]
    for function in functions:
        for budget in [100, 1000, 10000]:
            for optim in optims:
                xp = Experiment(function, optim, budget=budget, num_workers=50, seed=next(seedg))
                if not xp.is_incoherent:
                    yield xp


@registry.register
def constrained_illconditioned_parallel(seed: tp.Optional[int] = None) -> tp.Iterator[Experiment]:
    """Many optimizers on ill cond problems with constraints.
    """
    seedg = create_seed_generator(seed)
    functions = [
        ArtificialFunction(name, block_dimension=50, rotation=rotation) for name in ["cigar", "ellipsoid"] for rotation
        in [True, False]
    ]
    for func in functions:
        func.parametrization.register_cheap_constraint(_Constraint("sum", as_bool=False))
    for function in functions:
        for budget in [400, 4000, 40000]:
            optims: tp.List[str] = get_optimizers("large", seed=next(seedg))  # type: ignore
            for optim in optims:
                yield Experiment(function, optim, budget=budget, num_workers=1, seed=next(seedg))


@registry.register
def ranknoisy(seed: tp.Optional[int] = None) -> tp.Iterator[Experiment]:
    """Noisy optimization methods on a few noisy problems.
    Cigar, Altcigar, Ellipsoid, Altellipsoid.
    Dimension 200, 2000, 20000.
    Budget 25000, 50000, 100000.
    No rotation.
    Noise level 10.
    With or without noise dissymmetry.
    """
    seedg = create_seed_generator(seed)
    optims: tp.List[str] = get_optimizers("progressive", seed=next(seedg)) + [  # type: ignore
        "OptimisticNoisyOnePlusOne", "OptimisticDiscreteOnePlusOne"]
    if default_optims is not None:
        optims = default_optims
    # optims += ["NGO", "Shiwa", "DiagonalCMA"] + sorted(
    #    x for x, y in ng.optimizers.registry.items() if ("SPSA" in x or "TBPSA" in x or "ois" in x or "epea" in x or "Random" in x)
    # )
    for budget in [25000, 50000, 100000]:
        for optim in optims:
            for d in [20000, 200, 2000]:
                for name in ["cigar", "altcigar", "ellipsoid", "altellipsoid"]:
                    for noise_dissymmetry in [False, True]:
                        function = ArtificialFunction(
                            name=name,
                            rotation=False,
                            block_dimension=d,
                            noise_level=10,
                            noise_dissymmetry=noise_dissymmetry,
                            translation_factor=1.0,
                        )
                        yield Experiment(function, optim, budget=budget, seed=next(seedg))


@registry.register
def noisy(seed: tp.Optional[int] = None) -> tp.Iterator[Experiment]:
    """Noisy optimization methods on a few noisy problems.
    Sphere, Rosenbrock, Cigar, Hm (= highly multimodal).
    Noise level 10.
    Noise dyssymmetry or not.
    Dimension 2, 20, 200, 2000.
    Budget 25000, 50000, 100000.
    """
    seedg = create_seed_generator(seed)
    optims: tp.List[str] = get_optimizers("progressive", seed=next(seedg)) + [  # type: ignore
        "OptimisticNoisyOnePlusOne", "OptimisticDiscreteOnePlusOne"]
    optims += ["NGO", "Shiwa", "DiagonalCMA"] + sorted(
        x for x, y in ng.optimizers.registry.items() if
        ("SPSA" in x or "TBPSA" in x or "ois" in x or "epea" in x or "Random" in x)
    )
    if default_optims is not None:
        optims = default_optims
    for budget in [25000, 50000, 100000]:
        for optim in optims:
            for d in [2, 20, 200, 2000]:
                for name in ["sphere", "rosenbrock", "cigar", "hm"]:
                    for noise_dissymmetry in [False, True]:
                        function = ArtificialFunction(
                            name=name,
                            rotation=True,
                            block_dimension=d,
                            noise_level=10,
                            noise_dissymmetry=noise_dissymmetry,
                            translation_factor=1.0,
                        )
                        yield Experiment(function, optim, budget=budget, seed=next(seedg))


@registry.register
def paraalldes(seed: tp.Optional[int] = None) -> tp.Iterator[Experiment]:
    """All DE methods on various functions. Parallel version.
    Dimension 5, 20, 100, 500, 2500.
    Sphere, Cigar, Hm, Ellipsoid.
    No rotation.
    """
    seedg = create_seed_generator(seed)
    for budget in [10, 100, 1000, 10000, 100000]:
        for optim in sorted(x for x, y in ng.optimizers.registry.items() if "DE" in x and "Tune" in x):
            for rotation in [False]:
                for d in [5, 20, 100, 500, 2500]:
                    for name in ["sphere", "cigar", "hm", "ellipsoid"]:
                        for u in [0]:
                            function = ArtificialFunction(
                                name=name, rotation=rotation, block_dimension=d, useless_variables=d * u,
                                translation_factor=1.0
                            )
                            yield Experiment(function, optim, budget=budget, seed=next(seedg),
                                             num_workers=max(d, budget // 6))


@registry.register
def parahdbo4d(seed: tp.Optional[int] = None) -> tp.Iterator[Experiment]:
    """All Bayesian optimization methods on various functions. Parallel version
    Dimension 20 and 2000.
    Budget 25, 31, 37, 43, 50, 60.
    Sphere, Cigar, Hm, Ellipsoid.
    No rotation.
    """
    seedg = create_seed_generator(seed)
    for budget in [25, 31, 37, 43, 50, 60]:
        for optim in sorted(x for x, y in ng.optimizers.registry.items() if "BO" in x and "Tune" in x):
            for rotation in [False]:
                for d in [20, 2000]:
                    for name in ["sphere", "cigar", "hm", "ellipsoid"]:
                        for u in [0]:
                            function = ArtificialFunction(
                                name=name, rotation=rotation, block_dimension=d, useless_variables=d * u,
                                translation_factor=1.0
                            )
                            yield Experiment(function, optim, budget=budget, seed=next(seedg),
                                             num_workers=max(d, budget // 6))


@registry.register
def alldes(seed: tp.Optional[int] = None) -> tp.Iterator[Experiment]:
    """All DE methods on various functions.
    Dimension 5, 20, 100.
    Sphere, Cigar, Hm, Ellipsoid.
    Budget 10, 100, 1000, 10000, 100000.
    """
    seedg = create_seed_generator(seed)
    for budget in [10, 100, 1000, 10000, 100000]:
        for optim in default_optims if default_optims else sorted(
                x for x, y in ng.optimizers.registry.items() if "DE" in x or "Shiwa" in x):
            for rotation in [False]:
                for d in [5, 20, 100]:
                    for name in ["sphere", "cigar", "hm", "ellipsoid"]:
                        for u in [0]:
                            function = ArtificialFunction(
                                name=name, rotation=rotation, block_dimension=d, useless_variables=d * u,
                                translation_factor=1.0
                            )
                            yield Experiment(function, optim, budget=budget, seed=next(seedg))


@registry.register
def hdbo4d(seed: tp.Optional[int] = None) -> tp.Iterator[Experiment]:
    """All Bayesian optimization methods on various functions.
    Budget 25, 31, 37, 43, 50, 60.
    Dimension 20.
    Sphere, Cigar, Hm, Ellipsoid.
    """
    seedg = create_seed_generator(seed)
    for budget in [25, 31, 37, 43, 50, 60]:
        for optim in get_optimizers("all_bo"):
            for rotation in [False]:
                for d in [20]:
                    for name in ["sphere", "cigar", "hm", "ellipsoid"]:
                        for u in [0]:
                            function = ArtificialFunction(
                                name=name, rotation=rotation, block_dimension=d, useless_variables=d * u,
                                translation_factor=1.0
                            )
                            yield Experiment(function, optim, budget=budget, seed=next(seedg))


@registry.register
def spsa_benchmark(seed: tp.Optional[int] = None) -> tp.Iterator[Experiment]:
    """Some optimizers on a noisy optimization problem. This benchmark is based on the noisy benchmark.
    Budget 500, 1000, 2000, 4000, ... doubling... 128000.
    Rotation or not.
    Sphere, Sphere4, Cigar.
    """
    seedg = create_seed_generator(seed)
    optims: tp.List[str] = get_optimizers("spsa")  # type: ignore
    for budget in [500, 1000, 2000, 4000, 8000, 16000, 32000, 64000, 128000]:
        for optim in optims:
            for rotation in [True, False]:
                for name in ["sphere", "sphere4", "cigar"]:
                    function = ArtificialFunction(name=name, rotation=rotation, block_dimension=20, noise_level=10)
                    yield Experiment(function, optim, budget=budget, seed=next(seedg))


@registry.register
def realworld(seed: tp.Optional[int] = None) -> tp.Iterator[Experiment]:
    """Realworld optimization. This experiment contains:

     - a subset of MLDA (excluding the perceptron: 10 functions rescaled or not.
     - ARCoating https://arxiv.org/abs/1904.02907: 1 function.
     - The 007 game: 1 function, noisy.
     - PowerSystem: a power system simulation problem.
     - STSP: a simple TSP problem.
     -  MLDA, except the Perceptron.

    Budget 25, 50, 100, 200, 400, 800, 1600, 3200, 6400, 12800.
    Sequential or 10-parallel or 100-parallel.
    """
    funcs: tp.List[tp.Union[ExperimentFunction, rl.agents.TorchAgentFunction]] = [
        _mlda.Clustering.from_mlda(name, num, rescale) for name, num in [("Ruspini", 5), ("German towns", 10)] for
        rescale in [True, False]
    ]
    funcs += [
        _mlda.SammonMapping.from_mlda("Virus", rescale=False),
        _mlda.SammonMapping.from_mlda("Virus", rescale=True),
        _mlda.SammonMapping.from_mlda("Employees"),
    ]
    funcs += [_mlda.Landscape(transform) for transform in [None, "square", "gaussian"]]

    # Adding ARCoating.
    funcs += [ARCoating()]
    funcs += [PowerSystem(), PowerSystem(13)]
    funcs += [STSP(), STSP(500)]
    funcs += [game.Game("war")]
    funcs += [game.Game("batawaf")]
    funcs += [game.Game("flip")]
    funcs += [game.Game("guesswho")]
    funcs += [game.Game("bigguesswho")]

    # 007 with 100 repetitions, both mono and multi architectures.
    base_env = rl.envs.DoubleOSeven(verbose=False)
    random_agent = rl.agents.Agent007(base_env)
    modules = {'mono': rl.agents.Perceptron, 'multi': rl.agents.DenseNet}
    agents = {a: rl.agents.TorchAgent.from_module_maker(base_env, m, deterministic=False) for a, m in modules.items()}
    env = base_env.with_agent(player_0=random_agent).as_single_agent()
    runner = rl.EnvironmentRunner(env.copy(), num_repetitions=100, max_step=50)
    for archi in ["mono", "multi"]:
        func = rl.agents.TorchAgentFunction(agents[archi], runner, reward_postprocessing=lambda x: 1 - x)
        funcs += [func]
    seedg = create_seed_generator(seed)
    optims = ["NGOpt8", "CMA", "DE"]
    if default_optims is not None:
        optims = default_optims
    for budget in [25, 50, 100, 200, 400, 800, 1600, 3200, 6400, 12800]:
        for num_workers in [1, 10, 100]:
            if num_workers < budget:
                for algo in optims:
                    for fu in funcs:
                        xp = Experiment(fu, algo, budget, num_workers=num_workers, seed=next(seedg))
                        if not xp.is_incoherent:
                            yield xp


@registry.register
def rocket(seed: tp.Optional[int] = None) -> tp.Iterator[Experiment]:
    """Rocket simulator. Maximize max altitude by choosing the thrust schedule, given a total thrust.
    Budget 25, 50, ..., 1600.
    Sequential or 30 workers."""
    funcs = [Rocket()]
    seedg = create_seed_generator(seed)
    optims = ["DiagonalCMA", "MetaModel", "CMA", "DE", "NGOpt8"]
    if default_optims is not None:
        optims = default_optims
    for budget in [25, 50, 100, 200, 400, 800, 1600]:
        for num_workers in [1, 30]:
            if num_workers < budget:
                for algo in optims:
                    for fu in funcs:
                        xp = Experiment(fu, algo, budget, num_workers=num_workers, seed=next(seedg))
                        if not xp.is_incoherent:
                            yield xp


@registry.register
def mixsimulator(seed: tp.Optional[int] = None) -> tp.Iterator[Experiment]:
    """MixSimulator of power plants
    Budget 20, 40, ..., 1600.
    Sequential or 30 workers."""
    funcs = [OptimizeMix()]
    seedg = create_seed_generator(seed)
    optims: tp.List[str] = get_optimizers("basics", seed=next(seedg))  # type: ignore
    if default_optims is not None:
        optims = default_optims
    seq = np.arange(0, 1601, 20)
    for budget in seq:
        for num_workers in [1, 30]:
            if num_workers < budget:
                for algo in optims:
                    for fu in funcs:
                        xp = Experiment(fu, algo, budget, num_workers=num_workers, seed=next(seedg))
                        if not xp.is_incoherent:
                            yield xp


@registry.register
def control_problem(seed: tp.Optional[int] = None) -> tp.Iterator[Experiment]:
    """MuJoCo testbed. Learn linear policy for different control problems.
    Budget 500, 1000, 3000, 5000."""
    seedg = create_seed_generator(seed)
    num_rollouts = 1
    funcs = [control.Swimmer(num_rollouts=num_rollouts, random_state=seed),
             control.HalfCheetah(num_rollouts=num_rollouts, random_state=seed),
             control.Hopper(num_rollouts=num_rollouts, random_state=seed),
             control.Walker2d(num_rollouts=num_rollouts, random_state=seed),
             control.Ant(num_rollouts=num_rollouts, random_state=seed),
             control.Humanoid(num_rollouts=num_rollouts, random_state=seed)
             ]

    sigmas = [0.1, 0.1, 0.1, 0.1, 0.01, 0.001]
    funcs2 = []
    for sigma, func in zip(sigmas, funcs):
        f = func.copy()
        param: ng.p.Array = f.parametrization.copy()  # type: ignore
        param.set_mutation(sigma=sigma).set_name(f"sigma={sigma}")
        f.parametrization = param
        f.parametrization.freeze()
        funcs2.append(f)

    optims = ["CMA", "DiagonalCMA", "NGOpt8"]

    for budget in [50, 75, 100, 150, 200, 250, 300, 400, 500, 1000, 3000, 5000, 8000, 16000, 32000, 64000]:
        for num_workers in [1]:
            if num_workers < budget:
                for algo in optims:
                    for fu in funcs2:
                        xp = Experiment(fu, algo, budget, num_workers=num_workers, seed=next(seedg))
                        if not xp.is_incoherent:
                            yield xp


@registry.register
def simpletsp(seed: tp.Optional[int] = None) -> tp.Iterator[Experiment]:
    """Simple TSP problems. Please note that the methods we use could be applied or complex variants, whereas
    specialized methods can not always do it; therefore this comparisons from a black-box point of view makes sense
    even if white-box methods are not included though they could do this more efficiently.
    10, 100, 1000, 10000 cities.
    Budgets doubling from 25, 50, 100, 200, ... up  to 25600

    """
    funcs = [STSP(10), STSP(100), STSP(1000), STSP(10000)]
    seedg = create_seed_generator(seed)
    optims = ["PortfolioDiscreteOnePlusOne", "NGOpt8", "OnePlusOne", "DiagonalCMA"]
    if default_optims is not None:
        optims = default_optims
    for budget in [25, 50, 100, 200, 400, 800, 1600, 3200, 6400, 12800, 25600]:
        for num_workers in [1]:  # , 10, 100]:
            if num_workers < budget:
                for algo in optims:
                    for fu in funcs:
                        xp = Experiment(fu, algo, budget, num_workers=num_workers, seed=next(seedg))
                        if not xp.is_incoherent:
                            yield xp


@registry.register
def sequential_fastgames(seed: tp.Optional[int] = None) -> tp.Iterator[Experiment]:
    """Optimization of policies for games, i.e. direct policy search.
    Budget 12800, 25600, 51200, 102400.
    Games: War, Batawaf, Flip, GuessWho,  BigGuessWho."""
    funcs = [game.Game(name) for name in ["war", "batawaf", "flip", "guesswho", "bigguesswho"]]
    seedg = create_seed_generator(seed)
    optims = ["CMA", "DiagonalCMA", "NGOpt8",
              "OptimisticNoisyOnePlusOne", "OptimisticDiscreteOnePlusOne"]
    optims += get_optimizers("splitters", "progressive", seed=next(seedg))  # type: ignore
    if default_optims is not None:
        optims = default_optims
    for budget in [12800, 25600, 51200, 102400]:
        for num_workers in [1]:
            if num_workers < budget:
                for algo in optims:
                    for fu in funcs:
                        xp = Experiment(fu, algo, budget, num_workers=num_workers, seed=next(seedg))
                        if not xp.is_incoherent:
                            yield xp


@registry.register
def powersystems(seed: tp.Optional[int] = None) -> tp.Iterator[Experiment]:
    """Unit commitment problem, i.e. management of dams for hydroelectric planning."""
    funcs: tp.List[ExperimentFunction] = []
    for dams in [3, 5, 9, 13]:
        funcs += [PowerSystem(dams, depth=2, width=3)]
    seedg = create_seed_generator(seed)
    optims = ["NaiveTBPSA", "ScrHammersleySearch", "PSO", "OnePlusOne",
              "CMA", "TwoPointsDE", "QrDE", "LhsDE", "Zero", "StupidRandom", "RandomSearch", "HaltonSearch",
              "RandomScaleRandomSearch", "MiniDE",
              "NGO", "Shiwa", "DiagonalCMA"]
    if default_optims is not None:
        optims = default_optims
    optims += ["OptimisticNoisyOnePlusOne", "OptimisticDiscreteOnePlusOne", "OnePlusOne"]
    optims += get_optimizers("splitters", "progressive", seed=next(seedg))  # type: ignore
    budgets = [3200, 6400, 12800]
    for budget in budgets:
        for num_workers in [1, 10, 100]:
            if num_workers < budget:
                for algo in optims:
                    for fu in funcs:
                        xp = Experiment(fu, algo, budget, num_workers=num_workers, seed=next(seedg))
                        if not xp.is_incoherent:
                            yield xp


@registry.register
def mlda(seed: tp.Optional[int] = None) -> tp.Iterator[Experiment]:
    """MLDA (machine learning and data analysis) testbed."""
    funcs: tp.List[ExperimentFunction] = [
        _mlda.Clustering.from_mlda(name, num, rescale) for name, num in [("Ruspini", 5), ("German towns", 10)] for
        rescale in [True, False]
    ]
    funcs += [
        _mlda.SammonMapping.from_mlda("Virus", rescale=False),
        _mlda.SammonMapping.from_mlda("Virus", rescale=True),
        _mlda.SammonMapping.from_mlda("Employees"),
    ]
    funcs += [_mlda.Perceptron.from_mlda(name) for name in ["quadratic", "sine", "abs", "heaviside"]]
    funcs += [_mlda.Landscape(transform) for transform in [None, "square", "gaussian"]]
    seedg = create_seed_generator(seed)
    optims = ["DiagonalCMA", "MetaModel", "NGOpt8", "CMandAS2", "OnePlusOne", "TwoPointsDE"]
    if default_optims is not None:
        optims = default_optims
    for budget in [25, 50, 100, 200, 400, 800, 1600, 3200, 6400, 12800]:
        for num_workers in [1, 10, 100]:
            if num_workers < budget:
                for algo in optims:
                    for func in funcs:
                        xp = Experiment(func, algo, budget, num_workers=num_workers, seed=next(seedg))
                        if not xp.is_incoherent:
                            yield xp


@registry.register
def mldakmeans(seed: tp.Optional[int] = None) -> tp.Iterator[Experiment]:
    """MLDA (machine learning and data analysis) testbed, restricted to the K-means part."""
    funcs: tp.List[ExperimentFunction] = [
        _mlda.Clustering.from_mlda(name, num, rescale) for name, num in [("Ruspini", 5), ("German towns", 10),
                                                                         ("Ruspini", 50), ("German towns", 100)] for
        rescale in [True, False]
    ]
    seedg = create_seed_generator(seed)

    optims = ["OptimisticNoisyOnePlusOne", "OptimisticDiscreteOnePlusOne", "CMA", "TBPSA", "NaiveTBPSA", "SPSA"]
    optims += get_optimizers("progressive", seed=next(seedg))  # type: ignore
    if default_optims is not None:
        optims = default_optims
    for budget in [1000, 10000]:
        for num_workers in [1, 10, 100]:
            if num_workers < budget:
                for algo in optims:
                    for func in funcs:
                        xp = Experiment(func, algo, budget, num_workers=num_workers, seed=next(seedg))
                        if not xp.is_incoherent:
                            yield xp


@registry.register
def arcoating(seed: tp.Optional[int] = None) -> tp.Iterator[Experiment]:
    """AR coating. Problems about optical properties of nanolayers."""
    seedg = create_seed_generator(seed)
    optims = ["NGOpt8", "PortfolioDiscreteOnePlusOne", "CMA"]
    if default_optims is not None:
        optims = default_optims
    # for budget in [50, 100, 200, 400, 800, 1600, 3200, 6400, 12800]:
    for budget in [100 * 5 ** k for k in range(5)]:  # from 100 to 62500
        for num_workers in [1, 10, 100]:
            for algo in optims:
                for func in [ARCoating(10, 400), ARCoating(35, 700), ARCoating(70, 1000)]:
                    xp = Experiment(func, algo, budget, num_workers=num_workers, seed=next(seedg))
                    if not xp.is_incoherent:
                        yield xp


@registry.register
def images(seed: tp.Optional[int] = None) -> tp.Iterator[Experiment]:
    """Optimizing images: artificial criterion for now."""
    seedg = create_seed_generator(seed)
    optims = ["CMA", "NGOpt8", "DE", "PSO", "RecES", "RecMixES", "RecMutDE", "ParametrizationDE"]
    if default_optims is not None:
        optims = default_optims
    func = imagesxp.Image()
    for budget in [100 * 5 ** k for k in range(3)]:
        for num_workers in [1]:
            for algo in optims:
                xp = Experiment(func, algo, budget, num_workers=num_workers, seed=next(seedg))
                if not xp.is_incoherent:
                    yield xp


@registry.register
def images_using_gan(seed: tp.Optional[int] = None) -> tp.Iterator[Experiment]:
    """Optimizing an image using koncept512 and a GAN"""
    seedg = create_seed_generator(seed)
    optims = ["CMA", "Shiwa", "DE", "PSO", "RecES", "RecMixES", "RecMutDE", "NSGAIIES", "ParametrizationDE"]
    func = imagesxp.ImageFromPGAN()
    num_workers = 1
    for budget in [100 * 5 ** k for k in range(3)]:
        for algo in optims:
            xp = Experiment(func, algo, budget, num_workers=num_workers, seed=next(seedg))
            if not xp.is_incoherent:
                yield xp


@registry.register
def double_o_seven(seed: tp.Optional[int] = None) -> tp.Iterator[Experiment]:
    """Optimization of policies for the 007 game.
    Sequential or 10-parallel or 100-parallel. Various numbers of averagings: 1, 10 or 100."""
    # pylint: disable=too-many-locals
    seedg = create_seed_generator(seed)
    base_env = rl.envs.DoubleOSeven(verbose=False)
    random_agent = rl.agents.Agent007(base_env)
    modules = {'mono': rl.agents.Perceptron, 'multi': rl.agents.DenseNet}
    agents = {a: rl.agents.TorchAgent.from_module_maker(base_env, m, deterministic=False) for a, m in modules.items()}
    env = base_env.with_agent(player_0=random_agent).as_single_agent()
    for num_repetitions in [1, 10, 100]:
        for archi in ["mono", "multi"]:
            dde = ng.optimizers.DifferentialEvolution(crossover="dimension").set_name("DiscreteDE")
            for optim in ["PSO", dde, "MetaTuneRecentering", "DiagonalCMA"]:
                for env_budget in [5000, 10000, 20000, 40000]:
                    for num_workers in [1, 10, 100]:
                        # careful, not threadsafe
                        runner = rl.EnvironmentRunner(env.copy(), num_repetitions=num_repetitions, max_step=50)
                        func = rl.agents.TorchAgentFunction(agents[archi], runner,
                                                            reward_postprocessing=lambda x: 1 - x)
                        opt_budget = env_budget // num_repetitions
                        yield Experiment(func, optim, budget=opt_budget, num_workers=num_workers,  # type: ignore
                                         seed=next(seedg))  # type: ignore


@registry.register
def multiobjective_example(seed: tp.Optional[int] = None) -> tp.Iterator[Experiment]:
    """Optimization of 2 and 3 objective functions in Sphere, Ellipsoid, Cigar, Hm.
    Dimension 6 and 7.
    Budget 100 to 3200
    """
    seedg = create_seed_generator(seed)
    optims: tp.List[tp.Any] = ["NaiveTBPSA", "PSO", "DE", "LhsDE", "RandomSearch", "NGO", "Shiwa", "DiagonalCMA",
                               "CMA", "OnePlusOne", "TwoPointsDE", "NGOpt8"]
    optims += [ng.families.DifferentialEvolution(multiobjective_adaptation=False).set_name("DE-noadapt"),
               ng.families.DifferentialEvolution(crossover="twopoints", multiobjective_adaptation=False).set_name(
                   "TwoPointsDE-noadapt")]
    mofuncs: tp.List[fbase.MultiExperiment] = []
    for name1, name2 in itertools.product(["sphere"], ["sphere", "hm"]):
        mofuncs.append(fbase.MultiExperiment([ArtificialFunction(name1, block_dimension=7),
                                              ArtificialFunction(name2, block_dimension=7)],
                                             upper_bounds=[100, 100]))
        mofuncs.append(fbase.MultiExperiment([ArtificialFunction(name1, block_dimension=6),
                                              ArtificialFunction("sphere", block_dimension=6),
                                              ArtificialFunction(name2, block_dimension=6)],
                                             upper_bounds=[100, 100, 100.]))
    for mofunc in mofuncs:
        for optim in optims:
            for budget in [100, 200, 400, 800, 1600, 3200]:
                for nw in [1, 100]:
                    yield Experiment(mofunc, optim, budget=budget, num_workers=nw, seed=next(seedg))


@registry.register
def pbt(seed: tp.Optional[int] = None) -> tp.Iterator[Experiment]:
    # prepare list of parameters to sweep for independent variables
    seedg = create_seed_generator(seed)
    optimizers = ["CMA", "TwoPointsDE", "Shiwa", "OnePlusOne", "DE", "PSO", "NaiveTBPSA",
                  "RecombiningOptimisticNoisyDiscreteOnePlusOne", "PortfolioNoisyDiscreteOnePlusOne"]  # type: ignore
    for func in PBT.itercases():
        for optim in optimizers:
            for budget in [100, 400, 1000, 4000, 10000]:
                yield Experiment(func, optim, budget=budget, seed=next(seedg))


@registry.register
def far_optimum_es(seed: tp.Optional[int] = None) -> tp.Iterator[Experiment]:
    # prepare list of parameters to sweep for independent variables
    seedg = create_seed_generator(seed)
    popsizes = [5, 40]
    es = [ng.families.EvolutionStrategy(recombination_ratio=recomb, only_offsprings=False, popsize=pop)
          for recomb in [0, 1] for pop in popsizes]
    es += [ng.families.EvolutionStrategy(recombination_ratio=recomb, only_offsprings=only, popsize=pop,
                                         offsprings=10 if pop == 5 else 60)
           for only in [True, False] for recomb in [0, 1] for pop in popsizes]
    optimizers = ["CMA", "TwoPointsDE", "NGOpt8"] + es  # type: ignore
    for func in FarOptimumFunction.itercases():
        for optim in optimizers:
            for budget in [100, 400, 1000, 4000, 10000]:
                yield Experiment(func, optim, budget=budget, seed=next(seedg))


@registry.register
def photonics(seed: tp.Optional[int] = None) -> tp.Iterator[Experiment]:
    """Too small for being interesting: Bragg mirror + Chirped + Morpho butterfly."""
    seedg = create_seed_generator(seed)
    popsizes = [20, 40, 80]
    es = [ng.families.EvolutionStrategy(recombination_ratio=recomb, only_offsprings=only, popsize=pop,
                                        offsprings=pop * 5)
          for only in [True, False] for recomb in [0.1, .5] for pop in popsizes]
    optims = ["TwoPointsDE", "DE", "PSO", "NGOpt8"] + es  # type: ignore

    optims += get_optimizers("splitters")  # type: ignore
    if default_optims is not None:
        optims = default_optims
    for method in ["clipping", "tanh"]:  # , "arctan"]:
        for name in ["bragg", "chirped", "morpho"]:
            func = Photonics(name, 60 if name == "morpho" else 80, bounding_method=method)
            for budget in [1e3, 1e4, 1e5, 1e6]:
                for algo in optims:
                    xp = Experiment(func, algo, int(budget), num_workers=1, seed=next(seedg))
                    if not xp.is_incoherent:
                        yield xp


@registry.register
def bragg_structure(seed: tp.Optional[int] = None) -> tp.Iterator[Experiment]:
    """Too small for being interesting: Bragg mirror."""
    seedg = create_seed_generator(seed)
    recombinable: tp.List[tp.Union[str, ConfiguredOptimizer]] = [
        ng.families.EvolutionStrategy(recombination_ratio=0.1, popsize=40).set_name("Pairwise-ES"),
        ng.families.DifferentialEvolution(crossover="parametrization").set_name("Param-DE")
    ]
    optims = ["TwoPointsDE", "DE", "CMA", "NaiveTBPSA", "DiagonalCMA", "NGOpt8", "OnePlusOne"]
    optims += get_optimizers("splitters")  # type: ignore
    func = Photonics("bragg", 80, bounding_method="clipping")
    func.parametrization.set_name("layer")
    #
    func_nostruct = Photonics("bragg", 80, bounding_method="clipping")
    func_nostruct.parametrization.set_name("2pt").set_recombination(ng.p.mutation.RavelCrossover())  # type: ignore
    #
    func_mix = Photonics("bragg", 80, bounding_method="clipping")
    param = func_mix.parametrization
    param.set_name("mix")
    param.set_recombination(  # type: ignore
        ng.p.Choice([ng.p.mutation.Crossover(axis=1), ng.p.mutation.RavelCrossover()]))  # type: ignore
    muts = ["gaussian", "cauchy", ng.p.mutation.Jumping(axis=1, size=5), ng.p.mutation.Translation(axis=1)]
    muts += [ng.p.mutation.LocalGaussian(axes=1, size=10)]
    param.set_mutation(custom=ng.p.Choice(muts))  # type: ignore
    for budget in [1e3, 1e4, 1e5, 1e6]:
        xpseed = next(seedg)
        for algo in default_optims if default_optims is not None else optims:
            yield Experiment(func, algo, int(budget), num_workers=1, seed=xpseed)
        for f in [func, func_nostruct, func_mix]:
            for algo in recombinable:  # type: ignore
                yield Experiment(f, algo, int(budget), num_workers=1, seed=xpseed)


@registry.register
def adversarial_attack(seed: tp.Optional[int] = None) -> tp.Iterator[Experiment]:
    """Pretrained ResNes50 under black-box attacked.
    Square attacks: 
    100 queries ==> 0.1743119266055046
    200 queries ==> 0.09043250327653997
    300 queries ==> 0.05111402359108781
    400 queries ==> 0.04325032765399738
    1700 queries ==> 0.001310615989515072
    """
    seedg = create_seed_generator(seed)
    optims = ["DiagonalCMA", "MetaModel", "CMA", "NGOpt8", "DE", "PSO", "RecES", "RecMixES", "RecMutDE", "ParametrizationDE"]
    folder = os.environ.get("NEVERGRAD_ADVERSARIAL_EXPERIMENT_FOLDER", None)
    if folder is None:
        warnings.warn("Using random images, set variable NEVERGRAD_ADVERSARIAL_EXPERIMENT_FOLDER to specify a folder")
    for func in imagesxp.ImageAdversarial.make_folder_functions(folder=folder):
        for budget in [100, 200, 300, 400, 1700]:
            for num_workers in [1]:
                for algo in optims:
                    xp = Experiment(func, algo, budget, num_workers=num_workers, seed=next(seedg))
                    yield xp


@registry.register
def pbo_suite(seed: tp.Optional[int] = None) -> tp.Iterator[Experiment]:
    # Discrete, unordered.
    dde = ng.optimizers.DifferentialEvolution(crossover="dimension").set_name("DiscreteDE")
    seedg = create_seed_generator(seed)
    for dim in [16, 64, 100]:
        for fid in range(1, 24):
            for iid in range(1, 5):
                try:
                    func = iohprofiler.PBOFunction(fid, iid, dim)
                except ModuleNotFoundError as e:
                    raise fbase.UnsupportedExperiment("IOHexperimenter needs to be installed") from e
                for optim in ["DiscreteOnePlusOne", "Shiwa", "CMA", "PSO", "TwoPointsDE", "DE", "OnePlusOne", "AdaptiveDiscreteOnePlusOne",
                              "CMandAS2", "PortfolioDiscreteOnePlusOne", "DoubleFastGADiscreteOnePlusOne", "MultiDiscrete", "cGA", dde]:
                    for nw in [1, 10]:
                        for budget in [100, 1000, 10000]:
                            yield Experiment(func, optim, num_workers=nw, budget=budget, seed=next(seedg))  # type: ignore<|MERGE_RESOLUTION|>--- conflicted
+++ resolved
@@ -43,7 +43,6 @@
 # fmt: off
 
 
-<<<<<<< HEAD
 class _Constraint:
 
     def __init__(self, name: str, as_bool: bool) -> None:
@@ -70,8 +69,6 @@
     pass
 
 
-=======
->>>>>>> c591b7cc
 default_optims: tp.Optional[tp.List[str]] = None  # ["NGO10", "CMA", "Shiwa"]
 
 
