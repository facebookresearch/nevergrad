--- conflicted
+++ resolved
@@ -60,22 +60,8 @@
     if default_optims is not None:
         optims = default_optims
     for dimension in [None]:
-<<<<<<< HEAD
-        for regressor in ["kerasDenseNN"]:
-            for dataset in (
-                    ["kerasBoston", "diabetes", "auto-mpg", "red-wine", "white-wine"]):
-                function = MLTuning(regressor=regressor, data_dimension=dimension, dataset=dataset,
-                                    overfitter=overfitter)
-                for budget in [50, 150, 500]:
-                    for num_workers in [1] if seq else [1, 10, 50, 100]:  # Seq for sequential optimization experiments.
-                        for optim in optims:
-                            xp = Experiment(function, optim, num_workers=num_workers,
-                                            budget=budget, seed=next(seedg))
-                            if not xp.is_incoherent:
-                                yield xp
-=======
         for dataset in (
-                ["kerasBoston", "boston", "diabetes"]):
+                ["kerasBoston", "diabetes", "auto-mpg", "red-wine", "white-wine"]):
             function = MLTuning(regressor="keras_dense_nn", data_dimension=dimension, dataset=dataset,
                                 overfitter=overfitter)
             for budget in [50, 150, 500]:
@@ -85,7 +71,7 @@
                                         budget=budget, seed=next(seedg))
                         if not xp.is_incoherent:
                             yield xp
->>>>>>> 14cb3bb4
+
 
 
 def mltuning(seed: tp.Optional[int] = None, overfitter: bool = False, seq: bool = False) -> tp.Iterator[Experiment]:
