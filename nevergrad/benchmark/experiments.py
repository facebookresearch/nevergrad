# Copyright (c) Facebook, Inc. and its affiliates. All Rights Reserved.
#
# This source code is licensed under the MIT license found in the
# LICENSE file in the root directory of this source tree.

import typing as tp
import itertools
import numpy as np
import nevergrad as ng
from nevergrad.optimization.base import ConfiguredOptimizer
import nevergrad.functions.corefuncs as corefuncs
from nevergrad.functions import ExperimentFunction
from nevergrad.functions import ArtificialFunction
from nevergrad.functions import FarOptimumFunction
from nevergrad.functions import MultiobjectiveFunction
from nevergrad.functions.ml import MLTuning
from nevergrad.functions import mlda as _mlda
from nevergrad.functions.photonics import Photonics
from nevergrad.functions.arcoating import ARCoating
from nevergrad.functions.images import Image
from nevergrad.functions.powersystems import PowerSystem
from nevergrad.functions.stsp import STSP
from nevergrad.functions import rl
from nevergrad.functions.games import game
from .xpbase import Experiment as Experiment
from .xpbase import create_seed_generator
from .xpbase import registry as registry  # noqa

# register all frozen experiments
from . import frozenexperiments  # noqa # pylint: disable=unused-import

# pylint: disable=stop-iteration-return, too-many-nested-blocks, too-many-locals, line-too-long
# for black (since lists are way too long...):
# fmt: off


<<<<<<< HEAD
@registry.register
def mltuning(seed: tp.Optional[int] = None, overfitter: bool = False, seq: bool = False) -> tp.Iterator[Experiment]:
=======
def mltuning(seed: tp.Optional[int] = None, overfitter: bool = False, seq: bool = False) -> tp.Iterator[Experiment]:
    """Machine learning hyperparameter tuning experiment."""
>>>>>>> 3cf21ba7
    seedg = create_seed_generator(seed)
    # Continuous case, 

    # First, a few functions with constraints.
    optims = ["Shiwa", "DE", "DiscreteOnePlusOne", "PortfolioDiscreteOnePlusOne", "CMA", "MetaRecentering",
<<<<<<< HEAD
              "DoubleFastGADiscreteOnePlusOne", "PSO","BO", "MetaTuneRecentering"]
=======
              "DoubleFastGADiscreteOnePlusOne", "PSO", "BO", "MetaTuneRecentering"]
>>>>>>> 3cf21ba7
    for dimension in [None, 1, 2, 3]:
        for regressor in ["mlp", "decision_tree", "decision_tree_depth"]:
            for dataset in (["boston", "diabetes"] if dimension is None else ["artificialcos", "artificial", "artificialsquare"]):
                function = MLTuning(regressor=regressor, data_dimension=dimension, dataset=dataset, overfitter=overfitter)
                for budget in [50, 150, 500]:
<<<<<<< HEAD
                    for num_workers in [1] if seq else [1, 10, 50, 100]:
=======
                    for num_workers in [1] if seq else [1, 10, 50, 100]:  # Seq for sequential optimization experiments.
>>>>>>> 3cf21ba7
                        for optim in optims:
                            xp = Experiment(function, optim, num_workers=num_workers,
                                            budget=budget, seed=next(seedg))
                            if not xp.is_incoherent:
                                yield xp


def naivemltuning(seed: tp.Optional[int] = None) -> tp.Iterator[Experiment]:
    """Counterpart of mltuning with overfitting of valid loss, i.e. train/valid/valid instead of train/valid/test."""
    internal_generator = mltuning(seed, overfitter=True)
    for xp in internal_generator:
        yield xp

# We register only the sequuential counterparts for the moment.
@registry.register
def seqmltuning(seed: tp.Optional[int] = None) -> tp.Iterator[Experiment]:
    """Sequuential counterpart of mltuning."""
    internal_generator = mltuning(seed, overfitter=True, seq=True)
    for xp in internal_generator:
        yield xp


@registry.register
def naiveseqmltuning(seed: tp.Optional[int] = None) -> tp.Iterator[Experiment]:
    """Sequential counterpart of mltuning with overfitting of valid loss, i.e. train/valid/valid instead of train/valid/test."""
    internal_generator = mltuning(seed, overfitter=True, seq=True)
    for xp in internal_generator:
        yield xp


@registry.register
def seqmltuning(seed: tp.Optional[int] = None) -> tp.Iterator[Experiment]:
    """Sequuential counterpart of mltuning."""
    internal_generator = mltuning(seed, overfitter=True, seq=True)
    for xp in internal_generator:
        yield xp


@registry.register
def naiveseqmltuning(seed: tp.Optional[int] = None) -> tp.Iterator[Experiment]:
    """Sequential counterpart of mltuning with overfitting of valid loss, i.e. train/valid/valid instead of train/valid/test."""
    internal_generator = mltuning(seed, overfitter=True, seq=True)
    for xp in internal_generator:
        yield xp


# pylint:disable=too-many-branches
@registry.register
def yawidebbob(seed: tp.Optional[int] = None) -> tp.Iterator[Experiment]:
    """Yet Another Wide Black-Box Optimization Benchmark.
    The goal is basically to have a very wide family of problems: continuous and discrete,
    noisy and noise-free, mono- and multi-objective,  constrained and not constrained, sequential
    and parallel.
    """
    seedg = create_seed_generator(seed)
    # Continuous case

    # First, a few functions with constraints.
    functions = [
        ArtificialFunction(name, block_dimension=50, rotation=rotation) for name in ["cigar", "ellipsoid"] for rotation in [True, False]
    ]
    for func in functions:
        func.parametrization.register_cheap_constraint(_positive_sum)

    # Then, let us build a constraint-free case. We include the noisy case.
    names = ["hm", "rastrigin", "sphere", "doublelinearslope", "stepdoublelinearslope", "cigar", "ellipsoid", "stepellipsoid"]

    # names += ["deceptiveillcond", "deceptivemultimodal", "deceptivepath"]
    functions += [
        ArtificialFunction(name, block_dimension=d, rotation=rotation, noise_level=nl) for name in names
        for rotation in [True, False]
        for nl in [0., 100.]
        for num_blocks in [1]
        for d in [2, 40, 100, 3000]
    ]
    optims = ["NoisyDiscreteOnePlusOne", "Shiwa", "CMA", "PSO", "TwoPointsDE", "DE", "OnePlusOne", "CMandAS2"]
    for optim in optims:
        for function in functions:
            for budget in [50, 500, 5000, 50000]:
                for nw in [1, 100]:
                    xp = Experiment(function, optim, num_workers=nw,
                                    budget=budget, seed=next(seedg))
                    if not xp.is_incoherent:
                        yield xp
    # Discrete, unordered.
    for nv in [10, 50, 200]:
        for arity in [2, 7]:
            instrum = ng.p.Tuple(*(ng.p.TransitionChoice(range(arity)) for _ in range(nv)))
            for discrete_func in [corefuncs.onemax, corefuncs.leadingones, corefuncs.jump]:
                dfunc = ExperimentFunction(discrete_func, instrum)
                dfunc._descriptors.update(arity=arity)
                for optim in optims:
                    for nw in [1, 10]:
                        for budget in [500, 5000]:
                            yield Experiment(dfunc, optim, num_workers=nw, budget=budget, seed=next(seedg))
    mofuncs: tp.List[PackedFunctions] = []

    # The multiobjective case.
    for name1 in ["sphere", "cigar"]:
        for name2 in ["sphere", "cigar", "hm"]:
            mofuncs += [PackedFunctions([ArtificialFunction(name1, block_dimension=7),
                                         ArtificialFunction(name2, block_dimension=7)],
                                        upper_bounds=np.array((50., 50.)))]
    for mofunc in mofuncs:
        for optim in optims:
            for budget in [2000, 4000, 8000]:
                for nw in [1, 100]:
                    yield Experiment(mofunc, optim, budget=budget, num_workers=nw, seed=next(seedg))


@registry.register
def instrum_discrete(seed: tp.Optional[int] = None) -> tp.Iterator[Experiment]:
    # Discrete, unordered.
    optims = ["DiscreteOnePlusOne", "Shiwa", "CMA", "PSO", "TwoPointsDE", "DE", "OnePlusOne",
              "CMandAS2", "PortfolioDiscreteOnePlusOne", "DoubleFastGADiscreteOnePlusOne"]

    seedg = create_seed_generator(seed)
    for nv in [10, 50, 200, 1000, 5000]:
        for arity in [2, 3, 7, 30]:
            for instrum_str in ["Threshold", "Softmax"]:
                if instrum_str == "Softmax":
                    instrum = ng.p.Choice(range(arity), repetitions=nv)  # type: ignore
<<<<<<< HEAD
                else:
                    instrum = ng.p.Array(init=(arity // 2) * np.ones((nv,))).set_bounds(0, arity)
=======
                    # Equivalent to, but much faster than, the following:
                    # instrum = ng.p.Tuple(*(ng.p.Choice(range(arity)) for _ in range(nv)))
                else:
                    #instrum = ng.p.Tuple(*(ng.p.TransitionChoice(range(arity)) for _ in range(nv)))
                    instrum = ng.p.Array(init=(arity // 2) * np.ones((nv,))).set_bounds(0, arity)  # type: ignore
>>>>>>> 3cf21ba7
                for discrete_func in [corefuncs.onemax, corefuncs.leadingones, corefuncs.jump]:
                    dfunc = ExperimentFunction(discrete_func, instrum)
                    dfunc.add_descriptors(arity=arity)
                    dfunc.add_descriptors(instrum_str=instrum_str)
                    for optim in optims:
                        for nw in [1, 10]:
                            for budget in [500, 5000]:
                                yield Experiment(dfunc, optim, num_workers=nw, budget=budget, seed=next(seedg))
<<<<<<< HEAD


@registry.register
def instrum_noisydiscrete(seed: tp.Optional[int] = None) -> tp.Iterator[Experiment]:
    # Discrete, unordered.
    optims = ["DiscreteOnePlusOne", "Shiwa", "CMA", "PSO", "TwoPointsDE", "DE", "OnePlusOne",
              "CMandAS2", "PortfolioDiscreteOnePlusOne", "DoubleFastGADiscreteOnePlusOne"]

    seedg = create_seed_generator(seed)
    for nv in [10, 50, 200, 1000, 5000]:
        for arity in [2, 3, 7, 30]:
            for instrum_str in ["Threshold", "Softmax"]:
                if instrum_str == "Softmax":
                    instrum = ng.p.Tuple(*(ng.p.Choice(range(arity)) for _ in range(nv)))
                else:
                    instrum = ng.p.Tuple(*(ng.p.TransitionChoice(range(arity)) for _ in range(nv)))
                for discrete_func in [corefuncs.onemax, corefuncs.leadingones, corefuncs.jump]:
                    dfunc = ArtificialFunction(discrete_func, instrum, noise_level=100)
                    dfunc.add_descriptors(arity=arity)
                    dfunc.add_descriptors(instrum_str=instrum_str)
                    for optim in optims:
                        for nw in [1, 10]:
                            for budget in [500, 5000]:
                                yield Experiment(dfunc, optim, num_workers=nw, budget=budget, seed=next(seedg))
=======
>>>>>>> 3cf21ba7


@registry.register
def deceptive(seed: tp.Optional[int] = None) -> tp.Iterator[Experiment]:
    """Very difficult objective functions: one is highly multimodal (infinitely many local optima),
    one has an infinite condition number, one has an infinitely long path towards the optimum.
    Looks somehow fractal."""
    seedg = create_seed_generator(seed)
    names = ["deceptivemultimodal", "deceptiveillcond", "deceptivepath"]
    optims = ["NGO", "Shiwa", "DiagonalCMA", "PSO", "MiniQrDE", "MiniLhsDE", "MiniDE", "CMA", "QrDE", "DE", "LhsDE"]
    functions = [
        ArtificialFunction(name, block_dimension=2, num_blocks=n_blocks, rotation=rotation, aggregator=aggregator)
        for name in names
        for rotation in [False, True]
        for n_blocks in [1, 2, 8, 16]
        for aggregator in ["sum", "max"]
    ]
    for func in functions:
        for optim in optims:
            for budget in [25, 37, 50, 75, 87] + list(range(100, 20001, 500)):
                yield Experiment(func, optim, budget=budget, num_workers=1, seed=next(seedg))


@registry.register
def parallel(seed: tp.Optional[int] = None) -> tp.Iterator[Experiment]:
    """Parallel optimization on 3 classical objective functions."""
    seedg = create_seed_generator(seed)
    names = ["sphere", "rastrigin", "cigar"]
    optims = ["ScrHammersleySearch", "NGO", "Shiwa", "DiagonalCMA", "CMA", "PSO",
              "NaiveTBPSA", "OnePlusOne", "DE", "TwoPointsDE", "NaiveIsoEMNA", "NaiveIsoEMNATBPSA"]
    functions = [
        ArtificialFunction(name, block_dimension=bd, useless_variables=bd * uv_factor)
        for name in names
        for bd in [25]
        for uv_factor in [0, 5]
    ]
    for func in functions:
        for optim in optims:
            for budget in [30, 100, 3000]:
                yield Experiment(func, optim, budget=budget, num_workers=int(budget / 5), seed=next(seedg))


@registry.register
def harderparallel(seed: tp.Optional[int] = None) -> tp.Iterator[Experiment]:
    """Parallel optimization on 3 classical objective functions."""
    seedg = create_seed_generator(seed)
    names = ["sphere", "rastrigin", "cigar", "ellipsoid"]
    optims = ["IsoEMNA", "NaiveIsoEMNA", "AnisoEMNA", "NaiveAnisoEMNA", "CMA", "NaiveTBPSA",
              "NaiveIsoEMNATBPSA", "IsoEMNATBPSA", "NaiveAnisoEMNATBPSA", "AnisoEMNATBPSA"]
    functions = [
        ArtificialFunction(name, block_dimension=bd, useless_variables=bd * uv_factor)
        for name in names
        for bd in [5, 25]
        for uv_factor in [0, 5]
    ]
    for func in functions:
        for optim in optims:
            for budget in [30, 100, 3000, 10000]:
                for num_workers in [int(budget / 10), int(budget / 5), int(budget / 3)]:
                    yield Experiment(func, optim, budget=budget, num_workers=num_workers, seed=next(seedg))


@registry.register
def oneshot(seed: tp.Optional[int] = None) -> tp.Iterator[Experiment]:
    "One shot optimization of 3 classical objective functions (sphere, rastrigin, cigar)"""
    seedg = create_seed_generator(seed)
    names = ["sphere", "rastrigin", "cigar"]
    optims = sorted(x for x, y in ng.optimizers.registry.items() if y.one_shot and "4" not in x and "7" not in x
                    and ("ando" not in x or "QO" in x))  # QORandomSearch is the only valid variant of RandomSearch.
    functions = [
        ArtificialFunction(name, block_dimension=bd, useless_variables=bd * uv_factor)
        for name in names
        for bd in [3, 25]
        for uv_factor in [0, 5]
    ]
    for func in functions:
        for optim in optims:
            for budget in [30, 100, 3000]:
                yield Experiment(func, optim, budget=budget, num_workers=budget, seed=next(seedg))


@registry.register
def doe(seed: tp.Optional[int] = None) -> tp.Iterator[Experiment]:
    """One shot optimization of 3 classical objective functions (sphere, rastrigin, cigar), simplified."""
    seedg = create_seed_generator(seed)
    names = ["sphere", "rastrigin", "cigar"]
    optims = sorted(x for x, y in ng.optimizers.registry.items() if y.one_shot)
    functions = [
        ArtificialFunction(name, block_dimension=bd, useless_variables=bd * uv_factor)
        for name in names
        for bd in [2000, 20000]  # 3, 10, 25, 200, 2000]
        for uv_factor in [0]
    ]
    for func in functions:
        for optim in optims:
            for budget in [30, 100, 3000, 10000, 30000, 100000]:
                yield Experiment(func, optim, budget=budget, num_workers=budget, seed=next(seedg))


@registry.register
def newdoe(seed: tp.Optional[int] = None) -> tp.Iterator[Experiment]:
    """One shot optimization of 3 classical objective functions (sphere, rastrigin, cigar), simplified.
    Tested on more dimensionalities than doe."""
    seedg = create_seed_generator(seed)
    names = ["sphere", "rastrigin", "cigar"]
    optims = sorted(x for x, y in ng.optimizers.registry.items() if y.one_shot and "hiva" not in str(y) and "NGO" not in str(
        y) and ("ando" in x or "HCH" in x or "LHS" in x or "eta" in x) and "mmers" not in x and "alto" not in x)
    functions = [
        ArtificialFunction(name, block_dimension=bd, useless_variables=bd * uv_factor)
        for name in names
        for bd in [2000, 20, 200, 20000]  # 3, 10, 25, 200, 2000]
        for uv_factor in [0]
    ]
    budgets = [30, 100, 3000, 10000, 30000, 100000, 300000]
    for func in functions:
        for optim in optims:
            for budget in budgets:
                yield Experiment(func, optim, budget=budget, num_workers=budget, seed=next(seedg))


def fiveshots(seed: tp.Optional[int] = None) -> tp.Iterator[Experiment]:
    "One shot optimization of 3 classical objective functions (sphere, rastrigin, cigar)"""
    seedg = create_seed_generator(seed)
    names = ["sphere", "rastrigin", "cigar"]
    optims = sorted(x for x, y in ng.optimizers.registry.items() if y.one_shot)
    optims += ["CMA", "Shiwa", "DE"]
    functions = [
        ArtificialFunction(name, block_dimension=bd, useless_variables=bd * uv_factor)
        for name in names
        for bd in [3, 25]
        for uv_factor in [0, 5]
    ]
    for func in functions:
        for optim in optims:
            for budget in [30, 100, 3000]:
                yield Experiment(func, optim, budget=budget, num_workers=budget // 5, seed=next(seedg))


@registry.register
def multimodal(seed: tp.Optional[int] = None, para: bool = False) -> tp.Iterator[Experiment]:
    """Experiment on multimodal functions, namely hm, rastrigin, griewank, rosenbrock, ackley, lunacek,
    deceptivemultimodal."""
    seedg = create_seed_generator(seed)
    names = ["hm", "rastrigin", "griewank", "rosenbrock", "ackley", "lunacek", "deceptivemultimodal"]
    # Keep in mind that Rosenbrock is multimodal in high dimension http://ieeexplore.ieee.org/document/6792472/.
    optims = ["NGO", "Shiwa", "DiagonalCMA", "NaiveTBPSA", "TBPSA",
              "CMA", "PSO", "DE", "MiniDE", "QrDE", "MiniQrDE", "LhsDE", "OnePlusOne",
              "TwoPointsDE", "OnePointDE", "AlmostRotationInvariantDE", "RotationInvariantDE",
              "Portfolio", "ASCMADEthird", "ASCMADEQRthird", "ASCMA2PDEthird", "CMandAS2", "CMandAS", "CM",
              "MultiCMA", "TripleCMA", "MultiScaleCMA"]
    if not para:
        optims += ["RSQP", "RCobyla", "RPowell", "SQPCMA", "SQP", "Cobyla", "Powell"]
    # + list(sorted(x for x, y in ng.optimizers.registry.items() if "chain" in x or "BO" in x))
    functions = [
        ArtificialFunction(name, block_dimension=bd, useless_variables=bd * uv_factor)
        for name in names
        for bd in [3, 25]
        for uv_factor in [0, 5]
    ]
    for func in functions:
        for optim in optims:
            for budget in [3000, 10000, 30000, 100000]:
                for nw in [1000] if para else [1]:
                    yield Experiment(func, optim, budget=budget, num_workers=nw, seed=next(seedg))


@registry.register
def paramultimodal(seed: tp.Optional[int] = None) -> tp.Iterator[Experiment]:
    """Parallel counterpart of the multimodal experiment."""
    internal_generator = multimodal(seed, para=True)
    for xp in internal_generator:
        yield xp


# pylint: disable=redefined-outer-name,too-many-arguments
@registry.register
def yabbob(seed: tp.Optional[int] = None, parallel: bool = False, big: bool = False, small: bool = False, noise: bool = False, hd: bool = False) -> tp.Iterator[Experiment]:
    """Yet Another Black-Box Optimization Benchmark.
    Related to, but without special effort for exactly sticking to, the BBOB/COCO dataset.
    """
    seedg = create_seed_generator(seed)
<<<<<<< HEAD
    optims = ["NaiveTBPSA", "TBPSA", "DiagonalCMA", "CMA", "PSO", "DE", "MiniDE", "QrDE", "MiniQrDE", "LhsDE", "OnePlusOne",
              "TwoPointsDE", "OnePointDE", "AlmostRotationInvariantDE", "RotationInvariantDE", "CMandAS2", "CMandAS"]
    if not parallel:
        optims += ["SQP", "Powell", "chainCMASQP", "chainCMAPowell"]
    if not parallel and not small:
        optims += ["Cobyla"]
    optims += ["NGO", "Shiwa", "MetaModel"]
    optims.reverse()
    # optims += [x for x, y in ng.optimizers.registry.items() if "chain" in x]
=======
>>>>>>> 3cf21ba7
    names = ["hm", "rastrigin", "griewank", "rosenbrock", "ackley", "lunacek", "deceptivemultimodal", "bucherastrigin", "multipeak"]
    names += ["sphere", "doublelinearslope", "stepdoublelinearslope"]
    names += ["cigar", "altcigar", "ellipsoid", "altellipsoid", "stepellipsoid", "discus", "bentcigar"]
    names += ["deceptiveillcond", "deceptivemultimodal", "deceptivepath"]
    # Deceptive path is related to the sharp ridge function; there is a long path to the optimum.
    # Deceptive illcond is related to the difference of powers function; the conditioning varies as we get closer to the optimum.
    # Deceptive multimodal is related to the Weierstrass function and to the Schaffers function.
    if noise:
        if hd:
            noise_level = 100000
        else:
            noise_level = 100
    else:
        noise_level = 0
<<<<<<< HEAD
=======
    optims: tp.List[str] = ["Shiwa", "NGO", "CMA", "DiagonalCMA", "MetaModel", "chainCMAPowell"]
    if noise:
        optims += ["TBPSA", "SQP"]
    if hd:
        optims += ["OnePlusOne"]
    if hd and noise:
        optims += ["ProgDOptimizer9", "ProgDOptimizer5", "ProgDOptimizer13"]
        optims += ["ProgOptimizer9", "ProgOptimizer5", "ProgOptimizer13"]

>>>>>>> 3cf21ba7
    functions = [
        ArtificialFunction(name, block_dimension=d, rotation=rotation, noise_level=noise_level) for name in names
        for rotation in [True, False]
        for num_blocks in [1]
        for d in ([100, 1000, 3000] if hd else [2, 10, 50])
    ]
    budgets = [50, 200, 800, 3200, 12800]
    if (big and not noise):
        budgets = [40000, 80000, 160000, 320000]
<<<<<<< HEAD
        budgets.reverse()
=======
>>>>>>> 3cf21ba7
    elif (small and not noise):
        budgets = [10, 20, 40]
    if hd:
        optims += ["SplitOptimizer9", "SplitOptimizer5", "SplitOptimizer13"]
    if hd and noise:
        optims += ["ProgDOptimizer9", "ProgDOptimizer5", "ProgDOptimizer13"]
        optims += ["ProgOptimizer9", "ProgOptimizer5", "ProgOptimizer13"]
    optims = ["chainCMAPowell", "Cobyla", "SQP", "TBPSA", "Shiwa", "NGO", "MiniDE", "OnePlusOne", "CMandAS", "MetaModel", "CMA", "DiagonalCMA", "NaiveTBPSA"]
    optims = ["chainCMAPowell", "CMA", "MetaModel", "Shiwa", "CMandAS", "CMandAS2"]
    RS = np.random.RandomState(next(seedg))
    RS.shuffle(optims)
    RS.shuffle(functions)
    RS.shuffle(budgets)
    for optim in optims:
        for function in functions:
            for budget in budgets:
                xp = Experiment(function, optim, num_workers=100 if parallel else 1,
                                budget=budget, seed=next(seedg))
                if not xp.is_incoherent:
                    yield xp

                    
@registry.register
def yahdnoisybbob(seed: tp.Optional[int] = None) -> tp.Iterator[Experiment]:
    """Counterpart of yabbob with higher dimensions."""
    internal_generator = yabbob(seed, hd=True, noise=True)
    for xp in internal_generator:
        yield xp


@registry.register
def yabigbbob(seed: tp.Optional[int] = None) -> tp.Iterator[Experiment]:
    """Counterpart of yabbob with more budget."""
    internal_generator = yabbob(seed, parallel=False, big=True)
    for xp in internal_generator:
        yield xp


@registry.register
def yasmallbbob(seed: tp.Optional[int] = None) -> tp.Iterator[Experiment]:
    """Counterpart of yabbob with less budget."""
    internal_generator = yabbob(seed, parallel=False, big=False, small=True)
    for xp in internal_generator:
        yield xp


@registry.register
def yahdbbob(seed: tp.Optional[int] = None) -> tp.Iterator[Experiment]:
    """Counterpart of yabbob with higher dimensions."""
    internal_generator = yabbob(seed, hd=True)
    for xp in internal_generator:
        yield xp


@registry.register
def yahdnoisybbob(seed: tp.Optional[int] = None) -> tp.Iterator[Experiment]:
    """Counterpart of yabbob with higher dimensions."""
    internal_generator = yabbob(seed, hd=True, noise=True)
    for xp in internal_generator:
        yield xp


@registry.register
def yaparabbob(seed: tp.Optional[int] = None) -> tp.Iterator[Experiment]:
    """Parallel optimization counterpart of yabbob."""
    internal_generator = yabbob(seed, parallel=True, big=False)
    for xp in internal_generator:
        yield xp


@registry.register
def yanoisybbob(seed: tp.Optional[int] = None) -> tp.Iterator[Experiment]:
    """Noisy optimization counterpart of yabbob.
    This is supposed to be consistent with normal practices in noisy
    optimization: we distinguish recommendations and exploration.
    This is different from the original BBOB/COCO from that point of view.
    """
    internal_generator = yabbob(seed, noise=True)
    for xp in internal_generator:
        yield xp


# @registry.register
# def oneshot(seed: tp.Optional[int] = None) -> tp.Iterator[Experiment]:
#    "One shot optimization of 3 classical objective functions (sphere, rastrigin, cigar)"""
#    seedg = create_seed_generator(seed)
#    names = ["sphere", "rastrigin", "cigar"]
#    optims = sorted(x for x, y in ng.optimizers.registry.items() if y.one_shot)
#    functions = [
#        ArtificialFunction(name, block_dimension=bd, useless_variables=bd * uv_factor)
#        for name in names
#        for bd in [3, 25]
#        for uv_factor in [0, 5]
#    ]
#    for func in functions:
#        for optim in optims:
#            for budget in [30, 100, 3000]:
#                yield Experiment(func, optim, budget=budget, num_workers=budget, seed=next(seedg))


@registry.register
def illcondi(seed: tp.Optional[int] = None) -> tp.Iterator[Experiment]:
    """Testing optimizers on ill cond problems.
    """
    seedg = create_seed_generator(seed)
    optims = ["NGO", "Shiwa", "DiagonalCMA", "CMA", "PSO", "DE", "MiniDE", "QrDE", "MiniQrDE", "LhsDE", "OnePlusOne", "SQP", "Cobyla",
              "Powell", "TwoPointsDE", "OnePointDE", "AlmostRotationInvariantDE", "RotationInvariantDE", "MetaModel"]
<<<<<<< HEAD
    optims.reverse()
=======
>>>>>>> 3cf21ba7
    functions = [
        ArtificialFunction(name, block_dimension=50, rotation=rotation) for name in ["cigar", "ellipsoid"] for rotation in [True, False]
    ]
    for optim in optims:
        for function in functions:
            for budget in [100, 1000, 10000]:
                yield Experiment(function, optim, budget=budget, num_workers=1, seed=next(seedg))


@registry.register
def illcondipara(seed: tp.Optional[int] = None) -> tp.Iterator[Experiment]:
    """Testing optimizers on ill-conditionned parallel optimization.
    """
    seedg = create_seed_generator(seed)
    optims = ["NGO", "Shiwa", "DiagonalCMA", "CMA", "PSO", "DE", "MiniDE", "QrDE", "MiniQrDE", "LhsDE", "OnePlusOne",
              "TwoPointsDE", "OnePointDE", "AlmostRotationInvariantDE", "RotationInvariantDE",
              "Portfolio", "ASCMADEthird", "ASCMADEQRthird", "ASCMA2PDEthird", "CMandAS2", "CMandAS", "CM",
              "MultiCMA", "TripleCMA", "MultiScaleCMA", "RSQP", "RCobyla", "RPowell", "SQPCMA", "MetaModel"]
<<<<<<< HEAD
    optims.reverse()
=======
>>>>>>> 3cf21ba7
    functions = [
        ArtificialFunction(name, block_dimension=50, rotation=rotation) for name in ["cigar", "ellipsoid"] for rotation in [True, False]
    ]
    for optim in optims:
        for function in functions:
            for budget in [100, 1000, 10000]:
                yield Experiment(function, optim, budget=budget, num_workers=1, seed=next(seedg))


def _positive_sum(data: np.ndarray) -> bool:
    if not isinstance(data, np.ndarray):
        raise ValueError(f"Unexpected inputs as np.ndarray, got {data}")
    return float(np.sum(data)) > 0


@registry.register
def constrained_illconditioned_parallel(seed: tp.Optional[int] = None) -> tp.Iterator[Experiment]:
    """Many optimizers on ill cond problems with constraints.
    """
    seedg = create_seed_generator(seed)
    optims = ["NGO", "Shiwa", "DiagonalCMA", "CMA", "PSO", "DE", "MiniDE", "QrDE", "MiniQrDE", "LhsDE", "OnePlusOne", "SQP", "Cobyla", "Powell",
              "TwoPointsDE", "OnePointDE", "AlmostRotationInvariantDE", "RotationInvariantDE",
              "Portfolio", "ASCMADEthird", "ASCMADEQRthird", "ASCMA2PDEthird", "CMandAS2", "CMandAS", "CM",
              "MultiCMA", "TripleCMA", "MultiScaleCMA", "RSQP", "RCobyla", "RPowell", "SQPCMA"]
    functions = [
        ArtificialFunction(name, block_dimension=50, rotation=rotation) for name in ["cigar", "ellipsoid"] for rotation in [True, False]
    ]
    for func in functions:
        func.parametrization.register_cheap_constraint(_positive_sum)
    for optim in optims:
        for function in functions:
            for budget in [400, 4000, 40000]:
                yield Experiment(function, optim, budget=budget, num_workers=1, seed=next(seedg))


@registry.register
def ranknoisy(seed: tp.Optional[int] = None) -> tp.Iterator[Experiment]:
    """Noisy optimization methods on a few noisy problems.
    """
    seedg = create_seed_generator(seed)
    optims = ["ProgOptimizer3", "ProgOptimizer5", "ProgOptimizer9", "ProgOptimizer13",
              "ProgDOptimizer3", "ProgDOptimizer5", "ProgDOptimizer9", "ProgDOptimizer13",
              "OptimisticNoisyOnePlusOne", "OptimisticDiscreteOnePlusOne"]
    # optims += ["NGO", "Shiwa", "DiagonalCMA"] + sorted(
    #    x for x, y in ng.optimizers.registry.items() if ("SPSA" in x or "TBPSA" in x or "ois" in x or "epea" in x or "Random" in x)
    # )
    for budget in [25000, 50000, 100000]:
        for optim in optims:
            for d in [20000, 200, 2000]:  # TODO[2, 20, 200, 2000, 20000]:
                for name in ["cigar", "altcigar", "ellipsoid", "altellipsoid"]:
                    for noise_dissymmetry in [False, True]:
                        function = ArtificialFunction(
                            name=name,
                            rotation=False,
                            block_dimension=d,
                            noise_level=10,
                            noise_dissymmetry=noise_dissymmetry,
                            translation_factor=1.0,
                        )
                        yield Experiment(function, optim, budget=budget, seed=next(seedg))


@registry.register
def noisy(seed: tp.Optional[int] = None) -> tp.Iterator[Experiment]:
    """Noisy optimization methods on a few noisy problems.
    """
    seedg = create_seed_generator(seed)
    optims = ["ProgOptimizer3", "ProgOptimizer5", "ProgOptimizer9", "ProgOptimizer13",
              "ProgDOptimizer3", "ProgDOptimizer5", "ProgDOptimizer9", "ProgDOptimizer13",
              "OptimisticNoisyOnePlusOne", "OptimisticDiscreteOnePlusOne"]
    optims += ["NGO", "Shiwa", "DiagonalCMA"] + sorted(
        x for x, y in ng.optimizers.registry.items() if ("SPSA" in x or "TBPSA" in x or "ois" in x or "epea" in x or "Random" in x)
    )
    for budget in [25000, 50000, 100000]:
        for optim in optims:
            for d in [2, 20, 200, 2000]:
                for name in ["sphere", "rosenbrock", "cigar", "hm"]:
                    for noise_dissymmetry in [False, True]:
                        function = ArtificialFunction(
                            name=name,
                            rotation=True,
                            block_dimension=d,
                            noise_level=10,
                            noise_dissymmetry=noise_dissymmetry,
                            translation_factor=1.0,
                        )
                        yield Experiment(function, optim, budget=budget, seed=next(seedg))


@registry.register
def paraalldes(seed: tp.Optional[int] = None) -> tp.Iterator[Experiment]:
    """All Bayesian optimization methods on various functions. Parallel version.
    """
    seedg = create_seed_generator(seed)
    for budget in [10, 100, 1000, 10000, 100000]:
        for optim in sorted(x for x, y in ng.optimizers.registry.items() if "DE" in x and "Tune" in x):
            for rotation in [False]:
                for d in [5, 20, 100, 500, 2500]:
                    for name in ["sphere", "cigar", "hm", "ellipsoid"]:
                        for u in [0]:
                            function = ArtificialFunction(
                                name=name, rotation=rotation, block_dimension=d, useless_variables=d * u, translation_factor=1.0
                            )
                            yield Experiment(function, optim, budget=budget, seed=next(seedg), num_workers=max(d, budget // 6))


@registry.register
def parahdbo4d(seed: tp.Optional[int] = None) -> tp.Iterator[Experiment]:
    """All Bayesian optimization methods on various functions. Parallel version.
    """
    seedg = create_seed_generator(seed)
    for budget in [25, 31, 37, 43, 50, 60]:
        for optim in sorted(x for x, y in ng.optimizers.registry.items() if "BO" in x and "Tune" in x):
            for rotation in [False]:
                for d in [20, 2000]:
                    for name in ["sphere", "cigar", "hm", "ellipsoid"]:
                        for u in [0]:
                            function = ArtificialFunction(
                                name=name, rotation=rotation, block_dimension=d, useless_variables=d * u, translation_factor=1.0
                            )
                            yield Experiment(function, optim, budget=budget, seed=next(seedg), num_workers=max(d, budget // 6))


@registry.register
def alldes(seed: tp.Optional[int] = None) -> tp.Iterator[Experiment]:
    """All Bayesian optimization methods on various functions.
    """
    seedg = create_seed_generator(seed)
    for budget in [10, 100, 1000, 10000, 100000]:
        for optim in sorted(x for x, y in ng.optimizers.registry.items() if "DE" in x):
            for rotation in [False]:
                for d in [5, 20, 100]:
                    for name in ["sphere", "cigar", "hm", "ellipsoid"]:
                        for u in [0]:
                            function = ArtificialFunction(
                                name=name, rotation=rotation, block_dimension=d, useless_variables=d * u, translation_factor=1.0
                            )
                            yield Experiment(function, optim, budget=budget, seed=next(seedg))


@registry.register
def hdbo4d(seed: tp.Optional[int] = None) -> tp.Iterator[Experiment]:
    """All Bayesian optimization methods on various functions.
    """
    seedg = create_seed_generator(seed)
    for budget in [25, 31, 37, 43, 50, 60]:
        for optim in sorted(x for x, y in ng.optimizers.registry.items() if "BO" in x):
            for rotation in [False]:
                for d in [20]:
                    for name in ["sphere", "cigar", "hm", "ellipsoid"]:
                        for u in [0]:
                            function = ArtificialFunction(
                                name=name, rotation=rotation, block_dimension=d, useless_variables=d * u, translation_factor=1.0
                            )
                            yield Experiment(function, optim, budget=budget, seed=next(seedg))


@registry.register
def spsa_benchmark(seed: tp.Optional[int] = None) -> tp.Iterator[Experiment]:
    """Some optimizers on a noisy optimization problem. This benchmark is based on the noise benchmark.
    """
    seedg = create_seed_generator(seed)
    optims = sorted(x for x, y in ng.optimizers.registry.items() if (any(e in x for e in "TBPSA SPSA".split()) and "iscr" not in x))
    for budget in [500, 1000, 2000, 4000, 8000, 16000, 32000, 64000, 128000]:
        for optim in optims:
            for rotation in [True, False]:
                for name in ["sphere", "sphere4", "cigar"]:
                    function = ArtificialFunction(name=name, rotation=rotation, block_dimension=20, noise_level=10)
                    yield Experiment(function, optim, budget=budget, seed=next(seedg))


@registry.register
def realworld(seed: tp.Optional[int] = None) -> tp.Iterator[Experiment]:
    """Realworld optimization. This experiment contains:
     - a subset of MLDA (excluding the perceptron: 10 functions rescaled or not.
     - ARCoating https://arxiv.org/abs/1904.02907: 1 function.
     - The 007 game: 1 function, noisy.
     - PowerSystem: a power system simulation problem.
     - STSP: a simple TSP problem.
     MLDA stuff, except the Perceptron.
    """
    funcs: tp.List[tp.Union[ExperimentFunction, rl.agents.TorchAgentFunction]] = [
        _mlda.Clustering.from_mlda(name, num, rescale) for name, num in [("Ruspini", 5), ("German towns", 10)] for rescale in [True, False]
    ]
    funcs += [
        _mlda.SammonMapping.from_mlda("Virus", rescale=False),
        _mlda.SammonMapping.from_mlda("Virus", rescale=True),
        _mlda.SammonMapping.from_mlda("Employees"),
    ]
    funcs += [_mlda.Landscape(transform) for transform in [None, "square", "gaussian"]]

    # Adding ARCoating.
    funcs += [ARCoating()]
    funcs += [PowerSystem(), PowerSystem(13)]
    funcs += [STSP(), STSP(500)]
    funcs += [game.Game("war")]
    funcs += [game.Game("batawaf")]
    funcs += [game.Game("flip")]
    funcs += [game.Game("guesswho")]
    funcs += [game.Game("bigguesswho")]

    # 007 with 100 repetitions, both mono and multi architectures.
    base_env = rl.envs.DoubleOSeven(verbose=False)
    random_agent = rl.agents.Agent007(base_env)
    modules = {'mono': rl.agents.Perceptron, 'multi': rl.agents.DenseNet}
    agents = {a: rl.agents.TorchAgent.from_module_maker(base_env, m, deterministic=False) for a, m in modules.items()}
    env = base_env.with_agent(player_0=random_agent).as_single_agent()
    runner = rl.EnvironmentRunner(env.copy(), num_repetitions=100, max_step=50)
    for archi in ["mono", "multi"]:
        func = rl.agents.TorchAgentFunction(agents[archi], runner, reward_postprocessing=lambda x: 1 - x)
        funcs += [func]
    seedg = create_seed_generator(seed)
<<<<<<< HEAD
    algos = ["NaiveTBPSA", "PSO", "OnePlusOne",
             "NGO", "Shiwa", "DiagonalCMA", "CMA", "TwoPointsDE", "QrDE", "LhsDE", "Zero",
             "MiniDE"]
=======
    algos = ["Shiwa", "CMA", "TwoPointsDE", "QrDE", "OnePlusOne", "DiagonalCMA"]
>>>>>>> 3cf21ba7
    for budget in [25, 50, 100, 200, 400, 800, 1600, 3200, 6400, 12800]:
        for num_workers in [1, 10, 100]:
            if num_workers < budget:
                for algo in algos:
                    for fu in funcs:
                        xp = Experiment(fu, algo, budget, num_workers=num_workers, seed=next(seedg))
                        if not xp.is_incoherent:
                            yield xp


@registry.register
def simpletsp(seed: tp.Optional[int] = None) -> tp.Iterator[Experiment]:
    """Simple TSP problems. Please note that the methods we use could be applied or complex variants, whereas
    specialized methods can not always do it; therefore this comparisons from a black-box point of view makes sense
    even if white-box methods are not included though they could do this more efficiently."""
    funcs = [STSP(10), STSP(100), STSP(1000), STSP(10000)]
    seedg = create_seed_generator(seed)
    algos = ["PSO", "OnePlusOne", "NGO", "Shiwa", "DiagonalCMA", "CMA", "TwoPointsDE"]
    for budget in [25, 50, 100, 200, 400, 800, 1600, 3200, 6400, 12800, 25600]:
        for num_workers in [1]:  # , 10, 100]:
            if num_workers < budget:
                for algo in algos:
                    for fu in funcs:
                        xp = Experiment(fu, algo, budget, num_workers=num_workers, seed=next(seedg))
                        if not xp.is_incoherent:
                            yield xp


@registry.register
def sequential_fastgames(seed: tp.Optional[int] = None) -> tp.Iterator[Experiment]:
    """Optimization of policies for games, namely direct policy search."""
    funcs = [game.Game(name) for name in ["war", "batawaf", "flip", "guesswho", "bigguesswho"]]
    seedg = create_seed_generator(seed)
    algos = ["NaiveTBPSA", "ScrHammersleySearch", "PSO",
             "ProgOptimizer3", "ProgOptimizer5", "ProgOptimizer9", "ProgOptimizer13",
             "ProgDOptimizer3", "ProgDOptimizer5", "ProgDOptimizer9", "ProgDOptimizer13",
             "CMA", "QrDE", "SplitOptimizer5", "NGO", "Shiwa", "DiagonalCMA",
             "OptimisticNoisyOnePlusOne", "OptimisticDiscreteOnePlusOne"]
    algos = ["SplitDiagOptimizer3", "SplitDiagOptimizer5", "SplitDiagOptimizer9", "SplitDiagOptimizer13",
             "SplitOptimizer3", "SplitOptimizer9", "SplitOptimizer13"]
    for budget in [12800, 25600, 51200, 102400]:
        for num_workers in [1]:
            if num_workers < budget:
                for algo in algos:
                    for fu in funcs:
                        xp = Experiment(fu, algo, budget, num_workers=num_workers, seed=next(seedg))
                        if not xp.is_incoherent:
                            yield xp


@registry.register
def powersystems(seed: tp.Optional[int] = None) -> tp.Iterator[Experiment]:
    """Unit commitment problem, i.e. management of dams for hydroelectric planning."""
    funcs: tp.List[ExperimentFunction] = []
    for dams in [3, 5, 9, 13]:
        for depth_width in [5]:
            funcs += [PowerSystem(dams, depth=depth_width, width=depth_width)]
    seedg = create_seed_generator(seed)
    algos = ["NaiveTBPSA", "ScrHammersleySearch", "PSO", "OnePlusOne",
             "CMA", "TwoPointsDE", "QrDE", "LhsDE", "Zero", "StupidRandom", "RandomSearch", "HaltonSearch",
             "RandomScaleRandomSearch", "MiniDE", "SplitOptimizer5", "SplitOptimizer9", "SplitOptimizer",
             "NGO", "Shiwa", "DiagonalCMA", "SplitOptimizer3", "SplitOptimizer13",
             "SplitDiagOptimizer3", "SplitDiagOptimizer5", "SplitDiagOptimizer9", "SplitDiagOptimizer13"]
    algos += ["ProgOptimizer3", "ProgOptimizer5", "ProgOptimizer9", "ProgOptimizer13",
              "ProgDOptimizer3", "ProgDOptimizer5", "ProgDOptimizer9", "ProgDOptimizer13",
              "OptimisticNoisyOnePlusOne", "OptimisticDiscreteOnePlusOne"]
<<<<<<< HEAD
    RS = np.random.RandomState(next(seedg))
    RS.shuffle(algos)
    RS.shuffle(funcs)
    budgets = [6400, 12800, 25600, 51200, 102400]
    RS.shuffle(budgets)
=======
    budgets = [1600, 3200, 6400, 12800]
>>>>>>> 3cf21ba7
    for budget in budgets:
        for num_workers in [1, 10, 100]:
            if num_workers < budget:
                for algo in algos:
                    for fu in funcs:
                        xp = Experiment(fu, algo, budget, num_workers=num_workers, seed=next(seedg))
                        if not xp.is_incoherent:
                            yield xp


@registry.register
def mlda(seed: tp.Optional[int] = None) -> tp.Iterator[Experiment]:
    """MLDA (machine learning and data analysis) testbed."""
    funcs: tp.List[ExperimentFunction] = [
        _mlda.Clustering.from_mlda(name, num, rescale) for name, num in [("Ruspini", 5), ("German towns", 10)] for rescale in [True, False]
    ]
    funcs += [
        _mlda.SammonMapping.from_mlda("Virus", rescale=False),
        _mlda.SammonMapping.from_mlda("Virus", rescale=True),
        _mlda.SammonMapping.from_mlda("Employees"),
    ]
    funcs += [_mlda.Perceptron.from_mlda(name) for name in ["quadratic", "sine", "abs", "heaviside"]]
    funcs += [_mlda.Landscape(transform) for transform in [None, "square", "gaussian"]]
    seedg = create_seed_generator(seed)
    algos = ["NaiveTBPSA", "ScrHammersleySearch", "PSO", "OnePlusOne",
             "CMA", "TwoPointsDE", "QrDE", "LhsDE", "Zero", "StupidRandom", "RandomSearch", "HaltonSearch",
             "RandomScaleRandomSearch", "MiniDE", "NGO", "Shiwa", "DiagonalCMA"]
    for budget in [25, 50, 100, 200, 400, 800, 1600, 3200, 6400, 12800]:
        for num_workers in [1, 10, 100]:
            if num_workers < budget:
                for algo in algos:
                    for func in funcs:
                        xp = Experiment(func, algo, budget, num_workers=num_workers, seed=next(seedg))
                        if not xp.is_incoherent:
                            yield xp


@registry.register
def mldakmeans(seed: tp.Optional[int] = None) -> tp.Iterator[Experiment]:
    """MLDA (machine learning and data analysis) testbed, restricted to the K-means part."""
    funcs: tp.List[ExperimentFunction] = [
        _mlda.Clustering.from_mlda(name, num, rescale) for name, num in [("Ruspini", 5), ("German towns", 10),
                                                                         ("Ruspini", 50), ("German towns", 100)] for rescale in [True, False]
    ]
    seedg = create_seed_generator(seed)
    algos = ["ProgOptimizer3", "ProgOptimizer5", "ProgOptimizer9", "ProgOptimizer13",
             "ProgDOptimizer3", "ProgDOptimizer5", "ProgDOptimizer9", "ProgDOptimizer13",
             "OptimisticNoisyOnePlusOne", "OptimisticDiscreteOnePlusOne", "CMA", "TBPSA", "NaiveTBPSA", "SPSA"]
    for budget in [1000, 10000]:
        for num_workers in [1, 10, 100]:
            if num_workers < budget:
                for algo in algos:
                    for func in funcs:
                        xp = Experiment(func, algo, budget, num_workers=num_workers, seed=next(seedg))
                        if not xp.is_incoherent:
                            yield xp


# @registry.register
# def mldaas(seed: tp.Optional[int] = None) -> tp.Iterator[Experiment]:
#     funcs: tp.List[ExperimentFunction] = [
#         _mlda.Clustering.from_mlda(name, num, rescale) for name, num in [("Ruspini", 5), ("German towns", 10)] for rescale in [True, False]
#     ]
#     funcs += [
#         _mlda.SammonMapping.from_mlda("Virus", rescale=False),
#         _mlda.SammonMapping.from_mlda("Virus", rescale=True),
#         _mlda.SammonMapping.from_mlda("Employees"),
#     ]
#     funcs += [_mlda.Perceptron.from_mlda(name) for name in ["quadratic", "sine", "abs", "heaviside"]]
#     funcs += [_mlda.Landscape(transform) for transform in [None, "square", "gaussian"]]
#     seedg = create_seed_generator(seed)
#     algos = ["NaiveTBPSA", "ScrHammersleySearch", "PSO", "OnePlusOne", "NGO", "Shiwa", "DiagonalCMA", "CMA", "OnePointDE", "TwoPointsDE", "QrDE", "LhsDE",
#              "Zero", "PortfolioDiscreteOnePlusOne", "CauchyOnePlusOne", "RandomSearch", "RandomSearchPlusMiddlePoint",
#              "HaltonSearchPlusMiddlePoint", "MiniQrDE", "HaltonSearch", "RandomScaleRandomSearch", "MiniDE", "DiscreteOnePlusOne",
#              "ScrHaltonSearch", "ScrHammersleySearchPlusMiddlePoint", "HaltonSearch", "MilliCMA", "MicroCMA"]
#     # pylint: disable=too-many-nested-blocks
#     algos += ["Portfolio", "ASCMADEthird", "ASCMADEQRthird", "ASCMA2PDEthird", "CMandAS2", "CMandAS",
#               "CM", "MultiCMA", "TripleCMA", "MultiScaleCMA"]
#     for budget in [9600, 12800, 25600]:  # , 51200]:#, 102400]:
#         for num_workers in [10, 100, 1000]:  # [1, 10, 100]:
#             for algo in algos:
#                 for func in funcs:
#                     if num_workers < budget:
#                         xp = Experiment(func, algo, budget, num_workers=num_workers, seed=next(seedg))
#                         if not xp.is_incoherent:
#                             yield xp


@registry.register
def arcoating(seed: tp.Optional[int] = None) -> tp.Iterator[Experiment]:
    """AR coating. Problems about optical properties of nanolayers."""
    seedg = create_seed_generator(seed)
    algos = ["NaiveTBPSA", "Cobyla", "SQP", "Powell", "ScrHammersleySearch", "PSO",
             "OnePlusOne", "NGO", "Shiwa", "DiagonalCMA", "CMA", "TwoPointsDE", "QrDE", "LhsDE", "Zero", "StupidRandom"]
    # for budget in [50, 100, 200, 400, 800, 1600, 3200, 6400, 12800]:
    for budget in [100 * 5 ** k for k in range(6)]:  # from 100 to 312500
        for num_workers in [1, 10, 100]:
            for algo in algos:
                for func in [ARCoating(10, 400), ARCoating(35, 700), ARCoating(70, 1000)]:
                    xp = Experiment(func, algo, budget, num_workers=num_workers, seed=next(seedg))
                    if not xp.is_incoherent:
                        yield xp


@registry.register
def images(seed: tp.Optional[int] = None) -> tp.Iterator[Experiment]:
    """AR coating. Problems about optical properties of nanolayers."""
    seedg = create_seed_generator(seed)
    algos = ["CMA", "Shiwa", "DE", "PSO", "RecES", "RecMixES", "RecMutDE", "ParametrizationDE"]
    for budget in [100 * 5 ** k for k in range(3)]:
        for num_workers in [1]:
            for algo in algos:
                for func in [Image()]:
                    xp = Experiment(func, algo, budget, num_workers=num_workers, seed=next(seedg))
                    if not xp.is_incoherent:
                        yield xp


@registry.register
def double_o_seven(seed: tp.Optional[int] = None) -> tp.Iterator[Experiment]:
    # pylint: disable=too-many-locals
    seedg = create_seed_generator(seed)
    base_env = rl.envs.DoubleOSeven(verbose=False)
    random_agent = rl.agents.Agent007(base_env)
    modules = {'mono': rl.agents.Perceptron, 'multi': rl.agents.DenseNet}
    agents = {a: rl.agents.TorchAgent.from_module_maker(base_env, m, deterministic=False) for a, m in modules.items()}
    env = base_env.with_agent(player_0=random_agent).as_single_agent()
    for num_repetitions in [1, 10, 100]:
        for archi in ["mono", "multi"]:
            dde = ng.optimizers.DifferentialEvolution(crossover="dimension").set_name("DiscreteDE")
            for optim in ["PSO", "NGO", "Shiwa", "DiagonalCMA", "CMA", "DE", "TwoPointsDE", "TBPSA", "OnePlusOne", "Zero",
                          "RandomSearch", "AlmostRotationInvariantDE", dde]:
                for env_budget in [5000, 10000, 20000, 40000]:
                    for num_workers in [1, 10, 100]:
                        # careful, not threadsafe
                        runner = rl.EnvironmentRunner(env.copy(), num_repetitions=num_repetitions, max_step=50)
                        func = rl.agents.TorchAgentFunction(agents[archi], runner, reward_postprocessing=lambda x: 1 - x)
                        opt_budget = env_budget // num_repetitions
                        yield Experiment(func, optim, budget=opt_budget, num_workers=num_workers, seed=next(seedg))  # type: ignore


# Intermediate definition for building a multiobjective problem.
class PackedFunctions(ExperimentFunction):

    def __init__(self, functions: tp.List[ArtificialFunction], upper_bounds: np.ndarray) -> None:
        self._functions = functions
        self._upper_bounds = upper_bounds
        self.multiobjective = MultiobjectiveFunction(self._mo, upper_bounds)
        super().__init__(self.multiobjective, self._functions[0].parametrization)
        # TODO add descriptors?

    def _mo(self, *args: tp.Any, **kwargs: tp.Any) -> np.ndarray:
        return np.array([f(*args, **kwargs) for f in self._functions])

    def copy(self) -> "PackedFunctions":
        return PackedFunctions([f.copy() for f in self._functions], self._upper_bounds)


@registry.register
def multiobjective_example(seed: tp.Optional[int] = None) -> tp.Iterator[Experiment]:
    seedg = create_seed_generator(seed)
    optims = ["NaiveTBPSA", "PSO", "DE", "LhsDE", "RandomSearch", "NGO", "Shiwa", "DiagonalCMA", "CMA", "OnePlusOne", "TwoPointsDE"]
    mofuncs: tp.List[PackedFunctions] = []
    for name1 in ["sphere", "cigar"]:
        for name2 in ["sphere", "cigar", "hm"]:
            mofuncs += [PackedFunctions([ArtificialFunction(name1, block_dimension=7),
                                         ArtificialFunction(name2, block_dimension=7)],
                                        upper_bounds=np.array((50., 50.)))]
            for name3 in ["sphere", "ellipsoid"]:
                mofuncs += [PackedFunctions([ArtificialFunction(name1, block_dimension=6),
                                             ArtificialFunction(name3, block_dimension=6),
                                             ArtificialFunction(name2, block_dimension=6)],
                                            upper_bounds=np.array((100, 100, 1000.)))]
    for mofunc in mofuncs:
        for optim in optims:
            for budget in list(range(2000, 4001, 400)):
                for nw in [1, 100]:
                    yield Experiment(mofunc, optim, budget=budget, num_workers=nw, seed=next(seedg))


@registry.register
def manyobjective_example(seed: tp.Optional[int] = None) -> tp.Iterator[Experiment]:
    # prepare list of parameters to sweep for independent variables
    seedg = create_seed_generator(seed)
    optims = ["NaiveTBPSA", "PSO", "DE", "LhsDE", "RandomSearch", "NGO", "Shiwa", "DiagonalCMA", "CMA", "OnePlusOne", "TwoPointsDE"]
    mofuncs: tp.List[PackedFunctions] = []
    name_combinations = itertools.product(["sphere", "cigar"], ["sphere", "hm"], ["sphere", "ellipsoid"],
                                          ["rastrigin", "rosenbrock"], ["hm", "rosenbrock"], ["rastrigin", "cigar"])
    for names in name_combinations:
        mofuncs += [PackedFunctions([ArtificialFunction(name, block_dimension=6) for name in names],
                                    upper_bounds=np.array((100, 100, 1000., 7., 300., 500.)))]
    for mofunc in mofuncs:
        for optim in optims:
            for budget in list(range(100, 5901, 400)):
                for nw in [1, 100]:
                    yield Experiment(mofunc, optim, budget=budget, num_workers=nw, seed=next(seedg))


@registry.register
def far_optimum_es(seed: tp.Optional[int] = None) -> tp.Iterator[Experiment]:
    # prepare list of parameters to sweep for independent variables
    seedg = create_seed_generator(seed)
    popsizes = [5, 40]
    es = [ng.families.EvolutionStrategy(recombination_ratio=recomb, only_offsprings=False, popsize=pop)
          for recomb in [0, 1] for pop in popsizes]
    es += [ng.families.EvolutionStrategy(recombination_ratio=recomb, only_offsprings=only, popsize=pop,
                                         offsprings=10 if pop == 5 else 60)
           for only in [True, False] for recomb in [0, 1] for pop in popsizes]
    optimizers = ["CMA", "TwoPointsDE"] + es  # type: ignore
    for func in FarOptimumFunction.itercases():
        for optim in optimizers:
            for budget in [100, 400, 1000, 4000, 10000]:
                yield Experiment(func, optim, budget=budget, seed=next(seedg))


@registry.register
def photonics(seed: tp.Optional[int] = None) -> tp.Iterator[Experiment]:
    seedg = create_seed_generator(seed)
    popsizes = [20, 40, 80]
    es = [ng.families.EvolutionStrategy(recombination_ratio=recomb, only_offsprings=only, popsize=pop,
                                        offsprings=pop * 5)
          for only in [True, False] for recomb in [0.1, .5] for pop in popsizes]
    algos = ["TwoPointsDE", "DE", "RealSpacePSO", "PSO", "OnePlusOne", "ParametrizationDE", "NaiveTBPSA",
             "SplitOptimizer5", "Shiwa", "NGO", "MultiCMA", "CMandAS2", "SplitOptimizer13"] + es  # type: ignore
    for method in ["clipping", "tanh"]:  # , "arctan"]:
        for name in ["bragg", "chirped", "morpho"]:
            func = Photonics(name, 60 if name == "morpho" else 80, bounding_method=method)
            for budget in [1e3, 1e4, 1e5, 1e6]:
                for algo in algos:
                    xp = Experiment(func, algo, int(budget), num_workers=1, seed=next(seedg))
                    if not xp.is_incoherent:
                        yield xp


@registry.register
def bragg_structure(seed: tp.Optional[int] = None) -> tp.Iterator[Experiment]:
    seedg = create_seed_generator(seed)
    recombinable: tp.List[tp.Union[str, ConfiguredOptimizer]] = [
        ng.families.EvolutionStrategy(recombination_ratio=0.1, popsize=40).set_name("Pairwise-ES"),
        ng.families.DifferentialEvolution(crossover="parametrization").set_name("Param-DE")
    ]
    algos: tp.List[tp.Union[str, ConfiguredOptimizer]] = ["TwoPointsDE", "DE", "CMA", "NaiveTBPSA", "DiagonalCMA"]
    algos += [ng.optimizers.ConfiguredPSO().set_name("PSO"), ng.optimizers.ParametrizedOnePlusOne().set_name("1+1")]
    func = Photonics("bragg", 80, bounding_method="clipping")
    func.parametrization.set_name("layer")
    #
    func_nostruct = Photonics("bragg", 80, bounding_method="clipping")
    func_nostruct.parametrization.set_name("2pt").set_recombination(ng.p.mutation.RavelCrossover())  # type: ignore
    #
    func_mix = Photonics("bragg", 80, bounding_method="clipping")
    param = func_mix.parametrization
    param.set_name("mix")
    param.set_recombination(ng.p.Choice([ng.p.mutation.Crossover(axis=1), ng.p.mutation.RavelCrossover()]))  # type: ignore
    muts = ["gaussian", "cauchy", ng.p.mutation.Jumping(axis=1, size=5), ng.p.mutation.Translation(axis=1)]
    muts += [ng.p.mutation.LocalGaussian(axes=1, size=10)]
    param.set_mutation(custom=ng.p.Choice(muts))  # type: ignore
    for budget in [1e3, 1e4, 1e5, 1e6]:
        xpseed = next(seedg)
        for algo in algos:
            yield Experiment(func, algo, int(budget), num_workers=1, seed=xpseed)
        for f in [func, func_nostruct, func_mix]:
            for algo in recombinable:
                yield Experiment(f, algo, int(budget), num_workers=1, seed=xpseed)<|MERGE_RESOLUTION|>--- conflicted
+++ resolved
@@ -34,33 +34,20 @@
 # fmt: off
 
 
-<<<<<<< HEAD
-@registry.register
-def mltuning(seed: tp.Optional[int] = None, overfitter: bool = False, seq: bool = False) -> tp.Iterator[Experiment]:
-=======
 def mltuning(seed: tp.Optional[int] = None, overfitter: bool = False, seq: bool = False) -> tp.Iterator[Experiment]:
     """Machine learning hyperparameter tuning experiment."""
->>>>>>> 3cf21ba7
     seedg = create_seed_generator(seed)
     # Continuous case, 
 
     # First, a few functions with constraints.
     optims = ["Shiwa", "DE", "DiscreteOnePlusOne", "PortfolioDiscreteOnePlusOne", "CMA", "MetaRecentering",
-<<<<<<< HEAD
-              "DoubleFastGADiscreteOnePlusOne", "PSO","BO", "MetaTuneRecentering"]
-=======
               "DoubleFastGADiscreteOnePlusOne", "PSO", "BO", "MetaTuneRecentering"]
->>>>>>> 3cf21ba7
     for dimension in [None, 1, 2, 3]:
         for regressor in ["mlp", "decision_tree", "decision_tree_depth"]:
             for dataset in (["boston", "diabetes"] if dimension is None else ["artificialcos", "artificial", "artificialsquare"]):
                 function = MLTuning(regressor=regressor, data_dimension=dimension, dataset=dataset, overfitter=overfitter)
                 for budget in [50, 150, 500]:
-<<<<<<< HEAD
-                    for num_workers in [1] if seq else [1, 10, 50, 100]:
-=======
                     for num_workers in [1] if seq else [1, 10, 50, 100]:  # Seq for sequential optimization experiments.
->>>>>>> 3cf21ba7
                         for optim in optims:
                             xp = Experiment(function, optim, num_workers=num_workers,
                                             budget=budget, seed=next(seedg))
@@ -183,16 +170,11 @@
             for instrum_str in ["Threshold", "Softmax"]:
                 if instrum_str == "Softmax":
                     instrum = ng.p.Choice(range(arity), repetitions=nv)  # type: ignore
-<<<<<<< HEAD
-                else:
-                    instrum = ng.p.Array(init=(arity // 2) * np.ones((nv,))).set_bounds(0, arity)
-=======
                     # Equivalent to, but much faster than, the following:
                     # instrum = ng.p.Tuple(*(ng.p.Choice(range(arity)) for _ in range(nv)))
                 else:
                     #instrum = ng.p.Tuple(*(ng.p.TransitionChoice(range(arity)) for _ in range(nv)))
                     instrum = ng.p.Array(init=(arity // 2) * np.ones((nv,))).set_bounds(0, arity)  # type: ignore
->>>>>>> 3cf21ba7
                 for discrete_func in [corefuncs.onemax, corefuncs.leadingones, corefuncs.jump]:
                     dfunc = ExperimentFunction(discrete_func, instrum)
                     dfunc.add_descriptors(arity=arity)
@@ -201,33 +183,6 @@
                         for nw in [1, 10]:
                             for budget in [500, 5000]:
                                 yield Experiment(dfunc, optim, num_workers=nw, budget=budget, seed=next(seedg))
-<<<<<<< HEAD
-
-
-@registry.register
-def instrum_noisydiscrete(seed: tp.Optional[int] = None) -> tp.Iterator[Experiment]:
-    # Discrete, unordered.
-    optims = ["DiscreteOnePlusOne", "Shiwa", "CMA", "PSO", "TwoPointsDE", "DE", "OnePlusOne",
-              "CMandAS2", "PortfolioDiscreteOnePlusOne", "DoubleFastGADiscreteOnePlusOne"]
-
-    seedg = create_seed_generator(seed)
-    for nv in [10, 50, 200, 1000, 5000]:
-        for arity in [2, 3, 7, 30]:
-            for instrum_str in ["Threshold", "Softmax"]:
-                if instrum_str == "Softmax":
-                    instrum = ng.p.Tuple(*(ng.p.Choice(range(arity)) for _ in range(nv)))
-                else:
-                    instrum = ng.p.Tuple(*(ng.p.TransitionChoice(range(arity)) for _ in range(nv)))
-                for discrete_func in [corefuncs.onemax, corefuncs.leadingones, corefuncs.jump]:
-                    dfunc = ArtificialFunction(discrete_func, instrum, noise_level=100)
-                    dfunc.add_descriptors(arity=arity)
-                    dfunc.add_descriptors(instrum_str=instrum_str)
-                    for optim in optims:
-                        for nw in [1, 10]:
-                            for budget in [500, 5000]:
-                                yield Experiment(dfunc, optim, num_workers=nw, budget=budget, seed=next(seedg))
-=======
->>>>>>> 3cf21ba7
 
 
 @registry.register
@@ -409,18 +364,6 @@
     Related to, but without special effort for exactly sticking to, the BBOB/COCO dataset.
     """
     seedg = create_seed_generator(seed)
-<<<<<<< HEAD
-    optims = ["NaiveTBPSA", "TBPSA", "DiagonalCMA", "CMA", "PSO", "DE", "MiniDE", "QrDE", "MiniQrDE", "LhsDE", "OnePlusOne",
-              "TwoPointsDE", "OnePointDE", "AlmostRotationInvariantDE", "RotationInvariantDE", "CMandAS2", "CMandAS"]
-    if not parallel:
-        optims += ["SQP", "Powell", "chainCMASQP", "chainCMAPowell"]
-    if not parallel and not small:
-        optims += ["Cobyla"]
-    optims += ["NGO", "Shiwa", "MetaModel"]
-    optims.reverse()
-    # optims += [x for x, y in ng.optimizers.registry.items() if "chain" in x]
-=======
->>>>>>> 3cf21ba7
     names = ["hm", "rastrigin", "griewank", "rosenbrock", "ackley", "lunacek", "deceptivemultimodal", "bucherastrigin", "multipeak"]
     names += ["sphere", "doublelinearslope", "stepdoublelinearslope"]
     names += ["cigar", "altcigar", "ellipsoid", "altellipsoid", "stepellipsoid", "discus", "bentcigar"]
@@ -435,18 +378,16 @@
             noise_level = 100
     else:
         noise_level = 0
-<<<<<<< HEAD
-=======
     optims: tp.List[str] = ["Shiwa", "NGO", "CMA", "DiagonalCMA", "MetaModel", "chainCMAPowell"]
     if noise:
         optims += ["TBPSA", "SQP"]
     if hd:
         optims += ["OnePlusOne"]
+        optims += ["SplitOptimizer3", "SplitOptimizer9", "SplitOptimizer5", "SplitOptimizer13"]
     if hd and noise:
         optims += ["ProgDOptimizer9", "ProgDOptimizer5", "ProgDOptimizer13"]
         optims += ["ProgOptimizer9", "ProgOptimizer5", "ProgOptimizer13"]
 
->>>>>>> 3cf21ba7
     functions = [
         ArtificialFunction(name, block_dimension=d, rotation=rotation, noise_level=noise_level) for name in names
         for rotation in [True, False]
@@ -456,19 +397,8 @@
     budgets = [50, 200, 800, 3200, 12800]
     if (big and not noise):
         budgets = [40000, 80000, 160000, 320000]
-<<<<<<< HEAD
-        budgets.reverse()
-=======
->>>>>>> 3cf21ba7
     elif (small and not noise):
         budgets = [10, 20, 40]
-    if hd:
-        optims += ["SplitOptimizer9", "SplitOptimizer5", "SplitOptimizer13"]
-    if hd and noise:
-        optims += ["ProgDOptimizer9", "ProgDOptimizer5", "ProgDOptimizer13"]
-        optims += ["ProgOptimizer9", "ProgOptimizer5", "ProgOptimizer13"]
-    optims = ["chainCMAPowell", "Cobyla", "SQP", "TBPSA", "Shiwa", "NGO", "MiniDE", "OnePlusOne", "CMandAS", "MetaModel", "CMA", "DiagonalCMA", "NaiveTBPSA"]
-    optims = ["chainCMAPowell", "CMA", "MetaModel", "Shiwa", "CMandAS", "CMandAS2"]
     RS = np.random.RandomState(next(seedg))
     RS.shuffle(optims)
     RS.shuffle(functions)
@@ -567,10 +497,7 @@
     seedg = create_seed_generator(seed)
     optims = ["NGO", "Shiwa", "DiagonalCMA", "CMA", "PSO", "DE", "MiniDE", "QrDE", "MiniQrDE", "LhsDE", "OnePlusOne", "SQP", "Cobyla",
               "Powell", "TwoPointsDE", "OnePointDE", "AlmostRotationInvariantDE", "RotationInvariantDE", "MetaModel"]
-<<<<<<< HEAD
     optims.reverse()
-=======
->>>>>>> 3cf21ba7
     functions = [
         ArtificialFunction(name, block_dimension=50, rotation=rotation) for name in ["cigar", "ellipsoid"] for rotation in [True, False]
     ]
@@ -589,10 +516,7 @@
               "TwoPointsDE", "OnePointDE", "AlmostRotationInvariantDE", "RotationInvariantDE",
               "Portfolio", "ASCMADEthird", "ASCMADEQRthird", "ASCMA2PDEthird", "CMandAS2", "CMandAS", "CM",
               "MultiCMA", "TripleCMA", "MultiScaleCMA", "RSQP", "RCobyla", "RPowell", "SQPCMA", "MetaModel"]
-<<<<<<< HEAD
     optims.reverse()
-=======
->>>>>>> 3cf21ba7
     functions = [
         ArtificialFunction(name, block_dimension=50, rotation=rotation) for name in ["cigar", "ellipsoid"] for rotation in [True, False]
     ]
@@ -805,13 +729,7 @@
         func = rl.agents.TorchAgentFunction(agents[archi], runner, reward_postprocessing=lambda x: 1 - x)
         funcs += [func]
     seedg = create_seed_generator(seed)
-<<<<<<< HEAD
-    algos = ["NaiveTBPSA", "PSO", "OnePlusOne",
-             "NGO", "Shiwa", "DiagonalCMA", "CMA", "TwoPointsDE", "QrDE", "LhsDE", "Zero",
-             "MiniDE"]
-=======
     algos = ["Shiwa", "CMA", "TwoPointsDE", "QrDE", "OnePlusOne", "DiagonalCMA"]
->>>>>>> 3cf21ba7
     for budget in [25, 50, 100, 200, 400, 800, 1600, 3200, 6400, 12800]:
         for num_workers in [1, 10, 100]:
             if num_workers < budget:
@@ -878,15 +796,11 @@
     algos += ["ProgOptimizer3", "ProgOptimizer5", "ProgOptimizer9", "ProgOptimizer13",
               "ProgDOptimizer3", "ProgDOptimizer5", "ProgDOptimizer9", "ProgDOptimizer13",
               "OptimisticNoisyOnePlusOne", "OptimisticDiscreteOnePlusOne"]
-<<<<<<< HEAD
     RS = np.random.RandomState(next(seedg))
     RS.shuffle(algos)
     RS.shuffle(funcs)
     budgets = [6400, 12800, 25600, 51200, 102400]
     RS.shuffle(budgets)
-=======
-    budgets = [1600, 3200, 6400, 12800]
->>>>>>> 3cf21ba7
     for budget in budgets:
         for num_workers in [1, 10, 100]:
             if num_workers < budget:
