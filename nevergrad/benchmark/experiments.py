# Copyright (c) Facebook, Inc. and its affiliates. All Rights Reserved.
#
# This source code is licensed under the MIT license found in the
# LICENSE file in the root directory of this source tree.

import os
import warnings
import typing as tp
import itertools
import numpy as np
import nevergrad as ng
import nevergrad.functions.corefuncs as corefuncs
from nevergrad.functions import base as fbase
from nevergrad.functions import ExperimentFunction
from nevergrad.functions import ArtificialFunction
from nevergrad.functions import FarOptimumFunction
from nevergrad.functions.pbt import PBT
from nevergrad.functions.ml import MLTuning
from nevergrad.functions import mlda as _mlda
from nevergrad.functions.photonics import Photonics
from nevergrad.functions.arcoating import ARCoating
from nevergrad.functions import images as imagesxp
from nevergrad.functions.powersystems import PowerSystem
from nevergrad.functions.stsp import STSP
from nevergrad.functions.rocket import Rocket
from nevergrad.functions.mixsimulator import OptimizeMix
from nevergrad.functions.unitcommitment import UnitCommitmentProblem
from nevergrad.functions import control
from nevergrad.functions import rl
from nevergrad.functions.games import game
from nevergrad.functions.causaldiscovery import CausalDiscovery
from nevergrad.functions import iohprofiler
from nevergrad.functions import helpers
from .xpbase import Experiment as Experiment
from .xpbase import create_seed_generator
from .xpbase import registry as registry  # noqa
from .optgroups import get_optimizers

# register all experiments from other files
# pylint: disable=unused-import
from . import frozenexperiments  # noqa
from . import gymexperiments  # noqa

# pylint: disable=stop-iteration-return, too-many-nested-blocks, too-many-locals


def skip_ci(*, reason: str) -> None:
    """Only use this if there is a good reason for not testing the xp,
    such as very slow for instance (>1min) with no way to make it faster.
    This is dangereous because it won't test reproducibility and the experiment
    may therefore be corrupted with no way to notice it automatically.
    """
    if os.environ.get("NEVERGRAD_PYTEST", False):  # break here for tests
        raise fbase.UnsupportedExperiment("Skipping CI: " + reason)


class _Constraint:
    def __init__(self, name: str, as_bool: bool) -> None:
        self.name = name
        self.as_bool = as_bool

    def __call__(self, data: np.ndarray) -> tp.Union[bool, float]:
        if not isinstance(data, np.ndarray):
            raise ValueError(f"Unexpected inputs as np.ndarray, got {data}")
        if self.name == "sum":
            value = float(np.sum(data))
        elif self.name == "diff":
            value = float(np.sum(data[::2]) - np.sum(data[1::2]))
        elif self.name == "second_diff":
            value = float(2 * np.sum(data[1::2]) - 3 * np.sum(data[::2]))
        elif self.name == "ball":
            # Most points violate the constraint.
            value = float(np.sum(np.square(data)) - len(data) - np.sqrt(len(data)))
        else:
            raise NotImplementedError(f"Unknown function {self.name}")
        return value > 0 if self.as_bool else value


def keras_tuning(
    seed: tp.Optional[int] = None, overfitter: bool = False, seq: bool = False
) -> tp.Iterator[Experiment]:
    """Machine learning hyperparameter tuning experiment. Based on Keras models."""
    seedg = create_seed_generator(seed)
    # Continuous case,

    # First, a few functions with constraints.
    optims: tp.List[str] = ["PSO", "OnePlusOne"] + get_optimizers("basics", seed=next(seedg))  # type: ignore
    datasets = ["kerasBoston", "diabetes", "auto-mpg", "red-wine", "white-wine"]
    for dimension in [None]:
        for dataset in datasets:
            function = MLTuning(
                regressor="keras_dense_nn", data_dimension=dimension, dataset=dataset, overfitter=overfitter
            )
            for budget in [50, 150, 500]:
                for num_workers in (
                    [1, budget // 4] if seq else [budget]
                ):  # Seq for sequential optimization experiments.
                    for optim in optims:
                        xp = Experiment(
                            function, optim, num_workers=num_workers, budget=budget, seed=next(seedg)
                        )
                        skip_ci(reason="too slow")
                        if not xp.is_incoherent:
                            yield xp


def mltuning(
    seed: tp.Optional[int] = None,
    overfitter: bool = False,
    seq: bool = False,
    nano: bool = False,
) -> tp.Iterator[Experiment]:
    """Machine learning hyperparameter tuning experiment. Based on scikit models."""
    seedg = create_seed_generator(seed)
    optims: tp.List[str] = get_optimizers("basics", seed=next(seedg))  # type: ignore
    if not seq:
        optims = get_optimizers("oneshot", seed=next(seedg))  # type: ignore
    for dimension in [None, 1, 2, 3]:
        if dimension is None:
            datasets = ["boston", "diabetes", "auto-mpg", "red-wine", "white-wine"]
        else:
            datasets = ["artificialcos", "artificial", "artificialsquare"]
        for regressor in ["mlp", "decision_tree", "decision_tree_depth"]:
            for dataset in datasets:
                function = MLTuning(
                    regressor=regressor, data_dimension=dimension, dataset=dataset, overfitter=overfitter
                )
                for budget in [50, 150, 500] if not nano else [20, 40, 80, 160]:
                    # Seq for sequential optimization experiments.
                    parallelization = [1, budget // 4] if seq else [budget]
                    for num_workers in parallelization:

                        for optim in optims:
                            xp = Experiment(
                                function, optim, num_workers=num_workers, budget=budget, seed=next(seedg)
                            )
                            skip_ci(reason="too slow")
                            if not xp.is_incoherent:
                                yield xp


def naivemltuning(seed: tp.Optional[int] = None) -> tp.Iterator[Experiment]:
    """Counterpart of mltuning with overfitting of valid loss, i.e. train/valid/valid instead of train/valid/test."""
    return mltuning(seed, overfitter=True)


# We register only the sequential counterparts for the moment.
@registry.register
def seq_keras_tuning(seed: tp.Optional[int] = None) -> tp.Iterator[Experiment]:
    """Sequential counterpart of keras tuning."""
    return keras_tuning(seed, overfitter=False, seq=True)


# We register only the sequential counterparts for the moment.
@registry.register
def naive_seq_keras_tuning(seed: tp.Optional[int] = None) -> tp.Iterator[Experiment]:
    """Naive counterpart (no overfitting, see naivemltuning)of seq_keras_tuning."""
    return keras_tuning(seed, overfitter=True, seq=True)


@registry.register
def oneshot_mltuning(seed: tp.Optional[int] = None) -> tp.Iterator[Experiment]:
    """One-shot counterpart of Scikit tuning."""
    return mltuning(seed, overfitter=False, seq=False)


# We register only the (almost) sequential counterparts for the moment.
@registry.register
def seq_mltuning(seed: tp.Optional[int] = None) -> tp.Iterator[Experiment]:
    """Sequential counterpart of mltuning."""
    return mltuning(seed, overfitter=False, seq=True)


@registry.register
def nano_seq_mltuning(seed: tp.Optional[int] = None) -> tp.Iterator[Experiment]:
    """Sequential counterpart of seq_mltuning with smaller budget."""
    return mltuning(seed, overfitter=False, seq=True, nano=True)


@registry.register
def nano_naive_seq_mltuning(seed: tp.Optional[int] = None) -> tp.Iterator[Experiment]:
    """Sequential counterpart of mltuning with overfitting of valid loss, i.e. train/valid/valid instead of train/valid/test,
    and with lower budget."""
    return mltuning(seed, overfitter=True, seq=True, nano=True)


@registry.register
def naive_seq_mltuning(seed: tp.Optional[int] = None) -> tp.Iterator[Experiment]:
    """Sequential counterpart of mltuning with overfitting of valid loss, i.e. train/valid/valid instead of train/valid/test."""
    return mltuning(seed, overfitter=True, seq=True)


# pylint:disable=too-many-branches
@registry.register
def yawidebbob(seed: tp.Optional[int] = None) -> tp.Iterator[Experiment]:
    """Yet Another Wide Black-Box Optimization Benchmark.
    The goal is basically to have a very wide family of problems: continuous and discrete,
    noisy and noise-free, mono- and multi-objective,  constrained and not constrained, sequential
    and parallel.

    TODO(oteytaud): this requires a significant improvement, covering mixed problems and different types of constraints.
    """
    seedg = create_seed_generator(seed)
    total_xp_per_optim = 0
    # Continuous case

    # First, a few functions with constraints.
    functions = [
        ArtificialFunction(name, block_dimension=50, rotation=rotation, translation_factor=tf)
        for name in ["cigar", "ellipsoid"]
        for rotation in [True, False]
        for tf in [0.1, 10.0]
    ]
    for i, func in enumerate(functions):
        func.parametrization.register_cheap_constraint(_Constraint("sum", as_bool=i % 2 == 0))
    assert len(functions) == 8
    # Then, let us build a constraint-free case. We include the noisy case.
    names = ["hm", "rastrigin", "sphere", "doublelinearslope", "ellipsoid"]

    # names += ["deceptiveillcond", "deceptivemultimodal", "deceptivepath"]
    functions += [
        ArtificialFunction(
            name, block_dimension=d, rotation=rotation, noise_level=nl, split=split, translation_factor=tf
        )
        for name in names  # period 5
        for rotation in [True, False]  # period 2
        for nl in [0.0, 100.0]  # period 2
        for tf in [0.1, 10.0]
        for num_blocks in [1, 8]  # period 2
        for d in [5, 70, 10000]  # period 4
        for split in [True, False]  # period 2
    ][
        ::37
    ]  # 37 is coprime with all periods above so we sample correctly the possibilities.
    assert len(functions) == 21, f"{len(functions)} problems instead of 21. Yawidebbob should be standard."
    # This problem is intended as a stable basis forever.
    # The list of optimizers should contain only the basic for comparison and "baselines".
    optims: tp.List[str] = ["NGOpt10"] + get_optimizers("baselines", seed=next(seedg))  # type: ignore
    index = 0
    for function in functions:
        for budget in [50, 1500, 25000]:
            for nw in [1, budget] + ([] if budget <= 300 else [300]):
                index += 1
                if index % 5 == 0:
                    total_xp_per_optim += 1
                    for optim in optims:
                        xp = Experiment(function, optim, num_workers=nw, budget=budget, seed=next(seedg))
                        if not xp.is_incoherent:
                            yield xp
    # Discrete, unordered.
    index = 0
    for nv in [200, 2000]:
        for arity in [2, 7, 37]:
            instrum = ng.p.TransitionChoice(range(arity), repetitions=nv)
            for name in ["onemax", "leadingones", "jump"]:
                index += 1
                if index % 4 != 0:
                    continue
                dfunc = ExperimentFunction(
                    corefuncs.DiscreteFunction(name, arity), instrum.set_name("transition")
                )
                dfunc.add_descriptors(arity=arity)
                for budget in [500, 5000]:
                    for nw in [1, 100]:
                        total_xp_per_optim += 1
                        for optim in optims:
                            yield Experiment(dfunc, optim, num_workers=nw, budget=budget, seed=next(seedg))

    # The multiobjective case.
    # TODO the upper bounds are really not well set for this experiment with cigar
    mofuncs: tp.List[fbase.MultiExperiment] = []
    for name1 in ["sphere", "ellipsoid"]:
        for name2 in ["sphere", "hm"]:
            for tf in [0.25, 4.0]:
                mofuncs += [
                    fbase.MultiExperiment(
                        [
                            ArtificialFunction(name1, block_dimension=7),
                            ArtificialFunction(name2, block_dimension=7, translation_factor=tf),
                        ],
                        upper_bounds=np.array((100.0, 100.0)),
                    )
                ]
                mofuncs[-1].add_descriptors(num_objectives=2)
    for name1 in ["sphere", "ellipsoid"]:
        for name2 in ["sphere", "hm"]:
            for name3 in ["sphere", "hm"]:
                for tf in [0.25, 4.0]:
                    mofuncs += [
                        fbase.MultiExperiment(
                            [
                                ArtificialFunction(name1, block_dimension=7, translation_factor=1.0 / tf),
                                ArtificialFunction(name2, block_dimension=7, translation_factor=tf),
                                ArtificialFunction(name3, block_dimension=7),
                            ],
                            upper_bounds=np.array((100.0, 100.0, 100.0)),
                        )
                    ]
                    mofuncs[-1].add_descriptors(num_objectives=3)
    index = 0
    for mofunc in mofuncs[::3]:
        for budget in [2000, 8000]:
            for nw in [1, 100]:
                index += 1
                if index % 5 == 0:
                    total_xp_per_optim += 1
                    for optim in optims:
                        yield Experiment(mofunc, optim, budget=budget, num_workers=nw, seed=next(seedg))
    assert total_xp_per_optim == 55, "We should have 55 xps per optimizer, not {total_xp_per_optim}."


# pylint: disable=redefined-outer-name
@registry.register
def parallel_small_budget(seed: tp.Optional[int] = None) -> tp.Iterator[Experiment]:
    """Parallel optimization with small budgets"""
    seedg = create_seed_generator(seed)
    optims: tp.List[str] = get_optimizers("basics", seed=next(seedg))  # type: ignore
    names = ["hm", "rastrigin", "griewank", "rosenbrock", "ackley", "multipeak"]
    names += ["sphere", "cigar", "ellipsoid", "altellipsoid"]
    names += ["deceptiveillcond", "deceptivemultimodal", "deceptivepath"]
    # funcs
    functions = [
        ArtificialFunction(name, block_dimension=d, rotation=rotation)
        for name in names
        for rotation in [True, False]
        for d in [2, 4, 8]
    ]
    budgets = [10, 50, 100, 200, 400]
    for optim in optims:
        for function in functions:
            for budget in budgets:
                for nw in [2, 8, 16]:
                    for batch in [True, False]:
                        if nw < budget / 4:
                            xp = Experiment(
                                function,
                                optim,
                                num_workers=nw,
                                budget=budget,
                                batch_mode=batch,
                                seed=next(seedg),
                            )
                            if not xp.is_incoherent:
                                yield xp


@registry.register
def instrum_discrete(seed: tp.Optional[int] = None) -> tp.Iterator[Experiment]:
    """Comparison of optimization algorithms equipped with distinct instrumentations.
    Onemax, Leadingones, Jump function."""
    # Discrete, unordered.

    seedg = create_seed_generator(seed)
    optims = get_optimizers("small_discrete", seed=next(seedg))
    for nv in [10, 50, 200, 1000, 5000]:
        for arity in [2, 3, 7, 30]:
            for instrum_str in ["Unordered", "Softmax"]:
                if instrum_str == "Softmax":
                    instrum: ng.p.Parameter = ng.p.Choice(range(arity), repetitions=nv)
                    # Equivalent to, but much faster than, the following:
                    # instrum = ng.p.Tuple(*(ng.p.Choice(range(arity)) for _ in range(nv)))
                #                 else:
                #                     assert instrum_str == "Threshold"
                #                     # instrum = ng.p.Tuple(*(ng.p.TransitionChoice(range(arity)) for _ in range(nv)))
                #                     init = np.random.RandomState(seed=next(seedg)).uniform(-0.5, arity -0.5, size=nv)
                #                     instrum = ng.p.Array(init=init).set_bounds(-0.5, arity -0.5)  # type: ignore
                else:
                    assert instrum_str == "Unordered"
                    instrum = ng.p.TransitionChoice(range(arity), repetitions=nv)
                for name in ["onemax", "leadingones", "jump"]:
                    dfunc = ExperimentFunction(
                        corefuncs.DiscreteFunction(name, arity), instrum.set_name(instrum_str)
                    )
                    dfunc.add_descriptors(arity=arity)
                    for optim in optims:
                        for nw in [1, 10]:
                            for budget in [50, 500, 5000]:
                                yield Experiment(
                                    dfunc, optim, num_workers=nw, budget=budget, seed=next(seedg)
                                )


@registry.register
def sequential_instrum_discrete(seed: tp.Optional[int] = None) -> tp.Iterator[Experiment]:
    """Sequential counterpart of instrum_discrete."""

    seedg = create_seed_generator(seed)
    # Discrete, unordered.
    optims = get_optimizers("discrete", seed=next(seedg))
    for nv in [10, 50, 200, 1000, 5000]:
        for arity in [2, 3, 7, 30]:
            for instrum_str in ["Unordered"]:
                assert instrum_str == "Unordered"
                instrum = ng.p.TransitionChoice(range(arity), repetitions=nv)
                for name in ["onemax", "leadingones", "jump"]:
                    dfunc = ExperimentFunction(
                        corefuncs.DiscreteFunction(name, arity), instrum.set_name(instrum_str)
                    )
                    dfunc.add_descriptors(arity=arity)
                    for optim in optims:
                        for budget in [50, 500, 5000, 50000]:
                            yield Experiment(dfunc, optim, budget=budget, seed=next(seedg))


@registry.register
def deceptive(seed: tp.Optional[int] = None) -> tp.Iterator[Experiment]:
    """Very difficult objective functions: one is highly multimodal (infinitely many local optima),
    one has an infinite condition number, one has an infinitely long path towards the optimum.
    Looks somehow fractal."""
    seedg = create_seed_generator(seed)
    names = ["deceptivemultimodal", "deceptiveillcond", "deceptivepath"]
    optims = get_optimizers("basics", seed=next(seedg))
    functions = [
        ArtificialFunction(
            name, block_dimension=2, num_blocks=n_blocks, rotation=rotation, aggregator=aggregator
        )
        for name in names
        for rotation in [False, True]
        for n_blocks in [1, 2, 8, 16]
        for aggregator in ["sum", "max"]
    ]
    for func in functions:
        for optim in optims:
            for budget in [25, 37, 50, 75, 87] + list(range(100, 20001, 500)):
                yield Experiment(func, optim, budget=budget, num_workers=1, seed=next(seedg))


@registry.register
def parallel(seed: tp.Optional[int] = None) -> tp.Iterator[Experiment]:
    """Parallel optimization on 3 classical objective functions: sphere, rastrigin, cigar.
    The number of workers is 20 % of the budget.
    Testing both no useless variables and 5/6 of useless variables."""
    seedg = create_seed_generator(seed)
    names = ["sphere", "rastrigin", "cigar"]
    optims: tp.List[str] = get_optimizers("parallel_basics", seed=next(seedg))  # type: ignore
    functions = [
        ArtificialFunction(name, block_dimension=bd, useless_variables=bd * uv_factor)
        for name in names
        for bd in [25]
        for uv_factor in [0, 5]
    ]
    for func in functions:
        for optim in optims:
            for budget in [30, 100, 3000]:
                yield Experiment(func, optim, budget=budget, num_workers=int(budget / 5), seed=next(seedg))


@registry.register
def harderparallel(seed: tp.Optional[int] = None) -> tp.Iterator[Experiment]:
    """Parallel optimization on 4 classical objective functions. More distinct settings than << parallel >>."""
    seedg = create_seed_generator(seed)
    names = ["sphere", "rastrigin", "cigar", "ellipsoid"]
    optims = ["NGOpt10"] + get_optimizers("emna_variants", seed=next(seedg))  # type: ignore
    functions = [
        ArtificialFunction(name, block_dimension=bd, useless_variables=bd * uv_factor)
        for name in names
        for bd in [5, 25]
        for uv_factor in [0, 5]
    ]
    for func in functions:
        for optim in optims:
            for budget in [30, 100, 3000, 10000]:
                for num_workers in [int(budget / 10), int(budget / 5), int(budget / 3)]:
                    yield Experiment(func, optim, budget=budget, num_workers=num_workers, seed=next(seedg))


@registry.register
def oneshot(seed: tp.Optional[int] = None) -> tp.Iterator[Experiment]:
    """One shot optimization of 3 classical objective functions (sphere, rastrigin, cigar).
    0 or 5 dummy variables per real variable.
    Base dimension 3 or 25.
    budget 30, 100 or 3000."""
    seedg = create_seed_generator(seed)
    names = ["sphere", "rastrigin", "cigar"]
    optims = get_optimizers("oneshot", seed=next(seedg))
    functions = [
        ArtificialFunction(name, block_dimension=bd, useless_variables=bd * uv_factor)
        for name in names
        for bd in [3, 10, 30, 100, 300, 1000, 3000]
        for uv_factor in [0]  # , 5]
    ]
    for func in functions:
        for optim in optims:
            # if not any(x in str(optim) for x in ["Tune", "Large", "Cauchy"]):
            # if "Meta" in str(optim):
            for budget in [100000, 30, 100, 300, 1000, 3000, 10000]:
                if func.dimension < 3000 or budget < 100000:
                    yield Experiment(func, optim, budget=budget, num_workers=budget, seed=next(seedg))


@registry.register
def doe(seed: tp.Optional[int] = None) -> tp.Iterator[Experiment]:
    """One shot optimization of 3 classical objective functions (sphere, rastrigin, cigar), simplified.
    Base dimension 2000 or 20000. No rotation, no dummy variable.
    Budget 30, 100, 3000, 10000, 30000, 100000."""
    seedg = create_seed_generator(seed)
    names = ["sphere", "rastrigin", "cigar"]
    optims = get_optimizers("oneshot", seed=next(seedg))
    functions = [
        ArtificialFunction(name, block_dimension=bd, useless_variables=bd * uv_factor)
        for name in names
        for bd in [2000, 20000]  # 3, 10, 25, 200, 2000]
        for uv_factor in [0]
    ]
    for func in functions:
        for optim in optims:
            for budget in [30, 100, 3000, 10000, 30000, 100000]:
                yield Experiment(func, optim, budget=budget, num_workers=budget, seed=next(seedg))


@registry.register
def newdoe(seed: tp.Optional[int] = None) -> tp.Iterator[Experiment]:
    """One shot optimization of 3 classical objective functions (sphere, rastrigin, cigar), simplified.
    Tested on more dimensionalities than doe, namely 20, 200, 2000, 20000. No dummy variables.
    Budgets 30, 100, 3000, 10000, 30000, 100000, 300000."""
    seedg = create_seed_generator(seed)
    names = ["sphere", "rastrigin", "cigar"]
    optims = get_optimizers("oneshot", seed=next(seedg))
    functions = [
        ArtificialFunction(name, block_dimension=bd, useless_variables=bd * uv_factor)
        for name in names
        for bd in [2000, 20, 200, 20000]  # 3, 10, 25, 200, 2000]
        for uv_factor in [0]
    ]
    budgets = [30, 100, 3000, 10000, 30000, 100000, 300000]
    for func in functions:
        for optim in optims:
            for budget in budgets:
                yield Experiment(func, optim, budget=budget, num_workers=budget, seed=next(seedg))


@registry.register
def fiveshots(seed: tp.Optional[int] = None) -> tp.Iterator[Experiment]:
    """Five-shots optimization of 3 classical objective functions (sphere, rastrigin, cigar).
    Base dimension 3 or 25. 0 or 5 dummy variable per real variable. Budget 30, 100 or 3000."""
    seedg = create_seed_generator(seed)
    names = ["sphere", "rastrigin", "cigar"]
    optims = get_optimizers("oneshot", "basics", seed=next(seedg))
    functions = [
        ArtificialFunction(name, block_dimension=bd, useless_variables=bd * uv_factor)
        for name in names
        for bd in [3, 25]
        for uv_factor in [0, 5]
    ]
    for func in functions:
        for optim in optims:
            for budget in [30, 100, 3000]:
                yield Experiment(func, optim, budget=budget, num_workers=budget // 5, seed=next(seedg))


@registry.register
def multimodal(seed: tp.Optional[int] = None, para: bool = False) -> tp.Iterator[Experiment]:
    """Experiment on multimodal functions, namely hm, rastrigin, griewank, rosenbrock, ackley, lunacek,
    deceptivemultimodal.
    0 or 5 dummy variable per real variable.
    Base dimension 3 or 25.
    Budget in 3000, 10000, 30000, 100000.
    Sequential.
    """
    seedg = create_seed_generator(seed)
    names = ["hm", "rastrigin", "griewank", "rosenbrock", "ackley", "lunacek", "deceptivemultimodal"]
    # Keep in mind that Rosenbrock is multimodal in high dimension http://ieeexplore.ieee.org/document/6792472/.
    optims = get_optimizers("basics", seed=next(seedg))
    if not para:
        optims += get_optimizers("scipy", seed=next(seedg))
    # + list(sorted(x for x, y in ng.optimizers.registry.items() if "Chain" in x or "BO" in x))
    functions = [
        ArtificialFunction(name, block_dimension=bd, useless_variables=bd * uv_factor)
        for name in names
        for bd in [3, 25]
        for uv_factor in [0, 5]
    ]
    for func in functions:
        for optim in optims:
            for budget in [3000, 10000, 30000, 100000]:
                for nw in [1000] if para else [1]:
                    yield Experiment(func, optim, budget=budget, num_workers=nw, seed=next(seedg))


@registry.register
def hdmultimodal(seed: tp.Optional[int] = None) -> tp.Iterator[Experiment]:
    """Experiment on multimodal functions, namely hm, rastrigin, griewank, rosenbrock, ackley, lunacek,
    deceptivemultimodal. Similar to multimodal, but dimension 20 or 100 or 1000. Budget 1000 or 10000, sequential."""
    seedg = create_seed_generator(seed)
    names = ["hm", "rastrigin", "griewank", "rosenbrock", "ackley", "lunacek", "deceptivemultimodal"]
    # Keep in mind that Rosenbrock is multimodal in high dimension http://ieeexplore.ieee.org/document/6792472/.

    optims = get_optimizers("basics", "multimodal", seed=next(seedg))
    functions = [
        ArtificialFunction(name, block_dimension=bd)
        for name in names
        for bd in [
            1000,
            6000,
            36000,
        ]  # This has been modified, given that it was not sufficiently high-dimensional for its name.
    ]
    for func in functions:
        for optim in optims:
            for budget in [3000, 10000]:
                for nw in [1]:
                    yield Experiment(func, optim, budget=budget, num_workers=nw, seed=next(seedg))


@registry.register
def paramultimodal(seed: tp.Optional[int] = None) -> tp.Iterator[Experiment]:
    """Parallel counterpart of the multimodal experiment: 1000 workers."""
    return multimodal(seed, para=True)


# pylint: disable=redefined-outer-name,too-many-arguments
@registry.register
def yabbob(
    seed: tp.Optional[int] = None,
    parallel: bool = False,
    big: bool = False,
    small: bool = False,
    noise: bool = False,
    hd: bool = False,
    constraint_case: int = 0,
    split: bool = False,
    tiny: bool = False,
    tuning: bool = False,
    bounded: bool = False,
    box: bool = False,
) -> tp.Iterator[Experiment]:
    """Yet Another Black-Box Optimization Benchmark.
    Related to, but without special effort for exactly sticking to, the BBOB/COCO dataset.
    Dimension 2, 10 and 50.
    Budget 50, 200, 800, 3200, 12800.
    Both rotated or not rotated.
    """
    seedg = create_seed_generator(seed)

    # List of objective functions.
    names = [
        "hm",
        "rastrigin",
        "griewank",
        "rosenbrock",
        "ackley",
        "lunacek",
        "deceptivemultimodal",
        "bucherastrigin",
        "multipeak",
    ]
    names += ["sphere", "doublelinearslope", "stepdoublelinearslope"]
    names += ["cigar", "altcigar", "ellipsoid", "altellipsoid", "stepellipsoid", "discus", "bentcigar"]
    names += ["deceptiveillcond", "deceptivemultimodal", "deceptivepath"]
    # Deceptive path is related to the sharp ridge function; there is a long path to the optimum.
    # Deceptive illcond is related to the difference of powers function; the conditioning varies as we get closer to the optimum.
    # Deceptive multimodal is related to the Weierstrass function and to the Schaffers function.

    # Parametrizing the noise level.
    if noise:
        noise_level = 100000 if hd else 100
    else:
        noise_level = 0

    # Choosing the list of optimizers.
    optims: tp.List[str] = get_optimizers("competitive", seed=next(seedg))  # type: ignore
    if noise:
        optims += ["TBPSA", "SQP", "NoisyDiscreteOnePlusOne"]
    if hd:
        optims += ["OnePlusOne"]
        optims += get_optimizers("splitters", seed=next(seedg))  # type: ignore

    if hd and small:
        optims = ["BO", "CMA", "PSO", "DE"]

    if bounded:
        optims = ["BO", "PCABO", "BayesOptimBO", "CMA", "PSO", "DE"]
    if box:
        optims = ["DiagonalCMA", "Cobyla", "NGOpt16", "NGOpt15", "CMandAS2", "OnePlusOne"]
    # List of objective functions.
    functions = [
        ArtificialFunction(
            name,
            block_dimension=d,
            rotation=rotation,
            noise_level=noise_level,
            split=split,
            bounded=bounded or box,
        )
        for name in names
        for rotation in [True, False]
        for num_blocks in ([1] if not split else [7, 12])
        for d in (
<<<<<<< HEAD
            [100, 1000, 3000]
            if hd
            else ([2, 5, 10, 15] if tuning else ([10, 20, 40, 100] if bounded else [2, 10, 50]))
=======
            [100, 1000, 3000] if hd else ([2, 5, 10, 15] if tuning else ([40] if bounded else [2, 10, 50]))
>>>>>>> 3375d2e1
        )
    ]
    if tiny:
        functions = functions[::13]

    # We possibly add constraints.
    max_num_constraints = 4
    constraints: tp.List[tp.Any] = [
        _Constraint(name, as_bool)
        for as_bool in [False, True]
        for name in ["sum", "diff", "second_diff", "ball"]
    ]
    assert (
        constraint_case < len(constraints) + max_num_constraints
    ), "constraint_case should be in 0, 1, ..., {len(constraints) + max_num_constraints - 1} (0 = no constraint)."
    # We reduce the number of tests when there are constraints, as the number of cases
    # is already multiplied by the number of constraint_case.
    for func in functions[:: 13 if constraint_case > 0 else 1]:
        # We add a window of the list of constraints. This windows finishes at "constraints" (hence, is empty if
        # constraint_case=0).
        for constraint in constraints[max(0, constraint_case - max_num_constraints) : constraint_case]:
            func.parametrization.register_cheap_constraint(constraint)

    budgets = (
        [40000, 80000, 160000, 320000]
        if (big and not noise)
        else ([50, 200, 800, 3200, 12800] if not noise else [3200, 12800])
    )
    if small and not noise:
        budgets = [10, 20, 40]
    if bounded:
        budgets = [10, 20, 40, 100, 300]
    for optim in optims:
        for function in functions:
            for budget in budgets:
                xp = Experiment(
                    function, optim, num_workers=100 if parallel else 1, budget=budget, seed=next(seedg)
                )
                if not xp.is_incoherent:
                    yield xp


@registry.register
def yahdlbbbob(seed: tp.Optional[int] = None) -> tp.Iterator[Experiment]:
    """Counterpart of yabbob with HD and low budget."""
    return yabbob(seed, hd=True, small=True)


@registry.register
def yanoisysplitbbob(seed: tp.Optional[int] = None) -> tp.Iterator[Experiment]:
    """Counterpart of yabbob with more budget."""
    return yabbob(seed, noise=True, parallel=False, split=True)


@registry.register
def yahdnoisysplitbbob(seed: tp.Optional[int] = None) -> tp.Iterator[Experiment]:
    """Counterpart of yabbob with more budget."""
    return yabbob(seed, hd=True, noise=True, parallel=False, split=True)


@registry.register
def yaconstrainedbbob(seed: tp.Optional[int] = None) -> tp.Iterator[Experiment]:
    """Counterpart of yabbob with higher dimensions."""
    cases = 8  # total number of cases (skip 0, as it's constraint-free)
    slices = [yabbob(seed, constraint_case=i) for i in range(1, cases)]
    return itertools.chain(*slices)


@registry.register
def yahdnoisybbob(seed: tp.Optional[int] = None) -> tp.Iterator[Experiment]:
    """Counterpart of yabbob with higher dimensions."""
    return yabbob(seed, hd=True, noise=True)


@registry.register
def yabigbbob(seed: tp.Optional[int] = None) -> tp.Iterator[Experiment]:
    """Counterpart of yabbob with more budget."""
    return yabbob(seed, parallel=False, big=True)


@registry.register
def yasplitbbob(seed: tp.Optional[int] = None) -> tp.Iterator[Experiment]:
    """Counterpart of yabbob with more budget."""
    return yabbob(seed, parallel=False, split=True)


@registry.register
def yahdsplitbbob(seed: tp.Optional[int] = None) -> tp.Iterator[Experiment]:
    """Counterpart of yabbob with more budget."""
    return yabbob(seed, hd=True, split=True)


@registry.register
def yatuningbbob(seed: tp.Optional[int] = None) -> tp.Iterator[Experiment]:
    """Counterpart of yabbob with less budget."""
    return yabbob(seed, parallel=False, big=False, small=True, tiny=True, tuning=True)


@registry.register
def yatinybbob(seed: tp.Optional[int] = None) -> tp.Iterator[Experiment]:
    """Counterpart of yabbob with less budget."""
    return yabbob(seed, parallel=False, big=False, small=True, tiny=True)


@registry.register
def yasmallbbob(seed: tp.Optional[int] = None) -> tp.Iterator[Experiment]:
    """Counterpart of yabbob with less budget."""
    return yabbob(seed, parallel=False, big=False, small=True)


@registry.register
def yahdbbob(seed: tp.Optional[int] = None) -> tp.Iterator[Experiment]:
    """Counterpart of yabbob with higher dimensions."""
    return yabbob(seed, hd=True)


@registry.register
def yaparabbob(seed: tp.Optional[int] = None) -> tp.Iterator[Experiment]:
    """Parallel optimization counterpart of yabbob."""
    return yabbob(seed, parallel=True, big=False)


@registry.register
def yanoisybbob(seed: tp.Optional[int] = None) -> tp.Iterator[Experiment]:
    """Noisy optimization counterpart of yabbob.
    This is supposed to be consistent with normal practices in noisy
    optimization: we distinguish recommendations and exploration.
    This is different from the original BBOB/COCO from that point of view.
    """
    return yabbob(seed, noise=True)


@registry.register
def yaboundedbbob(seed: tp.Optional[int] = None) -> tp.Iterator[Experiment]:
    """Counterpart of yabbob with bounded domain, (-5,5)**n by default."""
    return yabbob(seed, bounded=True)


@registry.register
def yaboxbbob(seed: tp.Optional[int] = None) -> tp.Iterator[Experiment]:
    """Counterpart of yabbob with bounded domain, (-5,5)**n by default."""
    return yabbob(seed, box=True)


@registry.register
def illcondi(seed: tp.Optional[int] = None) -> tp.Iterator[Experiment]:
    """Testing optimizers on ill cond problems.
    Cigar, Ellipsoid.
    Both rotated and unrotated.
    Budget 100, 1000, 10000.
    Dimension 50.
    """
    seedg = create_seed_generator(seed)
    optims = get_optimizers("basics", seed=next(seedg))
    functions = [
        ArtificialFunction(name, block_dimension=50, rotation=rotation)
        for name in ["cigar", "ellipsoid"]
        for rotation in [True, False]
    ]
    for optim in optims:
        for function in functions:
            for budget in [100, 1000, 10000]:
                yield Experiment(function, optim, budget=budget, num_workers=1, seed=next(seedg))


@registry.register
def illcondipara(seed: tp.Optional[int] = None) -> tp.Iterator[Experiment]:
    """Testing optimizers on ill-conditionned parallel optimization.
    50 workers in parallel.
    """
    seedg = create_seed_generator(seed)
    functions = [
        ArtificialFunction(name, block_dimension=50, rotation=rotation)
        for name in ["cigar", "ellipsoid"]
        for rotation in [True, False]
    ]
    optims = get_optimizers("competitive", seed=next(seedg))
    for function in functions:
        for budget in [100, 1000, 10000]:
            for optim in optims:
                xp = Experiment(function, optim, budget=budget, num_workers=50, seed=next(seedg))
                if not xp.is_incoherent:
                    yield xp


@registry.register
def constrained_illconditioned_parallel(seed: tp.Optional[int] = None) -> tp.Iterator[Experiment]:
    """Many optimizers on ill cond problems with constraints."""
    seedg = create_seed_generator(seed)
    functions = [
        ArtificialFunction(name, block_dimension=50, rotation=rotation)
        for name in ["cigar", "ellipsoid"]
        for rotation in [True, False]
    ]
    for func in functions:
        func.parametrization.register_cheap_constraint(_Constraint("sum", as_bool=False))
    for function in functions:
        for budget in [400, 4000, 40000]:
            optims: tp.List[str] = get_optimizers("large", seed=next(seedg))  # type: ignore
            for optim in optims:
                yield Experiment(function, optim, budget=budget, num_workers=1, seed=next(seedg))


@registry.register
def ranknoisy(seed: tp.Optional[int] = None) -> tp.Iterator[Experiment]:
    """Noisy optimization methods on a few noisy problems.
    Cigar, Altcigar, Ellipsoid, Altellipsoid.
    Dimension 200, 2000, 20000.
    Budget 25000, 50000, 100000.
    No rotation.
    Noise level 10.
    With or without noise dissymmetry.
    """
    seedg = create_seed_generator(seed)
    optims: tp.List[str] = get_optimizers("progressive", seed=next(seedg)) + [  # type: ignore
        "OptimisticNoisyOnePlusOne",
        "OptimisticDiscreteOnePlusOne",
        "NGOpt10",
    ]

    # optims += ["NGO", "Shiwa", "DiagonalCMA"] + sorted(
    #    x for x, y in ng.optimizers.registry.items() if ("SPSA" in x or "TBPSA" in x or "ois" in x or "epea" in x or "Random" in x)
    # )
    for budget in [25000, 50000, 100000]:
        for optim in optims:
            for d in [20000, 200, 2000]:
                for name in ["cigar", "altcigar", "ellipsoid", "altellipsoid"]:
                    for noise_dissymmetry in [False, True]:
                        function = ArtificialFunction(
                            name=name,
                            rotation=False,
                            block_dimension=d,
                            noise_level=10,
                            noise_dissymmetry=noise_dissymmetry,
                            translation_factor=1.0,
                        )
                        yield Experiment(function, optim, budget=budget, seed=next(seedg))


@registry.register
def noisy(seed: tp.Optional[int] = None) -> tp.Iterator[Experiment]:
    """Noisy optimization methods on a few noisy problems.
    Sphere, Rosenbrock, Cigar, Hm (= highly multimodal).
    Noise level 10.
    Noise dyssymmetry or not.
    Dimension 2, 20, 200, 2000.
    Budget 25000, 50000, 100000.
    """
    seedg = create_seed_generator(seed)
    optims: tp.List[str] = get_optimizers("progressive", seed=next(seedg)) + [  # type: ignore
        "OptimisticNoisyOnePlusOne",
        "OptimisticDiscreteOnePlusOne",
    ]
    optims += ["NGOpt10", "Shiwa", "DiagonalCMA"] + sorted(
        x
        for x, y in ng.optimizers.registry.items()
        if ("SPSA" in x or "TBPSA" in x or "ois" in x or "epea" in x or "Random" in x)
    )

    for budget in [25000, 50000, 100000]:
        for optim in optims:
            for d in [2, 20, 200, 2000]:
                for name in ["sphere", "rosenbrock", "cigar", "hm"]:
                    for noise_dissymmetry in [False, True]:
                        function = ArtificialFunction(
                            name=name,
                            rotation=True,
                            block_dimension=d,
                            noise_level=10,
                            noise_dissymmetry=noise_dissymmetry,
                            translation_factor=1.0,
                        )
                        yield Experiment(function, optim, budget=budget, seed=next(seedg))


@registry.register
def paraalldes(seed: tp.Optional[int] = None) -> tp.Iterator[Experiment]:
    """All DE methods on various functions. Parallel version.
    Dimension 5, 20, 100, 500, 2500.
    Sphere, Cigar, Hm, Ellipsoid.
    No rotation.
    """
    seedg = create_seed_generator(seed)
    for budget in [10, 100, 1000, 10000, 100000]:
        for optim in sorted(x for x, y in ng.optimizers.registry.items() if "DE" in x and "Tune" in x):
            for rotation in [False]:
                for d in [5, 20, 100, 500, 2500]:
                    for name in ["sphere", "cigar", "hm", "ellipsoid"]:
                        for u in [0]:
                            function = ArtificialFunction(
                                name=name,
                                rotation=rotation,
                                block_dimension=d,
                                useless_variables=d * u,
                                translation_factor=1.0,
                            )
                            yield Experiment(
                                function,
                                optim,
                                budget=budget,
                                seed=next(seedg),
                                num_workers=max(d, budget // 6),
                            )


@registry.register
def parahdbo4d(seed: tp.Optional[int] = None) -> tp.Iterator[Experiment]:
    """All Bayesian optimization methods on various functions. Parallel version
    Dimension 20 and 2000.
    Budget 25, 31, 37, 43, 50, 60.
    Sphere, Cigar, Hm, Ellipsoid.
    No rotation.
    """
    seedg = create_seed_generator(seed)
    for budget in [25, 31, 37, 43, 50, 60]:
        for optim in sorted(x for x, y in ng.optimizers.registry.items() if "BO" in x and "Tune" in x):
            for rotation in [False]:
                for d in [20, 2000]:
                    for name in ["sphere", "cigar", "hm", "ellipsoid"]:
                        for u in [0]:
                            function = ArtificialFunction(
                                name=name,
                                rotation=rotation,
                                block_dimension=d,
                                useless_variables=d * u,
                                translation_factor=1.0,
                            )
                            yield Experiment(
                                function,
                                optim,
                                budget=budget,
                                seed=next(seedg),
                                num_workers=max(d, budget // 6),
                            )


@registry.register
def alldes(seed: tp.Optional[int] = None) -> tp.Iterator[Experiment]:
    """All DE methods on various functions.
    Dimension 5, 20, 100.
    Sphere, Cigar, Hm, Ellipsoid.
    Budget 10, 100, 1000, 10000, 100000.
    """
    seedg = create_seed_generator(seed)
    for budget in [10, 100, 1000, 10000, 100000]:
        for optim in sorted(x for x, y in ng.optimizers.registry.items() if "DE" in x or "Shiwa" in x):
            for rotation in [False]:
                for d in [5, 20, 100]:
                    for name in ["sphere", "cigar", "hm", "ellipsoid"]:
                        for u in [0]:
                            function = ArtificialFunction(
                                name=name,
                                rotation=rotation,
                                block_dimension=d,
                                useless_variables=d * u,
                                translation_factor=1.0,
                            )
                            yield Experiment(function, optim, budget=budget, seed=next(seedg))


@registry.register
def hdbo4d(seed: tp.Optional[int] = None) -> tp.Iterator[Experiment]:
    """All Bayesian optimization methods on various functions.
    Budget 25, 31, 37, 43, 50, 60.
    Dimension 20.
    Sphere, Cigar, Hm, Ellipsoid.
    """
    seedg = create_seed_generator(seed)
    for budget in [25, 31, 37, 43, 50, 60]:
        for optim in get_optimizers("all_bo", seed=next(seedg)):
            for rotation in [False]:
                for d in [20]:
                    for name in ["sphere", "cigar", "hm", "ellipsoid"]:
                        for u in [0]:
                            function = ArtificialFunction(
                                name=name,
                                rotation=rotation,
                                block_dimension=d,
                                useless_variables=d * u,
                                translation_factor=1.0,
                            )
                            yield Experiment(function, optim, budget=budget, seed=next(seedg))


@registry.register
def spsa_benchmark(seed: tp.Optional[int] = None) -> tp.Iterator[Experiment]:
    """Some optimizers on a noisy optimization problem. This benchmark is based on the noisy benchmark.
    Budget 500, 1000, 2000, 4000, ... doubling... 128000.
    Rotation or not.
    Sphere, Sphere4, Cigar.
    """
    seedg = create_seed_generator(seed)
    optims: tp.List[str] = get_optimizers("spsa", seed=next(seedg))  # type: ignore
    for budget in [500, 1000, 2000, 4000, 8000, 16000, 32000, 64000, 128000]:
        for optim in optims:
            for rotation in [True, False]:
                for name in ["sphere", "sphere4", "cigar"]:
                    function = ArtificialFunction(
                        name=name, rotation=rotation, block_dimension=20, noise_level=10
                    )
                    yield Experiment(function, optim, budget=budget, seed=next(seedg))


@registry.register
def realworld(seed: tp.Optional[int] = None) -> tp.Iterator[Experiment]:
    """Realworld optimization. This experiment contains:

     - a subset of MLDA (excluding the perceptron: 10 functions rescaled or not.
     - ARCoating https://arxiv.org/abs/1904.02907: 1 function.
     - The 007 game: 1 function, noisy.
     - PowerSystem: a power system simulation problem.
     - STSP: a simple TSP problem.
     -  MLDA, except the Perceptron.

    Budget 25, 50, 100, 200, 400, 800, 1600, 3200, 6400, 12800.
    Sequential or 10-parallel or 100-parallel.
    """
    funcs: tp.List[tp.Union[ExperimentFunction, rl.agents.TorchAgentFunction]] = [
        _mlda.Clustering.from_mlda(name, num, rescale)
        for name, num in [("Ruspini", 5), ("German towns", 10)]
        for rescale in [True, False]
    ]
    funcs += [
        _mlda.SammonMapping.from_mlda("Virus", rescale=False),
        _mlda.SammonMapping.from_mlda("Virus", rescale=True),
        # _mlda.SammonMapping.from_mlda("Employees"),
    ]
    funcs += [_mlda.Landscape(transform) for transform in [None, "square", "gaussian"]]

    # Adding ARCoating.
    funcs += [ARCoating()]
    funcs += [PowerSystem(), PowerSystem(13)]
    funcs += [STSP(), STSP(500)]
    funcs += [game.Game("war")]
    funcs += [game.Game("batawaf")]
    funcs += [game.Game("flip")]
    funcs += [game.Game("guesswho")]
    funcs += [game.Game("bigguesswho")]

    # 007 with 100 repetitions, both mono and multi architectures.
    base_env = rl.envs.DoubleOSeven(verbose=False)
    random_agent = rl.agents.Agent007(base_env)
    modules = {"mono": rl.agents.Perceptron, "multi": rl.agents.DenseNet}
    agents = {
        a: rl.agents.TorchAgent.from_module_maker(base_env, m, deterministic=False)
        for a, m in modules.items()
    }
    env = base_env.with_agent(player_0=random_agent).as_single_agent()
    runner = rl.EnvironmentRunner(env.copy(), num_repetitions=100, max_step=50)
    for archi in ["mono", "multi"]:
        func = rl.agents.TorchAgentFunction(agents[archi], runner, reward_postprocessing=lambda x: 1 - x)
        funcs += [func]
    seedg = create_seed_generator(seed)
    optims = get_optimizers("basics", seed=next(seedg))
    for budget in [25, 50, 100, 200, 400, 800, 1600, 3200, 6400, 12800]:
        for num_workers in [1, 10, 100]:
            if num_workers < budget:
                for algo in optims:
                    for fu in funcs:
                        xp = Experiment(fu, algo, budget, num_workers=num_workers, seed=next(seedg))
                        if not xp.is_incoherent:
                            yield xp


@registry.register
def rocket(seed: tp.Optional[int] = None, seq: bool = False) -> tp.Iterator[Experiment]:
    """Rocket simulator. Maximize max altitude by choosing the thrust schedule, given a total thrust.
    Budget 25, 50, ..., 1600.
    Sequential or 30 workers."""
    funcs = [Rocket(i) for i in range(17)]
    seedg = create_seed_generator(seed)
    optims = get_optimizers("basics", seed=next(seedg))
    for budget in [25, 50, 100, 200, 400, 800, 1600]:
        for num_workers in [1] if seq else [1, 30]:
            if num_workers < budget:
                for algo in optims:
                    for fu in funcs:
                        xp = Experiment(fu, algo, budget, num_workers=num_workers, seed=next(seedg))
                        skip_ci(reason="Too slow")
                        if not xp.is_incoherent:
                            yield xp


@registry.register
def mono_rocket(seed: tp.Optional[int] = None) -> tp.Iterator[Experiment]:
    """Sequential counterpart of the rocket problem."""
    return rocket(seed, seq=True)


@registry.register
def mixsimulator(seed: tp.Optional[int] = None) -> tp.Iterator[Experiment]:
    """MixSimulator of power plants
    Budget 20, 40, ..., 1600.
    Sequential or 30 workers."""
    funcs = [OptimizeMix()]
    seedg = create_seed_generator(seed)
    optims: tp.List[str] = get_optimizers("basics", seed=next(seedg))  # type: ignore

    seq = np.arange(0, 1601, 50)
    for budget in seq:
        for num_workers in [1, 30]:
            if num_workers < budget:
                for algo in optims:
                    for fu in funcs:
                        xp = Experiment(fu, algo, budget, num_workers=num_workers, seed=next(seedg))
                        if not xp.is_incoherent:
                            yield xp


@registry.register
def control_problem(seed: tp.Optional[int] = None) -> tp.Iterator[Experiment]:
    """MuJoCo testbed. Learn linear policy for different control problems.
    Budget 500, 1000, 3000, 5000."""
    seedg = create_seed_generator(seed)
    num_rollouts = 1
    funcs = [
        Env(num_rollouts=num_rollouts, random_state=seed)
        for Env in [
            control.Swimmer,
            control.HalfCheetah,
            control.Hopper,
            control.Walker2d,
            control.Ant,
            control.Humanoid,
        ]
    ]

    sigmas = [0.1, 0.1, 0.1, 0.1, 0.01, 0.001]
    funcs2 = []
    for sigma, func in zip(sigmas, funcs):
        f = func.copy()
        param: ng.p.Tuple = f.parametrization.copy()  # type: ignore
        for array in param:
            array.set_mutation(sigma=sigma)  # type: ignore
        param.set_name(f"sigma={sigma}")

        f.parametrization = param
        f.parametrization.freeze()
        funcs2.append(f)
    optims = get_optimizers("basics")

    for budget in [50, 75, 100, 150, 200, 250, 300, 400, 500, 1000, 3000, 5000, 8000, 16000, 32000, 64000]:
        for algo in optims:
            for fu in funcs2:
                xp = Experiment(fu, algo, budget, num_workers=1, seed=next(seedg))
                if not xp.is_incoherent:
                    yield xp


@registry.register
def neuro_control_problem(seed: tp.Optional[int] = None) -> tp.Iterator[Experiment]:
    """MuJoCo testbed. Learn neural policies."""
    seedg = create_seed_generator(seed)
    num_rollouts = 1
    funcs = [
        Env(num_rollouts=num_rollouts, intermediate_layer_dim=(50,), random_state=seed)
        for Env in [
            control.Swimmer,
            control.HalfCheetah,
            control.Hopper,
            control.Walker2d,
            control.Ant,
            control.Humanoid,
        ]
    ]

    optims = ["CMA", "NGOpt4", "DiagonalCMA", "NGOpt8", "MetaModel", "ChainCMAPowell"]

    for budget in [50, 500, 5000, 10000, 20000, 35000, 50000, 100000, 200000]:
        for algo in optims:
            for fu in funcs:
                xp = Experiment(fu, algo, budget, num_workers=1, seed=next(seedg))
                if not xp.is_incoherent:
                    yield xp


@registry.register
def simple_tsp(seed: tp.Optional[int] = None, complex_tsp: bool = False) -> tp.Iterator[Experiment]:
    """Simple TSP problems. Please note that the methods we use could be applied or complex variants, whereas
    specialized methods can not always do it; therefore this comparisons from a black-box point of view makes sense
    even if white-box methods are not included though they could do this more efficiently.
    10, 100, 1000, 10000 cities.
    Budgets doubling from 25, 50, 100, 200, ... up  to 25600

    """
    funcs = [STSP(10 ** k, complex_tsp) for k in range(2, 6)]
    seedg = create_seed_generator(seed)
    optims = get_optimizers("basics", "noisy", seed=next(seedg))
    for budget in [25, 50, 100, 200, 400, 800, 1600, 3200, 6400, 12800, 25600]:
        for num_workers in [1]:  # , 10, 100]:
            if num_workers < budget:
                for algo in optims:
                    for fu in funcs:
                        xp = Experiment(fu, algo, budget, num_workers=num_workers, seed=next(seedg))
                        if not xp.is_incoherent:
                            yield xp


@registry.register
def complex_tsp(seed: tp.Optional[int] = None) -> tp.Iterator[Experiment]:
    """Counterpart of simple_tsp with non-planar term."""
    return simple_tsp(seed, complex_tsp=True)


@registry.register
def sequential_fastgames(seed: tp.Optional[int] = None) -> tp.Iterator[Experiment]:
    """Optimization of policies for games, i.e. direct policy search.
    Budget 12800, 25600, 51200, 102400.
    Games: War, Batawaf, Flip, GuessWho,  BigGuessWho."""
    funcs = [game.Game(name) for name in ["war", "batawaf", "flip", "guesswho", "bigguesswho"]]
    seedg = create_seed_generator(seed)
    optims = get_optimizers("noisy", "splitters", "progressive", seed=next(seedg))
    for budget in [12800, 25600, 51200, 102400]:
        for num_workers in [1]:
            if num_workers < budget:
                for algo in optims:
                    for fu in funcs:
                        xp = Experiment(fu, algo, budget, num_workers=num_workers, seed=next(seedg))
                        if not xp.is_incoherent:
                            yield xp


@registry.register
def powersystems(seed: tp.Optional[int] = None) -> tp.Iterator[Experiment]:
    """Unit commitment problem, i.e. management of dams for hydroelectric planning."""
    funcs: tp.List[ExperimentFunction] = []
    for dams in [3, 5, 9, 13]:
        funcs += [PowerSystem(dams, depth=2, width=3)]
    seedg = create_seed_generator(seed)
    optims = get_optimizers("basics", "noisy", "splitters", "progressive", seed=next(seedg))
    budgets = [3200, 6400, 12800]
    for budget in budgets:
        for num_workers in [1, 10, 100]:
            if num_workers < budget:
                for algo in optims:
                    for fu in funcs:
                        xp = Experiment(fu, algo, budget, num_workers=num_workers, seed=next(seedg))
                        if not xp.is_incoherent:
                            yield xp


@registry.register
def mlda(seed: tp.Optional[int] = None) -> tp.Iterator[Experiment]:
    """MLDA (machine learning and data analysis) testbed."""
    funcs: tp.List[ExperimentFunction] = [
        _mlda.Clustering.from_mlda(name, num, rescale)
        for name, num in [("Ruspini", 5), ("German towns", 10)]
        for rescale in [True, False]
    ]
    funcs += [
        _mlda.SammonMapping.from_mlda("Virus", rescale=False),
        _mlda.SammonMapping.from_mlda("Virus", rescale=True),
        # _mlda.SammonMapping.from_mlda("Employees"),
    ]
    funcs += [_mlda.Perceptron.from_mlda(name) for name in ["quadratic", "sine", "abs", "heaviside"]]
    funcs += [_mlda.Landscape(transform) for transform in [None, "square", "gaussian"]]
    seedg = create_seed_generator(seed)
    optims = get_optimizers("basics", seed=next(seedg))
    for budget in [25, 50, 100, 200, 400, 800, 1600, 3200, 6400, 12800]:
        for num_workers in [1, 10, 100]:
            if num_workers < budget:
                for algo in optims:
                    for func in funcs:
                        xp = Experiment(func, algo, budget, num_workers=num_workers, seed=next(seedg))
                        if not xp.is_incoherent:
                            yield xp


@registry.register
def mldakmeans(seed: tp.Optional[int] = None) -> tp.Iterator[Experiment]:
    """MLDA (machine learning and data analysis) testbed, restricted to the K-means part."""
    funcs: tp.List[ExperimentFunction] = [
        _mlda.Clustering.from_mlda(name, num, rescale)
        for name, num in [("Ruspini", 5), ("German towns", 10), ("Ruspini", 50), ("German towns", 100)]
        for rescale in [True, False]
    ]
    seedg = create_seed_generator(seed)
    optims = get_optimizers("splitters", "progressive", seed=next(seedg))
    for budget in [1000, 10000]:
        for num_workers in [1, 10, 100]:
            if num_workers < budget:
                for algo in optims:
                    for func in funcs:
                        xp = Experiment(func, algo, budget, num_workers=num_workers, seed=next(seedg))
                        if not xp.is_incoherent:
                            yield xp


@registry.register
def image_similarity(
    seed: tp.Optional[int] = None, with_pgan: bool = False, similarity: bool = True
) -> tp.Iterator[Experiment]:
    """Optimizing images: artificial criterion for now."""
    seedg = create_seed_generator(seed)
    optims = get_optimizers("structured_moo", seed=next(seedg))
    funcs: tp.List[ExperimentFunction] = [
        imagesxp.Image(loss=loss, with_pgan=with_pgan)
        for loss in imagesxp.imagelosses.registry.values()
        if loss.REQUIRES_REFERENCE == similarity
    ]
    for budget in [100 * 5 ** k for k in range(3)]:
        for func in funcs:
            for algo in optims:
                xp = Experiment(func, algo, budget, num_workers=1, seed=next(seedg))
                skip_ci(reason="too slow")
                if not xp.is_incoherent:
                    yield xp


@registry.register
def image_similarity_pgan(seed: tp.Optional[int] = None) -> tp.Iterator[Experiment]:
    """Counterpart of image_similarity, using PGan as a representation."""
    return image_similarity(seed, with_pgan=True)


@registry.register
def image_single_quality(seed: tp.Optional[int] = None) -> tp.Iterator[Experiment]:
    """Counterpart of image_similarity, but based on image quality assessment."""
    return image_similarity(seed, with_pgan=False, similarity=False)


@registry.register
def image_single_quality_pgan(seed: tp.Optional[int] = None) -> tp.Iterator[Experiment]:
    """Counterpart of image_similarity_pgan, but based on image quality assessment."""
    return image_similarity(seed, with_pgan=True, similarity=False)


@registry.register
def image_multi_similarity(
    seed: tp.Optional[int] = None, cross_valid: bool = False, with_pgan: bool = False
) -> tp.Iterator[Experiment]:
    """Optimizing images: artificial criterion for now."""
    seedg = create_seed_generator(seed)
    optims = get_optimizers("structured_moo", seed=next(seedg))
    funcs: tp.List[ExperimentFunction] = [
        imagesxp.Image(loss=loss, with_pgan=with_pgan)
        for loss in imagesxp.imagelosses.registry.values()
        if loss.REQUIRES_REFERENCE
    ]
    base_values: tp.List[tp.Any] = [func(func.parametrization.sample().value) for func in funcs]
    if cross_valid:
        skip_ci(reason="Too slow")
        mofuncs: tp.List[tp.Any] = helpers.SpecialEvaluationExperiment.create_crossvalidation_experiments(
            funcs, pareto_size=25
        )
    else:
        mofuncs = [fbase.MultiExperiment(funcs, upper_bounds=base_values)]
    for budget in [100 * 5 ** k for k in range(3)]:
        for num_workers in [1]:
            for algo in optims:
                for mofunc in mofuncs:
                    xp = Experiment(mofunc, algo, budget, num_workers=num_workers, seed=next(seedg))
                    yield xp


@registry.register
def image_multi_similarity_pgan(seed: tp.Optional[int] = None) -> tp.Iterator[Experiment]:
    """Counterpart of image_similarity, using PGan as a representation."""
    return image_multi_similarity(seed, with_pgan=True)


@registry.register
def image_multi_similarity_cv(seed: tp.Optional[int] = None) -> tp.Iterator[Experiment]:
    """Counterpart of image_multi_similarity with cross-validation."""
    return image_multi_similarity(seed, cross_valid=True)


@registry.register
def image_multi_similarity_pgan_cv(seed: tp.Optional[int] = None) -> tp.Iterator[Experiment]:
    """Counterpart of image_multi_similarity with cross-validation."""
    return image_multi_similarity(seed, cross_valid=True, with_pgan=True)


@registry.register
def image_quality_proxy(seed: tp.Optional[int] = None, with_pgan: bool = False) -> tp.Iterator[Experiment]:
    """Optimizing images: artificial criterion for now."""
    seedg = create_seed_generator(seed)
    optims: tp.List[tp.Any] = get_optimizers("structured_moo", seed=next(seedg))
    iqa, blur, brisque = [
        imagesxp.Image(loss=loss, with_pgan=with_pgan)
        for loss in (imagesxp.imagelosses.Koncept512, imagesxp.imagelosses.Blur, imagesxp.imagelosses.Brisque)
    ]
    # TODO: add the proxy info in the parametrization.
    for budget in [100 * 5 ** k for k in range(3)]:
        for algo in optims:
            for func in [blur, brisque]:
                # We optimize on blur or brisque and check performance on iqa.
                sfunc = helpers.SpecialEvaluationExperiment(func, evaluation=iqa)
                sfunc.add_descriptors(non_proxy_function=False)
                xp = Experiment(sfunc, algo, budget, num_workers=1, seed=next(seedg))
                yield xp


@registry.register
def image_quality_proxy_pgan(seed: tp.Optional[int] = None) -> tp.Iterator[Experiment]:
    return image_quality_proxy(seed, with_pgan=True)


@registry.register
def image_quality(
    seed: tp.Optional[int] = None, cross_val: bool = False, with_pgan: bool = False, num_images: int = 1
) -> tp.Iterator[Experiment]:
    """Optimizing images for quality:
    we optimize K512, Blur and Brisque.

    With num_images > 1, we are doing morphing.
    """
    seedg = create_seed_generator(seed)
    optims: tp.List[tp.Any] = get_optimizers("structured_moo", seed=next(seedg))
    # We optimize func_blur or func_brisque and check performance on func_iqa.
    funcs: tp.List[ExperimentFunction] = [
        imagesxp.Image(loss=loss, with_pgan=with_pgan, num_images=num_images)
        for loss in (
            imagesxp.imagelosses.Koncept512,
            imagesxp.imagelosses.Blur,
            imagesxp.imagelosses.Brisque,
        )
    ]
    # TODO: add the proxy info in the parametrization.
    mofuncs: tp.Sequence[ExperimentFunction]
    if cross_val:
        mofuncs = helpers.SpecialEvaluationExperiment.create_crossvalidation_experiments(
            experiments=[funcs[0], funcs[2]],
            # Blur is not good enough as an IQA for being in the list.
            training_only_experiments=[funcs[1]],
            pareto_size=16,
        )
    else:
        upper_bounds = [func(func.parametrization.value) for func in funcs]
        mofuncs = [fbase.MultiExperiment(funcs, upper_bounds=upper_bounds)]  # type: ignore
    for budget in [100 * 5 ** k for k in range(3)]:
        for num_workers in [1]:
            for algo in optims:
                for func in mofuncs:
                    xp = Experiment(func, algo, budget, num_workers=num_workers, seed=next(seedg))
                    yield xp


@registry.register
def morphing_pgan_quality(seed: tp.Optional[int] = None) -> tp.Iterator[Experiment]:
    return image_quality(seed, with_pgan=True, num_images=2)


@registry.register
def image_quality_cv(seed: tp.Optional[int] = None) -> tp.Iterator[Experiment]:
    """Counterpart of image_quality with cross-validation."""
    return image_quality(seed, cross_val=True)


@registry.register
def image_quality_pgan(seed: tp.Optional[int] = None) -> tp.Iterator[Experiment]:
    """Counterpart of image_quality with cross-validation."""
    return image_quality(seed, with_pgan=True)


@registry.register
def image_quality_cv_pgan(seed: tp.Optional[int] = None) -> tp.Iterator[Experiment]:
    """Counterpart of image_quality with cross-validation."""
    return image_quality(seed, cross_val=True, with_pgan=True)


@registry.register
def image_similarity_and_quality(
    seed: tp.Optional[int] = None, cross_val: bool = False, with_pgan: bool = False
) -> tp.Iterator[Experiment]:
    """Optimizing images: artificial criterion for now."""
    seedg = create_seed_generator(seed)
    optims: tp.List[tp.Any] = get_optimizers("structured_moo", seed=next(seedg))

    # 3 losses functions including 2 iqas.
    func_iqa = imagesxp.Image(loss=imagesxp.imagelosses.Koncept512, with_pgan=with_pgan)
    func_blur = imagesxp.Image(loss=imagesxp.imagelosses.Blur, with_pgan=with_pgan)
    base_blur_value: float = func_blur(func_blur.parametrization.value)  # type: ignore
    for func in [
        imagesxp.Image(loss=loss, with_pgan=with_pgan)
        for loss in imagesxp.imagelosses.registry.values()
        if loss.REQUIRES_REFERENCE
    ]:

        # Creating a reference value.
        base_value: float = func(func.parametrization.value)  # type: ignore
        mofuncs: tp.Iterable[fbase.ExperimentFunction]
        if cross_val:
            mofuncs = helpers.SpecialEvaluationExperiment.create_crossvalidation_experiments(
                training_only_experiments=[func, func_blur], experiments=[func_iqa], pareto_size=16
            )
        else:
            mofuncs = [
                fbase.MultiExperiment(
                    [func, func_blur, func_iqa], upper_bounds=[base_value, base_blur_value, 100.0]
                )
            ]
        for budget in [100 * 5 ** k for k in range(3)]:
            for algo in optims:
                for mofunc in mofuncs:
                    xp = Experiment(mofunc, algo, budget, num_workers=1, seed=next(seedg))
                    yield xp


@registry.register
def image_similarity_and_quality_cv(seed: tp.Optional[int] = None) -> tp.Iterator[Experiment]:
    """Counterpart of image_similarity_and_quality with cross-validation."""
    return image_similarity_and_quality(seed, cross_val=True)


@registry.register
def image_similarity_and_quality_pgan(seed: tp.Optional[int] = None) -> tp.Iterator[Experiment]:
    """Counterpart of image_similarity_and_quality with cross-validation."""
    return image_similarity_and_quality(seed, with_pgan=True)


@registry.register
def image_similarity_and_quality_cv_pgan(seed: tp.Optional[int] = None) -> tp.Iterator[Experiment]:
    """Counterpart of image_similarity_and_quality with cross-validation."""
    return image_similarity_and_quality(seed, cross_val=True, with_pgan=True)


@registry.register
def double_o_seven(seed: tp.Optional[int] = None) -> tp.Iterator[Experiment]:
    """Optimization of policies for the 007 game.
    Sequential or 10-parallel or 100-parallel. Various numbers of averagings: 1, 10 or 100."""
    # pylint: disable=too-many-locals
    seedg = create_seed_generator(seed)
    base_env = rl.envs.DoubleOSeven(verbose=False)
    random_agent = rl.agents.Agent007(base_env)
    modules = {"mono": rl.agents.Perceptron, "multi": rl.agents.DenseNet}
    agents = {
        a: rl.agents.TorchAgent.from_module_maker(base_env, m, deterministic=False)
        for a, m in modules.items()
    }
    env = base_env.with_agent(player_0=random_agent).as_single_agent()
    dde = ng.optimizers.DifferentialEvolution(crossover="dimension").set_name("DiscreteDE")
    optimizers: tp.List[tp.Any] = ["PSO", dde, "MetaTuneRecentering", "DiagonalCMA"]
    for num_repetitions in [1, 10, 100]:
        for archi in ["mono", "multi"]:
            for optim in optimizers:
                for env_budget in [5000, 10000, 20000, 40000]:
                    for num_workers in [1, 10, 100]:
                        # careful, not threadsafe
                        runner = rl.EnvironmentRunner(
                            env.copy(), num_repetitions=num_repetitions, max_step=50
                        )
                        func = rl.agents.TorchAgentFunction(
                            agents[archi], runner, reward_postprocessing=lambda x: 1 - x
                        )
                        opt_budget = env_budget // num_repetitions
                        yield Experiment(
                            func,
                            optim,
                            budget=opt_budget,
                            num_workers=num_workers,
                            seed=next(seedg),
                        )


@registry.register
def multiobjective_example(
    seed: tp.Optional[int] = None, hd: bool = False, many: bool = False
) -> tp.Iterator[Experiment]:
    """Optimization of 2 and 3 objective functions in Sphere, Ellipsoid, Cigar, Hm.
    Dimension 6 and 7.
    Budget 100 to 3200
    """
    seedg = create_seed_generator(seed)
    optims = get_optimizers("structure", "structured_moo", seed=next(seedg))
    optims += [
        ng.families.DifferentialEvolution(multiobjective_adaptation=False).set_name("DE-noadapt"),
        ng.families.DifferentialEvolution(crossover="twopoints", multiobjective_adaptation=False).set_name(
            "TwoPointsDE-noadapt"
        ),
    ]
    optims += ["DiscreteOnePlusOne", "DiscreteLenglerOnePlusOne"]
    popsizes = [20, 40, 80]
    optims += [
        ng.families.EvolutionStrategy(
            recombination_ratio=recomb, only_offsprings=only, popsize=pop, offsprings=pop * 5
        )
        for only in [True, False]
        for recomb in [0.1, 0.5]
        for pop in popsizes
    ]

    mofuncs: tp.List[fbase.MultiExperiment] = []
    dim = 2000 if hd else 7
    for name1, name2 in itertools.product(["sphere"], ["sphere", "hm"]):
        mofuncs.append(
            fbase.MultiExperiment(
                [
                    ArtificialFunction(name1, block_dimension=dim),
                    ArtificialFunction(name2, block_dimension=dim),
                ]
                + (
                    [
                        # Addendum for many-objective optim.
                        ArtificialFunction(name1, block_dimension=dim),
                        ArtificialFunction(name2, block_dimension=dim),
                    ]
                    if many
                    else []
                ),
                upper_bounds=[100, 100] * (2 if many else 1),
            )
        )
        mofuncs.append(
            fbase.MultiExperiment(
                [
                    ArtificialFunction(name1, block_dimension=dim - 1),
                    ArtificialFunction("sphere", block_dimension=dim - 1),
                    ArtificialFunction(name2, block_dimension=dim - 1),
                ]
                + (
                    [
                        ArtificialFunction(
                            name1, block_dimension=dim - 1
                        ),  # Addendum for many-objective optim.
                        ArtificialFunction("sphere", block_dimension=dim - 1),
                        ArtificialFunction(name2, block_dimension=dim - 1),
                    ]
                    if many
                    else []
                ),
                upper_bounds=[100, 100, 100.0] * (2 if many else 1),
            )
        )
    for mofunc in mofuncs:
        for optim in optims:
            for budget in [100, 200, 400, 800, 1600, 3200]:
                for nw in [1, 100]:
                    yield Experiment(mofunc, optim, budget=budget, num_workers=nw, seed=next(seedg))


@registry.register
def multiobjective_example_hd(seed: tp.Optional[int] = None) -> tp.Iterator[Experiment]:
    """Counterpart of moo with high dimension."""
    return multiobjective_example(seed, hd=True)


@registry.register
def multiobjective_example_many_hd(seed: tp.Optional[int] = None) -> tp.Iterator[Experiment]:
    """Counterpart of moo with high dimension and more objective functions."""
    return multiobjective_example(seed, hd=True, many=True)


@registry.register
def multiobjective_example_many(seed: tp.Optional[int] = None) -> tp.Iterator[Experiment]:
    """Counterpart of moo with more objective functions."""
    return multiobjective_example(seed, many=True)


@registry.register
def pbt(seed: tp.Optional[int] = None) -> tp.Iterator[Experiment]:
    # prepare list of parameters to sweep for independent variables
    seedg = create_seed_generator(seed)
    optimizers = [
        "CMA",
        "TwoPointsDE",
        "Shiwa",
        "OnePlusOne",
        "DE",
        "PSO",
        "NaiveTBPSA",
        "RecombiningOptimisticNoisyDiscreteOnePlusOne",
        "PortfolioNoisyDiscreteOnePlusOne",
    ]  # type: ignore
    for func in PBT.itercases():
        for optim in optimizers:
            for budget in [100, 400, 1000, 4000, 10000]:
                yield Experiment(func, optim, budget=budget, seed=next(seedg))


@registry.register
def far_optimum_es(seed: tp.Optional[int] = None) -> tp.Iterator[Experiment]:
    # prepare list of parameters to sweep for independent variables
    seedg = create_seed_generator(seed)
    optims = get_optimizers("es", "basics", seed=next(seedg))  # type: ignore
    for func in FarOptimumFunction.itercases():
        for optim in optims:
            for budget in [100, 400, 1000, 4000, 10000]:
                yield Experiment(func, optim, budget=budget, seed=next(seedg))


@registry.register
def photonics(seed: tp.Optional[int] = None, as_tuple: bool = False) -> tp.Iterator[Experiment]:
    """Too small for being interesting: Bragg mirror + Chirped + Morpho butterfly."""
    seedg = create_seed_generator(seed)
    optims = get_optimizers("es", "basics", "splitters", seed=next(seedg))  # type: ignore
    for method in ["clipping", "tanh"]:  # , "arctan"]:
        for name in ["bragg", "chirped", "morpho", "cf_photosic_realistic", "cf_photosic_reference"]:
            func = Photonics(name, 60 if name == "morpho" else 80, bounding_method=method, as_tuple=as_tuple)
            for budget in [1e3, 1e4, 1e5, 1e6]:
                for algo in optims:
                    xp = Experiment(func, algo, int(budget), num_workers=1, seed=next(seedg))
                    if not xp.is_incoherent:
                        yield xp


@registry.register
def photonics2(seed: tp.Optional[int] = None) -> tp.Iterator[Experiment]:
    """Counterpart of yabbob with higher dimensions."""
    return photonics(seed, as_tuple=True)


@registry.register
def adversarial_attack(seed: tp.Optional[int] = None) -> tp.Iterator[Experiment]:
    """Pretrained ResNes50 under black-box attacked.
    Square attacks:
    100 queries ==> 0.1743119266055046
    200 queries ==> 0.09043250327653997
    300 queries ==> 0.05111402359108781
    400 queries ==> 0.04325032765399738
    1700 queries ==> 0.001310615989515072
    """
    seedg = create_seed_generator(seed)
    optims = get_optimizers("structure", "structured_moo", seed=next(seedg))
    folder = os.environ.get("NEVERGRAD_ADVERSARIAL_EXPERIMENT_FOLDER", None)
    # folder = "/datasets01/imagenet_full_size/061417/val"

    if folder is None:
        warnings.warn(
            "Using random images, set variable NEVERGRAD_ADVERSARIAL_EXPERIMENT_FOLDER to specify a folder"
        )
    for func in imagesxp.ImageAdversarial.make_folder_functions(folder=folder):
        for budget in [100, 200, 300, 400, 1700]:
            for num_workers in [1]:
                for algo in optims:
                    xp = Experiment(func, algo, budget, num_workers=num_workers, seed=next(seedg))
                    yield xp


@registry.register
def pbo_suite(seed: tp.Optional[int] = None) -> tp.Iterator[Experiment]:
    # Discrete, unordered.
    dde = ng.optimizers.DifferentialEvolution(crossover="dimension").set_name("DiscreteDE")
    seedg = create_seed_generator(seed)
    for dim in [16, 64, 100]:
        for fid in range(1, 24):
            for iid in range(1, 5):
                try:
                    func = iohprofiler.PBOFunction(fid, iid, dim)
                except ModuleNotFoundError as e:
                    raise fbase.UnsupportedExperiment("IOHexperimenter needs to be installed") from e
                for optim in [
                    "DiscreteOnePlusOne",
                    "Shiwa",
                    "CMA",
                    "PSO",
                    "TwoPointsDE",
                    "DE",
                    "OnePlusOne",
                    "AdaptiveDiscreteOnePlusOne",
                    "CMandAS2",
                    "PortfolioDiscreteOnePlusOne",
                    "DoubleFastGADiscreteOnePlusOne",
                    "MultiDiscrete",
                    "cGA",
                    dde,
                ]:
                    for nw in [1, 10]:
                        for budget in [100, 1000, 10000]:
                            yield Experiment(func, optim, num_workers=nw, budget=budget, seed=next(seedg))  # type: ignore


def causal_similarity(seed: tp.Optional[int] = None) -> tp.Iterator[Experiment]:
    """Finding the best causal graph"""
    seedg = create_seed_generator(seed)
    optims = ["CMA", "NGOpt8", "DE", "PSO", "RecES", "RecMixES", "RecMutDE", "ParametrizationDE"]
    func = CausalDiscovery()
    for budget in [100 * 5 ** k for k in range(3)]:
        for num_workers in [1]:
            for algo in optims:
                xp = Experiment(func, algo, budget, num_workers=num_workers, seed=next(seedg))
                if not xp.is_incoherent:
                    yield xp


def unit_commitment(seed: tp.Optional[int] = None) -> tp.Iterator[Experiment]:
    """Unit commitment problem."""
    seedg = create_seed_generator(seed)
    optims = ["CMA", "NGOpt8", "DE", "PSO", "RecES", "RecMixES", "RecMutDE", "ParametrizationDE"]
    for num_timepoint in [5, 10, 20]:
        for num_generator in [3, 8]:
            func = UnitCommitmentProblem(num_timepoints=num_timepoint, num_generators=num_generator)
            for budget in [100 * 5 ** k for k in range(3)]:
                for algo in optims:
                    xp = Experiment(func, algo, budget, num_workers=1, seed=next(seedg))
                    if not xp.is_incoherent:
                        yield xp<|MERGE_RESOLUTION|>--- conflicted
+++ resolved
@@ -686,13 +686,9 @@
         for rotation in [True, False]
         for num_blocks in ([1] if not split else [7, 12])
         for d in (
-<<<<<<< HEAD
             [100, 1000, 3000]
             if hd
             else ([2, 5, 10, 15] if tuning else ([10, 20, 40, 100] if bounded else [2, 10, 50]))
-=======
-            [100, 1000, 3000] if hd else ([2, 5, 10, 15] if tuning else ([40] if bounded else [2, 10, 50]))
->>>>>>> 3375d2e1
         )
     ]
     if tiny:
