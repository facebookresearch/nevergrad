--- conflicted
+++ resolved
@@ -3525,19 +3525,13 @@
         "RF1MetaModelLogNormal",
         "Neural1MetaModelLogNormal",
         "SVM1MetaModelLogNormal",
-<<<<<<< HEAD
         "DSproba",
     ] + (["DSproba"] * 5000)
     # if np.random.choice([True,False]):
     #    algos = refactor_optims(algos)
     # algo = np.random.choice(algos)
     algos = ["RF1MetaModelLogNormal", "Neural1MetaModelLogNormal", "SVM1MetaModelLogNormal", "CMAL"]
-=======
-    ]
-    # if np.random.choice([True,False]):
-    #    algos = refactor_optims(algos)
-    # algo = np.random.choice(algos)
->>>>>>> 0a42b93d
+
     for benchmark_type in [np.random.choice([0, 1, 2, 3])]:  # [np.random.randint(4)]:
         shape = tuple([int(p) for p in list(photonics_ceviche(None, benchmark_type))])  # type: ignore
         name = photonics_ceviche("name", benchmark_type) + str(shape)  # type: ignore
@@ -3616,11 +3610,7 @@
                 np.random.choice([12800, 25600, 51200, 102400, 204800, 409600]),
             ]
             if not precompute
-<<<<<<< HEAD
             else [np.random.choice([409600, 204800 + 102400, 204800 + 102400, 204800]) - 102400]
-=======
-            else [np.random.choice([409600, 204800]) - 102400]
->>>>>>> 0a42b93d
         )
         for optim in [np.random.choice(algos)]:  # TODO: we also need penalizations.
             for budget in budgets:
@@ -3741,11 +3731,7 @@
 
 @registry.register
 def multi_ceviche_c0p(seed: tp.Optional[int] = None) -> tp.Iterator[Experiment]:
-<<<<<<< HEAD
     """Counterpart of multi_ceviche with continuous permittivities and warmstart."""
-=======
-    """Counterpart of multi_ceviche with continuous permittivities."""
->>>>>>> 0a42b93d
     return multi_ceviche(seed, c0=True, precompute=True)  # means that we include c0 cases.
 
 
