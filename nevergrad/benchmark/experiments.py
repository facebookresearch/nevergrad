--- conflicted
+++ resolved
@@ -47,11 +47,7 @@
             for dataset in (["boston", "diabetes"] if dimension is None else ["artificialcos", "artificial", "artificialsquare"]):
                 assert dataset[:10] != "artificial" or dimension is not None
                 assert dataset[:10] == "artificial" or dimension is None
-<<<<<<< HEAD
-                function = MLTuning(regressor=regressor, data_dimension=dimension, dataset=dataset)
                 print(f"What: regressor={regressor}, data_dimension={dimension}, dataset={dataset}")
-=======
->>>>>>> 8c42732e
                 for budget in [50, 150, 500]:
                     for num_workers in [1, 10, 50, 100]:
                         for optim in optims:
