--- conflicted
+++ resolved
@@ -1146,12 +1146,8 @@
     for budget in [100 * 5 ** k for k in range(3)]:
         for func in funcs:
             for algo in optims:
-<<<<<<< HEAD
                 xp = Experiment(func, algo, budget, num_workers=1, seed=next(seedg))
-=======
-                xp = Experiment(func, algo, budget, num_workers=num_workers, seed=next(seedg))
                 skip_ci(reason="too slow")
->>>>>>> 7a06f662
                 if not xp.is_incoherent:
                     yield xp
 
