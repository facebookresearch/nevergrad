# Copyright (c) Facebook, Inc. and its affiliates. All Rights Reserved.
#
# This source code is licensed under the MIT license found in the
# LICENSE file in the root directory of this source tree.

import typing as tp
from typing import Iterator, Optional, List, Union, Any
import numpy as np
import nevergrad as ng
from nevergrad.functions import ExperimentFunction
from nevergrad.functions import ArtificialFunction
from nevergrad.functions import FarOptimumFunction
from nevergrad.functions import MultiobjectiveFunction
from nevergrad.functions import mlda as _mlda
<<<<<<< HEAD
from nevergrad.functions.photonics import Photonics
=======
>>>>>>> 1f7b248e
from nevergrad.functions.arcoating import ARCoating
from nevergrad.functions.powersystems import PowerSystem
from nevergrad.functions.stsp import STSP
from nevergrad.functions import rl
from nevergrad.functions.games import game
from .xpbase import Experiment as Experiment
from .xpbase import create_seed_generator
from .xpbase import registry as registry  # noqa

# register all frozen experiments
from . import frozenexperiments  # noqa # pylint: disable=unused-import

# pylint: disable=stop-iteration-return, too-many-nested-blocks, too-many-locals, line-too-long
# for black (since lists are way too long...):
# fmt: off


# Discrete functions on {0,1}^d.
@registry.register
def discrete2(seed: Optional[int] = None) -> Iterator[Experiment]:
    """Discrete test bed, including useless variables, binary only.
    Poorly designed, should be reimplemented from scratch using a decent instrumentation."""
    seedg = create_seed_generator(seed)
    names = [n for n in ArtificialFunction.list_sorted_function_names()
             if ("one" in n or "jump" in n) and ("5" not in n) and ("hard" in n)]
    optims = ["NGO", "Shiva", "DiagonalCMA", "CMA"] + sorted(
        x for x, y in ng.optimizers.registry.items() if "andomSearch" in x or "PBIL" in x or "cGA" in x or
        ("iscrete" in x and "epea" not in x and "DE" not in x and "SSNEA" not in x)
    )
    functions = [
        ArtificialFunction(name, block_dimension=bd, num_blocks=n_blocks, useless_variables=bd * uv_factor * n_blocks)
        for name in names
        for bd in [5, 30, 180]
        for uv_factor in [0, 5, 10]
        for n_blocks in [1]
    ]
    for func in functions:
        for optim in optims:
            for nw in [1, 10]:
                for budget in [100, 200, 300, 400, 500, 600, 700, 800, 900, 1000, 1100, 1200, 1300, 1400, 1500, 1600, 1700,
                               1800, 1900, 2000, 2100, 2200, 2300, 2400, 2500, 2600, 2700, 2800, 2900, 3000]:  # , 10000]:
                    yield Experiment(func, optim, budget=budget, num_workers=nw, seed=next(seedg))


@registry.register
def discrete(seed: Optional[int] = None) -> Iterator[Experiment]:
    """Discrete test bed, including useless variables, 5 values or 2 values per character.
    Poorly designed, should be reimplemented from scratch using a decent instrumentation."""
    seedg = create_seed_generator(seed)
    names = [n for n in ArtificialFunction.list_sorted_function_names() if "one" in n or "jump" in n]
    optims = ["NGO", "Shiva", "DiagonalCMA", "CMA"] + sorted(
        x for x, y in ng.optimizers.registry.items()
        if "andomSearch" in x or ("iscrete" in x and "epea" not in x and "DE" not in x and "SSNEA" not in x)
    )
    # Block dimension = dimension of a block on which the function "name" is applied. There are several blocks,
    # and possibly useless variables; so the total dimension is num_blocks * block_dimension * (1+ uv_factor).
    functions = [
        ArtificialFunction(name, block_dimension=bd, num_blocks=n_blocks, useless_variables=bd * uv_factor * n_blocks)
        for name in names
        for bd in [5, 30, 180]
        for uv_factor in [0, 5, 10]
        for n_blocks in [1]
    ]
    for func in functions:
        for optim in optims:
            for budget in [100, 200, 300, 400, 500, 600, 700, 800, 900, 1000, 1100, 1200, 1300, 1400, 1500, 1600, 1700,
                           1800, 1900, 2000, 2100, 2200, 2300, 2400, 2500, 2600, 2700, 2800, 2900, 3000]:  # , 10000]:
                yield Experiment(func, optim, budget=budget, num_workers=1, seed=next(seedg))


@registry.register
def deceptive(seed: Optional[int] = None) -> Iterator[Experiment]:
    """Very difficult objective functions: one is highly multimodal (infinitely many local optima),
    one has an infinite condition number, one has an infinitely long path towards the optimum.
    Looks somehow fractal."""
    seedg = create_seed_generator(seed)
    names = ["deceptivemultimodal", "deceptiveillcond", "deceptivepath"]
    optims = ["NGO", "Shiva", "DiagonalCMA", "PSO", "MiniQrDE", "MiniLhsDE", "MiniDE", "CMA", "QrDE", "DE", "LhsDE"]
    functions = [
        ArtificialFunction(name, block_dimension=2, num_blocks=n_blocks, rotation=rotation, aggregator=aggregator)
        for name in names
        for rotation in [False, True]
        for n_blocks in [1, 2, 8, 16]
        for aggregator in ["sum", "max"]
    ]
    for func in functions:
        for optim in optims:
            for budget in [25, 37, 50, 75, 87] + list(range(100, 20001, 500)):
                yield Experiment(func, optim, budget=budget, num_workers=1, seed=next(seedg))


@registry.register
def largedoe(seed: Optional[int] = None) -> Iterator[Experiment]:
    """Large scale experiments for one-shot optimizers.
    Very simple objective function (the sphere), various dimensions and numbers of useless variables."""
    seedg = create_seed_generator(seed)
    names = ["sphere"]
    optims = sorted(x for x, y in ng.optimizers.registry.items() if y.one_shot and "arg" not in x and "mal" not in x)
    functions = [
        ArtificialFunction(name, block_dimension=bd, num_blocks=n_blocks, useless_variables=bd * uv_factor * n_blocks)
        for name in names
        for bd in [1, 4, 20]
        for uv_factor in [0, 10, 100]
        for n_blocks in [1]
    ]
    for func in functions:
        for optim in optims:
            for budget in [30, 100, 3000]:
                yield Experiment(func, optim, budget=budget, num_workers=1, seed=next(seedg))


@registry.register
def parallel(seed: Optional[int] = None) -> Iterator[Experiment]:
    """Parallel optimization on 3 classical objective functions."""
    seedg = create_seed_generator(seed)
    names = ["sphere", "rastrigin", "cigar"]
    optims = ["ScrHammersleySearch", "NGO", "Shiva", "DiagonalCMA", "CMA", "PSO", "NaiveTBPSA", "OnePlusOne", "DE", "TwoPointsDE"]
    functions = [
        ArtificialFunction(name, block_dimension=bd, useless_variables=bd * uv_factor)
        for name in names
        for bd in [25]
        for uv_factor in [0, 5]
    ]
    for func in functions:
        for optim in optims:
            for budget in [30, 100, 3000]:
                yield Experiment(func, optim, budget=budget, num_workers=int(budget / 5), seed=next(seedg))


@registry.register
def oneshot(seed: Optional[int] = None) -> Iterator[Experiment]:
    "One shot optimization of 3 classical objective functions (sphere, rastrigin, cigar)"""
    seedg = create_seed_generator(seed)
    names = ["sphere", "rastrigin", "cigar"]
    optims = sorted(x for x, y in ng.optimizers.registry.items() if y.one_shot)
    functions = [
        ArtificialFunction(name, block_dimension=bd, useless_variables=bd * uv_factor)
        for name in names
        for bd in [3, 25]
        for uv_factor in [0, 5]
    ]
    for func in functions:
        for optim in optims:
            for budget in [30, 100, 3000]:
                yield Experiment(func, optim, budget=budget, num_workers=budget, seed=next(seedg))


@registry.register
def multimodal(seed: Optional[int] = None, para: bool = False) -> Iterator[Experiment]:
    """Experiment on multimodal functions, namely hm, rastrigin, griewank, rosenbrock, ackley, lunacek,
    deceptivemultimodal."""
    seedg = create_seed_generator(seed)
    names = ["hm", "rastrigin", "griewank", "rosenbrock", "ackley", "lunacek", "deceptivemultimodal"]
    # Keep in mind that Rosenbrock is multimodal in high dimension http://ieeexplore.ieee.org/document/6792472/.
    optims = ["NGO", "Shiva", "DiagonalCMA", "NaiveTBPSA", "TBPSA",
              "CMA", "PSO", "DE", "MiniDE", "QrDE", "MiniQrDE", "LhsDE", "OnePlusOne",
              "TwoPointsDE", "OnePointDE", "AlmostRotationInvariantDE", "RotationInvariantDE",
              "Portfolio", "ASCMADEthird", "ASCMADEQRthird", "ASCMA2PDEthird", "CMandAS2", "CMandAS", "CM",
              "MultiCMA", "TripleCMA", "MultiScaleCMA"]
    if not para:
        optims += ["RSQP", "RCobyla", "RPowell", "SQPCMA", "SQP", "Cobyla", "Powell"]
    #+ list(sorted(x for x, y in ng.optimizers.registry.items() if "chain" in x or "BO" in x))
    functions = [
        ArtificialFunction(name, block_dimension=bd, useless_variables=bd * uv_factor)
        for name in names
        for bd in [3, 25]
        for uv_factor in [0, 5]
    ]
    for func in functions:
        for optim in optims:
            for budget in [3000, 10000, 30000, 100000]:
                for nw in [1000] if para else [1]:
                    yield Experiment(func, optim, budget=budget, num_workers=nw, seed=next(seedg))


@registry.register
def paramultimodal(seed: Optional[int] = None) -> Iterator[Experiment]:
    """Parallel counterpart of the multimodal experiment."""
    internal_generator = multimodal(seed, para=True)
    for xp in internal_generator:
        yield xp


# pylint: disable=redefined-outer-name
@registry.register
def yabbob(seed: Optional[int] = None, parallel: bool = False, big: bool = False, noise: bool = False, hd: bool = False) -> Iterator[Experiment]:
    """Yet Another Black-Box Optimization Benchmark.
    Related to, but without special effort for exactly sticking to, the BBOB/COCO dataset.
    """
    seedg = create_seed_generator(seed)
    optims = ["NaiveTBPSA", "TBPSA", "NGO", "Shiva", "DiagonalCMA", "CMA", "PSO", "DE", "MiniDE", "QrDE", "MiniQrDE", "LhsDE", "OnePlusOne",
              "TwoPointsDE", "OnePointDE", "AlmostRotationInvariantDE", "RotationInvariantDE", "CMandAS2", "CMandAS"]
    if not parallel:
        optims += ["SQP", "Cobyla", "Powell", "chainCMASQP", "chainCMAPowell"]
    #optims += [x for x, y in ng.optimizers.registry.items() if "chain" in x]
    names = ["hm", "rastrigin", "griewank", "rosenbrock", "ackley", "lunacek", "deceptivemultimodal", "bucherastrigin", "multipeak"]
    names += ["sphere", "doublelinearslope", "stepdoublelinearslope"]
    names += ["cigar", "altcigar", "ellipsoid", "altellipsoid", "stepellipsoid", "discus", "bentcigar"]
    names += ["deceptiveillcond", "deceptivemultimodal", "deceptivepath"]
    # Deceptive path is related to the sharp ridge function; there is a long path to the optimum.
    # Deceptive illcond is related to the difference of powers function; the conditioning varies as we get closer to the optimum.
    # Deceptive multimodal is related to the Weierstrass function and to the Schaffers function.
    functions = [
        ArtificialFunction(name, block_dimension=d, rotation=rotation, noise_level=100 if noise else 0) for name in names
        for rotation in [True, False]
        for num_blocks in [1]
        for d in ([100, 1000, 3000] if hd else [2, 10, 50])
    ]
    for optim in optims:
        for function in functions:
            for budget in [50, 200, 800, 3200, 12800] if (not big and not noise) else [40000, 80000]:
                xp = Experiment(function, optim, num_workers=100 if parallel else 1,
                                budget=budget, seed=next(seedg))
                if not xp.is_incoherent:
                    yield xp


@registry.register
def yabigbbob(seed: Optional[int] = None) -> Iterator[Experiment]:
    """Counterpart of yabbob with more budget."""
    internal_generator = yabbob(seed, parallel=False, big=True)
    for xp in internal_generator:
        yield xp


@registry.register
def yahdbbob(seed: Optional[int] = None) -> Iterator[Experiment]:
    """Counterpart of yabbob with higher dimensions."""
    internal_generator = yabbob(seed, hd=True)
    for xp in internal_generator:
        yield xp


@registry.register
def yaparabbob(seed: Optional[int] = None) -> Iterator[Experiment]:
    """Parallel optimization counterpart of yabbob."""
    internal_generator = yabbob(seed, parallel=True, big=False)
    for xp in internal_generator:
        yield xp


@registry.register
def yanoisybbob(seed: Optional[int] = None) -> Iterator[Experiment]:
    """Noisy optimization counterpart of yabbob.
    This is supposed to be consistent with normal practices in noisy
    optimization: we distinguish recommendations and exploration.
    This is different from the original BBOB/COCO from that point of view.
    """
    internal_generator = yabbob(seed, noise=True)
    for xp in internal_generator:
        yield xp


@registry.register
def illcondi(seed: Optional[int] = None) -> Iterator[Experiment]:
    """Testing optimizers on ill cond problems.
    """
    seedg = create_seed_generator(seed)
    optims = ["NGO", "Shiva", "DiagonalCMA", "CMA", "PSO", "DE", "MiniDE", "QrDE", "MiniQrDE", "LhsDE", "OnePlusOne", "SQP", "Cobyla",
              "Powell", "TwoPointsDE", "OnePointDE", "AlmostRotationInvariantDE", "RotationInvariantDE"]
    functions = [
        ArtificialFunction(name, block_dimension=50, rotation=rotation) for name in ["cigar", "ellipsoid"] for rotation in [True, False]
    ]
    for optim in optims:
        for function in functions:
            for budget in [100, 1000, 10000]:
                yield Experiment(function, optim, budget=budget, num_workers=1, seed=next(seedg))


@registry.register
def illcondipara(seed: Optional[int] = None) -> Iterator[Experiment]:
    """Testing optimizers on ill-conditionned parallel optimization.
    """
    seedg = create_seed_generator(seed)
    optims = ["NGO", "Shiva", "DiagonalCMA", "CMA", "PSO", "DE", "MiniDE", "QrDE", "MiniQrDE", "LhsDE", "OnePlusOne",
              "TwoPointsDE", "OnePointDE", "AlmostRotationInvariantDE", "RotationInvariantDE",
              "Portfolio", "ASCMADEthird", "ASCMADEQRthird", "ASCMA2PDEthird", "CMandAS2", "CMandAS", "CM",
              "MultiCMA", "TripleCMA", "MultiScaleCMA", "RSQP", "RCobyla", "RPowell", "SQPCMA"]
    functions = [
        ArtificialFunction(name, block_dimension=50, rotation=rotation) for name in ["cigar", "ellipsoid"] for rotation in [True, False]
    ]
    for optim in optims:
        for function in functions:
            for budget in [100, 1000, 10000]:
                yield Experiment(function, optim, budget=budget, num_workers=1, seed=next(seedg))


def _positive_sum(data: np.ndarray) -> bool:
    if not isinstance(data, np.ndarray):
        raise ValueError(f"Unexpected inputs as np.ndarray, got {data}")
    return float(np.sum(data)) > 0


@registry.register
def constrained_illconditioned_parallel(seed: Optional[int] = None) -> Iterator[Experiment]:
    """Many optimizers on ill cond problems with constraints.
    """
    seedg = create_seed_generator(seed)
    optims = ["NGO", "Shiva", "DiagonalCMA", "CMA", "PSO", "DE", "MiniDE", "QrDE", "MiniQrDE", "LhsDE", "OnePlusOne", "SQP", "Cobyla", "Powell",
              "TwoPointsDE", "OnePointDE", "AlmostRotationInvariantDE", "RotationInvariantDE",
              "Portfolio", "ASCMADEthird", "ASCMADEQRthird", "ASCMA2PDEthird", "CMandAS2", "CMandAS", "CM",
              "MultiCMA", "TripleCMA", "MultiScaleCMA", "RSQP", "RCobyla", "RPowell", "SQPCMA"]
    functions = [
        ArtificialFunction(name, block_dimension=50, rotation=rotation) for name in ["cigar", "ellipsoid"] for rotation in [True, False]
    ]
    for func in functions:
        func.parametrization.register_cheap_constraint(_positive_sum)
    for optim in optims:
        for function in functions:
            for budget in [400, 4000, 40000]:
                yield Experiment(function, optim, budget=budget, num_workers=1, seed=next(seedg))


@registry.register
def doe_dim10(seed: Optional[int] = None) -> Iterator[Experiment]:
    """One-shot optimization in dimension 10 of the sphere function. No useless variables."""
    names = ["sphere"]
    seedg = create_seed_generator(seed)
    optims = sorted(x for x, y in ng.optimizers.registry.items() if y.one_shot and "arg" not in x and "mal" not in x)
    functions = [
        ArtificialFunction(name, block_dimension=bd, num_blocks=n_blocks, useless_variables=bd * uv_factor * n_blocks)
        for name in names
        for bd in [10]
        for uv_factor in [0]
        for n_blocks in [1]
    ]
    for func in functions:
        for optim in optims:
            for budget in [30, 100, 3000, 10000]:
                yield Experiment(func, optim, budget=budget, num_workers=1, seed=next(seedg))


@registry.register
def noisy(seed: Optional[int] = None) -> Iterator[Experiment]:
    """Noisy optimization methods on a few noisy problems.
    """
    seedg = create_seed_generator(seed)
    optims = ["NGO", "Shiva", "DiagonalCMA"] + sorted(
        x for x, y in ng.optimizers.registry.items() if ("SPSA" in x or "TBPSA" in x or "ois" in x or "epea" in x or "Random" in x)
    )
    for budget in [50000]:
        for optim in optims:
            for d in [2, 20, 200]:
                for name in ["sphere", "rosenbrock"]:
                    for noise_dissymmetry in [False, True]:
                        function = ArtificialFunction(
                            name=name,
                            rotation=True,
                            block_dimension=d,
                            noise_level=10,
                            noise_dissymmetry=noise_dissymmetry,
                            translation_factor=1.0,
                        )
                        yield Experiment(function, optim, budget=budget, seed=next(seedg))


@registry.register
def hdbo4d(seed: Optional[int] = None) -> Iterator[Experiment]:
    """All Bayesian optimization methods on various functions.
    """
    seedg = create_seed_generator(seed)
    for budget in [25, 31, 37, 43, 50, 60]:
        for optim in sorted(x for x, y in ng.optimizers.registry.items() if "BO" in x):
            for rotation in [False]:
                for d in [20]:
                    for name in ["sphere", "cigar", "hm", "ellipsoid"]:
                        for u in [0]:
                            function = ArtificialFunction(
                                name=name, rotation=rotation, block_dimension=d, useless_variables=d * u, translation_factor=1.0
                            )
                            yield Experiment(function, optim, budget=budget, seed=next(seedg))


@registry.register
def spsa_benchmark(seed: Optional[int] = None) -> Iterator[Experiment]:
    """Some optimizers on a noisy optimization problem. This benchmark is based on the noise benchmark.
    """
    seedg = create_seed_generator(seed)
    optims = sorted(x for x, y in ng.optimizers.registry.items() if (any(e in x for e in "TBPSA SPSA".split()) and "iscr" not in x))
    for budget in [500, 1000, 2000, 4000, 8000, 16000, 32000, 64000, 128000]:
        for optim in optims:
            for rotation in [True, False]:
                for name in ["sphere", "sphere4", "cigar"]:
                    function = ArtificialFunction(name=name, rotation=rotation, block_dimension=20, noise_level=10)
                    yield Experiment(function, optim, budget=budget, seed=next(seedg))


@registry.register
def realworld(seed: Optional[int] = None) -> Iterator[Experiment]:
    """Realworld optimization. This experiment contains:
     - a subset of MLDA (excluding the perceptron: 10 functions rescaled or not.
     - ARCoating https://arxiv.org/abs/1904.02907: 1 function.
     - The 007 game: 1 function, noisy.
     - PowerSystem: a power system simulation problem.
     - STSP: a simple TSP problem.
     MLDA stuff, except the Perceptron.
    """
    funcs: List[Union[ExperimentFunction, rl.agents.TorchAgentFunction]] = [
        _mlda.Clustering.from_mlda(name, num, rescale) for name, num in [("Ruspini", 5), ("German towns", 10)] for rescale in [True, False]
    ]
    funcs += [
        _mlda.SammonMapping.from_mlda("Virus", rescale=False),
        _mlda.SammonMapping.from_mlda("Virus", rescale=True),
        _mlda.SammonMapping.from_mlda("Employees"),
    ]
    funcs += [_mlda.Landscape(transform) for transform in [None, "square", "gaussian"]]

    # Adding ARCoating.
    funcs += [ARCoating()]
    funcs += [PowerSystem(), PowerSystem(13)]
    funcs += [STSP(), STSP(500)]
    funcs += [game.Game("war")]
    funcs += [game.Game("batawaf")]
    funcs += [game.Game("flip")]
    funcs += [game.Game("guesswho")]
    funcs += [game.Game("bigguesswho")]

    # 007 with 100 repetitions, both mono and multi architectures.
    base_env = rl.envs.DoubleOSeven(verbose=False)
    random_agent = rl.agents.Agent007(base_env)
    modules = {'mono': rl.agents.Perceptron, 'multi': rl.agents.DenseNet}
    agents = {a: rl.agents.TorchAgent.from_module_maker(base_env, m, deterministic=False) for a, m in modules.items()}
    env = base_env.with_agent(player_0=random_agent).as_single_agent()
    runner = rl.EnvironmentRunner(env.copy(), num_repetitions=100, max_step=50)
    for archi in ["mono", "multi"]:
        func = rl.agents.TorchAgentFunction(agents[archi], runner, reward_postprocessing=lambda x: 1 - x)
        funcs += [func]
    seedg = create_seed_generator(seed)
    algos = ["NaiveTBPSA", "LargeScrHammersleySearch", "ScrHammersleySearch", "PSO", "OnePlusOne",
             "NGO", "Shiva", "DiagonalCMA", "CMA", "TwoPointsDE", "QrDE", "LhsDE", "Zero", "StupidRandom", "RandomSearch", "HaltonSearch",
             "RandomScaleRandomSearch", "MiniDE"]
    for budget in [25, 50, 100, 200, 400, 800, 1600, 3200, 6400, 12800]:
        for num_workers in [1, 10, 100]:
            if num_workers < budget:
                for algo in algos:
                    for fu in funcs:
                        xp = Experiment(fu, algo, budget, num_workers=num_workers, seed=next(seedg))
                        if not xp.is_incoherent:
                            yield xp


@registry.register
def simpletsp(seed: Optional[int] = None) -> Iterator[Experiment]:
    """Simple TSP problems. Please note that the methods we use could be applied or complex variants, whereas
    specialized methods can not always do it; therefore this comparisons from a black-box point of view makes sense
    even if white-box methods are not included though they could do this more efficiently."""
    funcs = [STSP(10), STSP(100), STSP(1000), STSP(10000)]
    seedg = create_seed_generator(seed)
    algos = ["NaiveTBPSA", "SQP", "Powell", "LargeScrHammersleySearch", "ScrHammersleySearch", "PSO", "OnePlusOne",
             "NGO", "Shiva", "DiagonalCMA", "CMA", "TwoPointsDE", "QrDE", "LhsDE", "Zero", "StupidRandom", "RandomSearch", "HaltonSearch",
             "RandomScaleRandomSearch", "MiniDE"]
    for budget in [25, 50, 100, 200, 400, 800, 1600, 3200, 6400, 12800, 25600]:
        for num_workers in [1]:  # , 10, 100]:
            if num_workers < budget:
                for algo in algos:
                    for fu in funcs:
                        xp = Experiment(fu, algo, budget, num_workers=num_workers, seed=next(seedg))
                        if not xp.is_incoherent:
                            yield xp


@registry.register
def fastgames(seed: Optional[int] = None) -> Iterator[Experiment]:
    """Optimization of policies for games, namely direct policy search."""
    funcs: List[ExperimentFunction] = []
    funcs += [game.Game("war")]
    funcs += [game.Game("batawaf")]
    funcs += [game.Game("flip")]
    funcs += [game.Game("guesswho")]
    funcs += [game.Game("bigguesswho")]
    seedg = create_seed_generator(seed)
    algos = ["NaiveTBPSA", "ScrHammersleySearch", "PSO", "OnePlusOne",
             "CMA", "TwoPointsDE", "QrDE", "LhsDE", "Zero", "StupidRandom", "RandomSearch", "HaltonSearch",
             "RandomScaleRandomSearch", "MiniDE", "SplitOptimizer5", "NGO", "Shiva", "DiagonalCMA"]
    for budget in [1600, 3200, 6400, 12800]:
        for num_workers in [1, 10, 100]:
            if num_workers < budget:
                for algo in algos:
                    for fu in funcs:
                        xp = Experiment(fu, algo, budget, num_workers=num_workers, seed=next(seedg))
                        if not xp.is_incoherent:
                            yield xp


@registry.register
def powersystems(seed: Optional[int] = None) -> Iterator[Experiment]:
    """Unit commitment problem, i.e. management of dams for hydroelectric planning."""
    funcs: List[ExperimentFunction] = []
    funcs += [PowerSystem(3)]
    funcs += [PowerSystem(num_dams=3, depth=5, width=5)]
    funcs += [PowerSystem(num_dams=3, depth=9, width=9)]
    funcs += [PowerSystem(5)]
    funcs += [PowerSystem(num_dams=5, depth=5, width=5)]
    funcs += [PowerSystem(num_dams=5, depth=9, width=9)]
    funcs += [PowerSystem(9)]
    funcs += [PowerSystem(num_dams=9, width=5, depth=5)]
    funcs += [PowerSystem(num_dams=9, width=9, depth=9)]
    funcs += [PowerSystem(13)]
    funcs += [PowerSystem(num_dams=13, width=5, depth=5)]
    funcs += [PowerSystem(num_dams=13, width=9, depth=9)]

    seedg = create_seed_generator(seed)
    algos = ["NaiveTBPSA", "ScrHammersleySearch", "PSO", "OnePlusOne",
             "CMA", "TwoPointsDE", "QrDE", "LhsDE", "Zero", "StupidRandom", "RandomSearch", "HaltonSearch",
             "RandomScaleRandomSearch", "MiniDE", "SplitOptimizer5", "SplitOptimizer9", "SplitOptimizer",
             "NGO", "Shiva", "DiagonalCMA", "SplitOptimizer3", "SplitOptimizer13"]
    for budget in [1600, 3200, 6400, 12800]:
        for num_workers in [1, 10, 100]:
            if num_workers < budget:
                for algo in algos:
                    for fu in funcs:
                        xp = Experiment(fu, algo, budget, num_workers=num_workers, seed=next(seedg))
                        if not xp.is_incoherent:
                            yield xp


@registry.register
def powersystemssplit(seed: Optional[int] = None) -> Iterator[Experiment]:
    """Unit commitment problem, i.e. management of dams for hydroelectric planning.
    Bigger budget than the powersystems problem."""
    funcs: List[ExperimentFunction] = []
    funcs += [PowerSystem(3)]
    funcs += [PowerSystem(num_dams=3, depth=5, width=5)]
    funcs += [PowerSystem(num_dams=3, depth=9, width=9)]
    funcs += [PowerSystem(5)]
    funcs += [PowerSystem(num_dams=5, depth=5, width=5)]
    funcs += [PowerSystem(num_dams=5, depth=9, width=9)]
    funcs += [PowerSystem(9)]
    funcs += [PowerSystem(num_dams=9, width=5, depth=5)]
    funcs += [PowerSystem(num_dams=9, width=9, depth=9)]
    funcs += [PowerSystem(13)]
    funcs += [PowerSystem(num_dams=13, width=5, depth=5)]
    funcs += [PowerSystem(num_dams=13, width=9, depth=9)]

    seedg = create_seed_generator(seed)
    algos = ["NGO", "Shiva", "DiagonalCMA",
             "CMA", "Zero", "RandomSearch",
             "DE", "PSO", "SplitOptimizer5", "SplitOptimizer9", "SplitOptimizer", "SplitOptimizer3", "SplitOptimizer13"]
    for budget in [25600, 51200, 102400, 204800, 409600]:
        for num_workers in [1]:
            if num_workers < budget:
                for algo in algos:
                    for fu in funcs:
                        xp = Experiment(fu, algo, budget, num_workers=num_workers, seed=next(seedg))
                        if not xp.is_incoherent:
                            yield xp


@registry.register
def mlda(seed: Optional[int] = None) -> Iterator[Experiment]:
    """MLDA (machine learning and data analysis) testbed."""
    funcs: List[ExperimentFunction] = [
        _mlda.Clustering.from_mlda(name, num, rescale) for name, num in [("Ruspini", 5), ("German towns", 10)] for rescale in [True, False]
    ]
    funcs += [
        _mlda.SammonMapping.from_mlda("Virus", rescale=False),
        _mlda.SammonMapping.from_mlda("Virus", rescale=True),
        _mlda.SammonMapping.from_mlda("Employees"),
    ]
    funcs += [_mlda.Perceptron.from_mlda(name) for name in ["quadratic", "sine", "abs", "heaviside"]]
    funcs += [_mlda.Landscape(transform) for transform in [None, "square", "gaussian"]]
    seedg = create_seed_generator(seed)
    algos = ["NaiveTBPSA", "LargeScrHammersleySearch", "ScrHammersleySearch", "PSO", "OnePlusOne",
             "CMA", "TwoPointsDE", "QrDE", "LhsDE", "Zero", "StupidRandom", "RandomSearch", "HaltonSearch",
             "RandomScaleRandomSearch", "MiniDE", "NGO", "Shiva", "DiagonalCMA"]
    for budget in [25, 50, 100, 200, 400, 800, 1600, 3200, 6400, 12800]:
        for num_workers in [1, 10, 100]:
            if num_workers < budget:
                for algo in algos:
                    for func in funcs:
                        xp = Experiment(func, algo, budget, num_workers=num_workers, seed=next(seedg))
                        if not xp.is_incoherent:
                            yield xp


# @registry.register
# def mldaas(seed: Optional[int] = None) -> Iterator[Experiment]:
#     funcs: List[ExperimentFunction] = [
#         _mlda.Clustering.from_mlda(name, num, rescale) for name, num in [("Ruspini", 5), ("German towns", 10)] for rescale in [True, False]
#     ]
#     funcs += [
#         _mlda.SammonMapping.from_mlda("Virus", rescale=False),
#         _mlda.SammonMapping.from_mlda("Virus", rescale=True),
#         _mlda.SammonMapping.from_mlda("Employees"),
#     ]
#     funcs += [_mlda.Perceptron.from_mlda(name) for name in ["quadratic", "sine", "abs", "heaviside"]]
#     funcs += [_mlda.Landscape(transform) for transform in [None, "square", "gaussian"]]
#     seedg = create_seed_generator(seed)
#     algos = ["NaiveTBPSA", "ScrHammersleySearch", "PSO", "OnePlusOne", "NGO", "Shiva", "DiagonalCMA", "CMA", "OnePointDE", "TwoPointsDE", "QrDE", "LhsDE",
#              "Zero", "PortfolioDiscreteOnePlusOne", "CauchyOnePlusOne", "RandomSearch", "RandomSearchPlusMiddlePoint",
#              "HaltonSearchPlusMiddlePoint", "MiniQrDE", "HaltonSearch", "RandomScaleRandomSearch", "MiniDE", "DiscreteOnePlusOne",
#              "ScrHaltonSearch", "ScrHammersleySearchPlusMiddlePoint", "HaltonSearch", "MilliCMA", "MicroCMA"]
#     # pylint: disable=too-many-nested-blocks
#     algos += ["Portfolio", "ASCMADEthird", "ASCMADEQRthird", "ASCMA2PDEthird", "CMandAS2", "CMandAS",
#               "CM", "MultiCMA", "TripleCMA", "MultiScaleCMA"]
#     for budget in [9600, 12800, 25600]:  # , 51200]:#, 102400]:
#         for num_workers in [10, 100, 1000]:  # [1, 10, 100]:
#             for algo in algos:
#                 for func in funcs:
#                     if num_workers < budget:
#                         xp = Experiment(func, algo, budget, num_workers=num_workers, seed=next(seedg))
#                         if not xp.is_incoherent:
#                             yield xp


@registry.register
def arcoating(seed: Optional[int] = None) -> Iterator[Experiment]:
    """AR coating. Problems about optical properties of nanolayers."""
    seedg = create_seed_generator(seed)
    algos = ["NaiveTBPSA", "Cobyla", "SQP", "Powell", "LargeScrHammersleySearch", "ScrHammersleySearch", "PSO",
             "OnePlusOne", "NGO", "Shiva", "DiagonalCMA", "CMA", "TwoPointsDE", "QrDE", "LhsDE", "Zero", "StupidRandom"]
    # for budget in [50, 100, 200, 400, 800, 1600, 3200, 6400, 12800]:
    for budget in [100 * 5 ** k for k in range(6)]:  # from 100 to 312500
        for num_workers in [1, 10, 100]:
            for algo in algos:
                for func in [ARCoating(10, 400), ARCoating(35, 700), ARCoating(70, 1000)]:
                    xp = Experiment(func, algo, budget, num_workers=num_workers, seed=next(seedg))
                    if not xp.is_incoherent:
                        yield xp


@registry.register
def double_o_seven(seed: Optional[int] = None) -> Iterator[Experiment]:
    # pylint: disable=too-many-locals
    seedg = create_seed_generator(seed)
    base_env = rl.envs.DoubleOSeven(verbose=False)
    random_agent = rl.agents.Agent007(base_env)
    modules = {'mono': rl.agents.Perceptron, 'multi': rl.agents.DenseNet}
    agents = {a: rl.agents.TorchAgent.from_module_maker(base_env, m, deterministic=False) for a, m in modules.items()}
    env = base_env.with_agent(player_0=random_agent).as_single_agent()
    for num_repetitions in [1, 10, 100]:
        for archi in ["mono", "multi"]:
            dde = ng.optimizers.DifferentialEvolution(crossover="dimension").with_name("DiscreteDE")
            for optim in ["PSO", "NGO", "Shiva", "DiagonalCMA", "CMA", "DE", "TwoPointsDE", "TBPSA", "OnePlusOne", "Zero",
                          "RandomSearch", "AlmostRotationInvariantDE", dde]:
                for env_budget in [5000, 10000, 20000, 40000]:
                    for num_workers in [1, 10, 100]:
                        # careful, not threadsafe
                        runner = rl.EnvironmentRunner(env.copy(), num_repetitions=num_repetitions, max_step=50)
                        func = rl.agents.TorchAgentFunction(agents[archi], runner, reward_postprocessing=lambda x: 1 - x)
                        opt_budget = env_budget // num_repetitions
                        yield Experiment(func, optim, budget=opt_budget, num_workers=num_workers, seed=next(seedg))  # type: ignore


# Intermediate definition for building a multiobjective problem.
class PackedFunctions(ExperimentFunction):

    def __init__(self, functions: List[ArtificialFunction], upper_bounds: np.ndarray) -> None:
        self._functions = functions
        self._upper_bounds = upper_bounds
        self.multiobjective = MultiobjectiveFunction(self._mo, upper_bounds)
        super().__init__(self.multiobjective, self._functions[0].parametrization)
        # TODO add descriptors?

    def _mo(self, *args: Any, **kwargs: Any) -> np.ndarray:
        return np.array([f(*args, **kwargs) for f in self._functions])

    def copy(self) -> "PackedFunctions":
        return PackedFunctions([f.copy() for f in self._functions], self._upper_bounds)


@registry.register
def multiobjective_example(seed: Optional[int] = None) -> Iterator[Experiment]:
    # prepare list of parameters to sweep for independent variables
    seedg = create_seed_generator(seed)
    optims = ["NaiveTBPSA", "PSO", "DE", "LhsDE", "RandomSearch", "NGO", "Shiva", "DiagonalCMA", "CMA", "OnePlusOne", "TwoPointsDE"]
    mofuncs: List[PackedFunctions] = []
    for name1 in ["sphere", "cigar"]:
        for name2 in ["sphere", "cigar", "hm"]:
            mofuncs += [PackedFunctions([ArtificialFunction(name1, block_dimension=7),
                                         ArtificialFunction(name2, block_dimension=7)],
                                        upper_bounds=np.array((50., 50.)))]
            for name3 in ["sphere", "ellipsoid"]:
                mofuncs += [PackedFunctions([ArtificialFunction(name1, block_dimension=6),
                                             ArtificialFunction(name3, block_dimension=6),
                                             ArtificialFunction(name2, block_dimension=6)],
                                            upper_bounds=np.array((100, 100, 1000.)))]
    for mofunc in mofuncs:
        for optim in optims:
            for budget in list(range(100, 2901, 400)):
                for nw in [1, 100]:
                    yield Experiment(mofunc, optim, budget=budget, num_workers=nw, seed=next(seedg))


@registry.register
def manyobjective_example(seed: Optional[int] = None) -> Iterator[Experiment]:
    # prepare list of parameters to sweep for independent variables
    seedg = create_seed_generator(seed)
    optims = ["NaiveTBPSA", "PSO", "DE", "LhsDE", "RandomSearch", "NGO", "Shiva", "DiagonalCMA", "CMA", "OnePlusOne", "TwoPointsDE"]
    mofuncs: List[PackedFunctions] = []
    for name1 in ["sphere", "cigar"]:
        for name2 in ["sphere", "hm"]:
            for name3 in ["sphere", "ellipsoid"]:
                for name4 in ["rastrigin", "rosenbrock"]:
                    for name5 in ["hm", "rosenbrock"]:
                        for name6 in ["rastrigin", "cigar"]:
                            mofuncs += [PackedFunctions([ArtificialFunction(name1, block_dimension=6),
                                                         ArtificialFunction(name2, block_dimension=6),
                                                         ArtificialFunction(name3, block_dimension=6),
                                                         ArtificialFunction(name4, block_dimension=6),
                                                         ArtificialFunction(name5, block_dimension=6),
                                                         ArtificialFunction(name6, block_dimension=6)],
                                                        upper_bounds=np.array((100, 100, 1000., 7., 300., 500.)))]
    for mofunc in mofuncs:
        for optim in optims:
            for budget in list(range(100, 5901, 400)):
                for nw in [1, 100]:
                    yield Experiment(mofunc, optim, budget=budget, num_workers=nw, seed=next(seedg))


@registry.register
def far_optimum_es(seed: tp.Optional[int] = None) -> Iterator[Experiment]:
    # prepare list of parameters to sweep for independent variables
    seedg = create_seed_generator(seed)
    popsizes = [5, 40]
    es = [ng.families.EvolutionStrategy(recombinations=recomb, only_offsprings=False, popsize=pop)
          for recomb in [0, 1] for pop in popsizes]
    es += [ng.families.EvolutionStrategy(recombinations=recomb, only_offsprings=only, popsize=pop,
                                         offsprings=10 if pop == 5 else 60)
           for only in [True, False] for recomb in [0, 1] for pop in popsizes]
    optimizers = ["CMA", "TwoPointsDE"] + es  # type: ignore
    for func in FarOptimumFunction.itercases():
        for optim in optimizers:
            for budget in [100, 400, 1000, 4000, 10000]:
<<<<<<< HEAD
                yield Experiment(func, optim, budget=budget, seed=next(seedg))


@registry.register
def photonics(seed: tp.Optional[int] = None) -> Iterator[Experiment]:
    seedg = create_seed_generator(seed)
    popsizes = [5, 40]
    es = [ng.families.EvolutionStrategy(recombinations=recomb, only_offsprings=False, popsize=pop)
          for recomb in [0, 1] for pop in popsizes]
    es += [ng.families.EvolutionStrategy(recombinations=recomb, only_offsprings=only, popsize=pop,
                                         offsprings=10 if pop == 5 else 60)
           for only in [True, False] for recomb in [0, 1] for pop in popsizes]
    algos = ["TwoPointsDE", "DE", "PSO"] + es  # type: ignore
    for method in ["clipping", "tanh"]:
        for func in [Photonics(x, 60 if x == "morpho" else 80, bounding_method=method) for x in ["bragg", "chirped", "morpho"]]:
            for budget in [100, 1000, 10000]:
                for algo in algos:
                    xp = Experiment(func, algo, budget, num_workers=1, seed=next(seedg))
                    if not xp.is_incoherent:
                        yield xp
=======
                yield Experiment(func, optim, budget=budget, seed=next(seedg))
>>>>>>> 1f7b248e
<|MERGE_RESOLUTION|>--- conflicted
+++ resolved
@@ -12,10 +12,7 @@
 from nevergrad.functions import FarOptimumFunction
 from nevergrad.functions import MultiobjectiveFunction
 from nevergrad.functions import mlda as _mlda
-<<<<<<< HEAD
 from nevergrad.functions.photonics import Photonics
-=======
->>>>>>> 1f7b248e
 from nevergrad.functions.arcoating import ARCoating
 from nevergrad.functions.powersystems import PowerSystem
 from nevergrad.functions.stsp import STSP
@@ -740,7 +737,6 @@
     for func in FarOptimumFunction.itercases():
         for optim in optimizers:
             for budget in [100, 400, 1000, 4000, 10000]:
-<<<<<<< HEAD
                 yield Experiment(func, optim, budget=budget, seed=next(seedg))
 
 
@@ -760,7 +756,4 @@
                 for algo in algos:
                     xp = Experiment(func, algo, budget, num_workers=1, seed=next(seedg))
                     if not xp.is_incoherent:
-                        yield xp
-=======
-                yield Experiment(func, optim, budget=budget, seed=next(seedg))
->>>>>>> 1f7b248e
+                        yield xp