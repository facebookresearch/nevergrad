--- conflicted
+++ resolved
@@ -1181,7 +1181,6 @@
         for algo in default_optims if default_optims is not None else optims:
             yield Experiment(func, algo, int(budget), num_workers=1, seed=xpseed)
         for f in [func, func_nostruct, func_mix]:
-<<<<<<< HEAD
             for algo in recombinable:
                 yield Experiment(f, algo, int(budget), num_workers=1, seed=xpseed)
 
@@ -1209,7 +1208,3 @@
 #         def forward(self, x):
 #             return self.model(self.norm(x))
 #    TODO: Add image loader
-=======
-            for algo2 in recombinable:
-                yield Experiment(f, algo2, int(budget), num_workers=1, seed=xpseed)
->>>>>>> a7ee9fc8
