--- conflicted
+++ resolved
@@ -14,10 +14,7 @@
 from .xpbase import registry
 # register all frozen experiments
 from . import frozenexperiments  # pylint:disable=unused-import
-<<<<<<< HEAD
 from . import cec2019_experiments  # pylint:disable=unused-import
-=======
->>>>>>> c6f51f95
 # pylint: disable=stop-iteration-return, too-many-nested-blocks
 
 
@@ -140,7 +137,6 @@
 
 
 @registry.register
-<<<<<<< HEAD
 def metanoise(seed: Optional[int] = None) -> Iterator[Experiment]:
     """All optimizers on ill cond problems
     """
@@ -160,8 +156,6 @@
 
 
 @registry.register
-=======
->>>>>>> c6f51f95
 def noisy(seed: Optional[int] = None) -> Iterator[Experiment]:
     """All optimizers on ill cond problems
     """
@@ -170,12 +164,11 @@
                     if ("SPSA" in x or "TBPSA" in x or "ois" in x or "epea" in x or "Random" in x))
     for budget in [50000]:
         for optim in optims:
-<<<<<<< HEAD
-          for d in [2, 20, 200]:
-            for rotation in [True]:
+            for d in [2, 20, 200]:
                 for name in ["sphere", "rosenbrock"]:
                     for noise_dissymmetry in [False, True]:
-                        function = ArtificialFunction(name=name, rotation=rotation, block_dimension=d, noise_level=10, noise_dissymmetry=noise_dissymmetry, translation_factor=1.)
+                        function = ArtificialFunction(name=name, rotation=True, block_dimension=d,
+                            noise_level=10, noise_dissymmetry=noise_dissymmetry, translation_factor=1.)
                         yield Experiment(function, optim, budget=budget, seed=next(seedg))
 
 
@@ -192,14 +185,6 @@
                         for u in [0]:
                             function = ArtificialFunction(name=name, rotation=rotation, block_dimension=d,
                                                           useless_variables=d*u, translation_factor=1.)
-=======
-            for d in [2, 20, 200]:
-                for rotation in [True]:
-                    for name in ["sphere", "rosenbrock"]:
-                        for noise_dissymmetry in [False, True]:
-                            function = ArtificialFunction(name=name, rotation=rotation, block_dimension=d,
-                                                          noise_level=10, noise_dissymmetry=noise_dissymmetry, translation_factor=1.)
->>>>>>> c6f51f95
                             yield Experiment(function, optim, budget=budget, seed=next(seedg))
 
 
