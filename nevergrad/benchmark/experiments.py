--- conflicted
+++ resolved
@@ -143,17 +143,10 @@
     # Discrete, unordered.
     for nv in [10, 50, 200]:
         for arity in [2, 7]:
-<<<<<<< HEAD
-            instrum = ng.p.TransitionChoice(range(arity), repetitions=nv)
+            instrum = ng.p.TransitionChoice(range(arity), repetitions=nv).set_name("noname")
             for name in ["onemax", "leadingones", "jump"]:
                 dfunc = ExperimentFunction(corefuncs.DiscreteFunction(name, arity), instrum)
                 dfunc.add_descriptors(arity=arity)
-=======
-            instrum = ng.p.TransitionChoice(range(arity), repetitions=nv).set_name("noname")
-            for discrete_func in [corefuncs.onemax, corefuncs.leadingones, corefuncs.jump]:
-                dfunc = ExperimentFunction(discrete_func, instrum)
-                dfunc._descriptors.update(arity=arity)
->>>>>>> c4ae1695
                 for optim in optims:
                     for nw in [1, 10]:
                         for budget in [500, 5000]:
@@ -234,15 +227,9 @@
 #                     instrum = ng.p.Array(init=init).set_bounds(-0.5, arity -0.5)  # type: ignore
                 else:
                     assert instrum_str == "Unordered"
-<<<<<<< HEAD
-                    instrum = ng.p.TransitionChoice(range(arity), repetitions=nv)  # type: ignore
+                    instrum = ng.p.TransitionChoice(range(arity), repetitions=nv).set_name("noname")
                 for name in ["onemax", "leadingones", "jump"]:
                     dfunc = ExperimentFunction(corefuncs.DiscreteFunction(name, arity), instrum)
-=======
-                    instrum = ng.p.TransitionChoice(range(arity), repetitions=nv)
-                for discrete_func in [corefuncs.onemax, corefuncs.leadingones, corefuncs.jump]:
-                    dfunc = ExperimentFunction(discrete_func, instrum.set_name("noname"))
->>>>>>> c4ae1695
                     dfunc.add_descriptors(arity=arity)
                     dfunc.add_descriptors(instrum_str=instrum_str)
                     for optim in optims:
@@ -263,15 +250,9 @@
         for arity in [2, 3, 7, 30]:
             for instrum_str in ["Unordered"]:
                 assert instrum_str == "Unordered"
-<<<<<<< HEAD
-                instrum = ng.p.TransitionChoice(range(arity), repetitions=nv)
+                instrum = ng.p.TransitionChoice(range(arity), repetitions=nv).set_name("noname")
                 for name in ["onemax", "leadingones", "jump"]:
                     dfunc = ExperimentFunction(corefuncs.DiscreteFunction(name, arity), instrum)
-=======
-                instrum = ng.p.TransitionChoice(range(arity), repetitions=nv).set_name("noname")
-                for discrete_func in [corefuncs.onemax, corefuncs.leadingones, corefuncs.jump]:
-                    dfunc = ExperimentFunction(discrete_func, instrum.set_name("noname"))
->>>>>>> c4ae1695
                     dfunc.add_descriptors(arity=arity)
                     dfunc.add_descriptors(instrum_str=instrum_str)
                     for optim in optims:
