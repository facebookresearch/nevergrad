# Copyright (c) Meta Platforms, Inc. and affiliates.
#
# This source code is licensed under the MIT license found in the
# LICENSE file in the root directory of this source tree.

import os
import random
import warnings
import typing as tp
import itertools
import numpy as np
import nevergrad as ng
import nevergrad.functions.corefuncs as corefuncs
from nevergrad.functions import base as fbase
from nevergrad.functions import ExperimentFunction
from nevergrad.functions import ArtificialFunction
from nevergrad.functions import FarOptimumFunction
from nevergrad.functions.fishing import OptimizeFish
from nevergrad.functions.pbt import PBT
from nevergrad.functions.ml import MLTuning
from nevergrad.functions import mlda as _mlda
from nevergrad.functions.photonics import Photonics
from nevergrad.functions.arcoating import ARCoating
from nevergrad.functions import images as imagesxp
from nevergrad.functions.powersystems import PowerSystem
from nevergrad.functions.ac import NgAquacrop
from nevergrad.functions.stsp import STSP
from nevergrad.functions.topology_optimization import TO
from nevergrad.functions.rocket import Rocket
from nevergrad.functions.mixsimulator import OptimizeMix
from nevergrad.functions.unitcommitment import UnitCommitmentProblem
from nevergrad.functions import control
from nevergrad.functions import rl
from nevergrad.functions.games import game
from nevergrad.functions import iohprofiler
from nevergrad.functions import helpers
from nevergrad.functions.cycling import Cycling
from .xpbase import Experiment as Experiment
from .xpbase import create_seed_generator
from .xpbase import registry as registry  # noqa
from .optgroups import get_optimizers

# register all experiments from other files
# pylint: disable=unused-import
from . import frozenexperiments  # noqa
from . import gymexperiments  # noqa

# pylint: disable=stop-iteration-return, too-many-nested-blocks, too-many-locals


def refactor_optims(x: tp.List[tp.Any]) -> tp.List[tp.Any]:
    # return ["NLOPT_LN_BOBYQA"]
    return ["Lamcts"]
    return [
        "NLOPT_LN_SBPLX",
        "NLOPT_LN_PRAXIS",
        "NLOPT_GN_DIRECT",
        "NLOPT_GN_DIRECT_L",
        "NLOPT_GN_CRS2_LM",
        "NLOPT_GN_AGS",
        "NLOPT_GN_ISRES",
        "NLOPT_GN_ESCH",
        "NLOPT_LN_COBYLA",
        "NLOPT_LN_BOBYQA",
        "NLOPT_LN_NEWUOA_BOUND",
        "NLOPT_LN_NELDERMEAD",
    ]
    return ["LBFGSB"]  # return ["PymooBIPOP"]
    # return ["SQPCMA"]
    # return ["MetaRecentering"]  # if you want to run only this algorithm
    # return random.sample(x, 1)
    # return x
    # return ["CMandAS2", "Shiwa"]
    # return ["RandomSearch", "NaiveTBPSA"]
    # return ["SQOPSO", "QODE"]
    # return ["QNDE", "MetaModelQODE"]
    # return ["SOPSO"]
    # return ["QORandomSearch"]


def skip_ci(*, reason: str) -> None:
    """Only use this if there is a good reason for not testing the xp,
    such as very slow for instance (>1min) with no way to make it faster.
    This is dangereous because it won't test reproducibility and the experiment
    may therefore be corrupted with no way to notice it automatically.
    """
    if os.environ.get("NEVERGRAD_PYTEST", False):  # break here for tests
        raise fbase.UnsupportedExperiment("Skipping CI: " + reason)


class _Constraint:
    def __init__(self, name: str, as_bool: bool) -> None:
        self.name = name
        self.as_bool = as_bool

    def __call__(self, data: np.ndarray) -> tp.Union[bool, float]:
        if not isinstance(data, np.ndarray):
            raise ValueError(f"Unexpected inputs as np.ndarray, got {data}")
        if self.name == "sum":
            value = float(np.sum(data))
        elif self.name == "diff":
            value = float(np.sum(data[::2]) - np.sum(data[1::2]))
        elif self.name == "second_diff":
            value = float(2 * np.sum(data[1::2]) - 3 * np.sum(data[::2]))
        elif self.name == "ball":
            # Most points violate the constraint.
            value = float(np.sum(np.square(data)) - len(data) - np.sqrt(len(data)))
        else:
            raise NotImplementedError(f"Unknown function {self.name}")
        return value > 0 if self.as_bool else value


@registry.register
def keras_tuning(
    seed: tp.Optional[int] = None,
    overfitter: bool = False,
    seq: bool = False,
    veryseq: bool = False,
) -> tp.Iterator[Experiment]:
    """Machine learning hyperparameter tuning experiment. Based on Keras models."""
    seedg = create_seed_generator(seed)
    # Continuous case,

    # First, a few functions with constraints.
<<<<<<< HEAD
    optims: tp.List[str] = ["PSO", "OnePlusOne"] + get_optimizers("basics", seed=next(seedg))  # type: ignore
    optims = ["DE", "Lamcts", "BO", "AX", "HyperOpt", "CMA"]
    optims = ["DE", "Lamcts", "AX", "HyperOpt", "CMA", "RandomSearch", "SMAC", "SMAC2", "BO"]
    optims = ["AX", "BO", "Lamcts"]
    optims = ["AX", "BO", "Lamcts", "SMAC", "SMAC2", "NGOptRW", "NGOpt"]
    np.random.shuffle(optims)
    optims = optims[:1]
=======
>>>>>>> 5aeb57d0
    # optims: tp.List[str] = ["PSO", "OnePlusOne"] + get_optimizers("basics", seed=next(seedg))  # type: ignore
    optims = ["OnePlusOne", "BO", "RandomSearch", "CMA", "DE", "TwoPointsDE", "HyperOpt", "PCABO", "Cobyla"]
    optims = [
        "OnePlusOne",
        "RandomSearch",
        "CMA",
        "DE",
        "TwoPointsDE",
        "HyperOpt",
        "Cobyla",
        "MetaModel",
        "MetaModelOnePlusOne",
        "RFMetaModel",
        "RFMetaModelOnePlusOne",
    ]
    optims = ["OnePlusOne", "RandomSearch", "Cobyla"]
    optims = ["DE", "TwoPointsDE", "HyperOpt", "MetaModelOnePlusOne"]
    optims = get_optimizers("oneshot", seed=next(seedg))  # type: ignore
    optims = [
        "MetaTuneRecentering",
        "MetaRecentering",
        "HullCenterHullAvgCauchyScrHammersleySearch",
        "LHSSearch",
        "LHSCauchySearch",
    ]
<<<<<<< HEAD
    optims = ["NGOpt", "NGOptRW", "QODE"]
    optims = ["NGOpt"]
    optims = ["PCABO", "NGOpt", "QODE"]
    optims = ["QOPSO"]  # , "QORealSpacePSO", "RealSpacePSO"]
    optims = ["SQOPSO"]  # , "QORealSpacePSO", "RealSpacePSO"]
    optims = ["SQOPSO"]  # , "QORealSpacePSO", "RealSpacePSO"]
    optims = refactor_optims(optims)
    optims = ["Lamcts"]
=======
    optims = ["OnePlusOne", "RandomSearch", "CMA", "DE", "TwoPointsDE", "HyperOpt", "Cobyla", "MetaModel", "MetaModelOnePlusOne", "RFMetaModel", "RFMetaModelOnePlusOne"]
    optims = ["BOBYQA", "AX", "pysot"]
    optims = ["OnePlusOne", "BOBYQA", "RandomSearch", "MetaModel", "CMA", "DE", "TwoPointsDE", "PSO"]
    optims = ["BO"]
    optims = ["OnePlusOne", "BOBYQA", "RandomSearch", "MetaModel", "CMA", "DE", "TwoPointsDE", "PSO"]
    optims = ["BOBYQA"]
    optims = ["pysot"]
    optims = ["OnePlusOne", "BOBYQA", "RandomSearch", "MetaModel", "CMA", "DE", "TwoPointsDE", "PSO"]
    optims = ["OnePlusOne", "BOBYQA", "RandomSearch", "MetaModel", "CMA", "DE", "TwoPointsDE", "PSO", "pysot", "AX"]
>>>>>>> 5aeb57d0
    datasets = ["kerasBoston", "diabetes", "auto-mpg", "red-wine", "white-wine"]
    optims = refactor_optims(optims)
    for dimension in [None]:
        for dataset in datasets:
            function = MLTuning(
                regressor="keras_dense_nn", data_dimension=dimension, dataset=dataset, overfitter=overfitter
            )
            for budget in [150, 500]:
                for num_workers in (
                    [1, budget // 4] if seq else [budget]
                ):  # Seq for sequential optimization experiments.
                    if veryseq and num_workers > 1:
                        continue
                    for optim in optims:
                        xp = Experiment(
                            function, optim, num_workers=num_workers, budget=budget, seed=next(seedg)
                        )
                        skip_ci(reason="too slow")
                        if not xp.is_incoherent:
                            yield xp


@registry.register
def mltuning(
    seed: tp.Optional[int] = None,
    overfitter: bool = False,
    seq: bool = False,
    veryseq: bool = False,
    nano: bool = False,
) -> tp.Iterator[Experiment]:
    """Machine learning hyperparameter tuning experiment. Based on scikit models."""
    seedg = create_seed_generator(seed)
<<<<<<< HEAD
    optims: tp.List[str] = get_optimizers("basics", seed=next(seedg))  # type: ignore
    if not seq:
        optims = get_optimizers("oneshot", seed=next(seedg))  # type: ignore
    optims = ["DE", "Lamcts", "AX", "HyperOpt", "CMA"]
    optims = ["DE", "Lamcts", "AX", "HyperOpt", "CMA", "RandomSearch"]
    optims = ["DE", "Lamcts", "AX", "HyperOpt", "CMA", "RandomSearch", "SMAC", "SMAC2", "BO"]
    optims = ["AX", "BO", "Lamcts"]
    optims = ["AX", "BO", "Lamcts", "SMAC", "SMAC2", "NGOptRW", "NGOpt"]
    np.random.shuffle(optims)
    optims = optims[:1]
=======
>>>>>>> 5aeb57d0
    # optims: tp.List[str] = get_optimizers("basics", seed=next(seedg))  # type: ignore
    # if not seq:
    #    optims = get_optimizers("oneshot", seed=next(seedg))  # type: ignore
    optims = ["OnePlusOne", "BO", "RandomSearch", "CMA", "DE", "TwoPointsDE", "PCABO", "HyperOpt", "Cobyla"]
    optims = [
        "OnePlusOne",
        "RandomSearch",
        "CMA",
        "DE",
        "TwoPointsDE",
        "HyperOpt",
        "Cobyla",
        "MetaModel",
        "MetaModelOnePlusOne",
        "RFMetaModel",
        "RFMetaModelOnePlusOne",
    ]
    optims = ["OnePlusOne", "RandomSearch", "Cobyla"]
    optims = ["DE", "TwoPointsDE", "HyperOpt", "MetaModelOnePlusOne"]
    optims = get_optimizers("oneshot", seed=next(seedg))  # type: ignore
    optims = [
        "MetaTuneRecentering",
        "MetaRecentering",
        "HullCenterHullAvgCauchyScrHammersleySearch",
        "LHSSearch",
        "LHSCauchySearch",
    ]
<<<<<<< HEAD
    optims = ["NGOpt", "NGOptRW", "QODE"]
    optims = ["NGOpt"]
    optims = ["PCABO"]
    optims = ["PCABO", "NGOpt", "QODE"]
    optims = ["QOPSO"]  # , "QORealSpacePSO", "RealSpacePSO"]
    optims = ["SQOPSO"]  # , "QORealSpacePSO", "RealSpacePSO"]
    optims = refactor_optims(optims)
=======
    optims = ["OnePlusOne", "RandomSearch", "CMA", "DE", "TwoPointsDE", "HyperOpt", "Cobyla", "MetaModel", "MetaModelOnePlusOne", "RFMetaModel", "RFMetaModelOnePlusOne"]
    optims = ["BOBYQA", "AX", "pysot"]
    optims = ["OnePlusOne", "BOBYQA", "AX", "RandomSearch", "MetaModel", "CMA", "DE", "TwoPointsDE", "PSO"]
    optims = ["OnePlusOne", "BOBYQA", "RandomSearch", "MetaModel", "CMA", "DE", "TwoPointsDE", "PSO"]
    optims = ["BO"]
    optims = ["BOBYQA"]
    optims = ["OnePlusOne", "BOBYQA", "RandomSearch", "MetaModel", "CMA", "DE", "TwoPointsDE", "PSO"]
    optims = ["pysot"]
    optims = ["OnePlusOne", "BOBYQA", "RandomSearch", "MetaModel", "CMA", "DE", "TwoPointsDE", "PSO", "pysot", "AX"]
>>>>>>> 5aeb57d0
    for dimension in [None, 1, 2, 3]:
        if dimension is None:
            datasets = ["boston", "diabetes", "auto-mpg", "red-wine", "white-wine"]
        else:
            datasets = ["artificialcos", "artificial", "artificialsquare"]
        for regressor in ["mlp", "decision_tree", "decision_tree_depth"]:
            for dataset in datasets:
                function = MLTuning(
                    regressor=regressor, data_dimension=dimension, dataset=dataset, overfitter=overfitter
                )
                for budget in [150, 500] if not nano else [80, 160]:
                    # Seq for sequential optimization experiments.
                    parallelization = [1, budget // 4] if seq else [budget]
                    for num_workers in parallelization:
                        if veryseq and num_workers > 1:
                            continue

                        for optim in optims:
                            xp = Experiment(
                                function, optim, num_workers=num_workers, budget=budget, seed=next(seedg)
                            )
                            skip_ci(reason="too slow")
                            if not xp.is_incoherent:
                                yield xp


@registry.register
def naivemltuning(seed: tp.Optional[int] = None) -> tp.Iterator[Experiment]:
    """Counterpart of mltuning with overfitting of valid loss, i.e. train/valid/valid instead of train/valid/test."""
    return mltuning(seed, overfitter=True)


@registry.register
def veryseq_keras_tuning(seed: tp.Optional[int] = None) -> tp.Iterator[Experiment]:
    """Iterative counterpart of keras tuning."""
    return keras_tuning(seed, overfitter=False, seq=True, veryseq=True)


@registry.register
def seq_keras_tuning(seed: tp.Optional[int] = None) -> tp.Iterator[Experiment]:
    """Iterative counterpart of keras tuning."""
    return keras_tuning(seed, overfitter=False, seq=True)


@registry.register
def naive_seq_keras_tuning(seed: tp.Optional[int] = None) -> tp.Iterator[Experiment]:
    """Naive counterpart (no overfitting, see naivemltuning)of seq_keras_tuning."""
    return keras_tuning(seed, overfitter=True, seq=True)


@registry.register
def naive_veryseq_keras_tuning(seed: tp.Optional[int] = None) -> tp.Iterator[Experiment]:
    """Naive counterpart (no overfitting, see naivemltuning)of seq_keras_tuning."""
    return keras_tuning(seed, overfitter=True, seq=True, veryseq=True)


@registry.register
def oneshot_mltuning(seed: tp.Optional[int] = None) -> tp.Iterator[Experiment]:
    """One-shot counterpart of Scikit tuning."""
    return mltuning(seed, overfitter=False, seq=False)


# We register only the (almost) sequential counterparts for the moment.
@registry.register
def seq_mltuning(seed: tp.Optional[int] = None) -> tp.Iterator[Experiment]:
    """Iterative counterpart of mltuning."""
    return mltuning(seed, overfitter=False, seq=True)


@registry.register
def nano_seq_mltuning(seed: tp.Optional[int] = None) -> tp.Iterator[Experiment]:
    """Iterative counterpart of seq_mltuning with smaller budget."""
    return mltuning(seed, overfitter=False, seq=True, nano=True)


@registry.register
def nano_veryseq_mltuning(seed: tp.Optional[int] = None) -> tp.Iterator[Experiment]:
    """Iterative counterpart of seq_mltuning with smaller budget."""
    return mltuning(seed, overfitter=False, seq=True, nano=True, veryseq=True)


@registry.register
def nano_naive_veryseq_mltuning(seed: tp.Optional[int] = None) -> tp.Iterator[Experiment]:
    """Iterative counterpart of mltuning with overfitting of valid loss, i.e. train/valid/valid instead of train/valid/test,
    and with lower budget."""
    return mltuning(seed, overfitter=True, seq=True, nano=True, veryseq=True)


@registry.register
def nano_naive_seq_mltuning(seed: tp.Optional[int] = None) -> tp.Iterator[Experiment]:
    """Iterative counterpart of mltuning with overfitting of valid loss, i.e. train/valid/valid instead of train/valid/test,
    and with lower budget."""
    return mltuning(seed, overfitter=True, seq=True, nano=True)


@registry.register
def naive_seq_mltuning(seed: tp.Optional[int] = None) -> tp.Iterator[Experiment]:
    """Iterative counterpart of mltuning with overfitting of valid loss, i.e. train/valid/valid instead of train/valid/test."""
    return mltuning(seed, overfitter=True, seq=True)


# pylint:disable=too-many-branches
@registry.register
def yawidebbob(seed: tp.Optional[int] = None) -> tp.Iterator[Experiment]:
    """Yet Another Wide Black-Box Optimization Benchmark.
    The goal is basically to have a very wide family of problems: continuous and discrete,
    noisy and noise-free, mono- and multi-objective,  constrained and not constrained, sequential
    and parallel.

    TODO(oteytaud): this requires a significant improvement, covering mixed problems and different types of constraints.
    """
    seedg = create_seed_generator(seed)
    total_xp_per_optim = 0
    # Continuous case

    # First, a few functions with constraints.
    functions = [
        ArtificialFunction(name, block_dimension=50, rotation=rotation, translation_factor=tf)
        for name in ["cigar", "ellipsoid"]
        for rotation in [True, False]
        for tf in [0.1, 10.0]
    ]
    for i, func in enumerate(functions):
        func.parametrization.register_cheap_constraint(_Constraint("sum", as_bool=i % 2 == 0))
    assert len(functions) == 8
    # Then, let us build a constraint-free case. We include the noisy case.
    names = ["hm", "rastrigin", "sphere", "doublelinearslope", "ellipsoid"]

    functions += [
        ArtificialFunction(
            name,
            block_dimension=d,
            rotation=rotation,
            noise_level=nl,
            split=split,
            translation_factor=tf,
            num_blocks=num_blocks,
        )
        for name in names  # period 5
        for rotation in [True, False]  # period 2
        for nl in [0.0, 100.0]  # period 2
        for tf in [0.1, 10.0]
        for num_blocks in [1, 8]  # period 2
        for d in [5, 70, 10000]  # period 4
        for split in [True, False]  # period 2
    ][
        ::37
    ]  # 37 is coprime with all periods above so we sample correctly the possibilities.
    assert len(functions) == 21, f"{len(functions)} problems instead of 21. Yawidebbob should be standard."
    # This problem is intended as a stable basis forever.
    # The list of optimizers should contain only the basic for comparison and "baselines".
    # optims: tp.List[str] = ["NGOpt10"] + get_optimizers("baselines", seed=next(seedg))  # type: ignore
    optims = ["NGOptRW", "NGOpt", "RandomSearch", "CMA", "DE", "DiscreteLenglerOnePlusOne"]
<<<<<<< HEAD
    optims = refactor_optims(optims)
=======
>>>>>>> 5aeb57d0
    # optims = optims[:2]
    index = 0
    for function in functions:
        for budget in [50, 1500, 25000]:
            for nw in [1, budget] + ([] if budget <= 300 else [300]):
                index += 1
                if index % 5 == 0:
                    total_xp_per_optim += 1
                    for optim in optims:
                        xp = Experiment(function, optim, num_workers=nw, budget=budget, seed=next(seedg))
                        if not xp.is_incoherent:
                            yield xp

    assert total_xp_per_optim == 33, f"We have 33 single-obj xps per optimizer (got {total_xp_per_optim})."
    # Discrete, unordered.
    index = 0
    for nv in [200, 2000]:
        for arity in [2, 7, 37]:
            instrum = ng.p.TransitionChoice(range(arity), repetitions=nv)
            for name in ["onemax", "leadingones", "jump"]:
                index += 1
                if index % 4 != 0:
                    continue
                dfunc = ExperimentFunction(
                    corefuncs.DiscreteFunction(name, arity), instrum.set_name("transition")
                )
                dfunc.add_descriptors(arity=arity)
                for budget in [500, 1500, 5000]:
                    for nw in [1, 100]:
                        total_xp_per_optim += 1
                        for optim in optims:
                            yield Experiment(dfunc, optim, num_workers=nw, budget=budget, seed=next(seedg))
    assert (
        total_xp_per_optim == 57
    ), f"Including discrete, we check xps per optimizer (got {total_xp_per_optim})."

    # The multiobjective case.
    # TODO the upper bounds are really not well set for this experiment with cigar
    mofuncs: tp.List[fbase.MultiExperiment] = []
    for name1 in ["sphere", "ellipsoid"]:
        for name2 in ["sphere", "hm"]:
            for tf in [0.25, 4.0]:
                mofuncs += [
                    fbase.MultiExperiment(
                        [
                            ArtificialFunction(name1, block_dimension=7),
                            ArtificialFunction(name2, block_dimension=7, translation_factor=tf),
                        ],
                        upper_bounds=np.array((100.0, 100.0)),
                    )
                ]
                mofuncs[-1].add_descriptors(num_objectives=2)
    for name1 in ["sphere", "ellipsoid"]:
        for name2 in ["sphere", "hm"]:
            for name3 in ["sphere", "hm"]:
                for tf in [0.25, 4.0]:
                    mofuncs += [
                        fbase.MultiExperiment(
                            [
                                ArtificialFunction(name1, block_dimension=7, translation_factor=1.0 / tf),
                                ArtificialFunction(name2, block_dimension=7, translation_factor=tf),
                                ArtificialFunction(name3, block_dimension=7),
                            ],
                            upper_bounds=np.array((100.0, 100.0, 100.0)),
                        )
                    ]
                    mofuncs[-1].add_descriptors(num_objectives=3)
    index = 0
    for mofunc in mofuncs[::3]:
        for budget in [2000, 4000, 8000]:
            for nw in [1, 20, 100]:
                index += 1
                if index % 5 == 0:
                    total_xp_per_optim += 1
                    for optim in optims:
                        yield Experiment(mofunc, optim, budget=budget, num_workers=nw, seed=next(seedg))
    assert total_xp_per_optim == 71, f"We should have 71 xps per optimizer, not {total_xp_per_optim}."


# pylint: disable=redefined-outer-name
@registry.register
def parallel_small_budget(seed: tp.Optional[int] = None) -> tp.Iterator[Experiment]:
    """Parallel optimization with small budgets"""
    seedg = create_seed_generator(seed)
    # optims: tp.List[str] = get_optimizers("basics", seed=next(seedg))  # type: ignore
    optims = ["DE", "TwoPointsDE", "CMA", "NGOpt", "PSO", "OnePlusOne", "RandomSearch"]
    names = ["hm", "rastrigin", "griewank", "rosenbrock", "ackley", "multipeak"]
    names += ["sphere", "cigar", "ellipsoid", "altellipsoid"]
    names += ["deceptiveillcond", "deceptivemultimodal", "deceptivepath"]
    # funcs
    functions = [
        ArtificialFunction(name, block_dimension=d, rotation=rotation)
        for name in names
        for rotation in [True, False]
        for d in [2, 4, 8]
    ]
    budgets = [10, 50, 100, 200, 400]
    optims = refactor_optims(optims)
    for optim in optims:
        for function in functions:
            for budget in budgets:
                for nw in [2, 8, 16]:
                    for batch in [True, False]:
                        if nw < budget / 4:
                            xp = Experiment(
                                function,
                                optim,
                                num_workers=nw,
                                budget=budget,
                                batch_mode=batch,
                                seed=next(seedg),
                            )
                            if not xp.is_incoherent:
                                yield xp


@registry.register
def instrum_discrete(seed: tp.Optional[int] = None) -> tp.Iterator[Experiment]:
    """Comparison of optimization algorithms equipped with distinct instrumentations.
    Onemax, Leadingones, Jump function."""
    # Discrete, unordered.

    seedg = create_seed_generator(seed)
    # optims = get_optimizers("small_discrete", seed=next(seedg))
    optims = ["DiscreteOnePlusOne", "NGOpt", "CMA", "TwoPointsDE", "DiscreteLenglerOnePlusOne"]
<<<<<<< HEAD
    optims = ["RFMetaModelOnePlusOne"]
    optims = ["FastGADiscreteOnePlusOne"]
    optims = ["DoubleFastGADiscreteOnePlusOne"]
    optims = ["DiscreteOnePlusOne"]
    optims = ["OnePlusOne"]
    optims = ["DiscreteLenglerOnePlusOne"]
    optims = ["NGOpt", "NGOptRW"]
    optims = refactor_optims(optims)
=======
>>>>>>> 5aeb57d0
    for nv in [10, 50, 200, 1000, 5000]:
        for arity in [2, 3, 7, 30]:
            for instrum_str in ["Unordered", "Softmax", "Ordered"]:
                if instrum_str == "Softmax":
                    instrum: ng.p.Parameter = ng.p.Choice(range(arity), repetitions=nv)
                else:
                    assert instrum_str in ("Ordered", "Unordered")
                    instrum = ng.p.TransitionChoice(
                        range(arity), repetitions=nv, ordered=instrum_str == "Ordered"
                    )
                for name in ["onemax", "leadingones", "jump"]:
                    dfunc = ExperimentFunction(
                        corefuncs.DiscreteFunction(name, arity), instrum.set_name(instrum_str)
                    )
                    dfunc.add_descriptors(arity=arity)
                    dfunc.add_descriptors(nv=nv)
                    dfunc.add_descriptors(instrum_str=instrum_str)
                    for optim in optims:
                        for nw in [1, 10]:
                            for budget in [50, 500, 5000]:
                                yield Experiment(
                                    dfunc, optim, num_workers=nw, budget=budget, seed=next(seedg)
                                )


@registry.register
def sequential_instrum_discrete(seed: tp.Optional[int] = None) -> tp.Iterator[Experiment]:
    """Sequential counterpart of instrum_discrete."""

    seedg = create_seed_generator(seed)
    # Discrete, unordered.
    # optims = get_optimizers("discrete", seed=next(seedg))
    optims = ["DiscreteOnePlusOne", "NGOpt", "CMA", "TwoPointsDE", "DiscreteLenglerOnePlusOne"]
<<<<<<< HEAD
    optims = ["OnePlusOne"]
    optims = ["DiscreteLenglerOnePlusOne"]
    optims = ["NGOpt", "NGOptRW"]
    optims = refactor_optims(optims)
=======
>>>>>>> 5aeb57d0
    for nv in [10, 50, 200, 1000, 5000]:
        for arity in [2, 3, 7, 30]:
            for instrum_str in ["Unordered", "Softmax", "Ordered"]:
                if instrum_str == "Softmax":
                    instrum: ng.p.Parameter = ng.p.Choice(range(arity), repetitions=nv)
                else:
                    instrum = ng.p.TransitionChoice(
                        range(arity), repetitions=nv, ordered=instrum_str == "Ordered"
                    )
                for name in ["onemax", "leadingones", "jump"]:
                    dfunc = ExperimentFunction(
                        corefuncs.DiscreteFunction(name, arity), instrum.set_name(instrum_str)
                    )
                    dfunc.add_descriptors(arity=arity)
                    dfunc.add_descriptors(nv=nv)
                    dfunc.add_descriptors(instrum_str=instrum_str)
                    for optim in optims:
                        for budget in [50, 500, 5000, 50000]:
                            yield Experiment(dfunc, optim, budget=budget, seed=next(seedg))


@registry.register
def deceptive(seed: tp.Optional[int] = None) -> tp.Iterator[Experiment]:
    """Very difficult objective functions: one is highly multimodal (infinitely many local optima),
    one has an infinite condition number, one has an infinitely long path towards the optimum.
    Looks somehow fractal."""
    seedg = create_seed_generator(seed)
    names = ["deceptivemultimodal", "deceptiveillcond", "deceptivepath"]
    optims = get_optimizers("basics", seed=next(seedg))
    optims = ["CMA", "DE", "TwoPointsDE", "PSO", "OnePlusOne", "RandomSearch", "NGOptRW"]
    optims = [
        "BFGS",
        "LBFGSB",
        "DE",
        "TwoPointsDE",
        "RandomSearch",
        "OnePlusOne",
        "PSO",
        "CMA",
        "ChainMetaModelSQP",
        "MemeticDE",
        "MetaModel",
        "RFMetaModel",
        "MetaModelDE",
        "RFMetaModelDE",
    ]
<<<<<<< HEAD
    optims = ["NGOpt"]
=======
>>>>>>> 5aeb57d0
    functions = [
        ArtificialFunction(
            name, block_dimension=2, num_blocks=n_blocks, rotation=rotation, aggregator=aggregator
        )
        for name in names
        for rotation in [False, True]
        for n_blocks in [1, 2, 8, 16]
        for aggregator in ["sum", "max"]
    ]
    optims = refactor_optims(optims)
    for func in functions:
        for optim in optims:
<<<<<<< HEAD
            for budget in [
                25,
                37,
                50,
                75,
                87,
                100,
                200,
                400,
                800,
                1600,
                3200,
                6400,
                12800,
            ]:  # + list(range(100, 20001, 500)):
=======
            for budget in [25, 37, 50, 75, 87, 100, 200, 400, 800, 1600]:  # + list(range(100, 20001, 500)):
>>>>>>> 5aeb57d0
                yield Experiment(func, optim, budget=budget, num_workers=1, seed=next(seedg))


@registry.register
def parallel(seed: tp.Optional[int] = None) -> tp.Iterator[Experiment]:
    """Parallel optimization on 3 classical objective functions: sphere, rastrigin, cigar.
    The number of workers is 20 % of the budget.
    Testing both no useless variables and 5/6 of useless variables."""
    seedg = create_seed_generator(seed)
    names = ["sphere", "rastrigin", "cigar"]
    optims: tp.List[str] = get_optimizers("parallel_basics", seed=next(seedg))  # type: ignore
    functions = [
        ArtificialFunction(name, block_dimension=bd, useless_variables=bd * uv_factor)
        for name in names
        for bd in [25]
        for uv_factor in [0, 5]
    ]
    optims = refactor_optims(optims)
    for func in functions:
        for optim in optims:
            for budget in [30, 100, 3000]:
                yield Experiment(func, optim, budget=budget, num_workers=int(budget / 5), seed=next(seedg))


@registry.register
def lowbudget(seed: tp.Optional[int] = None) -> tp.Iterator[Experiment]:
    seedg = create_seed_generator(seed)
    names = ["sphere", "rastrigin", "cigar"]
    optims: tp.List[str] = ["AX", "BOBYQA", "Cobyla", "RandomSearch", "CMA", "NGOpt", "DE", "PSO", "pysot", "negpysot"]
    functions = [
        ArtificialFunction(name, block_dimension=bd, bounded=b)
        for name in names
        for bd in [7]
        for b in [True, False]
    ]
    for func in functions:
        for optim in optims:
            for budget in [10, 20, 30]:
                yield Experiment(func, optim, budget=budget, num_workers=1, seed=next(seedg))


@registry.register
def harderparallel(seed: tp.Optional[int] = None) -> tp.Iterator[Experiment]:
    """Parallel optimization on 4 classical objective functions. More distinct settings than << parallel >>."""
    seedg = create_seed_generator(seed)
    names = ["sphere", "rastrigin", "cigar", "ellipsoid"]
    optims = ["NGOpt10"] + get_optimizers("emna_variants", seed=next(seedg))  # type: ignore
    functions = [
        ArtificialFunction(name, block_dimension=bd, useless_variables=bd * uv_factor)
        for name in names
        for bd in [5, 25]
        for uv_factor in [0, 5]
    ]
    optims = refactor_optims(optims)
    for func in functions:
        for optim in optims:
            for budget in [30, 100, 3000, 10000]:
                for num_workers in [int(budget / 10), int(budget / 5), int(budget / 3)]:
                    yield Experiment(func, optim, budget=budget, num_workers=num_workers, seed=next(seedg))


@registry.register
def oneshot(seed: tp.Optional[int] = None) -> tp.Iterator[Experiment]:
    """One shot optimization of 3 classical objective functions (sphere, rastrigin, cigar).
    0 or 5 dummy variables per real variable.
    Base dimension 3 or 25.
    budget 30, 100 or 3000."""
    seedg = create_seed_generator(seed)
    names = ["sphere", "rastrigin", "cigar"]
    optims = get_optimizers("oneshot", seed=next(seedg))
    functions = [
        ArtificialFunction(name, block_dimension=bd, useless_variables=bd * uv_factor)
        for name in names
        for bd in [3, 10, 30, 100, 300, 1000, 3000]
        for uv_factor in [0]  # , 5]
    ]
    for func in functions:
        for optim in optims:
            # if not any(x in str(optim) for x in ["Tune", "Large", "Cauchy"]):
            # if "Meta" in str(optim):
            for budget in [100000, 30, 100, 300, 1000, 3000, 10000]:
                if func.dimension < 3000 or budget < 100000:
                    yield Experiment(func, optim, budget=budget, num_workers=budget, seed=next(seedg))


@registry.register
def doe(seed: tp.Optional[int] = None) -> tp.Iterator[Experiment]:
    """One shot optimization of 3 classical objective functions (sphere, rastrigin, cigar), simplified.
    Base dimension 2000 or 20000. No rotation, no dummy variable.
    Budget 30, 100, 3000, 10000, 30000, 100000."""
    seedg = create_seed_generator(seed)
    names = ["sphere", "rastrigin", "cigar"]
    optims = get_optimizers("oneshot", seed=next(seedg))
    functions = [
        ArtificialFunction(name, block_dimension=bd, useless_variables=bd * uv_factor)
        for name in names
        for bd in [2000, 20000]  # 3, 10, 25, 200, 2000]
        for uv_factor in [0]
    ]
    for func in functions:
        for optim in optims:
            for budget in [30, 100, 3000, 10000, 30000, 100000]:
                yield Experiment(func, optim, budget=budget, num_workers=budget, seed=next(seedg))


@registry.register
def newdoe(seed: tp.Optional[int] = None) -> tp.Iterator[Experiment]:
    """One shot optimization of 3 classical objective functions (sphere, rastrigin, cigar), simplified.
    Tested on more dimensionalities than doe, namely 20, 200, 2000, 20000. No dummy variables.
    Budgets 30, 100, 3000, 10000, 30000, 100000, 300000."""
    seedg = create_seed_generator(seed)
    names = ["sphere", "rastrigin", "cigar"]
    optims = get_optimizers("oneshot", seed=next(seedg))
    functions = [
        ArtificialFunction(name, block_dimension=bd, useless_variables=bd * uv_factor)
        for name in names
        for bd in [2000, 20, 200, 20000]  # 3, 10, 25, 200, 2000]
        for uv_factor in [0]
    ]
    budgets = [30, 100, 3000, 10000, 30000, 100000, 300000]
    for func in functions:
        for optim in optims:
            for budget in budgets:
                yield Experiment(func, optim, budget=budget, num_workers=budget, seed=next(seedg))


@registry.register
def fiveshots(seed: tp.Optional[int] = None) -> tp.Iterator[Experiment]:
    """Five-shots optimization of 3 classical objective functions (sphere, rastrigin, cigar).
    Base dimension 3 or 25. 0 or 5 dummy variable per real variable. Budget 30, 100 or 3000."""
    seedg = create_seed_generator(seed)
    names = ["sphere", "rastrigin", "cigar"]
    optims = get_optimizers("oneshot", "basics", seed=next(seedg))
    functions = [
        ArtificialFunction(name, block_dimension=bd, useless_variables=bd * uv_factor)
        for name in names
        for bd in [3, 25]
        for uv_factor in [0, 5]
    ]
    optims = refactor_optims(optims)
    for func in functions:
        for optim in optims:
            for budget in [30, 100, 3000]:
                yield Experiment(func, optim, budget=budget, num_workers=budget // 5, seed=next(seedg))


@registry.register
def multimodal(seed: tp.Optional[int] = None, para: bool = False) -> tp.Iterator[Experiment]:
    """Experiment on multimodal functions, namely hm, rastrigin, griewank, rosenbrock, ackley, lunacek,
    deceptivemultimodal.
    0 or 5 dummy variable per real variable.
    Base dimension 3 or 25.
    Budget in 3000, 10000, 30000, 100000.
    Sequential.
    """
    seedg = create_seed_generator(seed)
    names = ["hm", "rastrigin", "griewank", "rosenbrock", "ackley", "lunacek", "deceptivemultimodal"]
    # Keep in mind that Rosenbrock is multimodal in high dimension http://ieeexplore.ieee.org/document/6792472/.
    optims = get_optimizers("basics", seed=next(seedg))
    if not para:
        optims += get_optimizers("scipy", seed=next(seedg))
    optims = [
        "BFGS",
        "LBFGSB",
        "DE",
        "TwoPointsDE",
        "RandomSearch",
        "OnePlusOne",
        "PSO",
        "CMA",
        "ChainMetaModelSQP",
        "MemeticDE",
        "MetaModel",
        "RFMetaModel",
        "MetaModelDE",
        "RFMetaModelDE",
    ]
    # + list(sorted(x for x, y in ng.optimizers.registry.items() if "Chain" in x or "BO" in x))
    optims = ["NGOpt"]
    functions = [
        ArtificialFunction(name, block_dimension=bd, useless_variables=bd * uv_factor)
        for name in names
        for bd in [3, 25]
        for uv_factor in [0, 5]
    ]
    optims = refactor_optims(optims)
    for func in functions:
        for optim in optims:
            for budget in [3000, 10000, 30000, 100000]:
                for nw in [1000] if para else [1]:
                    xp = Experiment(func, optim, budget=budget, num_workers=nw, seed=next(seedg))
                    if not xp.is_incoherent:
                        yield xp


@registry.register
def hdmultimodal(seed: tp.Optional[int] = None) -> tp.Iterator[Experiment]:
    """Experiment on multimodal functions, namely hm, rastrigin, griewank, rosenbrock, ackley, lunacek,
    deceptivemultimodal. Similar to multimodal, but dimension 20 or 100 or 1000. Budget 1000 or 10000, sequential."""
    seedg = create_seed_generator(seed)
    names = ["hm", "rastrigin", "griewank", "rosenbrock", "ackley", "lunacek", "deceptivemultimodal"]
    # Keep in mind that Rosenbrock is multimodal in high dimension http://ieeexplore.ieee.org/document/6792472/.

    optims = get_optimizers("basics", "multimodal", seed=next(seedg))
    optims = [
        "BFGS",
        "LBFGSB",
        "DE",
        "TwoPointsDE",
        "RandomSearch",
        "OnePlusOne",
        "PSO",
        "CMA",
        "ChainMetaModelSQP",
        "MemeticDE",
        "MetaModel",
        "RFMetaModel",
        "MetaModelDE",
        "RFMetaModelDE",
    ]
    functions = [
        ArtificialFunction(name, block_dimension=bd)
        for name in names
        for bd in [
            1000,
            6000,
            36000,
        ]  # This has been modified, given that it was not sufficiently high-dimensional for its name.
    ]
    optims = refactor_optims(optims)
    for func in functions:
        for optim in optims:
            for budget in [3000, 10000]:
                for nw in [1]:
                    yield Experiment(func, optim, budget=budget, num_workers=nw, seed=next(seedg))


@registry.register
def paramultimodal(seed: tp.Optional[int] = None) -> tp.Iterator[Experiment]:
    """Parallel counterpart of the multimodal experiment: 1000 workers."""
    return multimodal(seed, para=True)


@registry.register
def bonnans(seed: tp.Optional[int] = None) -> tp.Iterator[Experiment]:
    seedg = create_seed_generator(seed)
    instrum = ng.p.TransitionChoice(range(2), repetitions=100, ordered=False)
    softmax_instrum: ng.p.Parameter = ng.p.Choice(range(2), repetitions=100)
    optims = [
        "RotatedTwoPointsDE",
        "DiscreteLenglerOnePlusOne",
        "DiscreteLengler2OnePlusOne",
        "DiscreteLengler3OnePlusOne",
        "DiscreteLenglerHalfOnePlusOne",
        "DiscreteLenglerFourthOnePlusOne",
        "PortfolioDiscreteOnePlusOne",
        "FastGADiscreteOnePlusOne",
        "DiscreteDoerrOnePlusOne",
        "DiscreteBSOOnePlusOne",
        "DiscreteOnePlusOne",
        "AdaptiveDiscreteOnePlusOne",
        "GeneticDE",
        "DE",
        "TwoPointsDE",
        "DiscreteOnePlusOne",
        "CMA",
        "SQP",
        "MetaModel",
        "DiagonalCMA",
    ]
    optims = ["RFMetaModelOnePlusOne"]
    optims = ["MemeticDE", "cGA", "DoubleFastGADiscreteOnePlusOne", "FastGADiscreteOnePlusOne"]
    optims = ["NGOpt", "NGOptRW"]
    optims = refactor_optims(optims)
    for i in range(21):
        bonnans = corefuncs.BonnansFunction(index=i)
        for optim in optims:
            instrum_str = "TransitionChoice" if "Discrete" in optim else "Softmax"
            dfunc = ExperimentFunction(
                bonnans,
                instrum.set_name("") if instrum_str == "TransitionChoice" else softmax_instrum.set_name(""),
            )
            dfunc.add_descriptors(index=i)
            dfunc.add_descriptors(instrum_str=instrum_str)
            # dfunc._descriptors = {'index': i}
            for budget in [20, 30, 40, 50, 60, 70, 80, 90, 100]:
                yield Experiment(dfunc, optim, num_workers=1, budget=budget, seed=next(seedg))


# pylint: disable=redefined-outer-name,too-many-arguments
@registry.register
def yabbob(
    seed: tp.Optional[int] = None,
    parallel: bool = False,
    big: bool = False,
    small: bool = False,
    noise: bool = False,
    hd: bool = False,
    constraint_case: int = 0,  # Positive for cheap_constraint, negative for penalized constraints
    split: bool = False,
    tuning: bool = False,
    reduction_factor: int = 1,
    bounded: bool = False,
    box: bool = False,
    max_num_constraints: int = 4,
    mega_smooth_penalization: int = 0,
) -> tp.Iterator[Experiment]:
    """Yet Another Black-Box Optimization Benchmark.
    Related to, but without special effort for exactly sticking to, the BBOB/COCO dataset.
    Dimension 2, 10 and 50.
    Budget 50, 200, 800, 3200, 12800.
    Both rotated or not rotated.
    """
    seedg = create_seed_generator(seed)

    # List of objective functions.
    names = [
        "hm",
        "rastrigin",
        "griewank",
        "rosenbrock",
        "ackley",
        "lunacek",
        "deceptivemultimodal",
        "bucherastrigin",
        "multipeak",
    ]
    names += ["sphere", "doublelinearslope", "stepdoublelinearslope"]
    names += ["cigar", "altcigar", "ellipsoid", "altellipsoid", "stepellipsoid", "discus", "bentcigar"]
    names += ["deceptiveillcond", "deceptivemultimodal", "deceptivepath"]
    # Deceptive path is related to the sharp ridge function; there is a long path to the optimum.
    # Deceptive illcond is related to the difference of powers function; the conditioning varies as we get closer to the optimum.
    # Deceptive multimodal is related to the Weierstrass function and to the Schaffers function.

    # Parametrizing the noise level.
    if noise:
        noise_level = 100000 if hd else 100
    else:
        noise_level = 0

    # Choosing the list of optimizers.
    # optims: tp.List[str] = get_optimizers("competitive", seed=next(seedg))  # type: ignore
    optims = [
        "OnePlusOne",
        "MetaModel",
        "CMA",
        "DE",
        "PSO",
        "TwoPointsDE",
        "RandomSearch",
        "ChainMetaModelSQP",
        "NeuralMetaModel",
        "MetaModelDE",
        "MetaModelOnePlusOne",
    ]
    if noise:
        optims += ["TBPSA", "SQP", "NoisyDiscreteOnePlusOne"]
    if hd:
        optims += ["OnePlusOne"]
        optims += get_optimizers("splitters", seed=next(seedg))  # type: ignore

    if hd and small:
        optims += ["BO", "PCABO", "CMA", "PSO", "DE"]
    if small and not hd:
        optims += ["PCABO", "BO", "Cobyla"]
    optims = [
        "MetaModelDE",
        "MetaModelOnePlusOne",
        "OnePlusOne",
        "ChainMetaModelSQP",
        "RFMetaModel",
        "RFMetaModelDE",
    ]

<<<<<<< HEAD
    if bounded:
        optims = ["BO", "PCABO", "BayesOptimBO", "CMA", "PSO", "DE"]
    if box:
        optims = ["DiagonalCMA", "Cobyla", "NGOpt16", "NGOpt15", "CMandAS2", "OnePlusOne"]
    optims = ["DE", "Lamcts", "AX", "HyperOpt", "CMA", "RandomSearch"]
    optims = ["DE", "Lamcts", "AX", "HyperOpt", "CMA", "RandomSearch", "SMAC", "SMAC2", "BO"]
    optims = ["AX", "BO", "Lamcts", "SMAC", "SMAC2", "NGOptRW"]
    np.random.shuffle(optims)
    if small and not hd:
        optims += ["PCABO", "BO", "Cobyla"]
    optims = [
        "MetaModelDE",
        "MetaModelOnePlusOne",
        "OnePlusOne",
        "ChainMetaModelSQP",
        "RFMetaModel",
        "RFMetaModelDE",
    ]
=======
    optims = ["BOBYQA"]  #, "pysot"]  #, "AX"]
    optims = ["pysot"]
    optims = ["OnePlusOne", "BOBYQA", "AX", "RandomSearch", "MetaModel", "CMA", "DE", "TwoPointsDE", "PSO", "MetaTuneRecentering", "MetaRecentering"]
>>>>>>> 5aeb57d0
    # if bounded:
    #    optims = ["BO", "PCABO", "BayesOptimBO", "CMA", "PSO", "DE"]
    # if box:
    #    optims = ["DiagonalCMA", "Cobyla", "NGOpt16", "NGOpt15", "CMandAS2", "OnePlusOne"]
    # List of objective functions.
    optims = [
        "MetaModelDE",
        "NeuralMetaModelDE",
        "SVMMetaModelDE",
        "RFMetaModelDE",
        "MetaModelTwoPointsDE",
        "NeuralMetaModelTwoPointsDE",
        "SVMMetaModelTwoPointsDE",
        "RFMetaModelTwoPointsDE",
        "GeneticDE",
    ]
    optims = ["LargeCMA", "TinyCMA", "OldCMA", "MicroCMA"]
    optims = ["BFGS", "LBFGSB"]
    optims = get_optimizers("oneshot", seed=next(seedg))  # type: ignore
    optims = [
        "MetaTuneRecentering",
        "MetaRecentering",
        "HullCenterHullAvgCauchyScrHammersleySearch",
        "LHSSearch",
        "LHSCauchySearch",
    ]
    optims = [
        "BFGS",
        "LBFGSB",
        "MicroCMA",
        "RandomSearch",
        "NoisyDiscreteOnePlusOne",
        "TBPSA",
        "TinyCMA",
        "CMA",
        "ChainMetaModelSQP",
        "OnePlusOne",
        "MetaModel",
        "RFMetaModel",
        "DE",
    ]
<<<<<<< HEAD
    optims = ["NGOpt", "NGOptRW"]
    optims = ["QrDE", "QODE", "LhsDE"]
    optims = ["NGOptRW"]
    optims = ["Lamcts"]
    if noise:
        optims = [
            #        "MicroCMA",
            #        "TinyCMA",
            #            "SQP",
            #            "NoisyDiscreteOnePlusOne",
            #            "TBPSA",
            #        "RecombiningOptimisticNoisyDiscreteOnePlusOne",
            #
            #            "CMA",
            #            "TinyCMA",
            # "LPCMA",
            # "VLPCMA",
            # "MetaTuneRecentering",
            # "MetaRecentering",
            # "SPSA",
            # "TinySQP",
            # "MicroSQP",
            # "TinySPSA",
            # "MetaModel",
            # "RFMetaModel",
            # "RFMetaModelOnePlusOne",
            "NoisyOnePlusOne",
            # "MicroSPSA",
        ]
    else:
        optims = ["MetaModelPSO", "RFMetaModelPSO", "SVMMetaModelPSO"]
    optims = ["PCABO"]
    optims = ["PCABO", "NGOpt", "QODE"]
    optims = ["QOPSO"]  # , "QORealSpacePSO", "RealSpacePSO"]
    optims = ["NGOpt"]
    optims = ["SQOPSO"]  # , "QORealSpacePSO", "RealSpacePSO"]
    optims = ["Lamcts"]
=======
    optims = ["QRDE", "QODE", "LhsDE"]
    optims = ["NGOpt", "NGOptRW"]
    optims = ["pysot", "BOBYQA"]
    #optims = get_optimizers("oneshot", seed=next(seedg))  # type: ignore
>>>>>>> 5aeb57d0
    functions = [
        ArtificialFunction(
            name,
            block_dimension=d,
            rotation=rotation,
            noise_level=noise_level,
            split=split,
            num_blocks=num_blocks,
            bounded=bounded or box,
        )
        for name in names
        for rotation in [True, False]
        for num_blocks in ([1] if not split else [7, 12])
        for d in (
            [100, 1000, 3000]
            if hd
            else (
                [2, 5, 10, 15]
                if tuning
                else ([40] if bounded else ([2, 3, 5, 10, 15, 20, 50] if noise else [2, 10, 50]))
            )
        )
    ]

    assert reduction_factor in [1, 7, 13, 17]  # needs to be a cofactor
    functions = functions[::reduction_factor]

    # We possibly add constraints.
    constraints: tp.List[tp.Any] = [
        _Constraint(name, as_bool)
        for as_bool in [False, True]
        for name in ["sum", "diff", "second_diff", "ball"]
    ]
    if mega_smooth_penalization > 0:
        constraints = []
        dim = 1000
        max_num_constraints = mega_smooth_penalization
        constraint_case = -abs(constraint_case)
        # We organize constraints so that xs satisfied all of them
        xs = np.random.rand(dim)

        def make_ctr(i):
            xfail = np.random.RandomState(i).rand(dim)

            def f(x):
                local_dim = min(dim, len(x))
                x = x[:local_dim]
                normal = np.exp(np.random.RandomState(i + 31721).randn() - 1.0) * np.linalg.norm(
                    (x - xs[:local_dim]) * np.random.RandomState(i + 741).randn(local_dim)
                )
                return normal - np.sum(
                    (xs[:local_dim] - xfail[:local_dim]) * (x - (xs[:local_dim] + xfail[:local_dim]) / 2.0)
                )

            return f

        for i in range(mega_smooth_penalization):
            f = make_ctr(i)
            assert f(xs) <= 0.0
            constraints += [f]
    assert (
        abs(constraint_case) < len(constraints) + max_num_constraints
    ), "abs(constraint_case) should be in 0, 1, ..., {len(constraints) + max_num_constraints - 1} (0 = no constraint)."
    # We reduce the number of tests when there are constraints, as the number of cases
    # is already multiplied by the number of constraint_case.
    for func in functions[:: 13 if abs(constraint_case) > 0 else 1]:
        func.constraint_violation = []
        # We add a window of the list of constraints. This windows finishes at "constraints" (hence, is empty if
        # constraint_case=0).
        for constraint in constraints[
            max(0, abs(constraint_case) - max_num_constraints) : abs(constraint_case)
        ]:
            if constraint_case > 0:
                func.parametrization.register_cheap_constraint(constraint)
            elif constraint_case < 0:
                func.constraint_violation += [
                    constraint
                ]  # Just for storing, we will move it to the experiment soon

    budgets = (
        [40000, 80000, 160000, 320000]
        if (big and not noise)
<<<<<<< HEAD
        else ([50, 200, 800, 3200, 12800] if not noise else [3200, 12800, 51200, 102400])
=======
        else ([50, 200, 800, 3200, 12800] if not noise else [3200, 12800, 51200])
>>>>>>> 5aeb57d0
    )
    if small and not noise:
        budgets = [10, 20, 40]
    if bounded:
        budgets = [10, 20, 40, 100, 300]
    optims = refactor_optims(optims)
    for optim in optims:
        for function in functions:
            for budget in budgets:
                xp = Experiment(
                    function,
                    optim,
                    num_workers=100 if parallel else 1,
                    budget=budget,
                    seed=next(seedg),
                    constraint_violation=function.constraint_violation,
                )
                if not xp.is_incoherent:
                    yield xp


@registry.register
def yahdlbbbob(seed: tp.Optional[int] = None) -> tp.Iterator[Experiment]:
    """Counterpart of yabbob with HD and low budget."""
    return yabbob(seed, hd=True, small=True)


@registry.register
def reduced_yahdlbbbob(seed: tp.Optional[int] = None) -> tp.Iterator[Experiment]:
    """Counterpart of yabbob with HD and low budget."""
    return yabbob(seed, hd=True, small=True, reduction_factor=17)


@registry.register
def yanoisysplitbbob(seed: tp.Optional[int] = None) -> tp.Iterator[Experiment]:
    """Counterpart of yabbob with more budget."""
    return yabbob(seed, noise=True, parallel=False, split=True)


@registry.register
def yahdnoisysplitbbob(seed: tp.Optional[int] = None) -> tp.Iterator[Experiment]:
    """Counterpart of yabbob with more budget."""
    return yabbob(seed, hd=True, noise=True, parallel=False, split=True)


@registry.register
def yaconstrainedbbob(seed: tp.Optional[int] = None) -> tp.Iterator[Experiment]:
    """Counterpart of yabbob with constraints. Constraints are cheap: we do not count calls to them."""
    cases = 8  # total number of cases (skip 0, as it's constraint-free)
    slices = [yabbob(seed, constraint_case=i) for i in range(1, cases)]
    return itertools.chain(*slices)


@registry.register
def yapenbbob(seed: tp.Optional[int] = None) -> tp.Iterator[Experiment]:
    """Counterpart of yabbob with penalized constraints."""
    cases = 8  # total number of cases (skip 0, as it's constraint-free)
    slices = [yabbob(seed, constraint_case=-i) for i in range(1, cases)]
    return itertools.chain(*slices)


@registry.register
def yamegapenhdbbob(seed: tp.Optional[int] = None) -> tp.Iterator[Experiment]:
    """Counterpart of yabbob with penalized constraints."""
    slices = [yabbob(seed, hd=True, constraint_case=-1, mega_smooth_penalization=1000) for i in range(1, 7)]
    return itertools.chain(*slices)


@registry.register
def yaonepenbigbbob(seed: tp.Optional[int] = None) -> tp.Iterator[Experiment]:
    """Counterpart of yabbob with penalized constraints."""
    slices = [yabbob(seed, big=True, constraint_case=-i, max_num_constraints=1) for i in range(1, 7)]
    return itertools.chain(*slices)


@registry.register
def yamegapenbigbbob(seed: tp.Optional[int] = None) -> tp.Iterator[Experiment]:
    """Counterpart of yabbob with penalized constraints."""
    slices = [yabbob(seed, big=True, constraint_case=-1, mega_smooth_penalization=1000) for i in range(1, 7)]
    return itertools.chain(*slices)


@registry.register
def yamegapenboxbbob(seed: tp.Optional[int] = None) -> tp.Iterator[Experiment]:
    """Counterpart of yabbob with penalized constraints."""
    slices = [yabbob(seed, box=True, constraint_case=-1, mega_smooth_penalization=1000) for i in range(1, 7)]
    return itertools.chain(*slices)


@registry.register
def yamegapenbbob(seed: tp.Optional[int] = None) -> tp.Iterator[Experiment]:
    """Counterpart of yabbob with penalized constraints."""
    slices = [yabbob(seed, constraint_case=-1, mega_smooth_penalization=1000) for i in range(1, 7)]
    return itertools.chain(*slices)


@registry.register
def yamegapenboundedbbob(seed: tp.Optional[int] = None) -> tp.Iterator[Experiment]:
    """Counterpart of yabbob with penalized constraints."""
    slices = [
        yabbob(seed, bounded=True, constraint_case=-1, mega_smooth_penalization=1000) for i in range(1, 7)
    ]
    return itertools.chain(*slices)


@registry.register
def yapensmallbbob(seed: tp.Optional[int] = None) -> tp.Iterator[Experiment]:
    """Counterpart of yasmallbbob with penalized constraints."""
    cases = 8  # total number of cases (skip 0, as it's constraint-free)
    slices = [yabbob(seed, constraint_case=-i, small=True) for i in range(1, cases)]
    return itertools.chain(*slices)


@registry.register
def yapenboundedbbob(seed: tp.Optional[int] = None) -> tp.Iterator[Experiment]:
    """Counterpart of yabooundedbbob with penalized constraints."""
    cases = 8  # total number of cases (skip 0, as it's constraint-free)
    slices = [yabbob(seed, constraint_case=-i, bounded=True) for i in range(1, cases)]
    return itertools.chain(*slices)


@registry.register
def yapennoisybbob(seed: tp.Optional[int] = None) -> tp.Iterator[Experiment]:
    """Counterpart of yanoisybbob with penalized constraints."""
    cases = 8  # total number of cases (skip 0, as it's constraint-free)
    slices = [yabbob(seed, constraint_case=-i, noise=True) for i in range(1, cases)]
    return itertools.chain(*slices)


@registry.register
def yapenparabbob(seed: tp.Optional[int] = None) -> tp.Iterator[Experiment]:
    """Counterpart of yaparabbob with penalized constraints."""
    cases = 8  # total number of cases (skip 0, as it's constraint-free)
    slices = [yabbob(seed, constraint_case=-i, parallel=True) for i in range(1, cases)]
    return itertools.chain(*slices)


@registry.register
def yapenboxbbob(seed: tp.Optional[int] = None) -> tp.Iterator[Experiment]:
    """Counterpart of yaboxbbob with penalized constraints."""
    cases = 8  # total number of cases (skip 0, as it's constraint-free)
    slices = [yabbob(seed, constraint_case=-i, box=True) for i in range(1, cases)]
    return itertools.chain(*slices)


@registry.register
def yaonepenbbob(seed: tp.Optional[int] = None) -> tp.Iterator[Experiment]:
    """Counterpart of yabbob with penalized constraints."""
    cases = 8  # total number of cases (skip 0, as it's constraint-free)
    slices = [yabbob(seed, max_num_constraints=1, constraint_case=-i) for i in range(1, cases)]
    return itertools.chain(*slices)


@registry.register
def yaonepensmallbbob(seed: tp.Optional[int] = None) -> tp.Iterator[Experiment]:
    """Counterpart of yasmallbbob with penalized constraints."""
    cases = 8  # total number of cases (skip 0, as it's constraint-free)
    slices = [yabbob(seed, max_num_constraints=1, constraint_case=-i, small=True) for i in range(1, cases)]
    return itertools.chain(*slices)


@registry.register
def yaonepenboundedbbob(seed: tp.Optional[int] = None) -> tp.Iterator[Experiment]:
    """Counterpart of yabooundedbbob with penalized constraints."""
    cases = 8  # total number of cases (skip 0, as it's constraint-free)
    slices = [yabbob(seed, max_num_constraints=1, constraint_case=-i, bounded=True) for i in range(1, cases)]
    return itertools.chain(*slices)


@registry.register
def yaonepennoisybbob(seed: tp.Optional[int] = None) -> tp.Iterator[Experiment]:
    """Counterpart of yanoisybbob with penalized constraints."""
    cases = 8  # total number of cases (skip 0, as it's constraint-free)
    slices = [yabbob(seed, max_num_constraints=1, constraint_case=-i, noise=True) for i in range(1, cases)]
    return itertools.chain(*slices)


@registry.register
def yaonepenparabbob(seed: tp.Optional[int] = None) -> tp.Iterator[Experiment]:
    """Counterpart of yaparabbob with penalized constraints."""
    cases = 8  # total number of cases (skip 0, as it's constraint-free)
    slices = [yabbob(seed, max_num_constraints=1, constraint_case=-i, parallel=True) for i in range(1, cases)]
    return itertools.chain(*slices)


@registry.register
def yaonepenboxbbob(seed: tp.Optional[int] = None) -> tp.Iterator[Experiment]:
    """Counterpart of yaboxbbob with penalized constraints."""
    cases = 8  # total number of cases (skip 0, as it's constraint-free)
    slices = [yabbob(seed, max_num_constraints=1, constraint_case=-i, box=True) for i in range(1, cases)]
    return itertools.chain(*slices)


@registry.register
def yahdnoisybbob(seed: tp.Optional[int] = None) -> tp.Iterator[Experiment]:
    """Counterpart of yabbob with higher dimensions."""
    return yabbob(seed, hd=True, noise=True)


@registry.register
def yabigbbob(seed: tp.Optional[int] = None) -> tp.Iterator[Experiment]:
    """Counterpart of yabbob with more budget."""
    return yabbob(seed, parallel=False, big=True)


@registry.register
def yasplitbbob(seed: tp.Optional[int] = None) -> tp.Iterator[Experiment]:
    """Counterpart of yabbob with splitting info in the instrumentation."""
    return yabbob(seed, parallel=False, split=True)


@registry.register
def yahdsplitbbob(seed: tp.Optional[int] = None) -> tp.Iterator[Experiment]:
    """Counterpart of yasplitbbob with more dimension."""
    return yabbob(seed, hd=True, split=True)


@registry.register
def yatuningbbob(seed: tp.Optional[int] = None) -> tp.Iterator[Experiment]:
    """Counterpart of yabbob with less budget and less dimension."""
    return yabbob(seed, parallel=False, big=False, small=True, reduction_factor=13, tuning=True)


@registry.register
def yatinybbob(seed: tp.Optional[int] = None) -> tp.Iterator[Experiment]:
    """Counterpart of yabbob with less budget and less xps."""
    return yabbob(seed, parallel=False, big=False, small=True, reduction_factor=13)


@registry.register
def yasmallbbob(seed: tp.Optional[int] = None) -> tp.Iterator[Experiment]:
    """Counterpart of yabbob with less budget."""
    return yabbob(seed, parallel=False, big=False, small=True)


@registry.register
def yahdbbob(seed: tp.Optional[int] = None) -> tp.Iterator[Experiment]:
    """Counterpart of yabbob with higher dimensions."""
    return yabbob(seed, hd=True)


@registry.register
def yaparabbob(seed: tp.Optional[int] = None) -> tp.Iterator[Experiment]:
    """Parallel optimization counterpart of yabbob."""
    return yabbob(seed, parallel=True, big=False)


@registry.register
def yanoisybbob(seed: tp.Optional[int] = None) -> tp.Iterator[Experiment]:
    """Noisy optimization counterpart of yabbob.
    This is supposed to be consistent with normal practices in noisy
    optimization: we distinguish recommendations and exploration.
    This is different from the original BBOB/COCO from that point of view.
    """
    return yabbob(seed, noise=True)


@registry.register
def yaboundedbbob(seed: tp.Optional[int] = None) -> tp.Iterator[Experiment]:
    """Counterpart of yabbob with bounded domain and dim only 40, (-5,5)**n by default."""
    return yabbob(seed, bounded=True)


@registry.register
def yaboxbbob(seed: tp.Optional[int] = None) -> tp.Iterator[Experiment]:
    """Counterpart of yabbob with bounded domain, (-5,5)**n by default."""
    return yabbob(seed, box=True)


@registry.register
def ms_bbob(seed: tp.Optional[int] = None) -> tp.Iterator[Experiment]:
    """Testing optimizers on exponentiated problems.
    Cigar, Ellipsoid.
    Both rotated and unrotated.
    Budget 100, 1000, 10000.
    Dimension 50.
    """

    seedg = create_seed_generator(seed)
    optims = [
        "TinyCMA",
        "QODE",
        "MetaModelOnePlusOne",
        "LhsDE",
        "TinyLhsDE",
        "TinyQODE",
        "ChainMetaModelSQP",
        "MicroCMA",
        "MultiScaleCMA",
    ]
    optims = ["QODE"]
    optims = ["CMA", "LargeCMA", "OldCMA", "DE", "PSO", "Powell", "Cobyla", "SQP"]
    optims = ["QOPSO", "QORealSpacePSO"]
    optims = ["SQOPSO"]  # , "QORealSpacePSO", "RealSpacePSO"]
    dims = [2, 3, 5, 10, 20]
    functions = [
        ArtificialFunction(name, block_dimension=d, rotation=rotation, expo=expo, translation_factor=tf)
        for name in ["cigar", "sphere", "rastrigin"]
        for rotation in [True]
        for expo in [1.0, 5.0]
        for tf in [0.01, 0.1, 1.0, 10.0]
        for d in dims
    ]
    optims = refactor_optims(optims)
    for optim in optims:
        for function in functions:
            for budget in [100, 200, 400, 800, 1600, 3200]:
                for nw in [1]:
                    yield Experiment(function, optim, budget=budget, num_workers=nw, seed=next(seedg))


@registry.register
def zp_ms_bbob(seed: tp.Optional[int] = None) -> tp.Iterator[Experiment]:
    """Testing optimizers on exponentiated problems.
    Cigar, Ellipsoid.
    Both rotated and unrotated.
    Budget 100, 1000, 10000.
    Dimension 50.
    """

    seedg = create_seed_generator(seed)
    optims = [
        "TinyCMA",
        "QODE",
        "MetaModelOnePlusOne",
        "LhsDE",
        "TinyLhsDE",
        "TinyQODE",
        "ChainMetaModelSQP",
        "MicroCMA",
        "MultiScaleCMA",
    ]
    optims = ["QODE"]
    optims = ["CMA", "LargeCMA", "OldCMA", "DE", "PSO", "Powell", "Cobyla", "SQP"]
    optims = ["QOPSO", "QORealSpacePSO"]
    optims = ["SQOPSO"]  # , "QORealSpacePSO", "RealSpacePSO"]
    dims = [2, 3, 5, 10, 20]
    functions = [
        ArtificialFunction(
            name, block_dimension=d, rotation=rotation, expo=expo, translation_factor=tf, zero_pen=True
        )
        for name in ["cigar", "sphere", "rastrigin"]
        for rotation in [True]
        for expo in [1.0, 5.0]
        for tf in [0.01, 0.1, 1.0, 10.0]
        for d in dims
    ]
    optims = ["QODE", "PSO", "SQOPSO", "DE", "CMA"]
    optims = refactor_optims(optims)
    for optim in optims:
        for function in functions:
            for budget in [100, 200, 400, 800, 1600, 3200]:
                for nw in [1]:
                    yield Experiment(function, optim, budget=budget, num_workers=nw, seed=next(seedg))


@registry.register
def pbbob(seed: tp.Optional[int] = None) -> tp.Iterator[Experiment]:
    """Testing optimizers on exponentiated problems.
    Cigar, Ellipsoid.
    Both rotated and unrotated.
    Budget 100, 1000, 10000.
    Dimension 50.
    """
    seedg = create_seed_generator(seed)
    optims = [
        "OldCMA",
        "CMAbounded",
        "CMAsmall",
        "CMAstd",
        "CMApara",
        "CMAtuning",
        "DiagonalCMA",
        "FCMA",
        "RescaledCMA",
        "ASCMADEthird",
        "MultiCMA",
        "TripleCMA",
        "PolyCMA",
        "MultiScaleCMA",
        "DE",
        "OnePointDE",
        "GeneticDE",
        "TwoPointsDE",
        "PSO",
        "NGOptRW",
        "NGOpt",
    ]
    optims = ["ChainMetaModelSQP", "MetaModelOnePlusOne", "MetaModelDE"]
    optims = ["LargeCMA", "TinyCMA", "OldCMA", "MicroCMA"]
    optims = ["BFGS", "LBFGSB", "MemeticDE"]
<<<<<<< HEAD
    optims = ["QrDE", "QODE", "LhsDE", "NGOpt", "NGOptRW"]
    optims = ["TinyCMA", "QODE", "MetaModelOnePlusOne", "LhsDE", "TinyLhsDE", "TinyQODE"]
    optims = ["QOPSO", "QORealSpacePSO"]
    optims = ["SQOPSO"]  # , "QORealSpacePSO", "RealSpacePSO"]
=======
    optims = ["BOBYQA", "AX", "pysot"]
    optims = ["BOBYQA", "AX"]
    optims = ["BOBYQA", "AX", "pysot"]
>>>>>>> 5aeb57d0
    dims = [40, 20]
    functions = [
        ArtificialFunction(name, block_dimension=d, rotation=rotation, expo=expo)
        for name in ["cigar", "sphere", "rastrigin", "hm", "deceptivemultimodal"]
        for rotation in [True]
        for expo in [1.0, 3.0, 5.0, 7.0, 9.0]
        for d in dims
    ]
    optims = refactor_optims(optims)
    for optim in optims:
        for function in functions:
            for budget in [100, 200, 300, 400, 500, 600, 700, 800]:
                for nw in [1, 10, 50]:
                    yield Experiment(function, optim, budget=budget, num_workers=nw, seed=next(seedg))


@registry.register
def zp_pbbob(seed: tp.Optional[int] = None) -> tp.Iterator[Experiment]:
    """Testing optimizers on exponentiated problems.
    Cigar, Ellipsoid.
    Both rotated and unrotated.
    Budget 100, 1000, 10000.
    Dimension 50.
    """
    seedg = create_seed_generator(seed)
    optims = [
        "OldCMA",
        "CMAbounded",
        "CMAsmall",
        "CMAstd",
        "CMApara",
        "CMAtuning",
        "DiagonalCMA",
        "FCMA",
        "RescaledCMA",
        "ASCMADEthird",
        "MultiCMA",
        "TripleCMA",
        "PolyCMA",
        "MultiScaleCMA",
        "DE",
        "OnePointDE",
        "GeneticDE",
        "TwoPointsDE",
        "PSO",
        "NGOptRW",
        "NGOpt",
    ]
    optims = ["ChainMetaModelSQP", "MetaModelOnePlusOne", "MetaModelDE"]
    optims = ["LargeCMA", "TinyCMA", "OldCMA", "MicroCMA"]
    optims = ["BFGS", "LBFGSB", "MemeticDE"]
    optims = ["QrDE", "QODE", "LhsDE", "NGOpt", "NGOptRW"]
    optims = ["TinyCMA", "QODE", "MetaModelOnePlusOne", "LhsDE", "TinyLhsDE", "TinyQODE"]
    optims = ["QOPSO", "QORealSpacePSO"]
    optims = ["SQOPSO"]  # , "QORealSpacePSO", "RealSpacePSO"]
    dims = [40, 20]
    functions = [
        ArtificialFunction(name, block_dimension=d, rotation=rotation, expo=expo, zero_pen=True)
        for name in ["cigar", "sphere", "rastrigin", "hm", "deceptivemultimodal"]
        for rotation in [True]
        for expo in [1.0, 3.0, 5.0, 7.0, 9.0]
        for d in dims
    ]
    optims = ["QODE", "PSO", "SQOPSO", "DE", "CMA"]
    optims = refactor_optims(optims)
    for optim in optims:
        for function in functions:
            for budget in [100, 200, 300, 400, 500, 600, 700, 800]:
                for nw in [1, 10, 50]:
                    yield Experiment(function, optim, budget=budget, num_workers=nw, seed=next(seedg))


@registry.register
def illcondi(seed: tp.Optional[int] = None) -> tp.Iterator[Experiment]:
    """Testing optimizers on ill cond problems.
    Cigar, Ellipsoid.
    Both rotated and unrotated.
    Budget 100, 1000, 10000.
    Dimension 50.
    """
    seedg = create_seed_generator(seed)
    optims = get_optimizers("basics", seed=next(seedg))
    optims = ["BOBYQA", "AX", "pysot"]
    functions = [
        ArtificialFunction(name, block_dimension=50, rotation=rotation)
        for name in ["cigar", "ellipsoid"]
        for rotation in [True, False]
    ]
    optims = refactor_optims(optims)
    for optim in optims:
        for function in functions:
            for budget in [100, 1000, 10000]:
                yield Experiment(function, optim, budget=budget, num_workers=1, seed=next(seedg))


@registry.register
def illcondipara(seed: tp.Optional[int] = None) -> tp.Iterator[Experiment]:
    """Testing optimizers on ill-conditionned parallel optimization.
    50 workers in parallel.
    """
    seedg = create_seed_generator(seed)
    functions = [
        ArtificialFunction(name, block_dimension=50, rotation=rotation)
        for name in ["cigar", "ellipsoid"]
        for rotation in [True, False]
    ]
    optims = get_optimizers("competitive", seed=next(seedg))
<<<<<<< HEAD
    optims = refactor_optims(optims)
=======
    optims = ["BOBYQA", "AX"]
    optims = ["BOBYQA", "AX", "pysot"]
>>>>>>> 5aeb57d0
    for function in functions:
        for budget in [100, 1000, 10000]:
            for optim in optims:
                xp = Experiment(function, optim, budget=budget, num_workers=50, seed=next(seedg))
                if not xp.is_incoherent:
                    yield xp


@registry.register
def constrained_illconditioned_parallel(seed: tp.Optional[int] = None) -> tp.Iterator[Experiment]:
    """Many optimizers on ill cond problems with constraints."""
    seedg = create_seed_generator(seed)
    functions = [
        ArtificialFunction(name, block_dimension=50, rotation=rotation)
        for name in ["cigar", "ellipsoid"]
        for rotation in [True, False]
    ]
    for func in functions:
        func.parametrization.register_cheap_constraint(_Constraint("sum", as_bool=False))
    optims = refactor_optims(optims)
    for function in functions:
        for budget in [400, 4000, 40000]:
            optims: tp.List[str] = get_optimizers("large", seed=next(seedg))  # type: ignore
            for optim in optims:
                yield Experiment(function, optim, budget=budget, num_workers=1, seed=next(seedg))


@registry.register
def ranknoisy(seed: tp.Optional[int] = None) -> tp.Iterator[Experiment]:
    """Noisy optimization methods on a few noisy problems.
    Cigar, Altcigar, Ellipsoid, Altellipsoid.
    Dimension 200, 2000, 20000.
    Budget 25000, 50000, 100000.
    No rotation.
    Noise level 10.
    With or without noise dissymmetry.
    """
    seedg = create_seed_generator(seed)
    optims: tp.List[str] = get_optimizers("progressive", seed=next(seedg)) + [  # type: ignore
        "OptimisticNoisyOnePlusOne",
        "OptimisticDiscreteOnePlusOne",
        "NGOpt10",
    ]

    # optims += ["NGO", "Shiwa", "DiagonalCMA"] + sorted(
    #    x for x, y in ng.optimizers.registry.items() if ("SPSA" in x or "TBPSA" in x or "ois" in x or "epea" in x or "Random" in x)
    # )
    optims = ["SPSA", "TinySPSA", "TBPSA", "NoisyOnePlusOne", "NoisyDiscreteOnePlusOne"]
    optims = get_optimizers("basics", "noisy", "splitters", "progressive", seed=next(seedg))
    optims = refactor_optims(optims)
    for budget in [25000, 50000, 100000]:
        for optim in optims:
            for d in [20000, 200, 2000]:
                for name in ["cigar", "altcigar", "ellipsoid", "altellipsoid"]:
                    for noise_dissymmetry in [False, True]:
                        function = ArtificialFunction(
                            name=name,
                            rotation=False,
                            block_dimension=d,
                            noise_level=10,
                            noise_dissymmetry=noise_dissymmetry,
                            translation_factor=1.0,
                        )
                        yield Experiment(function, optim, budget=budget, seed=next(seedg))


@registry.register
def noisy(seed: tp.Optional[int] = None) -> tp.Iterator[Experiment]:
    """Noisy optimization methods on a few noisy problems.
    Sphere, Rosenbrock, Cigar, Hm (= highly multimodal).
    Noise level 10.
    Noise dyssymmetry or not.
    Dimension 2, 20, 200, 2000.
    Budget 25000, 50000, 100000.
    """
    seedg = create_seed_generator(seed)
    optims: tp.List[str] = get_optimizers("progressive", seed=next(seedg)) + [  # type: ignore
        "OptimisticNoisyOnePlusOne",
        "OptimisticDiscreteOnePlusOne",
    ]
    optims += ["NGOpt10", "Shiwa", "DiagonalCMA"] + sorted(
        x
        for x, y in ng.optimizers.registry.items()
        if ("SPSA" in x or "TBPSA" in x or "ois" in x or "epea" in x or "Random" in x)
    )

    optims = refactor_optims(optims)
    for budget in [25000, 50000, 100000]:
        for optim in optims:
            for d in [2, 20, 200, 2000]:
                for name in ["sphere", "rosenbrock", "cigar", "hm"]:
                    for noise_dissymmetry in [False, True]:
                        function = ArtificialFunction(
                            name=name,
                            rotation=True,
                            block_dimension=d,
                            noise_level=10,
                            noise_dissymmetry=noise_dissymmetry,
                            translation_factor=1.0,
                        )
                        yield Experiment(function, optim, budget=budget, seed=next(seedg))


@registry.register
def paraalldes(seed: tp.Optional[int] = None) -> tp.Iterator[Experiment]:
    """All DE methods on various functions. Parallel version.
    Dimension 5, 20, 100, 500, 2500.
    Sphere, Cigar, Hm, Ellipsoid.
    No rotation.
    """
    seedg = create_seed_generator(seed)
    for budget in [10, 100, 1000, 10000, 100000]:
        for optim in sorted(x for x, y in ng.optimizers.registry.items() if "DE" in x and "Tune" in x):
            for rotation in [False]:
                for d in [5, 20, 100, 500, 2500]:
                    for name in ["sphere", "cigar", "hm", "ellipsoid"]:
                        for u in [0]:
                            function = ArtificialFunction(
                                name=name,
                                rotation=rotation,
                                block_dimension=d,
                                useless_variables=d * u,
                                translation_factor=1.0,
                            )
                            yield Experiment(
                                function,
                                optim,
                                budget=budget,
                                seed=next(seedg),
                                num_workers=max(d, budget // 6),
                            )


@registry.register
def parahdbo4d(seed: tp.Optional[int] = None) -> tp.Iterator[Experiment]:
    """All Bayesian optimization methods on various functions. Parallel version
    Dimension 20 and 2000.
    Budget 25, 31, 37, 43, 50, 60.
    Sphere, Cigar, Hm, Ellipsoid.
    No rotation.
    """
    seedg = create_seed_generator(seed)
    for budget in [25, 31, 37, 43, 50, 60]:
        for optim in refactor_optims(
            sorted(x for x, y in ng.optimizers.registry.items() if "BO" in x and "Tune" in x)
        ):
            for rotation in [False]:
                for d in [20, 2000]:
                    for name in ["sphere", "cigar", "hm", "ellipsoid"]:
                        for u in [0]:
                            function = ArtificialFunction(
                                name=name,
                                rotation=rotation,
                                block_dimension=d,
                                useless_variables=d * u,
                                translation_factor=1.0,
                            )
                            yield Experiment(
                                function,
                                optim,
                                budget=budget,
                                seed=next(seedg),
                                num_workers=max(d, budget // 6),
                            )


@registry.register
def alldes(seed: tp.Optional[int] = None) -> tp.Iterator[Experiment]:
    """All DE methods on various functions.
    Dimension 5, 20, 100.
    Sphere, Cigar, Hm, Ellipsoid.
    Budget 10, 100, 1000, 10000, 100000.
    """
    seedg = create_seed_generator(seed)
    for budget in [10, 100, 1000, 10000, 100000]:
        for optim in refactor_optims(
            sorted(x for x, y in ng.optimizers.registry.items() if "DE" in x or "Shiwa" in x)
        ):
            for rotation in [False]:
                for d in [5, 20, 100]:
                    for name in ["sphere", "cigar", "hm", "ellipsoid"]:
                        for u in [0]:
                            function = ArtificialFunction(
                                name=name,
                                rotation=rotation,
                                block_dimension=d,
                                useless_variables=d * u,
                                translation_factor=1.0,
                            )
                            yield Experiment(function, optim, budget=budget, seed=next(seedg))


@registry.register
def hdbo4d(seed: tp.Optional[int] = None) -> tp.Iterator[Experiment]:
    """All Bayesian optimization methods on various functions.
    Budget 25, 31, 37, 43, 50, 60.
    Dimension 20.
    Sphere, Cigar, Hm, Ellipsoid.
    """
    seedg = create_seed_generator(seed)
    for budget in [25, 31, 37, 43, 50, 60]:
        for optim in refactor_optims(get_optimizers("all_bo", seed=next(seedg))):
            for rotation in [False]:
                for d in [20]:
                    for name in ["sphere", "cigar", "hm", "ellipsoid"]:
                        for u in [0]:
                            function = ArtificialFunction(
                                name=name,
                                rotation=rotation,
                                block_dimension=d,
                                useless_variables=d * u,
                                translation_factor=1.0,
                            )
                            yield Experiment(function, optim, budget=budget, seed=next(seedg))


@registry.register
def spsa_benchmark(seed: tp.Optional[int] = None) -> tp.Iterator[Experiment]:
    """Some optimizers on a noisy optimization problem. This benchmark is based on the noisy benchmark.
    Budget 500, 1000, 2000, 4000, ... doubling... 128000.
    Rotation or not.
    Sphere, Sphere4, Cigar.
    """
    seedg = create_seed_generator(seed)
    optims: tp.List[str] = get_optimizers("spsa", seed=next(seedg))  # type: ignore
    optims += ["CMA", "OnePlusOne", "DE", "PSO"]
    optims = ["SQP", "NoisyDiscreteOnePlusOne", "NoisyBandit"]
<<<<<<< HEAD
    optims = ["NGOpt", "NGOptRW"]
    optims = refactor_optims(optims)
=======
>>>>>>> 5aeb57d0
    for budget in [500, 1000, 2000, 4000, 8000, 16000, 32000, 64000, 128000]:
        for optim in optims:
            for rotation in [True, False]:
                for name in ["sphere", "sphere4", "cigar"]:
                    function = ArtificialFunction(
                        name=name, rotation=rotation, block_dimension=20, noise_level=10
                    )
                    yield Experiment(function, optim, budget=budget, seed=next(seedg))


@registry.register
def realworld(seed: tp.Optional[int] = None) -> tp.Iterator[Experiment]:
    """Realworld optimization. This experiment contains:

     - a subset of MLDA (excluding the perceptron: 10 functions rescaled or not.
     - ARCoating https://arxiv.org/abs/1904.02907: 1 function.
     - The 007 game: 1 function, noisy.
     - PowerSystem: a power system simulation problem.
     - STSP: a simple TSP problem.
     -  MLDA, except the Perceptron.

    Budget 25, 50, 100, 200, 400, 800, 1600, 3200, 6400, 12800.
    Sequential or 10-parallel or 100-parallel.
    """
    funcs: tp.List[tp.Union[ExperimentFunction, rl.agents.TorchAgentFunction]] = [
        _mlda.Clustering.from_mlda(name, num, rescale)
        for name, num in [("Ruspini", 5), ("German towns", 10)]
        for rescale in [True, False]
    ]
    funcs += [
        _mlda.SammonMapping.from_mlda("Virus", rescale=False),
        _mlda.SammonMapping.from_mlda("Virus", rescale=True),
        # _mlda.SammonMapping.from_mlda("Employees"),
    ]
    funcs += [_mlda.Landscape(transform) for transform in [None, "square", "gaussian"]]

    # Adding ARCoating.
    funcs += [ARCoating()]
    funcs += [PowerSystem(), PowerSystem(13)]
    funcs += [STSP(), STSP(500)]
    funcs += [game.Game("war")]
    funcs += [game.Game("batawaf")]
    funcs += [game.Game("flip")]
    funcs += [game.Game("guesswho")]
    funcs += [game.Game("bigguesswho")]

    # 007 with 100 repetitions, both mono and multi architectures.
    base_env = rl.envs.DoubleOSeven(verbose=False)
    random_agent = rl.agents.Agent007(base_env)
    modules = {"mono": rl.agents.Perceptron, "multi": rl.agents.DenseNet}
    agents = {
        a: rl.agents.TorchAgent.from_module_maker(base_env, m, deterministic=False)
        for a, m in modules.items()
    }
    env = base_env.with_agent(player_0=random_agent).as_single_agent()
    runner = rl.EnvironmentRunner(env.copy(), num_repetitions=100, max_step=50)
    for archi in ["mono", "multi"]:
        func = rl.agents.TorchAgentFunction(agents[archi], runner, reward_postprocessing=lambda x: 1 - x)
        funcs += [func]
    seedg = create_seed_generator(seed)
    optims = get_optimizers("basics", seed=next(seedg))
    optims = refactor_optims(optims)
    for budget in [25, 50, 100, 200, 400, 800, 1600, 3200, 6400, 12800]:
        for num_workers in [1, 10, 100]:
            if num_workers < budget:
                for algo in optims:
                    for fu in funcs:
                        xp = Experiment(fu, algo, budget, num_workers=num_workers, seed=next(seedg))
                        if not xp.is_incoherent:
                            yield xp


@registry.register
def aquacrop_fao(seed: tp.Optional[int] = None) -> tp.Iterator[Experiment]:
    """FAO Crop simulator. Maximize yield."""

    funcs = [NgAquacrop(i, 300.0 + 150.0 * np.cos(i)) for i in range(3, 7)]
    seedg = create_seed_generator(seed)
    optims = get_optimizers("basics", seed=next(seedg))
    optims = ["BFGS", "LBFGSB", "MemeticDE"]
<<<<<<< HEAD
    optims = ["PCABO"]
    optims = ["PCABO", "NGOpt", "QODE"]
    optims = ["QOPSO"]  # , "QORealSpacePSO", "RealSpacePSO"]
    optims = ["NGOpt"]
    optims = ["SQOPSO"]  # , "QORealSpacePSO", "RealSpacePSO"]
    optims = refactor_optims(optims)
=======
    optims = ["BOBYQA", "AX"]
    optims = ["BOBYQA", "AX", "pysot"]
>>>>>>> 5aeb57d0
    for budget in [25, 50, 100, 200, 400, 800, 1600]:
        for num_workers in [1, 30]:
            if num_workers < budget:
                for algo in optims:
                    for fu in funcs:
                        xp = Experiment(fu, algo, budget, num_workers=num_workers, seed=next(seedg))
                        if not xp.is_incoherent:
                            yield xp


@registry.register
def fishing(seed: tp.Optional[int] = None) -> tp.Iterator[Experiment]:
    """Lotka-Volterra equations"""
    funcs = [OptimizeFish(i) for i in [17, 35, 52, 70, 88, 105]]
    seedg = create_seed_generator(seed)
    optims = get_optimizers("basics", seed=next(seedg))
    optims += ["NGOpt", "NGOptRW", "ChainMetaModelSQP"]
<<<<<<< HEAD
    optims = ["NGOpt"]
    optims = ["PCABO"]
    optims = ["PCABO", "NGOpt", "QODE"]
    optims = ["QOPSO"]  # , "QORealSpacePSO", "RealSpacePSO"]
    optims = ["SQOPSO"]  # , "QORealSpacePSO", "RealSpacePSO"]
    optims = refactor_optims(optims)
=======
    optims = ["BOBYQA", "AX"]
    optims = ["BOBYQA", "AX", "pysot"]
>>>>>>> 5aeb57d0
    for budget in [25, 50, 100, 200, 400, 800, 1600]:
        for algo in optims:
            for fu in funcs:
                xp = Experiment(fu, algo, budget, seed=next(seedg))
                if not xp.is_incoherent:
                    yield xp


@registry.register
def rocket(seed: tp.Optional[int] = None, seq: bool = False) -> tp.Iterator[Experiment]:
    """Rocket simulator. Maximize max altitude by choosing the thrust schedule, given a total thrust.
    Budget 25, 50, ..., 1600.
    Sequential or 30 workers."""
    funcs = [Rocket(i) for i in range(17)]
    seedg = create_seed_generator(seed)
    optims = get_optimizers("basics", seed=next(seedg))
    optims += ["NGOpt", "NGOptRW", "ChainMetaModelSQP"]
    optims = ["BFGS", "LBFGSB", "MemeticDE"]
<<<<<<< HEAD
    optims = ["CMA", "PSO", "QODE", "QRDE", "MetaModelPSO"]
    if seq:
        optims += ["BFGS", "LBFGSB", "MemeticDE"]
    optims = ["NGOpt"]
    optims = ["PCABO"]
    optims = ["PCABO", "NGOpt", "QODE"]
    optims = ["QOPSO"]  # , "QORealSpacePSO", "RealSpacePSO"]
    optims = ["SQOPSO"]  # , "QORealSpacePSO", "RealSpacePSO"]
    optims = [
        "NGOpt",
        "QOPSO",
        "SOPSO",
        "QODE",
        "SODE",
        "CMA",
        "DiagonalCMA",
        "MetaModelOnePlusOne",
        "MetaModelDE",
    ]
    optims = refactor_optims(optims)
=======
    optims = ["BOBYQA", "AX"]
    optims = ["BOBYQA", "AX", "pysot"]
>>>>>>> 5aeb57d0
    for budget in [25, 50, 100, 200, 400, 800, 1600]:
        for num_workers in [1] if seq else [1, 30]:
            if num_workers < budget:
                for algo in optims:
                    for fu in funcs:
                        xp = Experiment(fu, algo, budget, num_workers=num_workers, seed=next(seedg))
                        skip_ci(reason="Too slow")
                        if not xp.is_incoherent:
                            yield xp


@registry.register
def mono_rocket(seed: tp.Optional[int] = None) -> tp.Iterator[Experiment]:
    """Sequential counterpart of the rocket problem."""
    return rocket(seed, seq=True)


@registry.register
def mixsimulator(seed: tp.Optional[int] = None) -> tp.Iterator[Experiment]:
    """MixSimulator of power plants
    Budget 20, 40, ..., 1600.
    Sequential or 30 workers."""
    funcs = [OptimizeMix()]
    seedg = create_seed_generator(seed)
    optims: tp.List[str] = get_optimizers("basics", seed=next(seedg))  # type: ignore

    optims = refactor_optims(optims)
    for budget in [20, 40, 80, 160]:
        for num_workers in [1, 30]:
            if num_workers < budget:
                for algo in optims:
                    for fu in funcs:
                        xp = Experiment(fu, algo, budget, num_workers=num_workers, seed=next(seedg))
                        if not xp.is_incoherent:
                            yield xp


@registry.register
def control_problem(seed: tp.Optional[int] = None) -> tp.Iterator[Experiment]:
    """MuJoCo testbed. Learn linear policy for different control problems.
    Budget 500, 1000, 3000, 5000."""
    seedg = create_seed_generator(seed)
    num_rollouts = 1
    funcs = [
        Env(num_rollouts=num_rollouts, random_state=seed)
        for Env in [
            control.Swimmer,
            control.HalfCheetah,
            control.Hopper,
            control.Walker2d,
            control.Ant,
            control.Humanoid,
        ]
    ]

    sigmas = [0.1, 0.1, 0.1, 0.1, 0.01, 0.001]
    funcs2 = []
    for sigma, func in zip(sigmas, funcs):
        f = func.copy()
        param: ng.p.Tuple = f.parametrization.copy()  # type: ignore
        for array in param:
            array.set_mutation(sigma=sigma)  # type: ignore
        param.set_name(f"sigma={sigma}")

        f.parametrization = param
        f.parametrization.freeze()
        funcs2.append(f)
    optims = get_optimizers("basics")
    optims = ["NGOpt", "PSO", "CMA"]
    optims = refactor_optims(optims)
    for budget in [50, 75, 100, 150, 200, 250, 300, 400, 500, 1000, 3000, 5000, 8000, 16000, 32000, 64000]:
        for algo in optims:
            for fu in funcs2:
                xp = Experiment(fu, algo, budget, num_workers=1, seed=next(seedg))
                if not xp.is_incoherent:
                    yield xp


@registry.register
def neuro_control_problem(seed: tp.Optional[int] = None) -> tp.Iterator[Experiment]:
    """MuJoCo testbed. Learn neural policies."""
    seedg = create_seed_generator(seed)
    num_rollouts = 1
    funcs = [
        Env(num_rollouts=num_rollouts, intermediate_layer_dim=(50,), random_state=seed)
        for Env in [
            control.Swimmer,
            control.HalfCheetah,
            control.Hopper,
            control.Walker2d,
            control.Ant,
            control.Humanoid,
        ]
    ]

    optims = ["CMA", "NGOpt4", "DiagonalCMA", "NGOpt8", "MetaModel", "ChainCMAPowell"]
    optims = ["NGOpt", "CMA", "PSO"]
    optims = refactor_optims(optims)
    for budget in [50, 500, 5000, 10000, 20000, 35000, 50000, 100000, 200000]:
        for algo in optims:
            for fu in funcs:
                xp = Experiment(fu, algo, budget, num_workers=1, seed=next(seedg))
                if not xp.is_incoherent:
                    yield xp


@registry.register
def olympus_surfaces(seed: tp.Optional[int] = None) -> tp.Iterator[Experiment]:
    """Olympus surfaces"""
    from nevergrad.functions.olympussurfaces import OlympusSurface

    funcs = []
    for kind in OlympusSurface.SURFACE_KINDS:
        for k in range(2, 5):
            for noise in ["GaussianNoise", "UniformNoise", "GammaNoise"]:
                for noise_scale in [0.5, 1]:
                    funcs.append(OlympusSurface(kind, 10**k, noise, noise_scale))

    seedg = create_seed_generator(seed)
    optims = get_optimizers("basics", "noisy", seed=next(seedg))
<<<<<<< HEAD
    optims = ["NGOpt", "CMA"]
    optims = refactor_optims(optims)
=======
    optims = ["BOBYQA", "AX"]
    optims = ["BOBYQA", "AX", "pysot"]
>>>>>>> 5aeb57d0
    for budget in [25, 50, 100, 200, 400, 800, 1600, 3200, 6400, 12800, 25600]:
        for num_workers in [1]:  # , 10, 100]:
            if num_workers < budget:
                for algo in optims:
                    for fu in funcs:
                        xp = Experiment(fu, algo, budget, num_workers=num_workers, seed=next(seedg))
                        if not xp.is_incoherent:
                            yield xp


@registry.register
def olympus_emulators(seed: tp.Optional[int] = None) -> tp.Iterator[Experiment]:
    """Olympus emulators"""
    from nevergrad.functions.olympussurfaces import OlympusEmulator

    funcs = []
    for dataset_kind in OlympusEmulator.DATASETS:
        for model_kind in ["BayesNeuralNet", "NeuralNet"]:
            funcs.append(OlympusEmulator(dataset_kind, model_kind))

    seedg = create_seed_generator(seed)
    optims = get_optimizers("basics", "noisy", seed=next(seedg))
<<<<<<< HEAD
    optims = ["NGOpt", "CMA"]
    optims = refactor_optims(optims)
=======
    optims = ["BOBYQA", "AX"]
    optims = ["BOBYQA", "AX", "pysot"]
>>>>>>> 5aeb57d0
    for budget in [25, 50, 100, 200, 400, 800, 1600, 3200, 6400, 12800, 25600]:
        for num_workers in [1]:  # , 10, 100]:
            if num_workers < budget:
                for algo in optims:
                    for fu in funcs:
                        xp = Experiment(fu, algo, budget, num_workers=num_workers, seed=next(seedg))
                        if not xp.is_incoherent:
                            yield xp


@registry.register
def topology_optimization(seed: tp.Optional[int] = None) -> tp.Iterator[Experiment]:
    seedg = create_seed_generator(seed)
    funcs = [TO(i) for i in [10, 20, 30, 40]]
    optims = ["CMA", "GeneticDE", "TwoPointsDE", "VoronoiDE", "DE", "PSO", "RandomSearch", "OnePlusOne"]
    optims = ["NGOpt"]
    optims = refactor_optims(optims)
    for budget in [10, 20, 40, 80, 160, 320, 640, 1280, 2560, 5120, 10240, 20480, 40960]:
        for optim in optims:
            for f in funcs:
                for nw in [1, 30]:
                    yield Experiment(f, optim, budget, num_workers=nw, seed=next(seedg))


@registry.register
def sequential_topology_optimization(seed: tp.Optional[int] = None) -> tp.Iterator[Experiment]:
    seedg = create_seed_generator(seed)
    funcs = [TO(i) for i in [10, 20, 30, 40]]
    optims = ["CMA", "GeneticDE", "TwoPointsDE", "VoronoiDE", "DE", "PSO", "RandomSearch", "OnePlusOne"]
    optims = ["NGOpt"]
    optims = refactor_optims(optims)
    for budget in [10, 20, 40, 80, 160, 320, 640, 1280, 2560, 5120, 10240, 20480, 40960]:
        for optim in optims:
            for f in funcs:
                for nw in [1, 30]:
                    yield Experiment(f, optim, budget, num_workers=nw, seed=next(seedg))


@registry.register
def simple_tsp(seed: tp.Optional[int] = None, complex_tsp: bool = False) -> tp.Iterator[Experiment]:
    """Simple TSP problems. Please note that the methods we use could be applied or complex variants, whereas
    specialized methods can not always do it; therefore this comparisons from a black-box point of view makes sense
    even if white-box methods are not included though they could do this more efficiently.
    10, 100, 1000, 10000 cities.
    Budgets doubling from 25, 50, 100, 200, ... up  to 25600

    """
    funcs = [STSP(10**k, complex_tsp) for k in range(2, 6)]
    seedg = create_seed_generator(seed)
    optims = [
        "RotatedTwoPointsDE",
        "DiscreteLenglerOnePlusOne",
        "DiscreteDoerrOnePlusOne",
        "DiscreteBSOOnePlusOne",
        "AdaptiveDiscreteOnePlusOne",
        "GeneticDE",
        "DE",
        "TwoPointsDE",
        "DiscreteOnePlusOne",
        "CMA",
        "MetaModel",
        "DiagonalCMA",
    ]
<<<<<<< HEAD
    optims = refactor_optims(optims)
=======
    optims = ["BOBYQA", "AX"]
    optims = ["BOBYQA", "AX", "pysot"]
>>>>>>> 5aeb57d0
    for budget in [25, 50, 100, 200, 400, 800, 1600, 3200, 6400, 12800, 25600]:
        for num_workers in [1]:  # , 10, 100]:
            if num_workers < budget:
                for algo in optims:
                    for fu in funcs:
                        xp = Experiment(fu, algo, budget, num_workers=num_workers, seed=next(seedg))
                        if not xp.is_incoherent:
                            yield xp


@registry.register
def complex_tsp(seed: tp.Optional[int] = None) -> tp.Iterator[Experiment]:
    """Counterpart of simple_tsp with non-planar term."""
    return simple_tsp(seed, complex_tsp=True)


@registry.register
def sequential_fastgames(seed: tp.Optional[int] = None) -> tp.Iterator[Experiment]:
    """Optimization of policies for games, i.e. direct policy search.
    Budget 12800, 25600, 51200, 102400.
    Games: War, Batawaf, Flip, GuessWho,  BigGuessWho."""
    funcs = [game.Game(name) for name in ["war", "batawaf", "flip", "guesswho", "bigguesswho"]]
    seedg = create_seed_generator(seed)
    optims = get_optimizers("noisy", "splitters", "progressive", seed=next(seedg))
<<<<<<< HEAD
    optims = refactor_optims(optims)
=======
    optims = ["BOBYQA", "AX"]
    optims = ["BOBYQA", "AX", "pysot"]
>>>>>>> 5aeb57d0
    for budget in [12800, 25600, 51200, 102400]:
        for num_workers in [1]:
            if num_workers < budget:
                for algo in optims:
                    for fu in funcs:
                        xp = Experiment(fu, algo, budget, num_workers=num_workers, seed=next(seedg))
                        if not xp.is_incoherent:
                            yield xp


@registry.register
def powersystems(seed: tp.Optional[int] = None) -> tp.Iterator[Experiment]:
    """Unit commitment problem, i.e. management of dams for hydroelectric planning."""
    funcs: tp.List[ExperimentFunction] = []
    for dams in [3, 5, 9, 13]:
        funcs += [PowerSystem(dams, depth=2, width=3)]
    seedg = create_seed_generator(seed)
<<<<<<< HEAD
=======
    optims = get_optimizers("basics", "noisy", "splitters", "progressive", seed=next(seedg))
    optims = ["BOBYQA", "AX"]
    optims = ["BOBYQA", "AX", "pysot"]
>>>>>>> 5aeb57d0
    budgets = [3200, 6400, 12800]
    optims = get_optimizers("basics", "noisy", "splitters", "progressive", seed=next(seedg))
    optims = refactor_optims(optims)
    for budget in budgets:
        for num_workers in [1, 10, 100]:
            if num_workers < budget:
                for algo in optims:
                    for fu in funcs:
                        xp = Experiment(fu, algo, budget, num_workers=num_workers, seed=next(seedg))
                        if not xp.is_incoherent:
                            yield xp


@registry.register
def mlda(seed: tp.Optional[int] = None) -> tp.Iterator[Experiment]:
    """MLDA (machine learning and data analysis) testbed."""
    funcs: tp.List[ExperimentFunction] = [
        _mlda.Clustering.from_mlda(name, num, rescale)
        for name, num in [("Ruspini", 5), ("German towns", 10)]
        for rescale in [True, False]
    ]
    funcs += [
        _mlda.SammonMapping.from_mlda("Virus", rescale=False),
        _mlda.SammonMapping.from_mlda("Virus", rescale=True),
        # _mlda.SammonMapping.from_mlda("Employees"),
    ]
    funcs += [_mlda.Perceptron.from_mlda(name) for name in ["quadratic", "sine", "abs", "heaviside"]]
    funcs += [_mlda.Landscape(transform) for transform in [None, "square", "gaussian"]]
    seedg = create_seed_generator(seed)
    optims = get_optimizers("basics", seed=next(seedg))
<<<<<<< HEAD
    optims = refactor_optims(optims)
=======
    optims = ["BOBYQA", "AX"]
    optims = ["BOBYQA", "AX", "pysot"]
>>>>>>> 5aeb57d0
    for budget in [25, 50, 100, 200, 400, 800, 1600, 3200, 6400, 12800]:
        for num_workers in [1, 10, 100]:
            if num_workers < budget:
                for algo in optims:
                    for func in funcs:
                        xp = Experiment(func, algo, budget, num_workers=num_workers, seed=next(seedg))
                        if not xp.is_incoherent:
                            yield xp


@registry.register
def mldakmeans(seed: tp.Optional[int] = None) -> tp.Iterator[Experiment]:
    """MLDA (machine learning and data analysis) testbed, restricted to the K-means part."""
    funcs: tp.List[ExperimentFunction] = [
        _mlda.Clustering.from_mlda(name, num, rescale)
        for name, num in [("Ruspini", 5), ("German towns", 10), ("Ruspini", 50), ("German towns", 100)]
        for rescale in [True, False]
    ]
    seedg = create_seed_generator(seed)
    optims = get_optimizers("splitters", "progressive", seed=next(seedg))
    optims += ["DE", "CMA", "PSO", "TwoPointsDE", "RandomSearch"]
<<<<<<< HEAD
    optims = ["QODE", "QRDE"]
    optims = ["NGOpt"]
    optims = refactor_optims(optims)
=======
    optims = ["BOBYQA", "AX"]
    optims = ["BOBYQA", "AX", "pysot"]
>>>>>>> 5aeb57d0
    for budget in [1000, 10000]:
        for num_workers in [1, 10, 100]:
            if num_workers < budget:
                for algo in optims:
                    for func in funcs:
                        xp = Experiment(func, algo, budget, num_workers=num_workers, seed=next(seedg))
                        if not xp.is_incoherent:
                            yield xp


@registry.register
def image_similarity(
    seed: tp.Optional[int] = None, with_pgan: bool = False, similarity: bool = True
) -> tp.Iterator[Experiment]:
    """Optimizing images: artificial criterion for now."""
    seedg = create_seed_generator(seed)
    optims = get_optimizers("structured_moo", seed=next(seedg))
    funcs: tp.List[ExperimentFunction] = [
        imagesxp.Image(loss=loss, with_pgan=with_pgan)
        for loss in imagesxp.imagelosses.registry.values()
        if loss.REQUIRES_REFERENCE == similarity
    ]
    optims = refactor_optims(optims)
    for budget in [100 * 5**k for k in range(3)]:
        for func in funcs:
            for algo in optims:
                xp = Experiment(func, algo, budget, num_workers=1, seed=next(seedg))
                skip_ci(reason="too slow")
                if not xp.is_incoherent:
                    yield xp


@registry.register
def image_similarity_pgan(seed: tp.Optional[int] = None) -> tp.Iterator[Experiment]:
    """Counterpart of image_similarity, using PGan as a representation."""
    return image_similarity(seed, with_pgan=True)


@registry.register
def image_single_quality(seed: tp.Optional[int] = None) -> tp.Iterator[Experiment]:
    """Counterpart of image_similarity, but based on image quality assessment."""
    return image_similarity(seed, with_pgan=False, similarity=False)


@registry.register
def image_single_quality_pgan(seed: tp.Optional[int] = None) -> tp.Iterator[Experiment]:
    """Counterpart of image_similarity_pgan, but based on image quality assessment."""
    return image_similarity(seed, with_pgan=True, similarity=False)


@registry.register
def image_multi_similarity(
    seed: tp.Optional[int] = None, cross_valid: bool = False, with_pgan: bool = False
) -> tp.Iterator[Experiment]:
    """Optimizing images: artificial criterion for now."""
    seedg = create_seed_generator(seed)
    optims = get_optimizers("structured_moo", seed=next(seedg))
    funcs: tp.List[ExperimentFunction] = [
        imagesxp.Image(loss=loss, with_pgan=with_pgan)
        for loss in imagesxp.imagelosses.registry.values()
        if loss.REQUIRES_REFERENCE
    ]
    base_values: tp.List[tp.Any] = [func(func.parametrization.sample().value) for func in funcs]
    if cross_valid:
        skip_ci(reason="Too slow")
        mofuncs: tp.List[tp.Any] = helpers.SpecialEvaluationExperiment.create_crossvalidation_experiments(
            funcs, pareto_size=25
        )
    else:
        mofuncs = [fbase.MultiExperiment(funcs, upper_bounds=base_values)]
    optims = refactor_optims(optims)
    for budget in [100 * 5**k for k in range(3)]:
        for num_workers in [1]:
            for algo in optims:
                for mofunc in mofuncs:
                    xp = Experiment(mofunc, algo, budget, num_workers=num_workers, seed=next(seedg))
                    yield xp


@registry.register
def image_multi_similarity_pgan(seed: tp.Optional[int] = None) -> tp.Iterator[Experiment]:
    """Counterpart of image_similarity, using PGan as a representation."""
    return image_multi_similarity(seed, with_pgan=True)


@registry.register
def image_multi_similarity_cv(seed: tp.Optional[int] = None) -> tp.Iterator[Experiment]:
    """Counterpart of image_multi_similarity with cross-validation."""
    return image_multi_similarity(seed, cross_valid=True)


@registry.register
def image_multi_similarity_pgan_cv(seed: tp.Optional[int] = None) -> tp.Iterator[Experiment]:
    """Counterpart of image_multi_similarity with cross-validation."""
    return image_multi_similarity(seed, cross_valid=True, with_pgan=True)


@registry.register
def image_quality_proxy(seed: tp.Optional[int] = None, with_pgan: bool = False) -> tp.Iterator[Experiment]:
    """Optimizing images: artificial criterion for now."""
    seedg = create_seed_generator(seed)
    optims: tp.List[tp.Any] = get_optimizers("structured_moo", seed=next(seedg))
    iqa, blur, brisque = [
        imagesxp.Image(loss=loss, with_pgan=with_pgan)
        for loss in (imagesxp.imagelosses.Koncept512, imagesxp.imagelosses.Blur, imagesxp.imagelosses.Brisque)
    ]
    # TODO: add the proxy info in the parametrization.
    optims = refactor_optims(optims)
    for budget in [100 * 5**k for k in range(3)]:
        for algo in optims:
            for func in [blur, brisque]:
                # We optimize on blur or brisque and check performance on iqa.
                sfunc = helpers.SpecialEvaluationExperiment(func, evaluation=iqa)
                sfunc.add_descriptors(non_proxy_function=False)
                xp = Experiment(sfunc, algo, budget, num_workers=1, seed=next(seedg))
                yield xp


@registry.register
def image_quality_proxy_pgan(seed: tp.Optional[int] = None) -> tp.Iterator[Experiment]:
    return image_quality_proxy(seed, with_pgan=True)


@registry.register
def image_quality(
    seed: tp.Optional[int] = None, cross_val: bool = False, with_pgan: bool = False, num_images: int = 1
) -> tp.Iterator[Experiment]:
    """Optimizing images for quality:
    we optimize K512, Blur and Brisque.

    With num_images > 1, we are doing morphing.
    """
    seedg = create_seed_generator(seed)
    optims: tp.List[tp.Any] = get_optimizers("structured_moo", seed=next(seedg))
    # We optimize func_blur or func_brisque and check performance on func_iqa.
    funcs: tp.List[ExperimentFunction] = [
        imagesxp.Image(loss=loss, with_pgan=with_pgan, num_images=num_images)
        for loss in (
            imagesxp.imagelosses.Koncept512,
            imagesxp.imagelosses.Blur,
            imagesxp.imagelosses.Brisque,
        )
    ]
    # TODO: add the proxy info in the parametrization.
    mofuncs: tp.Sequence[ExperimentFunction]
    if cross_val:
        mofuncs = helpers.SpecialEvaluationExperiment.create_crossvalidation_experiments(
            experiments=[funcs[0], funcs[2]],
            # Blur is not good enough as an IQA for being in the list.
            training_only_experiments=[funcs[1]],
            pareto_size=16,
        )
    else:
        upper_bounds = [func(func.parametrization.value) for func in funcs]
        mofuncs = [fbase.MultiExperiment(funcs, upper_bounds=upper_bounds)]  # type: ignore
    optims = refactor_optims(optims)
    for budget in [100 * 5**k for k in range(3)]:
        for num_workers in [1]:
            for algo in optims:
                for func in mofuncs:
                    xp = Experiment(func, algo, budget, num_workers=num_workers, seed=next(seedg))
                    yield xp


@registry.register
def morphing_pgan_quality(seed: tp.Optional[int] = None) -> tp.Iterator[Experiment]:
    return image_quality(seed, with_pgan=True, num_images=2)


@registry.register
def image_quality_cv(seed: tp.Optional[int] = None) -> tp.Iterator[Experiment]:
    """Counterpart of image_quality with cross-validation."""
    return image_quality(seed, cross_val=True)


@registry.register
def image_quality_pgan(seed: tp.Optional[int] = None) -> tp.Iterator[Experiment]:
    """Counterpart of image_quality with cross-validation."""
    return image_quality(seed, with_pgan=True)


@registry.register
def image_quality_cv_pgan(seed: tp.Optional[int] = None) -> tp.Iterator[Experiment]:
    """Counterpart of image_quality with cross-validation."""
    return image_quality(seed, cross_val=True, with_pgan=True)


@registry.register
def image_similarity_and_quality(
    seed: tp.Optional[int] = None, cross_val: bool = False, with_pgan: bool = False
) -> tp.Iterator[Experiment]:
    """Optimizing images: artificial criterion for now."""
    seedg = create_seed_generator(seed)
    optims: tp.List[tp.Any] = get_optimizers("structured_moo", seed=next(seedg))

    # 3 losses functions including 2 iqas.
    func_iqa = imagesxp.Image(loss=imagesxp.imagelosses.Koncept512, with_pgan=with_pgan)
    func_blur = imagesxp.Image(loss=imagesxp.imagelosses.Blur, with_pgan=with_pgan)
    base_blur_value: float = func_blur(func_blur.parametrization.value)  # type: ignore
    optims = refactor_optims(optims)
    for func in [
        imagesxp.Image(loss=loss, with_pgan=with_pgan)
        for loss in imagesxp.imagelosses.registry.values()
        if loss.REQUIRES_REFERENCE
    ]:

        # Creating a reference value.
        base_value: float = func(func.parametrization.value)  # type: ignore
        mofuncs: tp.Iterable[fbase.ExperimentFunction]
        if cross_val:
            mofuncs = helpers.SpecialEvaluationExperiment.create_crossvalidation_experiments(
                training_only_experiments=[func, func_blur], experiments=[func_iqa], pareto_size=16
            )
        else:
            mofuncs = [
                fbase.MultiExperiment(
                    [func, func_blur, func_iqa], upper_bounds=[base_value, base_blur_value, 100.0]
                )
            ]
        for budget in [100 * 5**k for k in range(3)]:
            for algo in optims:
                for mofunc in mofuncs:
                    xp = Experiment(mofunc, algo, budget, num_workers=1, seed=next(seedg))
                    yield xp


@registry.register
def image_similarity_and_quality_cv(seed: tp.Optional[int] = None) -> tp.Iterator[Experiment]:
    """Counterpart of image_similarity_and_quality with cross-validation."""
    return image_similarity_and_quality(seed, cross_val=True)


@registry.register
def image_similarity_and_quality_pgan(seed: tp.Optional[int] = None) -> tp.Iterator[Experiment]:
    """Counterpart of image_similarity_and_quality with cross-validation."""
    return image_similarity_and_quality(seed, with_pgan=True)


@registry.register
def image_similarity_and_quality_cv_pgan(seed: tp.Optional[int] = None) -> tp.Iterator[Experiment]:
    """Counterpart of image_similarity_and_quality with cross-validation."""
    return image_similarity_and_quality(seed, cross_val=True, with_pgan=True)


@registry.register
def double_o_seven(seed: tp.Optional[int] = None) -> tp.Iterator[Experiment]:
    """Optimization of policies for the 007 game.
    Sequential or 10-parallel or 100-parallel. Various numbers of averagings: 1, 10 or 100."""
    # pylint: disable=too-many-locals
    seedg = create_seed_generator(seed)
    base_env = rl.envs.DoubleOSeven(verbose=False)
    random_agent = rl.agents.Agent007(base_env)
    modules = {"mono": rl.agents.Perceptron, "multi": rl.agents.DenseNet}
    agents = {
        a: rl.agents.TorchAgent.from_module_maker(base_env, m, deterministic=False)
        for a, m in modules.items()
    }
    env = base_env.with_agent(player_0=random_agent).as_single_agent()
    dde = ng.optimizers.DifferentialEvolution(crossover="dimension").set_name("DiscreteDE")
    optimizers: tp.List[tp.Any] = [
        "PSO",
        dde,
        "MetaTuneRecentering",
        "DiagonalCMA",
        "TBPSA",
        "SPSA",
        "RecombiningOptimisticNoisyDiscreteOnePlusOne",
<<<<<<< HEAD
        "MetaModelPSO",
    ]
    optimizers = ["NGOpt", "NGOptRW"]
    optimizerss = refactor_optims(optimizerss)
=======
    ]
>>>>>>> 5aeb57d0
    for num_repetitions in [1, 10, 100]:
        for archi in ["mono", "multi"]:
            for optim in optimizers:
                for env_budget in [5000, 10000, 20000, 40000]:
                    for num_workers in [1, 10, 100]:
                        # careful, not threadsafe
                        runner = rl.EnvironmentRunner(
                            env.copy(), num_repetitions=num_repetitions, max_step=50
                        )
                        func = rl.agents.TorchAgentFunction(
                            agents[archi], runner, reward_postprocessing=lambda x: 1 - x
                        )
                        opt_budget = env_budget // num_repetitions
                        yield Experiment(
                            func,
                            optim,
                            budget=opt_budget,
                            num_workers=num_workers,
                            seed=next(seedg),
                        )


@registry.register
def multiobjective_example(
    seed: tp.Optional[int] = None, hd: bool = False, many: bool = False
) -> tp.Iterator[Experiment]:
    """Optimization of 2 and 3 objective functions in Sphere, Ellipsoid, Cigar, Hm.
    Dimension 6 and 7.
    Budget 100 to 3200
    """
    seedg = create_seed_generator(seed)
    optims = get_optimizers("structure", "structured_moo", seed=next(seedg))
    optims += [
        ng.families.DifferentialEvolution(multiobjective_adaptation=False).set_name("DE-noadapt"),
        ng.families.DifferentialEvolution(crossover="twopoints", multiobjective_adaptation=False).set_name(
            "TwoPointsDE-noadapt"
        ),
    ]
    optims += ["DiscreteOnePlusOne", "DiscreteLenglerOnePlusOne"]
<<<<<<< HEAD
    optims = ["PymooNSGA2", "PymooBatchNSGA2", "LPCMA", "VLPCMA", "CMA"]
    optims = ["LPCMA", "VLPCMA", "CMA"]
=======
    optims = ["BOBYQA", "AX"]
    optims = ["BOBYQA", "AX", "pysot"]
>>>>>>> 5aeb57d0
    popsizes = [20, 40, 80]
    optims += [
        ng.families.EvolutionStrategy(
            recombination_ratio=recomb, only_offsprings=only, popsize=pop, offsprings=pop * 5
        )
        for only in [True, False]
        for recomb in [0.1, 0.5]
        for pop in popsizes
    ]

    optims = refactor_optims(optims)
    mofuncs: tp.List[fbase.MultiExperiment] = []
    dim = 2000 if hd else 7
    for name1, name2 in itertools.product(["sphere"], ["sphere", "hm"]):
        mofuncs.append(
            fbase.MultiExperiment(
                [
                    ArtificialFunction(name1, block_dimension=dim),
                    ArtificialFunction(name2, block_dimension=dim),
                ]
                + (
                    [
                        # Addendum for many-objective optim.
                        ArtificialFunction(name1, block_dimension=dim),
                        ArtificialFunction(name2, block_dimension=dim),
                    ]
                    if many
                    else []
                ),
                upper_bounds=[100, 100] * (2 if many else 1),
            )
        )
        mofuncs.append(
            fbase.MultiExperiment(
                [
                    ArtificialFunction(name1, block_dimension=dim - 1),
                    ArtificialFunction("sphere", block_dimension=dim - 1),
                    ArtificialFunction(name2, block_dimension=dim - 1),
                ]
                + (
                    [
                        ArtificialFunction(
                            name1, block_dimension=dim - 1
                        ),  # Addendum for many-objective optim.
                        ArtificialFunction("sphere", block_dimension=dim - 1),
                        ArtificialFunction(name2, block_dimension=dim - 1),
                    ]
                    if many
                    else []
                ),
                upper_bounds=[100, 100, 100.0] * (2 if many else 1),
            )
        )
    for mofunc in mofuncs:
        for optim in optims:
            for budget in [100, 200, 400, 800, 1600, 3200]:
                for nw in [1, 100]:
                    yield Experiment(mofunc, optim, budget=budget, num_workers=nw, seed=next(seedg))


@registry.register
def multiobjective_example_hd(seed: tp.Optional[int] = None) -> tp.Iterator[Experiment]:
    """Counterpart of moo with high dimension."""
    return multiobjective_example(seed, hd=True)


@registry.register
def multiobjective_example_many_hd(seed: tp.Optional[int] = None) -> tp.Iterator[Experiment]:
    """Counterpart of moo with high dimension and more objective functions."""
    return multiobjective_example(seed, hd=True, many=True)


@registry.register
def multiobjective_example_many(seed: tp.Optional[int] = None) -> tp.Iterator[Experiment]:
    """Counterpart of moo with more objective functions."""
    return multiobjective_example(seed, many=True)


@registry.register
def pbt(seed: tp.Optional[int] = None) -> tp.Iterator[Experiment]:
    # prepare list of parameters to sweep for independent variables
    seedg = create_seed_generator(seed)
    optimizers = [
        "CMA",
        "TwoPointsDE",
        "Shiwa",
        "OnePlusOne",
        "DE",
        "PSO",
        "NaiveTBPSA",
        "RecombiningOptimisticNoisyDiscreteOnePlusOne",
        "PortfolioNoisyDiscreteOnePlusOne",
    ]  # type: ignore
    optimizerss = refactor_optims(optimizers)
    for func in PBT.itercases():
        for optim in optimizers:
            for budget in [100, 400, 1000, 4000, 10000]:
                yield Experiment(func, optim, budget=budget, seed=next(seedg))


@registry.register
def far_optimum_es(seed: tp.Optional[int] = None) -> tp.Iterator[Experiment]:
    # prepare list of parameters to sweep for independent variables
    seedg = create_seed_generator(seed)
    optims = get_optimizers("es", "basics", seed=next(seedg))  # type: ignore
    optims = refactor_optims(optims)
    for func in FarOptimumFunction.itercases():
        for optim in optims:
            for budget in [100, 400, 1000, 4000, 10000]:
                yield Experiment(func, optim, budget=budget, seed=next(seedg))


@registry.register
def photonics(
    seed: tp.Optional[int] = None,
    as_tuple: bool = False,
    small: bool = False,
    ultrasmall: bool = False,
<<<<<<< HEAD
    verysmall: bool = False,
=======
>>>>>>> 5aeb57d0
) -> tp.Iterator[Experiment]:
    """Too small for being interesting: Bragg mirror + Chirped + Morpho butterfly."""
    seedg = create_seed_generator(seed)
    divider = 2 if small else 1
<<<<<<< HEAD
    if ultrasmall or verysmall:
=======
    if ultrasmall:
>>>>>>> 5aeb57d0
        divider = 4
    optims = get_optimizers("es", "basics", "splitters", seed=next(seedg))  # type: ignore
    optims = [
        "MemeticDE",
        "PSO",
        "DE",
        "CMA",
        "OnePlusOne",
        "TwoPointsDE",
        "GeneticDE",
        "ChainMetaModelSQP",
        "MetaModelDE",
        "SVMMetaModelDE",
        "RFMetaModelDE",
        "BFGS",
        "LBFGSB",
    ]
<<<<<<< HEAD
    optims = ["QrDE", "QODE", "RFMetaModelDE"]
    optims = ["PCABO"]
    optims = ["PCABO", "NGOpt", "QODE"]
    optims = ["QOPSO"]  # , "QORealSpacePSO", "RealSpacePSO"]
    optims = ["MicroCMA", "MiniCMA", "QODE", "TinyDE", "MicroDE", "NGOpt"]
    optims = ["NGOpt"]
    optims = ["SQOPSO"]
    optims = refactor_optims(optims)
=======
>>>>>>> 5aeb57d0
    for method in ["clipping", "tanh"]:  # , "arctan"]:
        for name in (
            ["bragg"]
            if ultrasmall
<<<<<<< HEAD
            else (
                ["cf_photosic_reference", "cf_photosic_realistic"]
                if verysmall
                else ["bragg", "chirped", "morpho", "cf_photosic_realistic", "cf_photosic_reference"]
            )
=======
            else ["bragg", "chirped", "morpho", "cf_photosic_realistic", "cf_photosic_reference"]
>>>>>>> 5aeb57d0
        ):
            func = Photonics(
                name,
                4 * ((60 // divider) // 4) if name == "morpho" else 80 // divider,
                bounding_method=method,
                as_tuple=as_tuple,
            )
            for budget in [1e1, 1e2, 1e3]:
                for algo in optims:
                    xp = Experiment(func, algo, int(budget), num_workers=1, seed=next(seedg))
                    if not xp.is_incoherent:
                        yield xp


@registry.register
def photonics2(seed: tp.Optional[int] = None) -> tp.Iterator[Experiment]:
    """Counterpart of yabbob with higher dimensions."""
    return photonics(seed, as_tuple=True)


@registry.register
def ultrasmall_photonics(seed: tp.Optional[int] = None) -> tp.Iterator[Experiment]:
    """Counterpart of yabbob with higher dimensions."""
    return photonics(seed, as_tuple=False, small=True, ultrasmall=True)


@registry.register
def ultrasmall_photonics2(seed: tp.Optional[int] = None) -> tp.Iterator[Experiment]:
    """Counterpart of yabbob with higher dimensions."""
    return photonics(seed, as_tuple=True, small=True, ultrasmall=True)


@registry.register
<<<<<<< HEAD
def verysmall_photonics(seed: tp.Optional[int] = None) -> tp.Iterator[Experiment]:
    """Counterpart of yabbob with higher dimensions."""
    return photonics(seed, as_tuple=False, small=True, verysmall=True)


@registry.register
def verysmall_photonics2(seed: tp.Optional[int] = None) -> tp.Iterator[Experiment]:
    """Counterpart of yabbob with higher dimensions."""
    return photonics(seed, as_tuple=True, small=True, verysmall=True)


@registry.register
=======
>>>>>>> 5aeb57d0
def small_photonics(seed: tp.Optional[int] = None) -> tp.Iterator[Experiment]:
    """Counterpart of yabbob with higher dimensions."""
    return photonics(seed, as_tuple=False, small=True)


@registry.register
def small_photonics2(seed: tp.Optional[int] = None) -> tp.Iterator[Experiment]:
    """Counterpart of yabbob with higher dimensions."""
    return photonics(seed, as_tuple=True, small=True)


@registry.register
def adversarial_attack(seed: tp.Optional[int] = None) -> tp.Iterator[Experiment]:
    """Pretrained ResNes50 under black-box attacked.
    Square attacks:
    100 queries ==> 0.1743119266055046
    200 queries ==> 0.09043250327653997
    300 queries ==> 0.05111402359108781
    400 queries ==> 0.04325032765399738
    1700 queries ==> 0.001310615989515072
    """
    seedg = create_seed_generator(seed)
    optims = get_optimizers("structure", "structured_moo", seed=next(seedg))
    folder = os.environ.get("NEVERGRAD_ADVERSARIAL_EXPERIMENT_FOLDER", None)
    # folder = "/datasets01/imagenet_full_size/061417/val"

    if folder is None:
        warnings.warn(
            "Using random images, set variable NEVERGRAD_ADVERSARIAL_EXPERIMENT_FOLDER to specify a folder"
        )
    optims = refactor_optims(optims)
    for func in imagesxp.ImageAdversarial.make_folder_functions(folder=folder):
        for budget in [100, 200, 300, 400, 1700]:
            for num_workers in [1]:
                for algo in optims:
                    xp = Experiment(func, algo, budget, num_workers=num_workers, seed=next(seedg))
                    yield xp


def pbo_suite(seed: tp.Optional[int] = None, reduced: bool = False) -> tp.Iterator[Experiment]:
    # Discrete, unordered.
    dde = ng.optimizers.DifferentialEvolution(crossover="dimension").set_name("DiscreteDE")
    seedg = create_seed_generator(seed)
    index = 0
    list_optims = [
        "DiscreteOnePlusOne",
        "Shiwa",
        "CMA",
        "PSO",
        "TwoPointsDE",
        "DE",
        "OnePlusOne",
        "AdaptiveDiscreteOnePlusOne",
        "CMandAS2",
        "PortfolioDiscreteOnePlusOne",
        "DoubleFastGADiscreteOnePlusOne",
        "MultiDiscrete",
        "cGA",
        dde,
    ]
    if reduced:
        list_optims = [
            x
            for x in ng.optimizers.registry.keys()
            if "iscre" in x and "ois" not in x and "ptim" not in x and "oerr" not in x
        ]
    optims = ["NGOpt", "NGOptRW"]
    optims = refactor_optims(optims)
    for dim in [16, 64, 100]:
        for fid in range(1, 24):
            for iid in range(1, 5):
                index += 1
                if reduced and index % 13:
                    continue
                for instrumentation in ["Softmax", "Ordered", "Unordered"]:
                    try:
                        func = iohprofiler.PBOFunction(fid, iid, dim, instrumentation=instrumentation)
                        func.add_descriptors(instrum_str=instrumentation)
                    except ModuleNotFoundError as e:
                        raise fbase.UnsupportedExperiment("IOHexperimenter needs to be installed") from e
                    for optim in list_optims:
                        for nw in [1, 10]:
                            for budget in [100, 1000, 10000]:
                                yield Experiment(func, optim, num_workers=nw, budget=budget, seed=next(seedg))  # type: ignore


@registry.register
def pbo_reduced_suite(seed: tp.Optional[int] = None) -> tp.Iterator[Experiment]:
    return pbo_suite(seed, reduced=True)


def causal_similarity(seed: tp.Optional[int] = None) -> tp.Iterator[Experiment]:
    """Finding the best causal graph"""
    # pylint: disable=import-outside-toplevel
    from nevergrad.functions.causaldiscovery import CausalDiscovery

    seedg = create_seed_generator(seed)
    optims = ["CMA", "NGOpt8", "DE", "PSO", "RecES", "RecMixES", "RecMutDE", "ParametrizationDE"]
    optims = ["BOBYQA", "AX"]
    optims = ["BOBYQA", "AX", "pysot"]
    func = CausalDiscovery()
    optims = refactor_optims(optims)
    for budget in [100 * 5**k for k in range(3)]:
        for num_workers in [1]:
            for algo in optims:
                xp = Experiment(func, algo, budget, num_workers=num_workers, seed=next(seedg))
                if not xp.is_incoherent:
                    yield xp


def unit_commitment(seed: tp.Optional[int] = None) -> tp.Iterator[Experiment]:
    """Unit commitment problem."""
    seedg = create_seed_generator(seed)
    optims = ["CMA", "NGOpt8", "DE", "PSO", "RecES", "RecMixES", "RecMutDE", "ParametrizationDE"]
<<<<<<< HEAD
    optims = refactor_optims(optims)
=======
    optims = ["BOBYQA", "AX"]
    optims = ["BOBYQA", "AX", "pysot"]
>>>>>>> 5aeb57d0
    for num_timepoint in [5, 10, 20]:
        for num_generator in [3, 8]:
            func = UnitCommitmentProblem(num_timepoints=num_timepoint, num_generators=num_generator)
            for budget in [100 * 5**k for k in range(3)]:
                for algo in optims:
                    xp = Experiment(func, algo, budget, num_workers=1, seed=next(seedg))
                    if not xp.is_incoherent:
                        yield xp


def team_cycling(seed: tp.Optional[int] = None) -> tp.Iterator[Experiment]:
    """Experiment to optimise team pursuit track cycling problem."""
    seedg = create_seed_generator(seed)
    optims = ["NGOpt10", "CMA", "DE"]
    optims = ["BOBYQA", "AX", "pysot"]
    optims = ["BOBYQA", "AX"]
    optims = ["BOBYQA", "AX", "pysot"]
    funcs = [Cycling(num) for num in [30, 31, 61, 22, 23, 45]]
    optims = refactor_optims(optims)
    for function in funcs:
        for budget in [3000]:
            for optim in optims:
                xp = Experiment(function, optim, budget=budget, num_workers=10, seed=next(seedg))
                if not xp.is_incoherent:
                    yield xp<|MERGE_RESOLUTION|>--- conflicted
+++ resolved
@@ -122,16 +122,6 @@
     # Continuous case,
 
     # First, a few functions with constraints.
-<<<<<<< HEAD
-    optims: tp.List[str] = ["PSO", "OnePlusOne"] + get_optimizers("basics", seed=next(seedg))  # type: ignore
-    optims = ["DE", "Lamcts", "BO", "AX", "HyperOpt", "CMA"]
-    optims = ["DE", "Lamcts", "AX", "HyperOpt", "CMA", "RandomSearch", "SMAC", "SMAC2", "BO"]
-    optims = ["AX", "BO", "Lamcts"]
-    optims = ["AX", "BO", "Lamcts", "SMAC", "SMAC2", "NGOptRW", "NGOpt"]
-    np.random.shuffle(optims)
-    optims = optims[:1]
-=======
->>>>>>> 5aeb57d0
     # optims: tp.List[str] = ["PSO", "OnePlusOne"] + get_optimizers("basics", seed=next(seedg))  # type: ignore
     optims = ["OnePlusOne", "BO", "RandomSearch", "CMA", "DE", "TwoPointsDE", "HyperOpt", "PCABO", "Cobyla"]
     optims = [
@@ -157,26 +147,6 @@
         "LHSSearch",
         "LHSCauchySearch",
     ]
-<<<<<<< HEAD
-    optims = ["NGOpt", "NGOptRW", "QODE"]
-    optims = ["NGOpt"]
-    optims = ["PCABO", "NGOpt", "QODE"]
-    optims = ["QOPSO"]  # , "QORealSpacePSO", "RealSpacePSO"]
-    optims = ["SQOPSO"]  # , "QORealSpacePSO", "RealSpacePSO"]
-    optims = ["SQOPSO"]  # , "QORealSpacePSO", "RealSpacePSO"]
-    optims = refactor_optims(optims)
-    optims = ["Lamcts"]
-=======
-    optims = ["OnePlusOne", "RandomSearch", "CMA", "DE", "TwoPointsDE", "HyperOpt", "Cobyla", "MetaModel", "MetaModelOnePlusOne", "RFMetaModel", "RFMetaModelOnePlusOne"]
-    optims = ["BOBYQA", "AX", "pysot"]
-    optims = ["OnePlusOne", "BOBYQA", "RandomSearch", "MetaModel", "CMA", "DE", "TwoPointsDE", "PSO"]
-    optims = ["BO"]
-    optims = ["OnePlusOne", "BOBYQA", "RandomSearch", "MetaModel", "CMA", "DE", "TwoPointsDE", "PSO"]
-    optims = ["BOBYQA"]
-    optims = ["pysot"]
-    optims = ["OnePlusOne", "BOBYQA", "RandomSearch", "MetaModel", "CMA", "DE", "TwoPointsDE", "PSO"]
-    optims = ["OnePlusOne", "BOBYQA", "RandomSearch", "MetaModel", "CMA", "DE", "TwoPointsDE", "PSO", "pysot", "AX"]
->>>>>>> 5aeb57d0
     datasets = ["kerasBoston", "diabetes", "auto-mpg", "red-wine", "white-wine"]
     optims = refactor_optims(optims)
     for dimension in [None]:
@@ -209,19 +179,6 @@
 ) -> tp.Iterator[Experiment]:
     """Machine learning hyperparameter tuning experiment. Based on scikit models."""
     seedg = create_seed_generator(seed)
-<<<<<<< HEAD
-    optims: tp.List[str] = get_optimizers("basics", seed=next(seedg))  # type: ignore
-    if not seq:
-        optims = get_optimizers("oneshot", seed=next(seedg))  # type: ignore
-    optims = ["DE", "Lamcts", "AX", "HyperOpt", "CMA"]
-    optims = ["DE", "Lamcts", "AX", "HyperOpt", "CMA", "RandomSearch"]
-    optims = ["DE", "Lamcts", "AX", "HyperOpt", "CMA", "RandomSearch", "SMAC", "SMAC2", "BO"]
-    optims = ["AX", "BO", "Lamcts"]
-    optims = ["AX", "BO", "Lamcts", "SMAC", "SMAC2", "NGOptRW", "NGOpt"]
-    np.random.shuffle(optims)
-    optims = optims[:1]
-=======
->>>>>>> 5aeb57d0
     # optims: tp.List[str] = get_optimizers("basics", seed=next(seedg))  # type: ignore
     # if not seq:
     #    optims = get_optimizers("oneshot", seed=next(seedg))  # type: ignore
@@ -249,25 +206,11 @@
         "LHSSearch",
         "LHSCauchySearch",
     ]
-<<<<<<< HEAD
-    optims = ["NGOpt", "NGOptRW", "QODE"]
-    optims = ["NGOpt"]
-    optims = ["PCABO"]
     optims = ["PCABO", "NGOpt", "QODE"]
     optims = ["QOPSO"]  # , "QORealSpacePSO", "RealSpacePSO"]
     optims = ["SQOPSO"]  # , "QORealSpacePSO", "RealSpacePSO"]
     optims = refactor_optims(optims)
-=======
-    optims = ["OnePlusOne", "RandomSearch", "CMA", "DE", "TwoPointsDE", "HyperOpt", "Cobyla", "MetaModel", "MetaModelOnePlusOne", "RFMetaModel", "RFMetaModelOnePlusOne"]
-    optims = ["BOBYQA", "AX", "pysot"]
-    optims = ["OnePlusOne", "BOBYQA", "AX", "RandomSearch", "MetaModel", "CMA", "DE", "TwoPointsDE", "PSO"]
-    optims = ["OnePlusOne", "BOBYQA", "RandomSearch", "MetaModel", "CMA", "DE", "TwoPointsDE", "PSO"]
-    optims = ["BO"]
-    optims = ["BOBYQA"]
-    optims = ["OnePlusOne", "BOBYQA", "RandomSearch", "MetaModel", "CMA", "DE", "TwoPointsDE", "PSO"]
-    optims = ["pysot"]
-    optims = ["OnePlusOne", "BOBYQA", "RandomSearch", "MetaModel", "CMA", "DE", "TwoPointsDE", "PSO", "pysot", "AX"]
->>>>>>> 5aeb57d0
+
     for dimension in [None, 1, 2, 3]:
         if dimension is None:
             datasets = ["boston", "diabetes", "auto-mpg", "red-wine", "white-wine"]
@@ -421,10 +364,7 @@
     # The list of optimizers should contain only the basic for comparison and "baselines".
     # optims: tp.List[str] = ["NGOpt10"] + get_optimizers("baselines", seed=next(seedg))  # type: ignore
     optims = ["NGOptRW", "NGOpt", "RandomSearch", "CMA", "DE", "DiscreteLenglerOnePlusOne"]
-<<<<<<< HEAD
-    optims = refactor_optims(optims)
-=======
->>>>>>> 5aeb57d0
+    optims = refactor_optims(optims)
     # optims = optims[:2]
     index = 0
     for function in functions:
@@ -550,7 +490,6 @@
     seedg = create_seed_generator(seed)
     # optims = get_optimizers("small_discrete", seed=next(seedg))
     optims = ["DiscreteOnePlusOne", "NGOpt", "CMA", "TwoPointsDE", "DiscreteLenglerOnePlusOne"]
-<<<<<<< HEAD
     optims = ["RFMetaModelOnePlusOne"]
     optims = ["FastGADiscreteOnePlusOne"]
     optims = ["DoubleFastGADiscreteOnePlusOne"]
@@ -559,8 +498,6 @@
     optims = ["DiscreteLenglerOnePlusOne"]
     optims = ["NGOpt", "NGOptRW"]
     optims = refactor_optims(optims)
-=======
->>>>>>> 5aeb57d0
     for nv in [10, 50, 200, 1000, 5000]:
         for arity in [2, 3, 7, 30]:
             for instrum_str in ["Unordered", "Softmax", "Ordered"]:
@@ -594,13 +531,11 @@
     # Discrete, unordered.
     # optims = get_optimizers("discrete", seed=next(seedg))
     optims = ["DiscreteOnePlusOne", "NGOpt", "CMA", "TwoPointsDE", "DiscreteLenglerOnePlusOne"]
-<<<<<<< HEAD
     optims = ["OnePlusOne"]
     optims = ["DiscreteLenglerOnePlusOne"]
     optims = ["NGOpt", "NGOptRW"]
     optims = refactor_optims(optims)
-=======
->>>>>>> 5aeb57d0
+
     for nv in [10, 50, 200, 1000, 5000]:
         for arity in [2, 3, 7, 30]:
             for instrum_str in ["Unordered", "Softmax", "Ordered"]:
@@ -647,10 +582,6 @@
         "MetaModelDE",
         "RFMetaModelDE",
     ]
-<<<<<<< HEAD
-    optims = ["NGOpt"]
-=======
->>>>>>> 5aeb57d0
     functions = [
         ArtificialFunction(
             name, block_dimension=2, num_blocks=n_blocks, rotation=rotation, aggregator=aggregator
@@ -663,25 +594,7 @@
     optims = refactor_optims(optims)
     for func in functions:
         for optim in optims:
-<<<<<<< HEAD
-            for budget in [
-                25,
-                37,
-                50,
-                75,
-                87,
-                100,
-                200,
-                400,
-                800,
-                1600,
-                3200,
-                6400,
-                12800,
-            ]:  # + list(range(100, 20001, 500)):
-=======
             for budget in [25, 37, 50, 75, 87, 100, 200, 400, 800, 1600]:  # + list(range(100, 20001, 500)):
->>>>>>> 5aeb57d0
                 yield Experiment(func, optim, budget=budget, num_workers=1, seed=next(seedg))
 
 
@@ -1056,30 +969,7 @@
         "RFMetaModelDE",
     ]
 
-<<<<<<< HEAD
-    if bounded:
-        optims = ["BO", "PCABO", "BayesOptimBO", "CMA", "PSO", "DE"]
-    if box:
-        optims = ["DiagonalCMA", "Cobyla", "NGOpt16", "NGOpt15", "CMandAS2", "OnePlusOne"]
-    optims = ["DE", "Lamcts", "AX", "HyperOpt", "CMA", "RandomSearch"]
-    optims = ["DE", "Lamcts", "AX", "HyperOpt", "CMA", "RandomSearch", "SMAC", "SMAC2", "BO"]
-    optims = ["AX", "BO", "Lamcts", "SMAC", "SMAC2", "NGOptRW"]
-    np.random.shuffle(optims)
-    if small and not hd:
-        optims += ["PCABO", "BO", "Cobyla"]
-    optims = [
-        "MetaModelDE",
-        "MetaModelOnePlusOne",
-        "OnePlusOne",
-        "ChainMetaModelSQP",
-        "RFMetaModel",
-        "RFMetaModelDE",
-    ]
-=======
-    optims = ["BOBYQA"]  #, "pysot"]  #, "AX"]
-    optims = ["pysot"]
-    optims = ["OnePlusOne", "BOBYQA", "AX", "RandomSearch", "MetaModel", "CMA", "DE", "TwoPointsDE", "PSO", "MetaTuneRecentering", "MetaRecentering"]
->>>>>>> 5aeb57d0
+
     # if bounded:
     #    optims = ["BO", "PCABO", "BayesOptimBO", "CMA", "PSO", "DE"]
     # if box:
@@ -1121,7 +1011,6 @@
         "RFMetaModel",
         "DE",
     ]
-<<<<<<< HEAD
     optims = ["NGOpt", "NGOptRW"]
     optims = ["QrDE", "QODE", "LhsDE"]
     optims = ["NGOptRW"]
@@ -1159,12 +1048,7 @@
     optims = ["NGOpt"]
     optims = ["SQOPSO"]  # , "QORealSpacePSO", "RealSpacePSO"]
     optims = ["Lamcts"]
-=======
-    optims = ["QRDE", "QODE", "LhsDE"]
-    optims = ["NGOpt", "NGOptRW"]
-    optims = ["pysot", "BOBYQA"]
-    #optims = get_optimizers("oneshot", seed=next(seedg))  # type: ignore
->>>>>>> 5aeb57d0
+
     functions = [
         ArtificialFunction(
             name,
@@ -1247,11 +1131,7 @@
     budgets = (
         [40000, 80000, 160000, 320000]
         if (big and not noise)
-<<<<<<< HEAD
         else ([50, 200, 800, 3200, 12800] if not noise else [3200, 12800, 51200, 102400])
-=======
-        else ([50, 200, 800, 3200, 12800] if not noise else [3200, 12800, 51200])
->>>>>>> 5aeb57d0
     )
     if small and not noise:
         budgets = [10, 20, 40]
@@ -1643,16 +1523,7 @@
     optims = ["ChainMetaModelSQP", "MetaModelOnePlusOne", "MetaModelDE"]
     optims = ["LargeCMA", "TinyCMA", "OldCMA", "MicroCMA"]
     optims = ["BFGS", "LBFGSB", "MemeticDE"]
-<<<<<<< HEAD
-    optims = ["QrDE", "QODE", "LhsDE", "NGOpt", "NGOptRW"]
-    optims = ["TinyCMA", "QODE", "MetaModelOnePlusOne", "LhsDE", "TinyLhsDE", "TinyQODE"]
-    optims = ["QOPSO", "QORealSpacePSO"]
-    optims = ["SQOPSO"]  # , "QORealSpacePSO", "RealSpacePSO"]
-=======
-    optims = ["BOBYQA", "AX", "pysot"]
-    optims = ["BOBYQA", "AX"]
-    optims = ["BOBYQA", "AX", "pysot"]
->>>>>>> 5aeb57d0
+
     dims = [40, 20]
     functions = [
         ArtificialFunction(name, block_dimension=d, rotation=rotation, expo=expo)
@@ -1760,12 +1631,8 @@
         for rotation in [True, False]
     ]
     optims = get_optimizers("competitive", seed=next(seedg))
-<<<<<<< HEAD
-    optims = refactor_optims(optims)
-=======
-    optims = ["BOBYQA", "AX"]
-    optims = ["BOBYQA", "AX", "pysot"]
->>>>>>> 5aeb57d0
+    optims = refactor_optims(optims)
+
     for function in functions:
         for budget in [100, 1000, 10000]:
             for optim in optims:
@@ -1993,11 +1860,9 @@
     optims: tp.List[str] = get_optimizers("spsa", seed=next(seedg))  # type: ignore
     optims += ["CMA", "OnePlusOne", "DE", "PSO"]
     optims = ["SQP", "NoisyDiscreteOnePlusOne", "NoisyBandit"]
-<<<<<<< HEAD
     optims = ["NGOpt", "NGOptRW"]
     optims = refactor_optims(optims)
-=======
->>>>>>> 5aeb57d0
+
     for budget in [500, 1000, 2000, 4000, 8000, 16000, 32000, 64000, 128000]:
         for optim in optims:
             for rotation in [True, False]:
@@ -2078,17 +1943,13 @@
     seedg = create_seed_generator(seed)
     optims = get_optimizers("basics", seed=next(seedg))
     optims = ["BFGS", "LBFGSB", "MemeticDE"]
-<<<<<<< HEAD
     optims = ["PCABO"]
     optims = ["PCABO", "NGOpt", "QODE"]
     optims = ["QOPSO"]  # , "QORealSpacePSO", "RealSpacePSO"]
     optims = ["NGOpt"]
     optims = ["SQOPSO"]  # , "QORealSpacePSO", "RealSpacePSO"]
     optims = refactor_optims(optims)
-=======
-    optims = ["BOBYQA", "AX"]
-    optims = ["BOBYQA", "AX", "pysot"]
->>>>>>> 5aeb57d0
+
     for budget in [25, 50, 100, 200, 400, 800, 1600]:
         for num_workers in [1, 30]:
             if num_workers < budget:
@@ -2106,17 +1967,13 @@
     seedg = create_seed_generator(seed)
     optims = get_optimizers("basics", seed=next(seedg))
     optims += ["NGOpt", "NGOptRW", "ChainMetaModelSQP"]
-<<<<<<< HEAD
     optims = ["NGOpt"]
     optims = ["PCABO"]
     optims = ["PCABO", "NGOpt", "QODE"]
     optims = ["QOPSO"]  # , "QORealSpacePSO", "RealSpacePSO"]
     optims = ["SQOPSO"]  # , "QORealSpacePSO", "RealSpacePSO"]
     optims = refactor_optims(optims)
-=======
-    optims = ["BOBYQA", "AX"]
-    optims = ["BOBYQA", "AX", "pysot"]
->>>>>>> 5aeb57d0
+
     for budget in [25, 50, 100, 200, 400, 800, 1600]:
         for algo in optims:
             for fu in funcs:
@@ -2135,7 +1992,6 @@
     optims = get_optimizers("basics", seed=next(seedg))
     optims += ["NGOpt", "NGOptRW", "ChainMetaModelSQP"]
     optims = ["BFGS", "LBFGSB", "MemeticDE"]
-<<<<<<< HEAD
     optims = ["CMA", "PSO", "QODE", "QRDE", "MetaModelPSO"]
     if seq:
         optims += ["BFGS", "LBFGSB", "MemeticDE"]
@@ -2156,10 +2012,7 @@
         "MetaModelDE",
     ]
     optims = refactor_optims(optims)
-=======
-    optims = ["BOBYQA", "AX"]
-    optims = ["BOBYQA", "AX", "pysot"]
->>>>>>> 5aeb57d0
+
     for budget in [25, 50, 100, 200, 400, 800, 1600]:
         for num_workers in [1] if seq else [1, 30]:
             if num_workers < budget:
@@ -2280,13 +2133,9 @@
 
     seedg = create_seed_generator(seed)
     optims = get_optimizers("basics", "noisy", seed=next(seedg))
-<<<<<<< HEAD
     optims = ["NGOpt", "CMA"]
     optims = refactor_optims(optims)
-=======
-    optims = ["BOBYQA", "AX"]
-    optims = ["BOBYQA", "AX", "pysot"]
->>>>>>> 5aeb57d0
+
     for budget in [25, 50, 100, 200, 400, 800, 1600, 3200, 6400, 12800, 25600]:
         for num_workers in [1]:  # , 10, 100]:
             if num_workers < budget:
@@ -2309,13 +2158,9 @@
 
     seedg = create_seed_generator(seed)
     optims = get_optimizers("basics", "noisy", seed=next(seedg))
-<<<<<<< HEAD
     optims = ["NGOpt", "CMA"]
     optims = refactor_optims(optims)
-=======
-    optims = ["BOBYQA", "AX"]
-    optims = ["BOBYQA", "AX", "pysot"]
->>>>>>> 5aeb57d0
+
     for budget in [25, 50, 100, 200, 400, 800, 1600, 3200, 6400, 12800, 25600]:
         for num_workers in [1]:  # , 10, 100]:
             if num_workers < budget:
@@ -2379,12 +2224,8 @@
         "MetaModel",
         "DiagonalCMA",
     ]
-<<<<<<< HEAD
-    optims = refactor_optims(optims)
-=======
-    optims = ["BOBYQA", "AX"]
-    optims = ["BOBYQA", "AX", "pysot"]
->>>>>>> 5aeb57d0
+    optims = refactor_optims(optims)
+
     for budget in [25, 50, 100, 200, 400, 800, 1600, 3200, 6400, 12800, 25600]:
         for num_workers in [1]:  # , 10, 100]:
             if num_workers < budget:
@@ -2409,12 +2250,7 @@
     funcs = [game.Game(name) for name in ["war", "batawaf", "flip", "guesswho", "bigguesswho"]]
     seedg = create_seed_generator(seed)
     optims = get_optimizers("noisy", "splitters", "progressive", seed=next(seedg))
-<<<<<<< HEAD
-    optims = refactor_optims(optims)
-=======
-    optims = ["BOBYQA", "AX"]
-    optims = ["BOBYQA", "AX", "pysot"]
->>>>>>> 5aeb57d0
+    optims = refactor_optims(optims)
     for budget in [12800, 25600, 51200, 102400]:
         for num_workers in [1]:
             if num_workers < budget:
@@ -2432,12 +2268,7 @@
     for dams in [3, 5, 9, 13]:
         funcs += [PowerSystem(dams, depth=2, width=3)]
     seedg = create_seed_generator(seed)
-<<<<<<< HEAD
-=======
-    optims = get_optimizers("basics", "noisy", "splitters", "progressive", seed=next(seedg))
-    optims = ["BOBYQA", "AX"]
-    optims = ["BOBYQA", "AX", "pysot"]
->>>>>>> 5aeb57d0
+
     budgets = [3200, 6400, 12800]
     optims = get_optimizers("basics", "noisy", "splitters", "progressive", seed=next(seedg))
     optims = refactor_optims(optims)
@@ -2468,12 +2299,8 @@
     funcs += [_mlda.Landscape(transform) for transform in [None, "square", "gaussian"]]
     seedg = create_seed_generator(seed)
     optims = get_optimizers("basics", seed=next(seedg))
-<<<<<<< HEAD
-    optims = refactor_optims(optims)
-=======
-    optims = ["BOBYQA", "AX"]
-    optims = ["BOBYQA", "AX", "pysot"]
->>>>>>> 5aeb57d0
+    optims = refactor_optims(optims)
+
     for budget in [25, 50, 100, 200, 400, 800, 1600, 3200, 6400, 12800]:
         for num_workers in [1, 10, 100]:
             if num_workers < budget:
@@ -2495,14 +2322,10 @@
     seedg = create_seed_generator(seed)
     optims = get_optimizers("splitters", "progressive", seed=next(seedg))
     optims += ["DE", "CMA", "PSO", "TwoPointsDE", "RandomSearch"]
-<<<<<<< HEAD
     optims = ["QODE", "QRDE"]
     optims = ["NGOpt"]
     optims = refactor_optims(optims)
-=======
-    optims = ["BOBYQA", "AX"]
-    optims = ["BOBYQA", "AX", "pysot"]
->>>>>>> 5aeb57d0
+
     for budget in [1000, 10000]:
         for num_workers in [1, 10, 100]:
             if num_workers < budget:
@@ -2770,14 +2593,10 @@
         "TBPSA",
         "SPSA",
         "RecombiningOptimisticNoisyDiscreteOnePlusOne",
-<<<<<<< HEAD
         "MetaModelPSO",
     ]
     optimizers = ["NGOpt", "NGOptRW"]
-    optimizerss = refactor_optims(optimizerss)
-=======
-    ]
->>>>>>> 5aeb57d0
+
     for num_repetitions in [1, 10, 100]:
         for archi in ["mono", "multi"]:
             for optim in optimizers:
@@ -2817,13 +2636,7 @@
         ),
     ]
     optims += ["DiscreteOnePlusOne", "DiscreteLenglerOnePlusOne"]
-<<<<<<< HEAD
-    optims = ["PymooNSGA2", "PymooBatchNSGA2", "LPCMA", "VLPCMA", "CMA"]
-    optims = ["LPCMA", "VLPCMA", "CMA"]
-=======
-    optims = ["BOBYQA", "AX"]
-    optims = ["BOBYQA", "AX", "pysot"]
->>>>>>> 5aeb57d0
+
     popsizes = [20, 40, 80]
     optims += [
         ng.families.EvolutionStrategy(
@@ -2942,19 +2755,12 @@
     as_tuple: bool = False,
     small: bool = False,
     ultrasmall: bool = False,
-<<<<<<< HEAD
     verysmall: bool = False,
-=======
->>>>>>> 5aeb57d0
 ) -> tp.Iterator[Experiment]:
     """Too small for being interesting: Bragg mirror + Chirped + Morpho butterfly."""
     seedg = create_seed_generator(seed)
     divider = 2 if small else 1
-<<<<<<< HEAD
     if ultrasmall or verysmall:
-=======
-    if ultrasmall:
->>>>>>> 5aeb57d0
         divider = 4
     optims = get_optimizers("es", "basics", "splitters", seed=next(seedg))  # type: ignore
     optims = [
@@ -2972,30 +2778,18 @@
         "BFGS",
         "LBFGSB",
     ]
-<<<<<<< HEAD
-    optims = ["QrDE", "QODE", "RFMetaModelDE"]
-    optims = ["PCABO"]
-    optims = ["PCABO", "NGOpt", "QODE"]
-    optims = ["QOPSO"]  # , "QORealSpacePSO", "RealSpacePSO"]
-    optims = ["MicroCMA", "MiniCMA", "QODE", "TinyDE", "MicroDE", "NGOpt"]
     optims = ["NGOpt"]
     optims = ["SQOPSO"]
     optims = refactor_optims(optims)
-=======
->>>>>>> 5aeb57d0
     for method in ["clipping", "tanh"]:  # , "arctan"]:
         for name in (
             ["bragg"]
             if ultrasmall
-<<<<<<< HEAD
             else (
                 ["cf_photosic_reference", "cf_photosic_realistic"]
                 if verysmall
                 else ["bragg", "chirped", "morpho", "cf_photosic_realistic", "cf_photosic_reference"]
             )
-=======
-            else ["bragg", "chirped", "morpho", "cf_photosic_realistic", "cf_photosic_reference"]
->>>>>>> 5aeb57d0
         ):
             func = Photonics(
                 name,
@@ -3029,7 +2823,6 @@
 
 
 @registry.register
-<<<<<<< HEAD
 def verysmall_photonics(seed: tp.Optional[int] = None) -> tp.Iterator[Experiment]:
     """Counterpart of yabbob with higher dimensions."""
     return photonics(seed, as_tuple=False, small=True, verysmall=True)
@@ -3042,8 +2835,6 @@
 
 
 @registry.register
-=======
->>>>>>> 5aeb57d0
 def small_photonics(seed: tp.Optional[int] = None) -> tp.Iterator[Experiment]:
     """Counterpart of yabbob with higher dimensions."""
     return photonics(seed, as_tuple=False, small=True)
@@ -3158,12 +2949,7 @@
     """Unit commitment problem."""
     seedg = create_seed_generator(seed)
     optims = ["CMA", "NGOpt8", "DE", "PSO", "RecES", "RecMixES", "RecMutDE", "ParametrizationDE"]
-<<<<<<< HEAD
-    optims = refactor_optims(optims)
-=======
-    optims = ["BOBYQA", "AX"]
-    optims = ["BOBYQA", "AX", "pysot"]
->>>>>>> 5aeb57d0
+    optims = refactor_optims(optims)
     for num_timepoint in [5, 10, 20]:
         for num_generator in [3, 8]:
             func = UnitCommitmentProblem(num_timepoints=num_timepoint, num_generators=num_generator)
