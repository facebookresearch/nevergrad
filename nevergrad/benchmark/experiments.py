# Copyright (c) Facebook, Inc. and its affiliates. All Rights Reserved.
#
# This source code is licensed under the MIT license found in the
# LICENSE file in the root directory of this source tree.

import os
import warnings
import typing as tp
import itertools
import numpy as np
import nevergrad as ng
import nevergrad.functions.corefuncs as corefuncs
from nevergrad.functions import base as fbase
from nevergrad.functions import ExperimentFunction
from nevergrad.functions import ArtificialFunction
from nevergrad.functions import FarOptimumFunction
from nevergrad.functions.pbt import PBT
from nevergrad.functions.ml import MLTuning
from nevergrad.functions import mlda as _mlda
from nevergrad.functions.photonics import Photonics
from nevergrad.functions.arcoating import ARCoating
from nevergrad.functions import images as imagesxp
from nevergrad.functions.powersystems import PowerSystem
from nevergrad.functions.stsp import STSP
from nevergrad.functions.rocket import Rocket
from nevergrad.functions.mixsimulator import OptimizeMix
from nevergrad.functions.unitcommitment import UnitCommitmentProblem
from nevergrad.functions import control
from nevergrad.functions import rl
from nevergrad.functions.games import game
from nevergrad.functions.causaldiscovery import CausalDiscovery
from nevergrad.functions import iohprofiler
from nevergrad.functions import helpers
from .xpbase import Experiment as Experiment
from .xpbase import create_seed_generator
from .xpbase import registry as registry  # noqa
from .optgroups import get_optimizers

# register all experiments from other files
# pylint: disable=unused-import
from . import frozenexperiments  # noqa
from . import gymexperiments  # noqa

# pylint: disable=stop-iteration-return, too-many-nested-blocks, too-many-locals


def skip_ci(*, reason: str) -> None:
    """Only use this if there is a good reason for not testing the xp,
    such as very slow for instance (>1min) with no way to make it faster.
    This is dangereous because it won't test reproducibility and the experiment
    may therefore be corrupted with no way to notice it automatically.
    """
    if os.environ.get("NEVERGRAD_PYTEST", False):  # break here for tests
        raise fbase.UnsupportedExperiment("Skipping CI: " + reason)


class _Constraint:
    def __init__(self, name: str, as_bool: bool) -> None:
        self.name = name
        self.as_bool = as_bool

    def __call__(self, data: np.ndarray) -> tp.Union[bool, float]:
        if not isinstance(data, np.ndarray):
            raise ValueError(f"Unexpected inputs as np.ndarray, got {data}")
        if self.name == "sum":
            value = float(np.sum(data))
        elif self.name == "diff":
            value = float(np.sum(data[::2]) - np.sum(data[1::2]))
        elif self.name == "second_diff":
            value = float(2 * np.sum(data[1::2]) - 3 * np.sum(data[::2]))
        elif self.name == "ball":
            # Most points violate the constraint.
            value = float(np.sum(np.square(data)) - len(data) - np.sqrt(len(data)))
        else:
            raise NotImplementedError(f"Unknown function {self.name}")
        return value > 0 if self.as_bool else value


def keras_tuning(
    seed: tp.Optional[int] = None, overfitter: bool = False, seq: bool = False
) -> tp.Iterator[Experiment]:
    """Machine learning hyperparameter tuning experiment. Based on Keras models."""
    seedg = create_seed_generator(seed)
    # Continuous case,

    # First, a few functions with constraints.
    optims: tp.List[str] = ["PSO", "OnePlusOne"] + get_optimizers("basics", seed=next(seedg))  # type: ignore
    datasets = ["kerasBoston", "diabetes", "auto-mpg", "red-wine", "white-wine"]
    for dimension in [None]:
        for dataset in datasets:
            function = MLTuning(
                regressor="keras_dense_nn", data_dimension=dimension, dataset=dataset, overfitter=overfitter
            )
            for budget in [50, 150, 500]:
                for num_workers in (
                    [1, budget // 4] if seq else [budget]
                ):  # Seq for sequential optimization experiments.
                    for optim in optims:
                        xp = Experiment(
                            function, optim, num_workers=num_workers, budget=budget, seed=next(seedg)
                        )
                        skip_ci(reason="too slow")
                        if not xp.is_incoherent:
                            yield xp


def mltuning(
    seed: tp.Optional[int] = None,
    overfitter: bool = False,
    seq: bool = False,
    nano: bool = False,
) -> tp.Iterator[Experiment]:
    """Machine learning hyperparameter tuning experiment. Based on scikit models."""
    seedg = create_seed_generator(seed)
    optims: tp.List[str] = get_optimizers("basics", seed=next(seedg))  # type: ignore
    if not seq:
        optims = get_optimizers("oneshot", seed=next(seedg))  # type: ignore
    for dimension in [None, 1, 2, 3]:
        if dimension is None:
            datasets = ["boston", "diabetes", "auto-mpg", "red-wine", "white-wine"]
        else:
            datasets = ["artificialcos", "artificial", "artificialsquare"]
        for regressor in ["mlp", "decision_tree", "decision_tree_depth"]:
            for dataset in datasets:
                function = MLTuning(
                    regressor=regressor, data_dimension=dimension, dataset=dataset, overfitter=overfitter
                )
                for budget in [50, 150, 500] if not nano else [20, 40, 80, 160]:
                    # Seq for sequential optimization experiments.
                    parallelization = [1, budget // 4] if seq else [budget]
                    for num_workers in parallelization:

                        for optim in optims:
                            xp = Experiment(
                                function, optim, num_workers=num_workers, budget=budget, seed=next(seedg)
                            )
                            skip_ci(reason="too slow")
                            if not xp.is_incoherent:
                                yield xp


def naivemltuning(seed: tp.Optional[int] = None) -> tp.Iterator[Experiment]:
    """Counterpart of mltuning with overfitting of valid loss, i.e. train/valid/valid instead of train/valid/test."""
    return mltuning(seed, overfitter=True)


# We register only the sequential counterparts for the moment.
@registry.register
def seq_keras_tuning(seed: tp.Optional[int] = None) -> tp.Iterator[Experiment]:
    """Sequential counterpart of keras tuning."""
    return keras_tuning(seed, overfitter=False, seq=True)


# We register only the sequential counterparts for the moment.
@registry.register
def naive_seq_keras_tuning(seed: tp.Optional[int] = None) -> tp.Iterator[Experiment]:
    """Naive counterpart (no overfitting, see naivemltuning)of seq_keras_tuning."""
    return keras_tuning(seed, overfitter=True, seq=True)


@registry.register
def oneshot_mltuning(seed: tp.Optional[int] = None) -> tp.Iterator[Experiment]:
    """One-shot counterpart of Scikit tuning."""
    return mltuning(seed, overfitter=False, seq=False)


# We register only the (almost) sequential counterparts for the moment.
@registry.register
def seq_mltuning(seed: tp.Optional[int] = None) -> tp.Iterator[Experiment]:
    """Sequential counterpart of mltuning."""
    return mltuning(seed, overfitter=False, seq=True)


@registry.register
def nano_seq_mltuning(seed: tp.Optional[int] = None) -> tp.Iterator[Experiment]:
    """Sequential counterpart of seq_mltuning with smaller budget."""
    return mltuning(seed, overfitter=False, seq=True, nano=True)


@registry.register
def nano_naive_seq_mltuning(seed: tp.Optional[int] = None) -> tp.Iterator[Experiment]:
    """Sequential counterpart of mltuning with overfitting of valid loss, i.e. train/valid/valid instead of train/valid/test,
    and with lower budget."""
    return mltuning(seed, overfitter=True, seq=True, nano=True)


@registry.register
def naive_seq_mltuning(seed: tp.Optional[int] = None) -> tp.Iterator[Experiment]:
    """Sequential counterpart of mltuning with overfitting of valid loss, i.e. train/valid/valid instead of train/valid/test."""
    return mltuning(seed, overfitter=True, seq=True)


# pylint:disable=too-many-branches
@registry.register
def yawidebbob(seed: tp.Optional[int] = None) -> tp.Iterator[Experiment]:
    """Yet Another Wide Black-Box Optimization Benchmark.
    The goal is basically to have a very wide family of problems: continuous and discrete,
    noisy and noise-free, mono- and multi-objective,  constrained and not constrained, sequential
    and parallel.

    TODO(oteytaud): this requires a significant improvement, covering mixed problems and different types of constraints.
    """
    seedg = create_seed_generator(seed)
    total_xp_per_optim = 0
    # Continuous case

    # First, a few functions with constraints.
    functions = [
        ArtificialFunction(name, block_dimension=50, rotation=rotation, translation_factor=tf)
        for name in ["cigar", "ellipsoid"]
        for rotation in [True, False]
        for tf in [0.1, 10.0]
    ]
    for i, func in enumerate(functions):
        func.parametrization.register_cheap_constraint(_Constraint("sum", as_bool=i % 2 == 0))
    assert len(functions) == 8
    # Then, let us build a constraint-free case. We include the noisy case.
    names = ["hm", "rastrigin", "sphere", "doublelinearslope", "ellipsoid"]

    # names += ["deceptiveillcond", "deceptivemultimodal", "deceptivepath"]
    functions += [
        ArtificialFunction(
            name, block_dimension=d, rotation=rotation, noise_level=nl, split=split, translation_factor=tf
        )
        for name in names  # period 5
        for rotation in [True, False]  # period 2
        for nl in [0.0, 100.0]  # period 2
        for tf in [0.1, 10.0]
        for num_blocks in [1, 8]  # period 2
        for d in [5, 70, 10000]  # period 4
        for split in [True, False]  # period 2
    ][
        ::37
    ]  # 37 is coprime with all periods above so we sample correctly the possibilities.
    assert len(functions) == 21, f"{len(functions)} problems instead of 21. Yawidebbob should be standard."
    # This problem is intended as a stable basis forever.
    # The list of optimizers should contain only the basic for comparison and "baselines".
    optims: tp.List[str] = ["NGOpt10"] + get_optimizers("baselines", seed=next(seedg))  # type: ignore
    index = 0
    for function in functions:
        for budget in [50, 1500, 25000]:
            for nw in [1, budget] + ([] if budget <= 300 else [300]):
                index += 1
                if index % 5 == 0:
                    total_xp_per_optim += 1
                    for optim in optims:
                        xp = Experiment(function, optim, num_workers=nw, budget=budget, seed=next(seedg))
                        if not xp.is_incoherent:
                            yield xp
    # Discrete, unordered.
    index = 0
    for nv in [200, 2000]:
        for arity in [2, 7, 37]:
            instrum = ng.p.TransitionChoice(range(arity), repetitions=nv)
            for name in ["onemax", "leadingones", "jump"]:
                index += 1
                if index % 4 != 0:
                    continue
                dfunc = ExperimentFunction(
                    corefuncs.DiscreteFunction(name, arity), instrum.set_name("transition")
                )
                dfunc.add_descriptors(arity=arity)
                for budget in [500, 5000]:
                    for nw in [1, 100]:
                        total_xp_per_optim += 1
                        for optim in optims:
                            yield Experiment(dfunc, optim, num_workers=nw, budget=budget, seed=next(seedg))

    # The multiobjective case.
    # TODO the upper bounds are really not well set for this experiment with cigar
    mofuncs: tp.List[fbase.MultiExperiment] = []
    for name1 in ["sphere", "ellipsoid"]:
        for name2 in ["sphere", "hm"]:
            for tf in [0.25, 4.0]:
                mofuncs += [
                    fbase.MultiExperiment(
                        [
                            ArtificialFunction(name1, block_dimension=7),
                            ArtificialFunction(name2, block_dimension=7, translation_factor=tf),
                        ],
                        upper_bounds=np.array((100.0, 100.0)),
                    )
                ]
                mofuncs[-1].add_descriptors(num_objectives=2)
    for name1 in ["sphere", "ellipsoid"]:
        for name2 in ["sphere", "hm"]:
            for name3 in ["sphere", "hm"]:
                for tf in [0.25, 4.0]:
                    mofuncs += [
                        fbase.MultiExperiment(
                            [
                                ArtificialFunction(name1, block_dimension=7, translation_factor=1.0 / tf),
                                ArtificialFunction(name2, block_dimension=7, translation_factor=tf),
                                ArtificialFunction(name3, block_dimension=7),
                            ],
                            upper_bounds=np.array((100.0, 100.0, 100.0)),
                        )
                    ]
                    mofuncs[-1].add_descriptors(num_objectives=3)
    index = 0
    for mofunc in mofuncs[::3]:
        for budget in [2000, 8000]:
            for nw in [1, 100]:
                index += 1
                if index % 5 == 0:
                    total_xp_per_optim += 1
                    for optim in optims:
                        yield Experiment(mofunc, optim, budget=budget, num_workers=nw, seed=next(seedg))
    assert total_xp_per_optim == 55, "We should have 55 xps per optimizer, not {total_xp_per_optim}."


# pylint: disable=redefined-outer-name
@registry.register
def parallel_small_budget(seed: tp.Optional[int] = None) -> tp.Iterator[Experiment]:
    """Parallel optimization with small budgets"""
    seedg = create_seed_generator(seed)
    optims: tp.List[str] = get_optimizers("basics", seed=next(seedg))  # type: ignore
    names = ["hm", "rastrigin", "griewank", "rosenbrock", "ackley", "multipeak"]
    names += ["sphere", "cigar", "ellipsoid", "altellipsoid"]
    names += ["deceptiveillcond", "deceptivemultimodal", "deceptivepath"]
    # funcs
    functions = [
        ArtificialFunction(name, block_dimension=d, rotation=rotation)
        for name in names
        for rotation in [True, False]
        for d in [2, 4, 8]
    ]
    budgets = [10, 50, 100, 200, 400]
    for optim in optims:
        for function in functions:
            for budget in budgets:
                for nw in [2, 8, 16]:
                    for batch in [True, False]:
                        if nw < budget / 4:
                            xp = Experiment(
                                function,
                                optim,
                                num_workers=nw,
                                budget=budget,
                                batch_mode=batch,
                                seed=next(seedg),
                            )
                            if not xp.is_incoherent:
                                yield xp


@registry.register
def instrum_discrete(seed: tp.Optional[int] = None) -> tp.Iterator[Experiment]:
    """Comparison of optimization algorithms equipped with distinct instrumentations.
    Onemax, Leadingones, Jump function."""
    # Discrete, unordered.

    seedg = create_seed_generator(seed)
    optims = get_optimizers("small_discrete", seed=next(seedg))
    for nv in [10, 50, 200, 1000, 5000]:
        for arity in [2, 3, 7, 30]:
            for instrum_str in ["Unordered", "Softmax"]:
                if instrum_str == "Softmax":
                    instrum: ng.p.Parameter = ng.p.Choice(range(arity), repetitions=nv)
                    # Equivalent to, but much faster than, the following:
                    # instrum = ng.p.Tuple(*(ng.p.Choice(range(arity)) for _ in range(nv)))
                #                 else:
                #                     assert instrum_str == "Threshold"
                #                     # instrum = ng.p.Tuple(*(ng.p.TransitionChoice(range(arity)) for _ in range(nv)))
                #                     init = np.random.RandomState(seed=next(seedg)).uniform(-0.5, arity -0.5, size=nv)
                #                     instrum = ng.p.Array(init=init).set_bounds(-0.5, arity -0.5)  # type: ignore
                else:
                    assert instrum_str == "Unordered"
                    instrum = ng.p.TransitionChoice(range(arity), repetitions=nv)
                for name in ["onemax", "leadingones", "jump"]:
                    dfunc = ExperimentFunction(
                        corefuncs.DiscreteFunction(name, arity), instrum.set_name(instrum_str)
                    )
                    dfunc.add_descriptors(arity=arity)
                    for optim in optims:
                        for nw in [1, 10]:
                            for budget in [50, 500, 5000]:
                                yield Experiment(
                                    dfunc, optim, num_workers=nw, budget=budget, seed=next(seedg)
                                )


@registry.register
def sequential_instrum_discrete(seed: tp.Optional[int] = None) -> tp.Iterator[Experiment]:
    """Sequential counterpart of instrum_discrete."""

    seedg = create_seed_generator(seed)
    # Discrete, unordered.
    optims = get_optimizers("discrete", seed=next(seedg))
    for nv in [10, 50, 200, 1000, 5000]:
        for arity in [2, 3, 7, 30]:
            for instrum_str in ["Unordered"]:
                assert instrum_str == "Unordered"
                instrum = ng.p.TransitionChoice(range(arity), repetitions=nv)
                for name in ["onemax", "leadingones", "jump"]:
                    dfunc = ExperimentFunction(
                        corefuncs.DiscreteFunction(name, arity), instrum.set_name(instrum_str)
                    )
                    dfunc.add_descriptors(arity=arity)
                    for optim in optims:
                        for budget in [50, 500, 5000, 50000]:
                            yield Experiment(dfunc, optim, budget=budget, seed=next(seedg))


@registry.register
def deceptive(seed: tp.Optional[int] = None) -> tp.Iterator[Experiment]:
    """Very difficult objective functions: one is highly multimodal (infinitely many local optima),
    one has an infinite condition number, one has an infinitely long path towards the optimum.
    Looks somehow fractal."""
    seedg = create_seed_generator(seed)
    names = ["deceptivemultimodal", "deceptiveillcond", "deceptivepath"]
    optims = get_optimizers("basics", seed=next(seedg))
    functions = [
        ArtificialFunction(
            name, block_dimension=2, num_blocks=n_blocks, rotation=rotation, aggregator=aggregator
        )
        for name in names
        for rotation in [False, True]
        for n_blocks in [1, 2, 8, 16]
        for aggregator in ["sum", "max"]
    ]
    for func in functions:
        for optim in optims:
            for budget in [25, 37, 50, 75, 87] + list(range(100, 20001, 500)):
                yield Experiment(func, optim, budget=budget, num_workers=1, seed=next(seedg))


@registry.register
def parallel(seed: tp.Optional[int] = None) -> tp.Iterator[Experiment]:
    """Parallel optimization on 3 classical objective functions: sphere, rastrigin, cigar.
    The number of workers is 20 % of the budget.
    Testing both no useless variables and 5/6 of useless variables."""
    seedg = create_seed_generator(seed)
    names = ["sphere", "rastrigin", "cigar"]
    optims: tp.List[str] = get_optimizers("parallel_basics", seed=next(seedg))  # type: ignore
    functions = [
        ArtificialFunction(name, block_dimension=bd, useless_variables=bd * uv_factor)
        for name in names
        for bd in [25]
        for uv_factor in [0, 5]
    ]
    for func in functions:
        for optim in optims:
            for budget in [30, 100, 3000]:
                yield Experiment(func, optim, budget=budget, num_workers=int(budget / 5), seed=next(seedg))


@registry.register
def harderparallel(seed: tp.Optional[int] = None) -> tp.Iterator[Experiment]:
    """Parallel optimization on 4 classical objective functions. More distinct settings than << parallel >>."""
    seedg = create_seed_generator(seed)
    names = ["sphere", "rastrigin", "cigar", "ellipsoid"]
    optims = ["NGOpt10"] + get_optimizers("emna_variants", seed=next(seedg))  # type: ignore
    functions = [
        ArtificialFunction(name, block_dimension=bd, useless_variables=bd * uv_factor)
        for name in names
        for bd in [5, 25]
        for uv_factor in [0, 5]
    ]
    for func in functions:
        for optim in optims:
            for budget in [30, 100, 3000, 10000]:
                for num_workers in [int(budget / 10), int(budget / 5), int(budget / 3)]:
                    yield Experiment(func, optim, budget=budget, num_workers=num_workers, seed=next(seedg))


@registry.register
def oneshot(seed: tp.Optional[int] = None) -> tp.Iterator[Experiment]:
    """One shot optimization of 3 classical objective functions (sphere, rastrigin, cigar).
    0 or 5 dummy variables per real variable.
    Base dimension 3 or 25.
    budget 30, 100 or 3000."""
    seedg = create_seed_generator(seed)
    names = ["sphere", "rastrigin", "cigar"]
    optims = get_optimizers("oneshot", seed=next(seedg))
    functions = [
        ArtificialFunction(name, block_dimension=bd, useless_variables=bd * uv_factor)
        for name in names
        for bd in [3, 10, 30, 100, 300, 1000, 3000]
        for uv_factor in [0]  # , 5]
    ]
    for func in functions:
        for optim in optims:
            # if not any(x in str(optim) for x in ["Tune", "Large", "Cauchy"]):
            # if "Meta" in str(optim):
            for budget in [100000, 30, 100, 300, 1000, 3000, 10000]:
                if func.dimension < 3000 or budget < 100000:
                    yield Experiment(func, optim, budget=budget, num_workers=budget, seed=next(seedg))


@registry.register
def doe(seed: tp.Optional[int] = None) -> tp.Iterator[Experiment]:
    """One shot optimization of 3 classical objective functions (sphere, rastrigin, cigar), simplified.
    Base dimension 2000 or 20000. No rotation, no dummy variable.
    Budget 30, 100, 3000, 10000, 30000, 100000."""
    seedg = create_seed_generator(seed)
    names = ["sphere", "rastrigin", "cigar"]
    optims = get_optimizers("oneshot", seed=next(seedg))
    functions = [
        ArtificialFunction(name, block_dimension=bd, useless_variables=bd * uv_factor)
        for name in names
        for bd in [2000, 20000]  # 3, 10, 25, 200, 2000]
        for uv_factor in [0]
    ]
    for func in functions:
        for optim in optims:
            for budget in [30, 100, 3000, 10000, 30000, 100000]:
                yield Experiment(func, optim, budget=budget, num_workers=budget, seed=next(seedg))


@registry.register
def newdoe(seed: tp.Optional[int] = None) -> tp.Iterator[Experiment]:
    """One shot optimization of 3 classical objective functions (sphere, rastrigin, cigar), simplified.
    Tested on more dimensionalities than doe, namely 20, 200, 2000, 20000. No dummy variables.
    Budgets 30, 100, 3000, 10000, 30000, 100000, 300000."""
    seedg = create_seed_generator(seed)
    names = ["sphere", "rastrigin", "cigar"]
    optims = get_optimizers("oneshot", seed=next(seedg))
    functions = [
        ArtificialFunction(name, block_dimension=bd, useless_variables=bd * uv_factor)
        for name in names
        for bd in [2000, 20, 200, 20000]  # 3, 10, 25, 200, 2000]
        for uv_factor in [0]
    ]
    budgets = [30, 100, 3000, 10000, 30000, 100000, 300000]
    for func in functions:
        for optim in optims:
            for budget in budgets:
                yield Experiment(func, optim, budget=budget, num_workers=budget, seed=next(seedg))


@registry.register
def fiveshots(seed: tp.Optional[int] = None) -> tp.Iterator[Experiment]:
    """Five-shots optimization of 3 classical objective functions (sphere, rastrigin, cigar).
    Base dimension 3 or 25. 0 or 5 dummy variable per real variable. Budget 30, 100 or 3000."""
    seedg = create_seed_generator(seed)
    names = ["sphere", "rastrigin", "cigar"]
    optims = get_optimizers("oneshot", "basics", seed=next(seedg))
    functions = [
        ArtificialFunction(name, block_dimension=bd, useless_variables=bd * uv_factor)
        for name in names
        for bd in [3, 25]
        for uv_factor in [0, 5]
    ]
    for func in functions:
        for optim in optims:
            for budget in [30, 100, 3000]:
                yield Experiment(func, optim, budget=budget, num_workers=budget // 5, seed=next(seedg))


@registry.register
def multimodal(seed: tp.Optional[int] = None, para: bool = False) -> tp.Iterator[Experiment]:
    """Experiment on multimodal functions, namely hm, rastrigin, griewank, rosenbrock, ackley, lunacek,
    deceptivemultimodal.
    0 or 5 dummy variable per real variable.
    Base dimension 3 or 25.
    Budget in 3000, 10000, 30000, 100000.
    Sequential.
    """
    seedg = create_seed_generator(seed)
    names = ["hm", "rastrigin", "griewank", "rosenbrock", "ackley", "lunacek", "deceptivemultimodal"]
    # Keep in mind that Rosenbrock is multimodal in high dimension http://ieeexplore.ieee.org/document/6792472/.
    optims = get_optimizers("basics", seed=next(seedg))
    if not para:
        optims += get_optimizers("scipy", seed=next(seedg))
    # + list(sorted(x for x, y in ng.optimizers.registry.items() if "Chain" in x or "BO" in x))
    functions = [
        ArtificialFunction(name, block_dimension=bd, useless_variables=bd * uv_factor)
        for name in names
        for bd in [3, 25]
        for uv_factor in [0, 5]
    ]
    for func in functions:
        for optim in optims:
            for budget in [3000, 10000, 30000, 100000]:
                for nw in [1000] if para else [1]:
                    yield Experiment(func, optim, budget=budget, num_workers=nw, seed=next(seedg))


@registry.register
def hdmultimodal(seed: tp.Optional[int] = None) -> tp.Iterator[Experiment]:
    """Experiment on multimodal functions, namely hm, rastrigin, griewank, rosenbrock, ackley, lunacek,
    deceptivemultimodal. Similar to multimodal, but dimension 20 or 100 or 1000. Budget 1000 or 10000, sequential."""
    seedg = create_seed_generator(seed)
    names = ["hm", "rastrigin", "griewank", "rosenbrock", "ackley", "lunacek", "deceptivemultimodal"]
    # Keep in mind that Rosenbrock is multimodal in high dimension http://ieeexplore.ieee.org/document/6792472/.

    optims = get_optimizers("basics", "multimodal", seed=next(seedg))
    functions = [
        ArtificialFunction(name, block_dimension=bd)
        for name in names
        for bd in [
            1000,
            6000,
            36000,
        ]  # This has been modified, given that it was not sufficiently high-dimensional for its name.
    ]
    for func in functions:
        for optim in optims:
            for budget in [3000, 10000]:
                for nw in [1]:
                    yield Experiment(func, optim, budget=budget, num_workers=nw, seed=next(seedg))


@registry.register
def paramultimodal(seed: tp.Optional[int] = None) -> tp.Iterator[Experiment]:
    """Parallel counterpart of the multimodal experiment: 1000 workers."""
    return multimodal(seed, para=True)


# pylint: disable=redefined-outer-name,too-many-arguments
@registry.register
def yabbob(
    seed: tp.Optional[int] = None,
    parallel: bool = False,
    big: bool = False,
    small: bool = False,
    noise: bool = False,
    hd: bool = False,
    constraint_case: int = 0,
    split: bool = False,
    tiny: bool = False,
    tuning: bool = False,
    bounded: bool = False,
) -> tp.Iterator[Experiment]:
    """Yet Another Black-Box Optimization Benchmark.
    Related to, but without special effort for exactly sticking to, the BBOB/COCO dataset.
    Dimension 2, 10 and 50.
    Budget 50, 200, 800, 3200, 12800.
    Both rotated or not rotated.
    """
    seedg = create_seed_generator(seed)

    # List of objective functions.
    names = [
        "hm",
        "rastrigin",
        "griewank",
        "rosenbrock",
        "ackley",
        "lunacek",
        "deceptivemultimodal",
        "bucherastrigin",
        "multipeak",
    ]
    names += ["sphere", "doublelinearslope", "stepdoublelinearslope"]
    names += ["cigar", "altcigar", "ellipsoid", "altellipsoid", "stepellipsoid", "discus", "bentcigar"]
    names += ["deceptiveillcond", "deceptivemultimodal", "deceptivepath"]
    # Deceptive path is related to the sharp ridge function; there is a long path to the optimum.
    # Deceptive illcond is related to the difference of powers function; the conditioning varies as we get closer to the optimum.
    # Deceptive multimodal is related to the Weierstrass function and to the Schaffers function.

    # Parametrizing the noise level.
    if noise:
        noise_level = 100000 if hd else 100
    else:
        noise_level = 0

    # Choosing the list of optimizers.
    optims: tp.List[str] = get_optimizers("competitive", seed=next(seedg))  # type: ignore
    if noise:
        optims += ["TBPSA", "SQP", "NoisyDiscreteOnePlusOne"]
    if hd:
        optims += ["OnePlusOne"]
        optims += get_optimizers("splitters", seed=next(seedg))  # type: ignore

    if hd and small:
        optims = ["BO", "CMA", "PSO", "DE"]

    if bounded:
        optims = ["BO", "PCABO", "BayesOptimBO", "CMA", "PSO", "DE"]
<<<<<<< HEAD
        optims = ["MetaModelOpO", "OnePlusOne", "MetaModel"]

    # List of objective functions.
    functions = [
            ArtificialFunction(name, block_dimension=d, rotation=rotation, noise_level=noise_level, split=split, bounded=bounded)
=======

    # List of objective functions.
    functions = [
        ArtificialFunction(
            name, block_dimension=d, rotation=rotation, noise_level=noise_level, split=split, bounded=bounded
        )
>>>>>>> 1f16ebf5
        for name in names
        for rotation in [True, False]
        for num_blocks in ([1] if not split else [7, 12])
        for d in ([100, 1000, 3000] if hd else ([2, 5, 10, 15] if tuning else ([40] if bounded else [2, 10, 50])))
    ]
    if tiny:
        functions = functions[::13]

    # We possibly add constraints.
    max_num_constraints = 4
    constraints: tp.List[tp.Any] = [
        _Constraint(name, as_bool)
        for as_bool in [False, True]
        for name in ["sum", "diff", "second_diff", "ball"]
    ]
    assert (
        constraint_case < len(constraints) + max_num_constraints
    ), "constraint_case should be in 0, 1, ..., {len(constraints) + max_num_constraints - 1} (0 = no constraint)."
    # We reduce the number of tests when there are constraints, as the number of cases
    # is already multiplied by the number of constraint_case.
    for func in functions[:: 13 if constraint_case > 0 else 1]:
        # We add a window of the list of constraints. This windows finishes at "constraints" (hence, is empty if
        # constraint_case=0).
        for constraint in constraints[max(0, constraint_case - max_num_constraints) : constraint_case]:
            func.parametrization.register_cheap_constraint(constraint)

    budgets = (
        [40000, 80000, 160000, 320000]
        if (big and not noise)
        else ([50, 200, 800, 3200, 12800] if not noise else [3200, 12800])
    )
    if small and not noise:
        budgets = [10, 20, 40]
    if bounded:
        budgets = [10, 20, 40, 100, 300]
<<<<<<< HEAD
        budgets = [5000]
=======
>>>>>>> 1f16ebf5
    for optim in optims:
        for function in functions:
            for budget in budgets:
                xp = Experiment(
                    function, optim, num_workers=100 if parallel else 1, budget=budget, seed=next(seedg)
                )
                if not xp.is_incoherent:
                    yield xp


@registry.register
def yahdlbbbob(seed: tp.Optional[int] = None) -> tp.Iterator[Experiment]:
    """Counterpart of yabbob with HD and low budget."""
    return yabbob(seed, hd=True, small=True)


@registry.register
def yanoisysplitbbob(seed: tp.Optional[int] = None) -> tp.Iterator[Experiment]:
    """Counterpart of yabbob with more budget."""
    return yabbob(seed, noise=True, parallel=False, split=True)


@registry.register
def yahdnoisysplitbbob(seed: tp.Optional[int] = None) -> tp.Iterator[Experiment]:
    """Counterpart of yabbob with more budget."""
    return yabbob(seed, hd=True, noise=True, parallel=False, split=True)


@registry.register
def yaconstrainedbbob(seed: tp.Optional[int] = None) -> tp.Iterator[Experiment]:
    """Counterpart of yabbob with higher dimensions."""
    cases = 8  # total number of cases (skip 0, as it's constraint-free)
    slices = [yabbob(seed, constraint_case=i) for i in range(1, cases)]
    return itertools.chain(*slices)


@registry.register
def yahdnoisybbob(seed: tp.Optional[int] = None) -> tp.Iterator[Experiment]:
    """Counterpart of yabbob with higher dimensions."""
    return yabbob(seed, hd=True, noise=True)


@registry.register
def yabigbbob(seed: tp.Optional[int] = None) -> tp.Iterator[Experiment]:
    """Counterpart of yabbob with more budget."""
    return yabbob(seed, parallel=False, big=True)


@registry.register
def yasplitbbob(seed: tp.Optional[int] = None) -> tp.Iterator[Experiment]:
    """Counterpart of yabbob with more budget."""
    return yabbob(seed, parallel=False, split=True)


@registry.register
def yahdsplitbbob(seed: tp.Optional[int] = None) -> tp.Iterator[Experiment]:
    """Counterpart of yabbob with more budget."""
    return yabbob(seed, hd=True, split=True)


@registry.register
def yatuningbbob(seed: tp.Optional[int] = None) -> tp.Iterator[Experiment]:
    """Counterpart of yabbob with less budget."""
    return yabbob(seed, parallel=False, big=False, small=True, tiny=True, tuning=True)


@registry.register
def yatinybbob(seed: tp.Optional[int] = None) -> tp.Iterator[Experiment]:
    """Counterpart of yabbob with less budget."""
    return yabbob(seed, parallel=False, big=False, small=True, tiny=True)


@registry.register
def yasmallbbob(seed: tp.Optional[int] = None) -> tp.Iterator[Experiment]:
    """Counterpart of yabbob with less budget."""
    return yabbob(seed, parallel=False, big=False, small=True)


@registry.register
def yahdbbob(seed: tp.Optional[int] = None) -> tp.Iterator[Experiment]:
    """Counterpart of yabbob with higher dimensions."""
    return yabbob(seed, hd=True)


@registry.register
def yaparabbob(seed: tp.Optional[int] = None) -> tp.Iterator[Experiment]:
    """Parallel optimization counterpart of yabbob."""
    return yabbob(seed, parallel=True, big=False)


@registry.register
def yanoisybbob(seed: tp.Optional[int] = None) -> tp.Iterator[Experiment]:
    """Noisy optimization counterpart of yabbob.
    This is supposed to be consistent with normal practices in noisy
    optimization: we distinguish recommendations and exploration.
    This is different from the original BBOB/COCO from that point of view.
    """
    return yabbob(seed, noise=True)


@registry.register
def yaboundedbbob(seed: tp.Optional[int] = None) -> tp.Iterator[Experiment]:
    """Counterpart of yabbob with bounded domain, (-5,5)**n by default."""
    return yabbob(seed, bounded=True)


@registry.register
<<<<<<< HEAD
def yaboundedbbob_opo(seed: tp.Optional[int] = None) -> tp.Iterator[Experiment]:
    """Counterpart of yabbob with bounded domain, (-5,5)**n by default."""
    return yabbob(seed, bounded=True)


@registry.register
=======
>>>>>>> 1f16ebf5
def illcondi(seed: tp.Optional[int] = None) -> tp.Iterator[Experiment]:
    """Testing optimizers on ill cond problems.
    Cigar, Ellipsoid.
    Both rotated and unrotated.
    Budget 100, 1000, 10000.
    Dimension 50.
    """
    seedg = create_seed_generator(seed)
    optims = get_optimizers("basics", seed=next(seedg))
    functions = [
        ArtificialFunction(name, block_dimension=50, rotation=rotation)
        for name in ["cigar", "ellipsoid"]
        for rotation in [True, False]
    ]
    for optim in optims:
        for function in functions:
            for budget in [100, 1000, 10000]:
                yield Experiment(function, optim, budget=budget, num_workers=1, seed=next(seedg))


@registry.register
def illcondipara(seed: tp.Optional[int] = None) -> tp.Iterator[Experiment]:
    """Testing optimizers on ill-conditionned parallel optimization.
    50 workers in parallel.
    """
    seedg = create_seed_generator(seed)
    functions = [
        ArtificialFunction(name, block_dimension=50, rotation=rotation)
        for name in ["cigar", "ellipsoid"]
        for rotation in [True, False]
    ]
    optims = get_optimizers("competitive", seed=next(seedg))
    for function in functions:
        for budget in [100, 1000, 10000]:
            for optim in optims:
                xp = Experiment(function, optim, budget=budget, num_workers=50, seed=next(seedg))
                if not xp.is_incoherent:
                    yield xp


@registry.register
def constrained_illconditioned_parallel(seed: tp.Optional[int] = None) -> tp.Iterator[Experiment]:
    """Many optimizers on ill cond problems with constraints."""
    seedg = create_seed_generator(seed)
    functions = [
        ArtificialFunction(name, block_dimension=50, rotation=rotation)
        for name in ["cigar", "ellipsoid"]
        for rotation in [True, False]
    ]
    for func in functions:
        func.parametrization.register_cheap_constraint(_Constraint("sum", as_bool=False))
    for function in functions:
        for budget in [400, 4000, 40000]:
            optims: tp.List[str] = get_optimizers("large", seed=next(seedg))  # type: ignore
            for optim in optims:
                yield Experiment(function, optim, budget=budget, num_workers=1, seed=next(seedg))


@registry.register
def ranknoisy(seed: tp.Optional[int] = None) -> tp.Iterator[Experiment]:
    """Noisy optimization methods on a few noisy problems.
    Cigar, Altcigar, Ellipsoid, Altellipsoid.
    Dimension 200, 2000, 20000.
    Budget 25000, 50000, 100000.
    No rotation.
    Noise level 10.
    With or without noise dissymmetry.
    """
    seedg = create_seed_generator(seed)
    optims: tp.List[str] = get_optimizers("progressive", seed=next(seedg)) + [  # type: ignore
        "OptimisticNoisyOnePlusOne",
        "OptimisticDiscreteOnePlusOne",
        "NGOpt10",
    ]

    # optims += ["NGO", "Shiwa", "DiagonalCMA"] + sorted(
    #    x for x, y in ng.optimizers.registry.items() if ("SPSA" in x or "TBPSA" in x or "ois" in x or "epea" in x or "Random" in x)
    # )
    for budget in [25000, 50000, 100000]:
        for optim in optims:
            for d in [20000, 200, 2000]:
                for name in ["cigar", "altcigar", "ellipsoid", "altellipsoid"]:
                    for noise_dissymmetry in [False, True]:
                        function = ArtificialFunction(
                            name=name,
                            rotation=False,
                            block_dimension=d,
                            noise_level=10,
                            noise_dissymmetry=noise_dissymmetry,
                            translation_factor=1.0,
                        )
                        yield Experiment(function, optim, budget=budget, seed=next(seedg))


@registry.register
def noisy(seed: tp.Optional[int] = None) -> tp.Iterator[Experiment]:
    """Noisy optimization methods on a few noisy problems.
    Sphere, Rosenbrock, Cigar, Hm (= highly multimodal).
    Noise level 10.
    Noise dyssymmetry or not.
    Dimension 2, 20, 200, 2000.
    Budget 25000, 50000, 100000.
    """
    seedg = create_seed_generator(seed)
    optims: tp.List[str] = get_optimizers("progressive", seed=next(seedg)) + [  # type: ignore
        "OptimisticNoisyOnePlusOne",
        "OptimisticDiscreteOnePlusOne",
    ]
    optims += ["NGOpt10", "Shiwa", "DiagonalCMA"] + sorted(
        x
        for x, y in ng.optimizers.registry.items()
        if ("SPSA" in x or "TBPSA" in x or "ois" in x or "epea" in x or "Random" in x)
    )

    for budget in [25000, 50000, 100000]:
        for optim in optims:
            for d in [2, 20, 200, 2000]:
                for name in ["sphere", "rosenbrock", "cigar", "hm"]:
                    for noise_dissymmetry in [False, True]:
                        function = ArtificialFunction(
                            name=name,
                            rotation=True,
                            block_dimension=d,
                            noise_level=10,
                            noise_dissymmetry=noise_dissymmetry,
                            translation_factor=1.0,
                        )
                        yield Experiment(function, optim, budget=budget, seed=next(seedg))


@registry.register
def paraalldes(seed: tp.Optional[int] = None) -> tp.Iterator[Experiment]:
    """All DE methods on various functions. Parallel version.
    Dimension 5, 20, 100, 500, 2500.
    Sphere, Cigar, Hm, Ellipsoid.
    No rotation.
    """
    seedg = create_seed_generator(seed)
    for budget in [10, 100, 1000, 10000, 100000]:
        for optim in sorted(x for x, y in ng.optimizers.registry.items() if "DE" in x and "Tune" in x):
            for rotation in [False]:
                for d in [5, 20, 100, 500, 2500]:
                    for name in ["sphere", "cigar", "hm", "ellipsoid"]:
                        for u in [0]:
                            function = ArtificialFunction(
                                name=name,
                                rotation=rotation,
                                block_dimension=d,
                                useless_variables=d * u,
                                translation_factor=1.0,
                            )
                            yield Experiment(
                                function,
                                optim,
                                budget=budget,
                                seed=next(seedg),
                                num_workers=max(d, budget // 6),
                            )


@registry.register
def parahdbo4d(seed: tp.Optional[int] = None) -> tp.Iterator[Experiment]:
    """All Bayesian optimization methods on various functions. Parallel version
    Dimension 20 and 2000.
    Budget 25, 31, 37, 43, 50, 60.
    Sphere, Cigar, Hm, Ellipsoid.
    No rotation.
    """
    seedg = create_seed_generator(seed)
    for budget in [25, 31, 37, 43, 50, 60]:
        for optim in sorted(x for x, y in ng.optimizers.registry.items() if "BO" in x and "Tune" in x):
            for rotation in [False]:
                for d in [20, 2000]:
                    for name in ["sphere", "cigar", "hm", "ellipsoid"]:
                        for u in [0]:
                            function = ArtificialFunction(
                                name=name,
                                rotation=rotation,
                                block_dimension=d,
                                useless_variables=d * u,
                                translation_factor=1.0,
                            )
                            yield Experiment(
                                function,
                                optim,
                                budget=budget,
                                seed=next(seedg),
                                num_workers=max(d, budget // 6),
                            )


@registry.register
def alldes(seed: tp.Optional[int] = None) -> tp.Iterator[Experiment]:
    """All DE methods on various functions.
    Dimension 5, 20, 100.
    Sphere, Cigar, Hm, Ellipsoid.
    Budget 10, 100, 1000, 10000, 100000.
    """
    seedg = create_seed_generator(seed)
    for budget in [10, 100, 1000, 10000, 100000]:
        for optim in sorted(x for x, y in ng.optimizers.registry.items() if "DE" in x or "Shiwa" in x):
            for rotation in [False]:
                for d in [5, 20, 100]:
                    for name in ["sphere", "cigar", "hm", "ellipsoid"]:
                        for u in [0]:
                            function = ArtificialFunction(
                                name=name,
                                rotation=rotation,
                                block_dimension=d,
                                useless_variables=d * u,
                                translation_factor=1.0,
                            )
                            yield Experiment(function, optim, budget=budget, seed=next(seedg))


@registry.register
def hdbo4d(seed: tp.Optional[int] = None) -> tp.Iterator[Experiment]:
    """All Bayesian optimization methods on various functions.
    Budget 25, 31, 37, 43, 50, 60.
    Dimension 20.
    Sphere, Cigar, Hm, Ellipsoid.
    """
    seedg = create_seed_generator(seed)
    for budget in [25, 31, 37, 43, 50, 60]:
        for optim in get_optimizers("all_bo", seed=next(seedg)):
            for rotation in [False]:
                for d in [20]:
                    for name in ["sphere", "cigar", "hm", "ellipsoid"]:
                        for u in [0]:
                            function = ArtificialFunction(
                                name=name,
                                rotation=rotation,
                                block_dimension=d,
                                useless_variables=d * u,
                                translation_factor=1.0,
                            )
                            yield Experiment(function, optim, budget=budget, seed=next(seedg))


@registry.register
def spsa_benchmark(seed: tp.Optional[int] = None) -> tp.Iterator[Experiment]:
    """Some optimizers on a noisy optimization problem. This benchmark is based on the noisy benchmark.
    Budget 500, 1000, 2000, 4000, ... doubling... 128000.
    Rotation or not.
    Sphere, Sphere4, Cigar.
    """
    seedg = create_seed_generator(seed)
    optims: tp.List[str] = get_optimizers("spsa", seed=next(seedg))  # type: ignore
    for budget in [500, 1000, 2000, 4000, 8000, 16000, 32000, 64000, 128000]:
        for optim in optims:
            for rotation in [True, False]:
                for name in ["sphere", "sphere4", "cigar"]:
                    function = ArtificialFunction(
                        name=name, rotation=rotation, block_dimension=20, noise_level=10
                    )
                    yield Experiment(function, optim, budget=budget, seed=next(seedg))


@registry.register
def realworld(seed: tp.Optional[int] = None) -> tp.Iterator[Experiment]:
    """Realworld optimization. This experiment contains:

     - a subset of MLDA (excluding the perceptron: 10 functions rescaled or not.
     - ARCoating https://arxiv.org/abs/1904.02907: 1 function.
     - The 007 game: 1 function, noisy.
     - PowerSystem: a power system simulation problem.
     - STSP: a simple TSP problem.
     -  MLDA, except the Perceptron.

    Budget 25, 50, 100, 200, 400, 800, 1600, 3200, 6400, 12800.
    Sequential or 10-parallel or 100-parallel.
    """
    funcs: tp.List[tp.Union[ExperimentFunction, rl.agents.TorchAgentFunction]] = [
        _mlda.Clustering.from_mlda(name, num, rescale)
        for name, num in [("Ruspini", 5), ("German towns", 10)]
        for rescale in [True, False]
    ]
    funcs += [
        _mlda.SammonMapping.from_mlda("Virus", rescale=False),
        _mlda.SammonMapping.from_mlda("Virus", rescale=True),
        # _mlda.SammonMapping.from_mlda("Employees"),
    ]
    funcs += [_mlda.Landscape(transform) for transform in [None, "square", "gaussian"]]

    # Adding ARCoating.
    funcs += [ARCoating()]
    funcs += [PowerSystem(), PowerSystem(13)]
    funcs += [STSP(), STSP(500)]
    funcs += [game.Game("war")]
    funcs += [game.Game("batawaf")]
    funcs += [game.Game("flip")]
    funcs += [game.Game("guesswho")]
    funcs += [game.Game("bigguesswho")]

    # 007 with 100 repetitions, both mono and multi architectures.
    base_env = rl.envs.DoubleOSeven(verbose=False)
    random_agent = rl.agents.Agent007(base_env)
    modules = {"mono": rl.agents.Perceptron, "multi": rl.agents.DenseNet}
    agents = {
        a: rl.agents.TorchAgent.from_module_maker(base_env, m, deterministic=False)
        for a, m in modules.items()
    }
    env = base_env.with_agent(player_0=random_agent).as_single_agent()
    runner = rl.EnvironmentRunner(env.copy(), num_repetitions=100, max_step=50)
    for archi in ["mono", "multi"]:
        func = rl.agents.TorchAgentFunction(agents[archi], runner, reward_postprocessing=lambda x: 1 - x)
        funcs += [func]
    seedg = create_seed_generator(seed)
    optims = get_optimizers("basics", seed=next(seedg))
    for budget in [25, 50, 100, 200, 400, 800, 1600, 3200, 6400, 12800]:
        for num_workers in [1, 10, 100]:
            if num_workers < budget:
                for algo in optims:
                    for fu in funcs:
                        xp = Experiment(fu, algo, budget, num_workers=num_workers, seed=next(seedg))
                        if not xp.is_incoherent:
                            yield xp


@registry.register
def rocket(seed: tp.Optional[int] = None, seq: bool = False) -> tp.Iterator[Experiment]:
    """Rocket simulator. Maximize max altitude by choosing the thrust schedule, given a total thrust.
    Budget 25, 50, ..., 1600.
    Sequential or 30 workers."""
    funcs = [Rocket(i) for i in range(17)]
    seedg = create_seed_generator(seed)
    optims = get_optimizers("basics", seed=next(seedg))
    for budget in [25, 50, 100, 200, 400, 800, 1600]:
        for num_workers in [1] if seq else [1, 30]:
            if num_workers < budget:
                for algo in optims:
                    for fu in funcs:
                        xp = Experiment(fu, algo, budget, num_workers=num_workers, seed=next(seedg))
                        skip_ci(reason="Too slow")
                        if not xp.is_incoherent:
                            yield xp


@registry.register
def mono_rocket(seed: tp.Optional[int] = None) -> tp.Iterator[Experiment]:
    """Sequential counterpart of the rocket problem."""
    return rocket(seed, seq=True)


@registry.register
def mixsimulator(seed: tp.Optional[int] = None) -> tp.Iterator[Experiment]:
    """MixSimulator of power plants
    Budget 20, 40, ..., 1600.
    Sequential or 30 workers."""
    funcs = [OptimizeMix()]
    seedg = create_seed_generator(seed)
    optims: tp.List[str] = get_optimizers("basics", seed=next(seedg))  # type: ignore

    seq = np.arange(0, 1601, 50)
    for budget in seq:
        for num_workers in [1, 30]:
            if num_workers < budget:
                for algo in optims:
                    for fu in funcs:
                        xp = Experiment(fu, algo, budget, num_workers=num_workers, seed=next(seedg))
                        if not xp.is_incoherent:
                            yield xp


@registry.register
def control_problem(seed: tp.Optional[int] = None) -> tp.Iterator[Experiment]:
    """MuJoCo testbed. Learn linear policy for different control problems.
    Budget 500, 1000, 3000, 5000."""
    seedg = create_seed_generator(seed)
    num_rollouts = 1
    funcs = [
        Env(num_rollouts=num_rollouts, random_state=seed)
        for Env in [
            control.Swimmer,
            control.HalfCheetah,
            control.Hopper,
            control.Walker2d,
            control.Ant,
            control.Humanoid,
        ]
    ]

    sigmas = [0.1, 0.1, 0.1, 0.1, 0.01, 0.001]
    funcs2 = []
    for sigma, func in zip(sigmas, funcs):
        f = func.copy()
        param: ng.p.Tuple = f.parametrization.copy()  # type: ignore
        for array in param:
            array.set_mutation(sigma=sigma)  # type: ignore
        param.set_name(f"sigma={sigma}")

        f.parametrization = param
        f.parametrization.freeze()
        funcs2.append(f)
    optims = get_optimizers("basics")

    for budget in [50, 75, 100, 150, 200, 250, 300, 400, 500, 1000, 3000, 5000, 8000, 16000, 32000, 64000]:
        for algo in optims:
            for fu in funcs2:
                xp = Experiment(fu, algo, budget, num_workers=1, seed=next(seedg))
                if not xp.is_incoherent:
                    yield xp


@registry.register
def neuro_control_problem(seed: tp.Optional[int] = None) -> tp.Iterator[Experiment]:
    """MuJoCo testbed. Learn neural policies."""
    seedg = create_seed_generator(seed)
    num_rollouts = 1
    funcs = [
        Env(num_rollouts=num_rollouts, intermediate_layer_dim=(50,), random_state=seed)
        for Env in [
            control.Swimmer,
            control.HalfCheetah,
            control.Hopper,
            control.Walker2d,
            control.Ant,
            control.Humanoid,
        ]
    ]

    optims = ["CMA", "NGOpt4", "DiagonalCMA", "NGOpt8", "MetaModel", "ChainCMAPowell"]

    for budget in [50, 500, 5000, 10000, 20000, 35000, 50000, 100000, 200000]:
        for algo in optims:
            for fu in funcs:
                xp = Experiment(fu, algo, budget, num_workers=1, seed=next(seedg))
                if not xp.is_incoherent:
                    yield xp


@registry.register
def simple_tsp(seed: tp.Optional[int] = None, complex_tsp: bool = False) -> tp.Iterator[Experiment]:
    """Simple TSP problems. Please note that the methods we use could be applied or complex variants, whereas
    specialized methods can not always do it; therefore this comparisons from a black-box point of view makes sense
    even if white-box methods are not included though they could do this more efficiently.
    10, 100, 1000, 10000 cities.
    Budgets doubling from 25, 50, 100, 200, ... up  to 25600

    """
    funcs = [STSP(10 ** k, complex_tsp) for k in range(2, 6)]
    seedg = create_seed_generator(seed)
    optims = get_optimizers("basics", "noisy", seed=next(seedg))
    for budget in [25, 50, 100, 200, 400, 800, 1600, 3200, 6400, 12800, 25600]:
        for num_workers in [1]:  # , 10, 100]:
            if num_workers < budget:
                for algo in optims:
                    for fu in funcs:
                        xp = Experiment(fu, algo, budget, num_workers=num_workers, seed=next(seedg))
                        if not xp.is_incoherent:
                            yield xp


@registry.register
def complex_tsp(seed: tp.Optional[int] = None) -> tp.Iterator[Experiment]:
    """Counterpart of simple_tsp with non-planar term."""
    return simple_tsp(seed, complex_tsp=True)


@registry.register
def sequential_fastgames(seed: tp.Optional[int] = None) -> tp.Iterator[Experiment]:
    """Optimization of policies for games, i.e. direct policy search.
    Budget 12800, 25600, 51200, 102400.
    Games: War, Batawaf, Flip, GuessWho,  BigGuessWho."""
    funcs = [game.Game(name) for name in ["war", "batawaf", "flip", "guesswho", "bigguesswho"]]
    seedg = create_seed_generator(seed)
    optims = get_optimizers("noisy", "splitters", "progressive", seed=next(seedg))
    for budget in [12800, 25600, 51200, 102400]:
        for num_workers in [1]:
            if num_workers < budget:
                for algo in optims:
                    for fu in funcs:
                        xp = Experiment(fu, algo, budget, num_workers=num_workers, seed=next(seedg))
                        if not xp.is_incoherent:
                            yield xp


@registry.register
def powersystems(seed: tp.Optional[int] = None) -> tp.Iterator[Experiment]:
    """Unit commitment problem, i.e. management of dams for hydroelectric planning."""
    funcs: tp.List[ExperimentFunction] = []
    for dams in [3, 5, 9, 13]:
        funcs += [PowerSystem(dams, depth=2, width=3)]
    seedg = create_seed_generator(seed)
    optims = get_optimizers("basics", "noisy", "splitters", "progressive", seed=next(seedg))
    budgets = [3200, 6400, 12800]
    for budget in budgets:
        for num_workers in [1, 10, 100]:
            if num_workers < budget:
                for algo in optims:
                    for fu in funcs:
                        xp = Experiment(fu, algo, budget, num_workers=num_workers, seed=next(seedg))
                        if not xp.is_incoherent:
                            yield xp


@registry.register
def mlda(seed: tp.Optional[int] = None) -> tp.Iterator[Experiment]:
    """MLDA (machine learning and data analysis) testbed."""
    funcs: tp.List[ExperimentFunction] = [
        _mlda.Clustering.from_mlda(name, num, rescale)
        for name, num in [("Ruspini", 5), ("German towns", 10)]
        for rescale in [True, False]
    ]
    funcs += [
        _mlda.SammonMapping.from_mlda("Virus", rescale=False),
        _mlda.SammonMapping.from_mlda("Virus", rescale=True),
        # _mlda.SammonMapping.from_mlda("Employees"),
    ]
    funcs += [_mlda.Perceptron.from_mlda(name) for name in ["quadratic", "sine", "abs", "heaviside"]]
    funcs += [_mlda.Landscape(transform) for transform in [None, "square", "gaussian"]]
    seedg = create_seed_generator(seed)
    optims = get_optimizers("basics", seed=next(seedg))
    for budget in [25, 50, 100, 200, 400, 800, 1600, 3200, 6400, 12800]:
        for num_workers in [1, 10, 100]:
            if num_workers < budget:
                for algo in optims:
                    for func in funcs:
                        xp = Experiment(func, algo, budget, num_workers=num_workers, seed=next(seedg))
                        if not xp.is_incoherent:
                            yield xp


@registry.register
def mldakmeans(seed: tp.Optional[int] = None) -> tp.Iterator[Experiment]:
    """MLDA (machine learning and data analysis) testbed, restricted to the K-means part."""
    funcs: tp.List[ExperimentFunction] = [
        _mlda.Clustering.from_mlda(name, num, rescale)
        for name, num in [("Ruspini", 5), ("German towns", 10), ("Ruspini", 50), ("German towns", 100)]
        for rescale in [True, False]
    ]
    seedg = create_seed_generator(seed)
    optims = get_optimizers("splitters", "progressive", seed=next(seedg))
    for budget in [1000, 10000]:
        for num_workers in [1, 10, 100]:
            if num_workers < budget:
                for algo in optims:
                    for func in funcs:
                        xp = Experiment(func, algo, budget, num_workers=num_workers, seed=next(seedg))
                        if not xp.is_incoherent:
                            yield xp


@registry.register
def image_similarity(
    seed: tp.Optional[int] = None, with_pgan: bool = False, similarity: bool = True
) -> tp.Iterator[Experiment]:
    """Optimizing images: artificial criterion for now."""
    seedg = create_seed_generator(seed)
    optims = get_optimizers("structured_moo", seed=next(seedg))
    funcs: tp.List[ExperimentFunction] = [
        imagesxp.Image(loss=loss, with_pgan=with_pgan)
        for loss in imagesxp.imagelosses.registry.values()
        if loss.REQUIRES_REFERENCE == similarity
    ]
    for budget in [100 * 5 ** k for k in range(3)]:
        for func in funcs:
            for algo in optims:
                xp = Experiment(func, algo, budget, num_workers=1, seed=next(seedg))
                skip_ci(reason="too slow")
                if not xp.is_incoherent:
                    yield xp


@registry.register
def image_similarity_pgan(seed: tp.Optional[int] = None) -> tp.Iterator[Experiment]:
    """Counterpart of image_similarity, using PGan as a representation."""
    return image_similarity(seed, with_pgan=True)


@registry.register
def image_single_quality(seed: tp.Optional[int] = None) -> tp.Iterator[Experiment]:
    """Counterpart of image_similarity, but based on image quality assessment."""
    return image_similarity(seed, with_pgan=False, similarity=False)


@registry.register
def image_single_quality_pgan(seed: tp.Optional[int] = None) -> tp.Iterator[Experiment]:
    """Counterpart of image_similarity_pgan, but based on image quality assessment."""
    return image_similarity(seed, with_pgan=True, similarity=False)


@registry.register
def image_multi_similarity(
    seed: tp.Optional[int] = None, cross_valid: bool = False, with_pgan: bool = False
) -> tp.Iterator[Experiment]:
    """Optimizing images: artificial criterion for now."""
    seedg = create_seed_generator(seed)
    optims = get_optimizers("structured_moo", seed=next(seedg))
    funcs: tp.List[ExperimentFunction] = [
        imagesxp.Image(loss=loss, with_pgan=with_pgan)
        for loss in imagesxp.imagelosses.registry.values()
        if loss.REQUIRES_REFERENCE
    ]
    base_values: tp.List[tp.Any] = [func(func.parametrization.sample().value) for func in funcs]
    if cross_valid:
        skip_ci(reason="Too slow")
        mofuncs: tp.List[tp.Any] = helpers.SpecialEvaluationExperiment.create_crossvalidation_experiments(
            funcs, pareto_size=25
        )
    else:
        mofuncs = [fbase.MultiExperiment(funcs, upper_bounds=base_values)]
    for budget in [100 * 5 ** k for k in range(3)]:
        for num_workers in [1]:
            for algo in optims:
                for mofunc in mofuncs:
                    xp = Experiment(mofunc, algo, budget, num_workers=num_workers, seed=next(seedg))
                    yield xp


@registry.register
def image_multi_similarity_pgan(seed: tp.Optional[int] = None) -> tp.Iterator[Experiment]:
    """Counterpart of image_similarity, using PGan as a representation."""
    return image_multi_similarity(seed, with_pgan=True)


@registry.register
def image_multi_similarity_cv(seed: tp.Optional[int] = None) -> tp.Iterator[Experiment]:
    """Counterpart of image_multi_similarity with cross-validation."""
    return image_multi_similarity(seed, cross_valid=True)


@registry.register
def image_multi_similarity_pgan_cv(seed: tp.Optional[int] = None) -> tp.Iterator[Experiment]:
    """Counterpart of image_multi_similarity with cross-validation."""
    return image_multi_similarity(seed, cross_valid=True, with_pgan=True)


@registry.register
def image_quality_proxy(seed: tp.Optional[int] = None, with_pgan: bool = False) -> tp.Iterator[Experiment]:
    """Optimizing images: artificial criterion for now."""
    seedg = create_seed_generator(seed)
    optims: tp.List[tp.Any] = get_optimizers("structured_moo", seed=next(seedg))
    iqa, blur, brisque = [
        imagesxp.Image(loss=loss, with_pgan=with_pgan)
        for loss in (imagesxp.imagelosses.Koncept512, imagesxp.imagelosses.Blur, imagesxp.imagelosses.Brisque)
    ]
    # TODO: add the proxy info in the parametrization.
    for budget in [100 * 5 ** k for k in range(3)]:
        for algo in optims:
            for func in [blur, brisque]:
                # We optimize on blur or brisque and check performance on iqa.
                sfunc = helpers.SpecialEvaluationExperiment(func, evaluation=iqa)
                sfunc.add_descriptors(non_proxy_function=False)
                xp = Experiment(sfunc, algo, budget, num_workers=1, seed=next(seedg))
                yield xp


@registry.register
def image_quality_proxy_pgan(seed: tp.Optional[int] = None) -> tp.Iterator[Experiment]:
    return image_quality_proxy(seed, with_pgan=True)


@registry.register
def image_quality(
    seed: tp.Optional[int] = None, cross_val: bool = False, with_pgan: bool = False, num_images: int = 1
) -> tp.Iterator[Experiment]:
    """Optimizing images for quality:
    we optimize K512, Blur and Brisque.

    With num_images > 1, we are doing morphing.
    """
    seedg = create_seed_generator(seed)
    optims: tp.List[tp.Any] = get_optimizers("structured_moo", seed=next(seedg))
    # We optimize func_blur or func_brisque and check performance on func_iqa.
    funcs: tp.List[ExperimentFunction] = [
        imagesxp.Image(loss=loss, with_pgan=with_pgan, num_images=num_images)
        for loss in (
            imagesxp.imagelosses.Koncept512,
            imagesxp.imagelosses.Blur,
            imagesxp.imagelosses.Brisque,
        )
    ]
    # TODO: add the proxy info in the parametrization.
    if cross_val:
        mofuncs = helpers.SpecialEvaluationExperiment.create_crossvalidation_experiments(
            experiments=[funcs[0], funcs[2]],
            training_only_experiments=[funcs[1]],  # Blur is not good enough as an IQA for being in the list.
            pareto_size=16,
        )
    else:
        upper_bounds = [func(func.parametrization.value) for func in funcs]
        mofuncs: tp.Sequence[ExperimentFunction] = [fbase.MultiExperiment(funcs, upper_bounds=upper_bounds)]  # type: ignore
    for budget in [100 * 5 ** k for k in range(3)]:
        for num_workers in [1]:
            for algo in optims:
                for func in mofuncs:
                    xp = Experiment(func, algo, budget, num_workers=num_workers, seed=next(seedg))
                    yield xp


@registry.register
def morphing_pgan_quality(seed: tp.Optional[int] = None) -> tp.Iterator[Experiment]:
    return image_quality(seed, with_pgan=True, num_images=2)


@registry.register
def image_quality_cv(seed: tp.Optional[int] = None) -> tp.Iterator[Experiment]:
    """Counterpart of image_quality with cross-validation."""
    return image_quality(seed, cross_val=True)


@registry.register
def image_quality_pgan(seed: tp.Optional[int] = None) -> tp.Iterator[Experiment]:
    """Counterpart of image_quality with cross-validation."""
    return image_quality(seed, with_pgan=True)


@registry.register
def image_quality_cv_pgan(seed: tp.Optional[int] = None) -> tp.Iterator[Experiment]:
    """Counterpart of image_quality with cross-validation."""
    return image_quality(seed, cross_val=True, with_pgan=True)


@registry.register
def image_similarity_and_quality(
    seed: tp.Optional[int] = None, cross_val: bool = False, with_pgan: bool = False
) -> tp.Iterator[Experiment]:
    """Optimizing images: artificial criterion for now."""
    seedg = create_seed_generator(seed)
    optims: tp.List[tp.Any] = get_optimizers("structured_moo", seed=next(seedg))

    # 3 losses functions including 2 iqas.
    func_iqa = imagesxp.Image(loss=imagesxp.imagelosses.Koncept512, with_pgan=with_pgan)
    func_blur = imagesxp.Image(loss=imagesxp.imagelosses.Blur, with_pgan=with_pgan)
    base_blur_value: float = func_blur(func_blur.parametrization.value)  # type: ignore
    for func in [
        imagesxp.Image(loss=loss, with_pgan=with_pgan)
        for loss in imagesxp.imagelosses.registry.values()
        if loss.REQUIRES_REFERENCE
    ]:

        # Creating a reference value.
        base_value: float = func(func.parametrization.value)  # type: ignore
        mofuncs: tp.Iterable[fbase.ExperimentFunction]
        if cross_val:
            mofuncs = helpers.SpecialEvaluationExperiment.create_crossvalidation_experiments(
                training_only_experiments=[func, func_blur], experiments=[func_iqa], pareto_size=16
            )
        else:
            mofuncs = [
                fbase.MultiExperiment(
                    [func, func_blur, func_iqa], upper_bounds=[base_value, base_blur_value, 100.0]
                )
            ]
        for budget in [100 * 5 ** k for k in range(3)]:
            for algo in optims:
                for mofunc in mofuncs:
                    xp = Experiment(mofunc, algo, budget, num_workers=1, seed=next(seedg))
                    yield xp


@registry.register
def image_similarity_and_quality_cv(seed: tp.Optional[int] = None) -> tp.Iterator[Experiment]:
    """Counterpart of image_similarity_and_quality with cross-validation."""
    return image_similarity_and_quality(seed, cross_val=True)


@registry.register
def image_similarity_and_quality_pgan(seed: tp.Optional[int] = None) -> tp.Iterator[Experiment]:
    """Counterpart of image_similarity_and_quality with cross-validation."""
    return image_similarity_and_quality(seed, with_pgan=True)


@registry.register
def image_similarity_and_quality_cv_pgan(seed: tp.Optional[int] = None) -> tp.Iterator[Experiment]:
    """Counterpart of image_similarity_and_quality with cross-validation."""
    return image_similarity_and_quality(seed, cross_val=True, with_pgan=True)


@registry.register
def double_o_seven(seed: tp.Optional[int] = None) -> tp.Iterator[Experiment]:
    """Optimization of policies for the 007 game.
    Sequential or 10-parallel or 100-parallel. Various numbers of averagings: 1, 10 or 100."""
    # pylint: disable=too-many-locals
    seedg = create_seed_generator(seed)
    base_env = rl.envs.DoubleOSeven(verbose=False)
    random_agent = rl.agents.Agent007(base_env)
    modules = {"mono": rl.agents.Perceptron, "multi": rl.agents.DenseNet}
    agents = {
        a: rl.agents.TorchAgent.from_module_maker(base_env, m, deterministic=False)
        for a, m in modules.items()
    }
    env = base_env.with_agent(player_0=random_agent).as_single_agent()
    dde = ng.optimizers.DifferentialEvolution(crossover="dimension").set_name("DiscreteDE")
    optimizers: tp.List[tp.Any] = ["PSO", dde, "MetaTuneRecentering", "DiagonalCMA"]
    for num_repetitions in [1, 10, 100]:
        for archi in ["mono", "multi"]:
            for optim in optimizers:
                for env_budget in [5000, 10000, 20000, 40000]:
                    for num_workers in [1, 10, 100]:
                        # careful, not threadsafe
                        runner = rl.EnvironmentRunner(
                            env.copy(), num_repetitions=num_repetitions, max_step=50
                        )
                        func = rl.agents.TorchAgentFunction(
                            agents[archi], runner, reward_postprocessing=lambda x: 1 - x
                        )
                        opt_budget = env_budget // num_repetitions
                        yield Experiment(
                            func,
                            optim,
                            budget=opt_budget,
                            num_workers=num_workers,
                            seed=next(seedg),
                        )


@registry.register
def multiobjective_example(
    seed: tp.Optional[int] = None, hd: bool = False, many: bool = False
) -> tp.Iterator[Experiment]:
    """Optimization of 2 and 3 objective functions in Sphere, Ellipsoid, Cigar, Hm.
    Dimension 6 and 7.
    Budget 100 to 3200
    """
    seedg = create_seed_generator(seed)
    optims = get_optimizers("structure", "structured_moo", seed=next(seedg))
    optims += [
        ng.families.DifferentialEvolution(multiobjective_adaptation=False).set_name("DE-noadapt"),
        ng.families.DifferentialEvolution(crossover="twopoints", multiobjective_adaptation=False).set_name(
            "TwoPointsDE-noadapt"
        ),
    ]
    optims += ["DiscreteOnePlusOne", "DiscreteLenglerOnePlusOne"]
    popsizes = [20, 40, 80]
    optims += [
        ng.families.EvolutionStrategy(
            recombination_ratio=recomb, only_offsprings=only, popsize=pop, offsprings=pop * 5
        )
        for only in [True, False]
        for recomb in [0.1, 0.5]
        for pop in popsizes
    ]

    mofuncs: tp.List[fbase.MultiExperiment] = []
    dim = 2000 if hd else 7
    for name1, name2 in itertools.product(["sphere"], ["sphere", "hm"]):
        mofuncs.append(
            fbase.MultiExperiment(
                [
                    ArtificialFunction(name1, block_dimension=dim),
                    ArtificialFunction(name2, block_dimension=dim),
                ]
                + (
                    [
                        ArtificialFunction(name1, block_dimension=dim),  # Addendum for many-objective optim.
                        ArtificialFunction(name2, block_dimension=dim),
                    ]
                    if many
                    else []
                ),
                upper_bounds=[100, 100] * (2 if many else 1),
            )
        )
        mofuncs.append(
            fbase.MultiExperiment(
                [
                    ArtificialFunction(name1, block_dimension=dim - 1),
                    ArtificialFunction("sphere", block_dimension=dim - 1),
                    ArtificialFunction(name2, block_dimension=dim - 1),
                ]
                + (
                    [
                        ArtificialFunction(
                            name1, block_dimension=dim - 1
                        ),  # Addendum for many-objective optim.
                        ArtificialFunction("sphere", block_dimension=dim - 1),
                        ArtificialFunction(name2, block_dimension=dim - 1),
                    ]
                    if many
                    else []
                ),
                upper_bounds=[100, 100, 100.0] * (2 if many else 1),
            )
        )
    for mofunc in mofuncs:
        for optim in optims:
            for budget in [100, 200, 400, 800, 1600, 3200]:
                for nw in [1, 100]:
                    yield Experiment(mofunc, optim, budget=budget, num_workers=nw, seed=next(seedg))


@registry.register
def multiobjective_example_hd(seed: tp.Optional[int] = None) -> tp.Iterator[Experiment]:
    """Counterpart of moo with high dimension."""
    return multiobjective_example(seed, hd=True)


@registry.register
def multiobjective_example_many_hd(seed: tp.Optional[int] = None) -> tp.Iterator[Experiment]:
    """Counterpart of moo with high dimension and more objective functions."""
    return multiobjective_example(seed, hd=True, many=True)


@registry.register
def multiobjective_example_many(seed: tp.Optional[int] = None) -> tp.Iterator[Experiment]:
    """Counterpart of moo with more objective functions."""
    return multiobjective_example(seed, many=True)


@registry.register
def pbt(seed: tp.Optional[int] = None) -> tp.Iterator[Experiment]:
    # prepare list of parameters to sweep for independent variables
    seedg = create_seed_generator(seed)
    optimizers = [
        "CMA",
        "TwoPointsDE",
        "Shiwa",
        "OnePlusOne",
        "DE",
        "PSO",
        "NaiveTBPSA",
        "RecombiningOptimisticNoisyDiscreteOnePlusOne",
        "PortfolioNoisyDiscreteOnePlusOne",
    ]  # type: ignore
    for func in PBT.itercases():
        for optim in optimizers:
            for budget in [100, 400, 1000, 4000, 10000]:
                yield Experiment(func, optim, budget=budget, seed=next(seedg))


@registry.register
def far_optimum_es(seed: tp.Optional[int] = None) -> tp.Iterator[Experiment]:
    # prepare list of parameters to sweep for independent variables
    seedg = create_seed_generator(seed)
    optims = get_optimizers("es", "basics", seed=next(seedg))  # type: ignore
    for func in FarOptimumFunction.itercases():
        for optim in optims:
            for budget in [100, 400, 1000, 4000, 10000]:
                yield Experiment(func, optim, budget=budget, seed=next(seedg))


@registry.register
def photonics(seed: tp.Optional[int] = None, as_tuple: bool = False) -> tp.Iterator[Experiment]:
    """Too small for being interesting: Bragg mirror + Chirped + Morpho butterfly."""
    seedg = create_seed_generator(seed)
    optims = get_optimizers("es", "basics", "splitters", seed=next(seedg))  # type: ignore
    for method in ["clipping", "tanh"]:  # , "arctan"]:
        for name in ["bragg", "chirped", "morpho", "cf_photosic_realistic", "cf_photosic_reference"]:
            func = Photonics(name, 60 if name == "morpho" else 80, bounding_method=method, as_tuple=as_tuple)
            for budget in [1e3, 1e4, 1e5, 1e6]:
                for algo in optims:
                    xp = Experiment(func, algo, int(budget), num_workers=1, seed=next(seedg))
                    if not xp.is_incoherent:
                        yield xp


@registry.register
def photonics2(seed: tp.Optional[int] = None) -> tp.Iterator[Experiment]:
    """Counterpart of yabbob with higher dimensions."""
    return photonics(seed, as_tuple=True)


@registry.register
def adversarial_attack(seed: tp.Optional[int] = None) -> tp.Iterator[Experiment]:
    """Pretrained ResNes50 under black-box attacked.
    Square attacks:
    100 queries ==> 0.1743119266055046
    200 queries ==> 0.09043250327653997
    300 queries ==> 0.05111402359108781
    400 queries ==> 0.04325032765399738
    1700 queries ==> 0.001310615989515072
    """
    seedg = create_seed_generator(seed)
    optims = get_optimizers("structure", "structured_moo", seed=next(seedg))
    folder = os.environ.get("NEVERGRAD_ADVERSARIAL_EXPERIMENT_FOLDER", None)
    if folder is None:
        warnings.warn(
            "Using random images, set variable NEVERGRAD_ADVERSARIAL_EXPERIMENT_FOLDER to specify a folder"
        )
    for func in imagesxp.ImageAdversarial.make_folder_functions(folder=folder):
        for budget in [100, 200, 300, 400, 1700]:
            for num_workers in [1]:
                for algo in optims:
                    xp = Experiment(func, algo, budget, num_workers=num_workers, seed=next(seedg))
                    yield xp


@registry.register
def pbo_suite(seed: tp.Optional[int] = None) -> tp.Iterator[Experiment]:
    # Discrete, unordered.
    dde = ng.optimizers.DifferentialEvolution(crossover="dimension").set_name("DiscreteDE")
    seedg = create_seed_generator(seed)
    for dim in [16, 64, 100]:
        for fid in range(1, 24):
            for iid in range(1, 5):
                try:
                    func = iohprofiler.PBOFunction(fid, iid, dim)
                except ModuleNotFoundError as e:
                    raise fbase.UnsupportedExperiment("IOHexperimenter needs to be installed") from e
                for optim in [
                    "DiscreteOnePlusOne",
                    "Shiwa",
                    "CMA",
                    "PSO",
                    "TwoPointsDE",
                    "DE",
                    "OnePlusOne",
                    "AdaptiveDiscreteOnePlusOne",
                    "CMandAS2",
                    "PortfolioDiscreteOnePlusOne",
                    "DoubleFastGADiscreteOnePlusOne",
                    "MultiDiscrete",
                    "cGA",
                    dde,
                ]:
                    for nw in [1, 10]:
                        for budget in [100, 1000, 10000]:
                            yield Experiment(func, optim, num_workers=nw, budget=budget, seed=next(seedg))  # type: ignore


def causal_similarity(seed: tp.Optional[int] = None) -> tp.Iterator[Experiment]:
    """Finding the best causal graph"""
    seedg = create_seed_generator(seed)
    optims = ["CMA", "NGOpt8", "DE", "PSO", "RecES", "RecMixES", "RecMutDE", "ParametrizationDE"]
    func = CausalDiscovery()
    for budget in [100 * 5 ** k for k in range(3)]:
        for num_workers in [1]:
            for algo in optims:
                xp = Experiment(func, algo, budget, num_workers=num_workers, seed=next(seedg))
                if not xp.is_incoherent:
                    yield xp


def unit_commitment(seed: tp.Optional[int] = None) -> tp.Iterator[Experiment]:
    """Unit commitment problem."""
    seedg = create_seed_generator(seed)
    optims = ["CMA", "NGOpt8", "DE", "PSO", "RecES", "RecMixES", "RecMutDE", "ParametrizationDE"]
    for num_timepoint in [5, 10, 20]:
        for num_generator in [3, 8]:
            func = UnitCommitmentProblem(num_timepoints=num_timepoint, num_generators=num_generator)
            for budget in [100 * 5 ** k for k in range(3)]:
                for algo in optims:
                    xp = Experiment(func, algo, budget, num_workers=1, seed=next(seedg))
                    if not xp.is_incoherent:
                        yield xp<|MERGE_RESOLUTION|>--- conflicted
+++ resolved
@@ -669,20 +669,12 @@
 
     if bounded:
         optims = ["BO", "PCABO", "BayesOptimBO", "CMA", "PSO", "DE"]
-<<<<<<< HEAD
-        optims = ["MetaModelOpO", "OnePlusOne", "MetaModel"]
-
-    # List of objective functions.
-    functions = [
-            ArtificialFunction(name, block_dimension=d, rotation=rotation, noise_level=noise_level, split=split, bounded=bounded)
-=======
 
     # List of objective functions.
     functions = [
         ArtificialFunction(
             name, block_dimension=d, rotation=rotation, noise_level=noise_level, split=split, bounded=bounded
         )
->>>>>>> 1f16ebf5
         for name in names
         for rotation in [True, False]
         for num_blocks in ([1] if not split else [7, 12])
@@ -718,10 +710,6 @@
         budgets = [10, 20, 40]
     if bounded:
         budgets = [10, 20, 40, 100, 300]
-<<<<<<< HEAD
-        budgets = [5000]
-=======
->>>>>>> 1f16ebf5
     for optim in optims:
         for function in functions:
             for budget in budgets:
@@ -828,16 +816,6 @@
     return yabbob(seed, bounded=True)
 
 
-@registry.register
-<<<<<<< HEAD
-def yaboundedbbob_opo(seed: tp.Optional[int] = None) -> tp.Iterator[Experiment]:
-    """Counterpart of yabbob with bounded domain, (-5,5)**n by default."""
-    return yabbob(seed, bounded=True)
-
-
-@registry.register
-=======
->>>>>>> 1f16ebf5
 def illcondi(seed: tp.Optional[int] = None) -> tp.Iterator[Experiment]:
     """Testing optimizers on ill cond problems.
     Cigar, Ellipsoid.
