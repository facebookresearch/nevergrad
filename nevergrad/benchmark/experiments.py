--- conflicted
+++ resolved
@@ -506,11 +506,7 @@
              "NGO", "CMA", "TwoPointsDE", "QrDE", "LhsDE", "Zero", "StupidRandom", "RandomSearch", "HaltonSearch",
              "RandomScaleRandomSearch", "MiniDE"]
     for budget in [25, 50, 100, 200, 400, 800, 1600, 3200, 6400, 12800]:
-<<<<<<< HEAD
         for num_workers in [1, 10, 100]:
-=======
-        for num_workers in [1]:  # , 10, 100]:
->>>>>>> b88f6251
             if num_workers < budget:
                 for algo in algos:
                     for fu in funcs:
