# Copyright (c) Meta Platforms, Inc. and affiliates.
#
# This source code is licensed under the MIT license found in the
# LICENSE file in the root directory of this source tree.

import os
import warnings
import typing as tp
import itertools
import numpy as np
import nevergrad as ng
import nevergrad.functions.corefuncs as corefuncs
from nevergrad.functions import base as fbase
from nevergrad.functions import ExperimentFunction
from nevergrad.functions import ArtificialFunction
from nevergrad.functions import FarOptimumFunction
from nevergrad.functions.fishing import OptimizeFish
from nevergrad.functions.pbt import PBT
from nevergrad.functions.ml import MLTuning
from nevergrad.functions import mlda as _mlda
from nevergrad.functions.photonics import Photonics
from nevergrad.functions.arcoating import ARCoating
from nevergrad.functions import images as imagesxp
from nevergrad.functions.powersystems import PowerSystem
from nevergrad.functions.ac import NgAquacrop
from nevergrad.functions.stsp import STSP
from nevergrad.functions.topology_optimization import TO
from nevergrad.functions.rocket import Rocket
from nevergrad.functions.mixsimulator import OptimizeMix
from nevergrad.functions.unitcommitment import UnitCommitmentProblem
from nevergrad.functions import control
from nevergrad.functions import rl
from nevergrad.functions.games import game
from nevergrad.functions import iohprofiler
from nevergrad.functions import helpers
from nevergrad.functions.cycling import Cycling
from .xpbase import Experiment as Experiment
from .xpbase import create_seed_generator
from .xpbase import registry as registry  # noqa
from .optgroups import get_optimizers

# register all experiments from other files
# pylint: disable=unused-import
from . import frozenexperiments  # noqa
from . import gymexperiments  # noqa

# pylint: disable=stop-iteration-return, too-many-nested-blocks, too-many-locals


def skip_ci(*, reason: str) -> None:
    """Only use this if there is a good reason for not testing the xp,
    such as very slow for instance (>1min) with no way to make it faster.
    This is dangereous because it won't test reproducibility and the experiment
    may therefore be corrupted with no way to notice it automatically.
    """
    if os.environ.get("NEVERGRAD_PYTEST", False):  # break here for tests
        raise fbase.UnsupportedExperiment("Skipping CI: " + reason)


class _Constraint:
    def __init__(self, name: str, as_bool: bool) -> None:
        self.name = name
        self.as_bool = as_bool

    def __call__(self, data: np.ndarray) -> tp.Union[bool, float]:
        if not isinstance(data, np.ndarray):
            raise ValueError(f"Unexpected inputs as np.ndarray, got {data}")
        if self.name == "sum":
            value = float(np.sum(data))
        elif self.name == "diff":
            value = float(np.sum(data[::2]) - np.sum(data[1::2]))
        elif self.name == "second_diff":
            value = float(2 * np.sum(data[1::2]) - 3 * np.sum(data[::2]))
        elif self.name == "ball":
            # Most points violate the constraint.
            value = float(np.sum(np.square(data)) - len(data) - np.sqrt(len(data)))
        else:
            raise NotImplementedError(f"Unknown function {self.name}")
        return value > 0 if self.as_bool else value


@registry.register
def keras_tuning(
    seed: tp.Optional[int] = None,
    overfitter: bool = False,
    seq: bool = False,
    veryseq: bool = False,
) -> tp.Iterator[Experiment]:
    """Machine learning hyperparameter tuning experiment. Based on Keras models."""
    seedg = create_seed_generator(seed)
    # Continuous case,

    # First, a few functions with constraints.
<<<<<<< HEAD
    optims: tp.List[str] = ["PSO", "OnePlusOne"] + get_optimizers("basics", seed=next(seedg))  # type: ignore
    optims = ["DE", "Lamcts", "BO", "AX", "HyperOpt", "CMA"]
    optims = ["DE", "Lamcts", "AX", "HyperOpt", "CMA", "RandomSearch", "SMAC", "SMAC2", "BO"]
    optims = ["AX", "BO", "Lamcts"]
    optims = ["AX", "BO", "Lamcts", "SMAC", "SMAC2", "NGOptRW", "NGOpt"]
    np.random.shuffle(optims)
    optims = optims[:1]
=======
    # optims: tp.List[str] = ["PSO", "OnePlusOne"] + get_optimizers("basics", seed=next(seedg))  # type: ignore
    optims = ["OnePlusOne", "BO", "RandomSearch", "CMA", "DE", "TwoPointsDE", "HyperOpt", "PCABO", "Cobyla"]
    optims = [
        "OnePlusOne",
        "RandomSearch",
        "CMA",
        "DE",
        "TwoPointsDE",
        "HyperOpt",
        "Cobyla",
        "MetaModel",
        "MetaModelOnePlusOne",
        "RFMetaModel",
        "RFMetaModelOnePlusOne",
    ]
    optims = ["OnePlusOne", "RandomSearch", "Cobyla"]
    optims = ["DE", "TwoPointsDE", "HyperOpt", "MetaModelOnePlusOne"]
    optims = get_optimizers("oneshot", seed=next(seedg))  # type: ignore
    optims = [
        "MetaTuneRecentering",
        "MetaRecentering",
        "HullCenterHullAvgCauchyScrHammersleySearch",
        "LHSSearch",
        "LHSCauchySearch",
    ]
    optims = ["NGOpt", "NGOptRW", "QODE"]
    optims = ["NGOpt"]
>>>>>>> 8e5f8be2
    datasets = ["kerasBoston", "diabetes", "auto-mpg", "red-wine", "white-wine"]
    for dimension in [None]:
        for dataset in datasets:
            function = MLTuning(
                regressor="keras_dense_nn", data_dimension=dimension, dataset=dataset, overfitter=overfitter
            )
            for budget in [150, 500]:
                for num_workers in (
                    [1, budget // 4] if seq else [budget]
                ):  # Seq for sequential optimization experiments.
                    if veryseq and num_workers > 1:
                        continue
                    for optim in optims:
                        xp = Experiment(
                            function, optim, num_workers=num_workers, budget=budget, seed=next(seedg)
                        )
                        skip_ci(reason="too slow")
                        if not xp.is_incoherent:
                            yield xp


@registry.register
def mltuning(
    seed: tp.Optional[int] = None,
    overfitter: bool = False,
    seq: bool = False,
    veryseq: bool = False,
    nano: bool = False,
) -> tp.Iterator[Experiment]:
    """Machine learning hyperparameter tuning experiment. Based on scikit models."""
    seedg = create_seed_generator(seed)
<<<<<<< HEAD
    optims: tp.List[str] = get_optimizers("basics", seed=next(seedg))  # type: ignore
    if not seq:
        optims = get_optimizers("oneshot", seed=next(seedg))  # type: ignore
    optims = ["DE", "Lamcts", "AX", "HyperOpt", "CMA"]
    optims = ["DE", "Lamcts", "AX", "HyperOpt", "CMA", "RandomSearch"]
    optims = ["DE", "Lamcts", "AX", "HyperOpt", "CMA", "RandomSearch", "SMAC", "SMAC2", "BO"]
    optims = ["AX", "BO", "Lamcts"]
    optims = ["AX", "BO", "Lamcts", "SMAC", "SMAC2", "NGOptRW", "NGOpt"]
    np.random.shuffle(optims)
    optims = optims[:1]
=======
    # optims: tp.List[str] = get_optimizers("basics", seed=next(seedg))  # type: ignore
    # if not seq:
    #    optims = get_optimizers("oneshot", seed=next(seedg))  # type: ignore
    optims = ["OnePlusOne", "BO", "RandomSearch", "CMA", "DE", "TwoPointsDE", "PCABO", "HyperOpt", "Cobyla"]
    optims = [
        "OnePlusOne",
        "RandomSearch",
        "CMA",
        "DE",
        "TwoPointsDE",
        "HyperOpt",
        "Cobyla",
        "MetaModel",
        "MetaModelOnePlusOne",
        "RFMetaModel",
        "RFMetaModelOnePlusOne",
    ]
    optims = ["OnePlusOne", "RandomSearch", "Cobyla"]
    optims = ["DE", "TwoPointsDE", "HyperOpt", "MetaModelOnePlusOne"]
    optims = get_optimizers("oneshot", seed=next(seedg))  # type: ignore
    optims = [
        "MetaTuneRecentering",
        "MetaRecentering",
        "HullCenterHullAvgCauchyScrHammersleySearch",
        "LHSSearch",
        "LHSCauchySearch",
    ]
    optims = ["NGOpt", "NGOptRW", "QODE"]
    optims = ["NGOpt"]
>>>>>>> 8e5f8be2
    for dimension in [None, 1, 2, 3]:
        if dimension is None:
            datasets = ["boston", "diabetes", "auto-mpg", "red-wine", "white-wine"]
        else:
            datasets = ["artificialcos", "artificial", "artificialsquare"]
        for regressor in ["mlp", "decision_tree", "decision_tree_depth"]:
            for dataset in datasets:
                function = MLTuning(
                    regressor=regressor, data_dimension=dimension, dataset=dataset, overfitter=overfitter
                )
                for budget in [150, 500] if not nano else [80, 160]:
                    # Seq for sequential optimization experiments.
                    parallelization = [1, budget // 4] if seq else [budget]
                    for num_workers in parallelization:
                        if veryseq and num_workers > 1:
                            continue

                        for optim in optims:
                            xp = Experiment(
                                function, optim, num_workers=num_workers, budget=budget, seed=next(seedg)
                            )
                            skip_ci(reason="too slow")
                            if not xp.is_incoherent:
                                yield xp


@registry.register
def naivemltuning(seed: tp.Optional[int] = None) -> tp.Iterator[Experiment]:
    """Counterpart of mltuning with overfitting of valid loss, i.e. train/valid/valid instead of train/valid/test."""
    return mltuning(seed, overfitter=True)


@registry.register
def veryseq_keras_tuning(seed: tp.Optional[int] = None) -> tp.Iterator[Experiment]:
    """Iterative counterpart of keras tuning."""
    return keras_tuning(seed, overfitter=False, seq=True, veryseq=True)


@registry.register
def seq_keras_tuning(seed: tp.Optional[int] = None) -> tp.Iterator[Experiment]:
    """Iterative counterpart of keras tuning."""
    return keras_tuning(seed, overfitter=False, seq=True)


@registry.register
def naive_seq_keras_tuning(seed: tp.Optional[int] = None) -> tp.Iterator[Experiment]:
    """Naive counterpart (no overfitting, see naivemltuning)of seq_keras_tuning."""
    return keras_tuning(seed, overfitter=True, seq=True)


@registry.register
def naive_veryseq_keras_tuning(seed: tp.Optional[int] = None) -> tp.Iterator[Experiment]:
    """Naive counterpart (no overfitting, see naivemltuning)of seq_keras_tuning."""
    return keras_tuning(seed, overfitter=True, seq=True, veryseq=True)


@registry.register
def oneshot_mltuning(seed: tp.Optional[int] = None) -> tp.Iterator[Experiment]:
    """One-shot counterpart of Scikit tuning."""
    return mltuning(seed, overfitter=False, seq=False)


# We register only the (almost) sequential counterparts for the moment.
@registry.register
def seq_mltuning(seed: tp.Optional[int] = None) -> tp.Iterator[Experiment]:
    """Iterative counterpart of mltuning."""
    return mltuning(seed, overfitter=False, seq=True)


@registry.register
def nano_seq_mltuning(seed: tp.Optional[int] = None) -> tp.Iterator[Experiment]:
    """Iterative counterpart of seq_mltuning with smaller budget."""
    return mltuning(seed, overfitter=False, seq=True, nano=True)


@registry.register
def nano_veryseq_mltuning(seed: tp.Optional[int] = None) -> tp.Iterator[Experiment]:
    """Iterative counterpart of seq_mltuning with smaller budget."""
    return mltuning(seed, overfitter=False, seq=True, nano=True, veryseq=True)


@registry.register
def nano_naive_veryseq_mltuning(seed: tp.Optional[int] = None) -> tp.Iterator[Experiment]:
    """Iterative counterpart of mltuning with overfitting of valid loss, i.e. train/valid/valid instead of train/valid/test,
    and with lower budget."""
    return mltuning(seed, overfitter=True, seq=True, nano=True, veryseq=True)


@registry.register
def nano_naive_seq_mltuning(seed: tp.Optional[int] = None) -> tp.Iterator[Experiment]:
    """Iterative counterpart of mltuning with overfitting of valid loss, i.e. train/valid/valid instead of train/valid/test,
    and with lower budget."""
    return mltuning(seed, overfitter=True, seq=True, nano=True)


@registry.register
def naive_seq_mltuning(seed: tp.Optional[int] = None) -> tp.Iterator[Experiment]:
    """Iterative counterpart of mltuning with overfitting of valid loss, i.e. train/valid/valid instead of train/valid/test."""
    return mltuning(seed, overfitter=True, seq=True)


# pylint:disable=too-many-branches
@registry.register
def yawidebbob(seed: tp.Optional[int] = None) -> tp.Iterator[Experiment]:
    """Yet Another Wide Black-Box Optimization Benchmark.
    The goal is basically to have a very wide family of problems: continuous and discrete,
    noisy and noise-free, mono- and multi-objective,  constrained and not constrained, sequential
    and parallel.

    TODO(oteytaud): this requires a significant improvement, covering mixed problems and different types of constraints.
    """
    seedg = create_seed_generator(seed)
    total_xp_per_optim = 0
    # Continuous case

    # First, a few functions with constraints.
    functions = [
        ArtificialFunction(name, block_dimension=50, rotation=rotation, translation_factor=tf)
        for name in ["cigar", "ellipsoid"]
        for rotation in [True, False]
        for tf in [0.1, 10.0]
    ]
    for i, func in enumerate(functions):
        func.parametrization.register_cheap_constraint(_Constraint("sum", as_bool=i % 2 == 0))
    assert len(functions) == 8
    # Then, let us build a constraint-free case. We include the noisy case.
    names = ["hm", "rastrigin", "sphere", "doublelinearslope", "ellipsoid"]

    functions += [
        ArtificialFunction(
            name,
            block_dimension=d,
            rotation=rotation,
            noise_level=nl,
            split=split,
            translation_factor=tf,
            num_blocks=num_blocks,
        )
        for name in names  # period 5
        for rotation in [True, False]  # period 2
        for nl in [0.0, 100.0]  # period 2
        for tf in [0.1, 10.0]
        for num_blocks in [1, 8]  # period 2
        for d in [5, 70, 10000]  # period 4
        for split in [True, False]  # period 2
    ][
        ::37
    ]  # 37 is coprime with all periods above so we sample correctly the possibilities.
    assert len(functions) == 21, f"{len(functions)} problems instead of 21. Yawidebbob should be standard."
    # This problem is intended as a stable basis forever.
    # The list of optimizers should contain only the basic for comparison and "baselines".
    # optims: tp.List[str] = ["NGOpt10"] + get_optimizers("baselines", seed=next(seedg))  # type: ignore
    optims = ["NGOptRW", "NGOpt", "RandomSearch", "CMA", "DE", "DiscreteLenglerOnePlusOne"]
    # optims = optims[:2]
    index = 0
    for function in functions:
        for budget in [50, 1500, 25000]:
            for nw in [1, budget] + ([] if budget <= 300 else [300]):
                index += 1
                if index % 5 == 0:
                    total_xp_per_optim += 1
                    for optim in optims:
                        xp = Experiment(function, optim, num_workers=nw, budget=budget, seed=next(seedg))
                        if not xp.is_incoherent:
                            yield xp

    assert total_xp_per_optim == 33, f"We have 33 single-obj xps per optimizer (got {total_xp_per_optim})."
    # Discrete, unordered.
    index = 0
    for nv in [200, 2000]:
        for arity in [2, 7, 37]:
            instrum = ng.p.TransitionChoice(range(arity), repetitions=nv)
            for name in ["onemax", "leadingones", "jump"]:
                index += 1
                if index % 4 != 0:
                    continue
                dfunc = ExperimentFunction(
                    corefuncs.DiscreteFunction(name, arity), instrum.set_name("transition")
                )
                dfunc.add_descriptors(arity=arity)
                for budget in [500, 1500, 5000]:
                    for nw in [1, 100]:
                        total_xp_per_optim += 1
                        for optim in optims:
                            yield Experiment(dfunc, optim, num_workers=nw, budget=budget, seed=next(seedg))
    assert (
        total_xp_per_optim == 57
    ), f"Including discrete, we check xps per optimizer (got {total_xp_per_optim})."

    # The multiobjective case.
    # TODO the upper bounds are really not well set for this experiment with cigar
    mofuncs: tp.List[fbase.MultiExperiment] = []
    for name1 in ["sphere", "ellipsoid"]:
        for name2 in ["sphere", "hm"]:
            for tf in [0.25, 4.0]:
                mofuncs += [
                    fbase.MultiExperiment(
                        [
                            ArtificialFunction(name1, block_dimension=7),
                            ArtificialFunction(name2, block_dimension=7, translation_factor=tf),
                        ],
                        upper_bounds=np.array((100.0, 100.0)),
                    )
                ]
                mofuncs[-1].add_descriptors(num_objectives=2)
    for name1 in ["sphere", "ellipsoid"]:
        for name2 in ["sphere", "hm"]:
            for name3 in ["sphere", "hm"]:
                for tf in [0.25, 4.0]:
                    mofuncs += [
                        fbase.MultiExperiment(
                            [
                                ArtificialFunction(name1, block_dimension=7, translation_factor=1.0 / tf),
                                ArtificialFunction(name2, block_dimension=7, translation_factor=tf),
                                ArtificialFunction(name3, block_dimension=7),
                            ],
                            upper_bounds=np.array((100.0, 100.0, 100.0)),
                        )
                    ]
                    mofuncs[-1].add_descriptors(num_objectives=3)
    index = 0
    for mofunc in mofuncs[::3]:
        for budget in [2000, 4000, 8000]:
            for nw in [1, 20, 100]:
                index += 1
                if index % 5 == 0:
                    total_xp_per_optim += 1
                    for optim in optims:
                        yield Experiment(mofunc, optim, budget=budget, num_workers=nw, seed=next(seedg))
    assert total_xp_per_optim == 71, f"We should have 71 xps per optimizer, not {total_xp_per_optim}."


# pylint: disable=redefined-outer-name
@registry.register
def parallel_small_budget(seed: tp.Optional[int] = None) -> tp.Iterator[Experiment]:
    """Parallel optimization with small budgets"""
    seedg = create_seed_generator(seed)
    # optims: tp.List[str] = get_optimizers("basics", seed=next(seedg))  # type: ignore
    optims = ["DE", "TwoPointsDE", "CMA", "NGOpt", "PSO", "OnePlusOne", "RandomSearch"]
    names = ["hm", "rastrigin", "griewank", "rosenbrock", "ackley", "multipeak"]
    names += ["sphere", "cigar", "ellipsoid", "altellipsoid"]
    names += ["deceptiveillcond", "deceptivemultimodal", "deceptivepath"]
    # funcs
    functions = [
        ArtificialFunction(name, block_dimension=d, rotation=rotation)
        for name in names
        for rotation in [True, False]
        for d in [2, 4, 8]
    ]
    budgets = [10, 50, 100, 200, 400]
    for optim in optims:
        for function in functions:
            for budget in budgets:
                for nw in [2, 8, 16]:
                    for batch in [True, False]:
                        if nw < budget / 4:
                            xp = Experiment(
                                function,
                                optim,
                                num_workers=nw,
                                budget=budget,
                                batch_mode=batch,
                                seed=next(seedg),
                            )
                            if not xp.is_incoherent:
                                yield xp


@registry.register
def instrum_discrete(seed: tp.Optional[int] = None) -> tp.Iterator[Experiment]:
    """Comparison of optimization algorithms equipped with distinct instrumentations.
    Onemax, Leadingones, Jump function."""
    # Discrete, unordered.

    seedg = create_seed_generator(seed)
    # optims = get_optimizers("small_discrete", seed=next(seedg))
    optims = ["DiscreteOnePlusOne", "NGOpt", "CMA", "TwoPointsDE", "DiscreteLenglerOnePlusOne"]
    optims = ["RFMetaModelOnePlusOne"]
    optims = ["FastGADiscreteOnePlusOne"]
    optims = ["DoubleFastGADiscreteOnePlusOne"]
    optims = ["DiscreteOnePlusOne"]
    optims = ["OnePlusOne"]
    optims = ["DiscreteLenglerOnePlusOne"]
    for nv in [10, 50, 200, 1000, 5000]:
        for arity in [2, 3, 7, 30]:
            for instrum_str in ["Unordered", "Softmax", "Ordered"]:
                if instrum_str == "Softmax":
                    instrum: ng.p.Parameter = ng.p.Choice(range(arity), repetitions=nv)
                else:
                    assert instrum_str in ("Ordered", "Unordered")
                    instrum = ng.p.TransitionChoice(
                        range(arity), repetitions=nv, ordered=instrum_str == "Ordered"
                    )
                for name in ["onemax", "leadingones", "jump"]:
                    dfunc = ExperimentFunction(
                        corefuncs.DiscreteFunction(name, arity), instrum.set_name(instrum_str)
                    )
                    dfunc.add_descriptors(arity=arity)
                    dfunc.add_descriptors(nv=nv)
                    dfunc.add_descriptors(instrum_str=instrum_str)
                    for optim in optims:
                        for nw in [1, 10]:
                            for budget in [50, 500, 5000]:
                                yield Experiment(
                                    dfunc, optim, num_workers=nw, budget=budget, seed=next(seedg)
                                )


@registry.register
def sequential_instrum_discrete(seed: tp.Optional[int] = None) -> tp.Iterator[Experiment]:
    """Sequential counterpart of instrum_discrete."""

    seedg = create_seed_generator(seed)
    # Discrete, unordered.
    # optims = get_optimizers("discrete", seed=next(seedg))
    optims = ["DiscreteOnePlusOne", "NGOpt", "CMA", "TwoPointsDE", "DiscreteLenglerOnePlusOne"]
    optims = ["OnePlusOne"]
    optims = ["DiscreteLenglerOnePlusOne"]
    for nv in [10, 50, 200, 1000, 5000]:
        for arity in [2, 3, 7, 30]:
            for instrum_str in ["Unordered", "Softmax", "Ordered"]:
                if instrum_str == "Softmax":
                    instrum: ng.p.Parameter = ng.p.Choice(range(arity), repetitions=nv)
                else:
                    instrum = ng.p.TransitionChoice(
                        range(arity), repetitions=nv, ordered=instrum_str == "Ordered"
                    )
                for name in ["onemax", "leadingones", "jump"]:
                    dfunc = ExperimentFunction(
                        corefuncs.DiscreteFunction(name, arity), instrum.set_name(instrum_str)
                    )
                    dfunc.add_descriptors(arity=arity)
                    dfunc.add_descriptors(nv=nv)
                    dfunc.add_descriptors(instrum_str=instrum_str)
                    for optim in optims:
                        for budget in [50, 500, 5000, 50000]:
                            yield Experiment(dfunc, optim, budget=budget, seed=next(seedg))


@registry.register
def deceptive(seed: tp.Optional[int] = None) -> tp.Iterator[Experiment]:
    """Very difficult objective functions: one is highly multimodal (infinitely many local optima),
    one has an infinite condition number, one has an infinitely long path towards the optimum.
    Looks somehow fractal."""
    seedg = create_seed_generator(seed)
    names = ["deceptivemultimodal", "deceptiveillcond", "deceptivepath"]
    optims = get_optimizers("basics", seed=next(seedg))
    optims = ["CMA", "DE", "TwoPointsDE", "PSO", "OnePlusOne", "RandomSearch", "NGOptRW"]
    optims = [
        "BFGS",
        "LBFGSB",
        "DE",
        "TwoPointsDE",
        "RandomSearch",
        "OnePlusOne",
        "PSO",
        "CMA",
        "ChainMetaModelSQP",
        "MemeticDE",
        "MetaModel",
        "RFMetaModel",
        "MetaModelDE",
        "RFMetaModelDE",
    ]
    functions = [
        ArtificialFunction(
            name, block_dimension=2, num_blocks=n_blocks, rotation=rotation, aggregator=aggregator
        )
        for name in names
        for rotation in [False, True]
        for n_blocks in [1, 2, 8, 16]
        for aggregator in ["sum", "max"]
    ]
    for func in functions:
        for optim in optims:
            for budget in [
                25,
                37,
                50,
                75,
                87,
                100,
                200,
                400,
                800,
                1600,
                3200,
                6400,
                12800,
            ]:  # + list(range(100, 20001, 500)):
                yield Experiment(func, optim, budget=budget, num_workers=1, seed=next(seedg))


@registry.register
def parallel(seed: tp.Optional[int] = None) -> tp.Iterator[Experiment]:
    """Parallel optimization on 3 classical objective functions: sphere, rastrigin, cigar.
    The number of workers is 20 % of the budget.
    Testing both no useless variables and 5/6 of useless variables."""
    seedg = create_seed_generator(seed)
    names = ["sphere", "rastrigin", "cigar"]
    optims: tp.List[str] = get_optimizers("parallel_basics", seed=next(seedg))  # type: ignore
    functions = [
        ArtificialFunction(name, block_dimension=bd, useless_variables=bd * uv_factor)
        for name in names
        for bd in [25]
        for uv_factor in [0, 5]
    ]
    for func in functions:
        for optim in optims:
            for budget in [30, 100, 3000]:
                yield Experiment(func, optim, budget=budget, num_workers=int(budget / 5), seed=next(seedg))


@registry.register
def harderparallel(seed: tp.Optional[int] = None) -> tp.Iterator[Experiment]:
    """Parallel optimization on 4 classical objective functions. More distinct settings than << parallel >>."""
    seedg = create_seed_generator(seed)
    names = ["sphere", "rastrigin", "cigar", "ellipsoid"]
    optims = ["NGOpt10"] + get_optimizers("emna_variants", seed=next(seedg))  # type: ignore
    functions = [
        ArtificialFunction(name, block_dimension=bd, useless_variables=bd * uv_factor)
        for name in names
        for bd in [5, 25]
        for uv_factor in [0, 5]
    ]
    for func in functions:
        for optim in optims:
            for budget in [30, 100, 3000, 10000]:
                for num_workers in [int(budget / 10), int(budget / 5), int(budget / 3)]:
                    yield Experiment(func, optim, budget=budget, num_workers=num_workers, seed=next(seedg))


@registry.register
def oneshot(seed: tp.Optional[int] = None) -> tp.Iterator[Experiment]:
    """One shot optimization of 3 classical objective functions (sphere, rastrigin, cigar).
    0 or 5 dummy variables per real variable.
    Base dimension 3 or 25.
    budget 30, 100 or 3000."""
    seedg = create_seed_generator(seed)
    names = ["sphere", "rastrigin", "cigar"]
    optims = get_optimizers("oneshot", seed=next(seedg))
    functions = [
        ArtificialFunction(name, block_dimension=bd, useless_variables=bd * uv_factor)
        for name in names
        for bd in [3, 10, 30, 100, 300, 1000, 3000]
        for uv_factor in [0]  # , 5]
    ]
    for func in functions:
        for optim in optims:
            # if not any(x in str(optim) for x in ["Tune", "Large", "Cauchy"]):
            # if "Meta" in str(optim):
            for budget in [100000, 30, 100, 300, 1000, 3000, 10000]:
                if func.dimension < 3000 or budget < 100000:
                    yield Experiment(func, optim, budget=budget, num_workers=budget, seed=next(seedg))


@registry.register
def doe(seed: tp.Optional[int] = None) -> tp.Iterator[Experiment]:
    """One shot optimization of 3 classical objective functions (sphere, rastrigin, cigar), simplified.
    Base dimension 2000 or 20000. No rotation, no dummy variable.
    Budget 30, 100, 3000, 10000, 30000, 100000."""
    seedg = create_seed_generator(seed)
    names = ["sphere", "rastrigin", "cigar"]
    optims = get_optimizers("oneshot", seed=next(seedg))
    functions = [
        ArtificialFunction(name, block_dimension=bd, useless_variables=bd * uv_factor)
        for name in names
        for bd in [2000, 20000]  # 3, 10, 25, 200, 2000]
        for uv_factor in [0]
    ]
    for func in functions:
        for optim in optims:
            for budget in [30, 100, 3000, 10000, 30000, 100000]:
                yield Experiment(func, optim, budget=budget, num_workers=budget, seed=next(seedg))


@registry.register
def newdoe(seed: tp.Optional[int] = None) -> tp.Iterator[Experiment]:
    """One shot optimization of 3 classical objective functions (sphere, rastrigin, cigar), simplified.
    Tested on more dimensionalities than doe, namely 20, 200, 2000, 20000. No dummy variables.
    Budgets 30, 100, 3000, 10000, 30000, 100000, 300000."""
    seedg = create_seed_generator(seed)
    names = ["sphere", "rastrigin", "cigar"]
    optims = get_optimizers("oneshot", seed=next(seedg))
    functions = [
        ArtificialFunction(name, block_dimension=bd, useless_variables=bd * uv_factor)
        for name in names
        for bd in [2000, 20, 200, 20000]  # 3, 10, 25, 200, 2000]
        for uv_factor in [0]
    ]
    budgets = [30, 100, 3000, 10000, 30000, 100000, 300000]
    for func in functions:
        for optim in optims:
            for budget in budgets:
                yield Experiment(func, optim, budget=budget, num_workers=budget, seed=next(seedg))


@registry.register
def fiveshots(seed: tp.Optional[int] = None) -> tp.Iterator[Experiment]:
    """Five-shots optimization of 3 classical objective functions (sphere, rastrigin, cigar).
    Base dimension 3 or 25. 0 or 5 dummy variable per real variable. Budget 30, 100 or 3000."""
    seedg = create_seed_generator(seed)
    names = ["sphere", "rastrigin", "cigar"]
    optims = get_optimizers("oneshot", "basics", seed=next(seedg))
    functions = [
        ArtificialFunction(name, block_dimension=bd, useless_variables=bd * uv_factor)
        for name in names
        for bd in [3, 25]
        for uv_factor in [0, 5]
    ]
    for func in functions:
        for optim in optims:
            for budget in [30, 100, 3000]:
                yield Experiment(func, optim, budget=budget, num_workers=budget // 5, seed=next(seedg))


@registry.register
def multimodal(seed: tp.Optional[int] = None, para: bool = False) -> tp.Iterator[Experiment]:
    """Experiment on multimodal functions, namely hm, rastrigin, griewank, rosenbrock, ackley, lunacek,
    deceptivemultimodal.
    0 or 5 dummy variable per real variable.
    Base dimension 3 or 25.
    Budget in 3000, 10000, 30000, 100000.
    Sequential.
    """
    seedg = create_seed_generator(seed)
    names = ["hm", "rastrigin", "griewank", "rosenbrock", "ackley", "lunacek", "deceptivemultimodal"]
    # Keep in mind that Rosenbrock is multimodal in high dimension http://ieeexplore.ieee.org/document/6792472/.
    optims = get_optimizers("basics", seed=next(seedg))
    if not para:
        optims += get_optimizers("scipy", seed=next(seedg))
    optims = [
        "BFGS",
        "LBFGSB",
        "DE",
        "TwoPointsDE",
        "RandomSearch",
        "OnePlusOne",
        "PSO",
        "CMA",
        "ChainMetaModelSQP",
        "MemeticDE",
        "MetaModel",
        "RFMetaModel",
        "MetaModelDE",
        "RFMetaModelDE",
    ]
    # + list(sorted(x for x, y in ng.optimizers.registry.items() if "Chain" in x or "BO" in x))
    functions = [
        ArtificialFunction(name, block_dimension=bd, useless_variables=bd * uv_factor)
        for name in names
        for bd in [3, 25]
        for uv_factor in [0, 5]
    ]
    for func in functions:
        for optim in optims:
            for budget in [3000, 10000, 30000, 100000]:
                for nw in [1000] if para else [1]:
                    xp = Experiment(func, optim, budget=budget, num_workers=nw, seed=next(seedg))
                    if not xp.is_incoherent:
                        yield xp


@registry.register
def hdmultimodal(seed: tp.Optional[int] = None) -> tp.Iterator[Experiment]:
    """Experiment on multimodal functions, namely hm, rastrigin, griewank, rosenbrock, ackley, lunacek,
    deceptivemultimodal. Similar to multimodal, but dimension 20 or 100 or 1000. Budget 1000 or 10000, sequential."""
    seedg = create_seed_generator(seed)
    names = ["hm", "rastrigin", "griewank", "rosenbrock", "ackley", "lunacek", "deceptivemultimodal"]
    # Keep in mind that Rosenbrock is multimodal in high dimension http://ieeexplore.ieee.org/document/6792472/.

    optims = get_optimizers("basics", "multimodal", seed=next(seedg))
    optims = [
        "BFGS",
        "LBFGSB",
        "DE",
        "TwoPointsDE",
        "RandomSearch",
        "OnePlusOne",
        "PSO",
        "CMA",
        "ChainMetaModelSQP",
        "MemeticDE",
        "MetaModel",
        "RFMetaModel",
        "MetaModelDE",
        "RFMetaModelDE",
    ]
    functions = [
        ArtificialFunction(name, block_dimension=bd)
        for name in names
        for bd in [
            1000,
            6000,
            36000,
        ]  # This has been modified, given that it was not sufficiently high-dimensional for its name.
    ]
    for func in functions:
        for optim in optims:
            for budget in [3000, 10000]:
                for nw in [1]:
                    yield Experiment(func, optim, budget=budget, num_workers=nw, seed=next(seedg))


@registry.register
def paramultimodal(seed: tp.Optional[int] = None) -> tp.Iterator[Experiment]:
    """Parallel counterpart of the multimodal experiment: 1000 workers."""
    return multimodal(seed, para=True)


@registry.register
def bonnans(seed: tp.Optional[int] = None) -> tp.Iterator[Experiment]:
    seedg = create_seed_generator(seed)
    instrum = ng.p.TransitionChoice(range(2), repetitions=100, ordered=False)
    softmax_instrum: ng.p.Parameter = ng.p.Choice(range(2), repetitions=100)
    optims = [
        "RotatedTwoPointsDE",
        "DiscreteLenglerOnePlusOne",
        "DiscreteLengler2OnePlusOne",
        "DiscreteLengler3OnePlusOne",
        "DiscreteLenglerHalfOnePlusOne",
        "DiscreteLenglerFourthOnePlusOne",
        "PortfolioDiscreteOnePlusOne",
        "FastGADiscreteOnePlusOne",
        "DiscreteDoerrOnePlusOne",
        "DiscreteBSOOnePlusOne",
        "DiscreteOnePlusOne",
        "AdaptiveDiscreteOnePlusOne",
        "GeneticDE",
        "DE",
        "TwoPointsDE",
        "DiscreteOnePlusOne",
        "CMA",
        "SQP",
        "MetaModel",
        "DiagonalCMA",
    ]
    optims = ["RFMetaModelOnePlusOne"]
    optims = ["MemeticDE", "cGA", "DoubleFastGADiscreteOnePlusOne", "FastGADiscreteOnePlusOne"]
    for i in range(21):
        bonnans = corefuncs.BonnansFunction(index=i)
        for optim in optims:
            instrum_str = "TransitionChoice" if "Discrete" in optim else "Softmax"
            dfunc = ExperimentFunction(
                bonnans,
                instrum.set_name("") if instrum_str == "TransitionChoice" else softmax_instrum.set_name(""),
            )
            dfunc.add_descriptors(index=i)
            dfunc.add_descriptors(instrum_str=instrum_str)
            # dfunc._descriptors = {'index': i}
            for budget in [20, 30, 40, 50, 60, 70, 80, 90, 100]:
                yield Experiment(dfunc, optim, num_workers=1, budget=budget, seed=next(seedg))


# pylint: disable=redefined-outer-name,too-many-arguments
@registry.register
def yabbob(
    seed: tp.Optional[int] = None,
    parallel: bool = False,
    big: bool = False,
    small: bool = False,
    noise: bool = False,
    hd: bool = False,
    constraint_case: int = 0,  # Positive for cheap_constraint, negative for penalized constraints
    split: bool = False,
    tuning: bool = False,
    reduction_factor: int = 1,
    bounded: bool = False,
    box: bool = False,
    max_num_constraints: int = 4,
    mega_smooth_penalization: int = 0,
) -> tp.Iterator[Experiment]:
    """Yet Another Black-Box Optimization Benchmark.
    Related to, but without special effort for exactly sticking to, the BBOB/COCO dataset.
    Dimension 2, 10 and 50.
    Budget 50, 200, 800, 3200, 12800.
    Both rotated or not rotated.
    """
    seedg = create_seed_generator(seed)

    # List of objective functions.
    names = [
        "hm",
        "rastrigin",
        "griewank",
        "rosenbrock",
        "ackley",
        "lunacek",
        "deceptivemultimodal",
        "bucherastrigin",
        "multipeak",
    ]
    names += ["sphere", "doublelinearslope", "stepdoublelinearslope"]
    names += ["cigar", "altcigar", "ellipsoid", "altellipsoid", "stepellipsoid", "discus", "bentcigar"]
    names += ["deceptiveillcond", "deceptivemultimodal", "deceptivepath"]
    # Deceptive path is related to the sharp ridge function; there is a long path to the optimum.
    # Deceptive illcond is related to the difference of powers function; the conditioning varies as we get closer to the optimum.
    # Deceptive multimodal is related to the Weierstrass function and to the Schaffers function.

    # Parametrizing the noise level.
    if noise:
        noise_level = 100000 if hd else 100
    else:
        noise_level = 0

    # Choosing the list of optimizers.
    # optims: tp.List[str] = get_optimizers("competitive", seed=next(seedg))  # type: ignore
    optims = [
        "OnePlusOne",
        "MetaModel",
        "CMA",
        "DE",
        "PSO",
        "TwoPointsDE",
        "RandomSearch",
        "ChainMetaModelSQP",
        "NeuralMetaModel",
        "MetaModelDE",
        "MetaModelOnePlusOne",
    ]
    if noise:
        optims += ["TBPSA", "SQP", "NoisyDiscreteOnePlusOne"]
    if hd:
        optims += ["OnePlusOne"]
        optims += get_optimizers("splitters", seed=next(seedg))  # type: ignore

    if hd and small:
<<<<<<< HEAD
        optims = ["BO", "CMA", "PSO", "DE"]

    if bounded:
        optims = ["BO", "PCABO", "BayesOptimBO", "CMA", "PSO", "DE"]
    if box:
        optims = ["DiagonalCMA", "Cobyla", "NGOpt16", "NGOpt15", "CMandAS2", "OnePlusOne"]
    optims = ["DE", "Lamcts", "AX", "HyperOpt", "CMA", "RandomSearch"]
    optims = ["DE", "Lamcts", "AX", "HyperOpt", "CMA", "RandomSearch", "SMAC", "SMAC2", "BO"]
    optims = ["AX", "BO", "Lamcts", "SMAC", "SMAC2", "NGOptRW"]
    np.random.shuffle(optims)
    optims = optims[:1]
=======
        optims += ["BO", "PCABO", "CMA", "PSO", "DE"]
    if small and not hd:
        optims += ["PCABO", "BO", "Cobyla"]
    optims = [
        "MetaModelDE",
        "MetaModelOnePlusOne",
        "OnePlusOne",
        "ChainMetaModelSQP",
        "RFMetaModel",
        "RFMetaModelDE",
    ]
    # if bounded:
    #    optims = ["BO", "PCABO", "BayesOptimBO", "CMA", "PSO", "DE"]
    # if box:
    #    optims = ["DiagonalCMA", "Cobyla", "NGOpt16", "NGOpt15", "CMandAS2", "OnePlusOne"]
>>>>>>> 8e5f8be2
    # List of objective functions.
    optims = [
        "MetaModelDE",
        "NeuralMetaModelDE",
        "SVMMetaModelDE",
        "RFMetaModelDE",
        "MetaModelTwoPointsDE",
        "NeuralMetaModelTwoPointsDE",
        "SVMMetaModelTwoPointsDE",
        "RFMetaModelTwoPointsDE",
        "GeneticDE",
    ]
    optims = ["LargeCMA", "TinyCMA", "OldCMA", "MicroCMA"]
    optims = ["BFGS", "LBFGSB"]
    optims = get_optimizers("oneshot", seed=next(seedg))  # type: ignore
    optims = [
        "MetaTuneRecentering",
        "MetaRecentering",
        "HullCenterHullAvgCauchyScrHammersleySearch",
        "LHSSearch",
        "LHSCauchySearch",
    ]
    optims = [
        "BFGS",
        "LBFGSB",
        "MicroCMA",
        "RandomSearch",
        "NoisyDiscreteOnePlusOne",
        "TBPSA",
        "TinyCMA",
        "CMA",
        "ChainMetaModelSQP",
        "OnePlusOne",
        "MetaModel",
        "RFMetaModel",
        "DE",
    ]
    optims = ["NGOpt", "NGOptRW"]
    optims = ["QrDE", "QODE", "LhsDE"]
    optims = ["NGOptRW"]
    if noise:
        optims = [
            #        "MicroCMA",
            #        "TinyCMA",
            #            "SQP",
            #            "NoisyDiscreteOnePlusOne",
            #            "TBPSA",
            #        "RecombiningOptimisticNoisyDiscreteOnePlusOne",
            #
            #            "CMA",
            #            "TinyCMA",
            # "LPCMA",
            # "VLPCMA",
            # "MetaTuneRecentering",
            # "MetaRecentering",
            # "SPSA",
            # "TinySQP",
            # "MicroSQP",
            # "TinySPSA",
            # "MetaModel",
            # "RFMetaModel",
            # "RFMetaModelOnePlusOne",
            "NoisyOnePlusOne",
            # "MicroSPSA",
        ]
    else:
        optims = ["MetaModelPSO", "RFMetaModelPSO", "SVMMetaModelPSO"]
    functions = [
        ArtificialFunction(
            name,
            block_dimension=d,
            rotation=rotation,
            noise_level=noise_level,
            split=split,
            num_blocks=num_blocks,
            bounded=bounded or box,
        )
        for name in names
        for rotation in [True, False]
        for num_blocks in ([1] if not split else [7, 12])
        for d in (
            [100, 1000, 3000]
            if hd
<<<<<<< HEAD
            else ([2, 5, 10, 15] if tuning else ([10, 20, 40, 100] if bounded else [2, 10, 50]))
=======
            else (
                [2, 5, 10, 15]
                if tuning
                else ([40] if bounded else ([2, 3, 5, 10, 15, 20, 50] if noise else [2, 10, 50]))
            )
>>>>>>> 8e5f8be2
        )
    ]

    assert reduction_factor in [1, 7, 13, 17]  # needs to be a cofactor
    functions = functions[::reduction_factor]

    # We possibly add constraints.
    constraints: tp.List[tp.Any] = [
        _Constraint(name, as_bool)
        for as_bool in [False, True]
        for name in ["sum", "diff", "second_diff", "ball"]
    ]
    if mega_smooth_penalization > 0:
        constraints = []
        dim = 1000
        max_num_constraints = mega_smooth_penalization
        constraint_case = -abs(constraint_case)
        # We organize constraints so that xs satisfied all of them
        xs = np.random.rand(dim)

        def make_ctr(i):
            xfail = np.random.RandomState(i).rand(dim)

            def f(x):
                local_dim = min(dim, len(x))
                x = x[:local_dim]
                normal = np.exp(np.random.RandomState(i + 31721).randn() - 1.0) * np.linalg.norm(
                    (x - xs[:local_dim]) * np.random.RandomState(i + 741).randn(local_dim)
                )
                return normal - np.sum(
                    (xs[:local_dim] - xfail[:local_dim]) * (x - (xs[:local_dim] + xfail[:local_dim]) / 2.0)
                )

            return f

        for i in range(mega_smooth_penalization):
            f = make_ctr(i)
            assert f(xs) <= 0.0
            constraints += [f]
    assert (
        abs(constraint_case) < len(constraints) + max_num_constraints
    ), "abs(constraint_case) should be in 0, 1, ..., {len(constraints) + max_num_constraints - 1} (0 = no constraint)."
    # We reduce the number of tests when there are constraints, as the number of cases
    # is already multiplied by the number of constraint_case.
    for func in functions[:: 13 if abs(constraint_case) > 0 else 1]:
        func.constraint_violation = []
        # We add a window of the list of constraints. This windows finishes at "constraints" (hence, is empty if
        # constraint_case=0).
        for constraint in constraints[
            max(0, abs(constraint_case) - max_num_constraints) : abs(constraint_case)
        ]:
            if constraint_case > 0:
                func.parametrization.register_cheap_constraint(constraint)
            elif constraint_case < 0:
                func.constraint_violation += [
                    constraint
                ]  # Just for storing, we will move it to the experiment soon

    budgets = (
        [40000, 80000, 160000, 320000]
        if (big and not noise)
        else ([50, 200, 800, 3200, 12800] if not noise else [3200, 12800, 51200, 102400])
    )
    if small and not noise:
        budgets = [10, 20, 40]
    if bounded:
        budgets = [10, 20, 40, 100, 300]
    for optim in optims:
        for function in functions:
            for budget in budgets:
                xp = Experiment(
                    function,
                    optim,
                    num_workers=100 if parallel else 1,
                    budget=budget,
                    seed=next(seedg),
                    constraint_violation=function.constraint_violation,
                )
                if not xp.is_incoherent:
                    yield xp


@registry.register
def yahdlbbbob(seed: tp.Optional[int] = None) -> tp.Iterator[Experiment]:
    """Counterpart of yabbob with HD and low budget."""
    return yabbob(seed, hd=True, small=True)


@registry.register
def reduced_yahdlbbbob(seed: tp.Optional[int] = None) -> tp.Iterator[Experiment]:
    """Counterpart of yabbob with HD and low budget."""
    return yabbob(seed, hd=True, small=True, reduction_factor=17)


@registry.register
def yanoisysplitbbob(seed: tp.Optional[int] = None) -> tp.Iterator[Experiment]:
    """Counterpart of yabbob with more budget."""
    return yabbob(seed, noise=True, parallel=False, split=True)


@registry.register
def yahdnoisysplitbbob(seed: tp.Optional[int] = None) -> tp.Iterator[Experiment]:
    """Counterpart of yabbob with more budget."""
    return yabbob(seed, hd=True, noise=True, parallel=False, split=True)


@registry.register
def yaconstrainedbbob(seed: tp.Optional[int] = None) -> tp.Iterator[Experiment]:
    """Counterpart of yabbob with constraints. Constraints are cheap: we do not count calls to them."""
    cases = 8  # total number of cases (skip 0, as it's constraint-free)
    slices = [yabbob(seed, constraint_case=i) for i in range(1, cases)]
    return itertools.chain(*slices)


@registry.register
def yapenbbob(seed: tp.Optional[int] = None) -> tp.Iterator[Experiment]:
    """Counterpart of yabbob with penalized constraints."""
    cases = 8  # total number of cases (skip 0, as it's constraint-free)
    slices = [yabbob(seed, constraint_case=-i) for i in range(1, cases)]
    return itertools.chain(*slices)


@registry.register
def yamegapenhdbbob(seed: tp.Optional[int] = None) -> tp.Iterator[Experiment]:
    """Counterpart of yabbob with penalized constraints."""
    slices = [yabbob(seed, hd=True, constraint_case=-1, mega_smooth_penalization=1000) for i in range(1, 7)]
    return itertools.chain(*slices)


@registry.register
def yaonepenbigbbob(seed: tp.Optional[int] = None) -> tp.Iterator[Experiment]:
    """Counterpart of yabbob with penalized constraints."""
    slices = [yabbob(seed, big=True, constraint_case=-i, max_num_constraints=1) for i in range(1, 7)]
    return itertools.chain(*slices)


@registry.register
def yamegapenbigbbob(seed: tp.Optional[int] = None) -> tp.Iterator[Experiment]:
    """Counterpart of yabbob with penalized constraints."""
    slices = [yabbob(seed, big=True, constraint_case=-1, mega_smooth_penalization=1000) for i in range(1, 7)]
    return itertools.chain(*slices)


@registry.register
def yamegapenboxbbob(seed: tp.Optional[int] = None) -> tp.Iterator[Experiment]:
    """Counterpart of yabbob with penalized constraints."""
    slices = [yabbob(seed, box=True, constraint_case=-1, mega_smooth_penalization=1000) for i in range(1, 7)]
    return itertools.chain(*slices)


@registry.register
def yamegapenbbob(seed: tp.Optional[int] = None) -> tp.Iterator[Experiment]:
    """Counterpart of yabbob with penalized constraints."""
    slices = [yabbob(seed, constraint_case=-1, mega_smooth_penalization=1000) for i in range(1, 7)]
    return itertools.chain(*slices)


@registry.register
def yamegapenboundedbbob(seed: tp.Optional[int] = None) -> tp.Iterator[Experiment]:
    """Counterpart of yabbob with penalized constraints."""
    slices = [
        yabbob(seed, bounded=True, constraint_case=-1, mega_smooth_penalization=1000) for i in range(1, 7)
    ]
    return itertools.chain(*slices)


@registry.register
def yapensmallbbob(seed: tp.Optional[int] = None) -> tp.Iterator[Experiment]:
    """Counterpart of yasmallbbob with penalized constraints."""
    cases = 8  # total number of cases (skip 0, as it's constraint-free)
    slices = [yabbob(seed, constraint_case=-i, small=True) for i in range(1, cases)]
    return itertools.chain(*slices)


@registry.register
def yapenboundedbbob(seed: tp.Optional[int] = None) -> tp.Iterator[Experiment]:
    """Counterpart of yabooundedbbob with penalized constraints."""
    cases = 8  # total number of cases (skip 0, as it's constraint-free)
    slices = [yabbob(seed, constraint_case=-i, bounded=True) for i in range(1, cases)]
    return itertools.chain(*slices)


@registry.register
def yapennoisybbob(seed: tp.Optional[int] = None) -> tp.Iterator[Experiment]:
    """Counterpart of yanoisybbob with penalized constraints."""
    cases = 8  # total number of cases (skip 0, as it's constraint-free)
    slices = [yabbob(seed, constraint_case=-i, noise=True) for i in range(1, cases)]
    return itertools.chain(*slices)


@registry.register
def yapenparabbob(seed: tp.Optional[int] = None) -> tp.Iterator[Experiment]:
    """Counterpart of yaparabbob with penalized constraints."""
    cases = 8  # total number of cases (skip 0, as it's constraint-free)
    slices = [yabbob(seed, constraint_case=-i, parallel=True) for i in range(1, cases)]
    return itertools.chain(*slices)


@registry.register
def yapenboxbbob(seed: tp.Optional[int] = None) -> tp.Iterator[Experiment]:
    """Counterpart of yaboxbbob with penalized constraints."""
    cases = 8  # total number of cases (skip 0, as it's constraint-free)
    slices = [yabbob(seed, constraint_case=-i, box=True) for i in range(1, cases)]
    return itertools.chain(*slices)


@registry.register
def yaonepenbbob(seed: tp.Optional[int] = None) -> tp.Iterator[Experiment]:
    """Counterpart of yabbob with penalized constraints."""
    cases = 8  # total number of cases (skip 0, as it's constraint-free)
    slices = [yabbob(seed, max_num_constraints=1, constraint_case=-i) for i in range(1, cases)]
    return itertools.chain(*slices)


@registry.register
def yaonepensmallbbob(seed: tp.Optional[int] = None) -> tp.Iterator[Experiment]:
    """Counterpart of yasmallbbob with penalized constraints."""
    cases = 8  # total number of cases (skip 0, as it's constraint-free)
    slices = [yabbob(seed, max_num_constraints=1, constraint_case=-i, small=True) for i in range(1, cases)]
    return itertools.chain(*slices)


@registry.register
def yaonepenboundedbbob(seed: tp.Optional[int] = None) -> tp.Iterator[Experiment]:
    """Counterpart of yabooundedbbob with penalized constraints."""
    cases = 8  # total number of cases (skip 0, as it's constraint-free)
    slices = [yabbob(seed, max_num_constraints=1, constraint_case=-i, bounded=True) for i in range(1, cases)]
    return itertools.chain(*slices)


@registry.register
def yaonepennoisybbob(seed: tp.Optional[int] = None) -> tp.Iterator[Experiment]:
    """Counterpart of yanoisybbob with penalized constraints."""
    cases = 8  # total number of cases (skip 0, as it's constraint-free)
    slices = [yabbob(seed, max_num_constraints=1, constraint_case=-i, noise=True) for i in range(1, cases)]
    return itertools.chain(*slices)


@registry.register
def yaonepenparabbob(seed: tp.Optional[int] = None) -> tp.Iterator[Experiment]:
    """Counterpart of yaparabbob with penalized constraints."""
    cases = 8  # total number of cases (skip 0, as it's constraint-free)
    slices = [yabbob(seed, max_num_constraints=1, constraint_case=-i, parallel=True) for i in range(1, cases)]
    return itertools.chain(*slices)


@registry.register
def yaonepenboxbbob(seed: tp.Optional[int] = None) -> tp.Iterator[Experiment]:
    """Counterpart of yaboxbbob with penalized constraints."""
    cases = 8  # total number of cases (skip 0, as it's constraint-free)
    slices = [yabbob(seed, max_num_constraints=1, constraint_case=-i, box=True) for i in range(1, cases)]
    return itertools.chain(*slices)


@registry.register
def yahdnoisybbob(seed: tp.Optional[int] = None) -> tp.Iterator[Experiment]:
    """Counterpart of yabbob with higher dimensions."""
    return yabbob(seed, hd=True, noise=True)


@registry.register
def yabigbbob(seed: tp.Optional[int] = None) -> tp.Iterator[Experiment]:
    """Counterpart of yabbob with more budget."""
    return yabbob(seed, parallel=False, big=True)


@registry.register
def yasplitbbob(seed: tp.Optional[int] = None) -> tp.Iterator[Experiment]:
    """Counterpart of yabbob with splitting info in the instrumentation."""
    return yabbob(seed, parallel=False, split=True)


@registry.register
def yahdsplitbbob(seed: tp.Optional[int] = None) -> tp.Iterator[Experiment]:
    """Counterpart of yasplitbbob with more dimension."""
    return yabbob(seed, hd=True, split=True)


@registry.register
def yatuningbbob(seed: tp.Optional[int] = None) -> tp.Iterator[Experiment]:
    """Counterpart of yabbob with less budget and less dimension."""
    return yabbob(seed, parallel=False, big=False, small=True, reduction_factor=13, tuning=True)


@registry.register
def yatinybbob(seed: tp.Optional[int] = None) -> tp.Iterator[Experiment]:
    """Counterpart of yabbob with less budget and less xps."""
    return yabbob(seed, parallel=False, big=False, small=True, reduction_factor=13)


@registry.register
def yasmallbbob(seed: tp.Optional[int] = None) -> tp.Iterator[Experiment]:
    """Counterpart of yabbob with less budget."""
    return yabbob(seed, parallel=False, big=False, small=True)


@registry.register
def yahdbbob(seed: tp.Optional[int] = None) -> tp.Iterator[Experiment]:
    """Counterpart of yabbob with higher dimensions."""
    return yabbob(seed, hd=True)


@registry.register
def yaparabbob(seed: tp.Optional[int] = None) -> tp.Iterator[Experiment]:
    """Parallel optimization counterpart of yabbob."""
    return yabbob(seed, parallel=True, big=False)


@registry.register
def yanoisybbob(seed: tp.Optional[int] = None) -> tp.Iterator[Experiment]:
    """Noisy optimization counterpart of yabbob.
    This is supposed to be consistent with normal practices in noisy
    optimization: we distinguish recommendations and exploration.
    This is different from the original BBOB/COCO from that point of view.
    """
    return yabbob(seed, noise=True)


@registry.register
def yaboundedbbob(seed: tp.Optional[int] = None) -> tp.Iterator[Experiment]:
    """Counterpart of yabbob with bounded domain and dim only 40, (-5,5)**n by default."""
    return yabbob(seed, bounded=True)


@registry.register
def yaboxbbob(seed: tp.Optional[int] = None) -> tp.Iterator[Experiment]:
    """Counterpart of yabbob with bounded domain, (-5,5)**n by default."""
    return yabbob(seed, box=True)


@registry.register
def pbbob(seed: tp.Optional[int] = None) -> tp.Iterator[Experiment]:
    """Testing optimizers on exponentiated problems.
    Cigar, Ellipsoid.
    Both rotated and unrotated.
    Budget 100, 1000, 10000.
    Dimension 50.
    """
    seedg = create_seed_generator(seed)
    optims = [
        "OldCMA",
        "CMAbounded",
        "CMAsmall",
        "CMAstd",
        "CMApara",
        "CMAtuning",
        "DiagonalCMA",
        "FCMA",
        "RescaledCMA",
        "ASCMADEthird",
        "MultiCMA",
        "TripleCMA",
        "PolyCMA",
        "MultiScaleCMA",
        "DE",
        "OnePointDE",
        "GeneticDE",
        "TwoPointsDE",
        "PSO",
        "NGOptRW",
        "NGOpt",
    ]
    optims = ["ChainMetaModelSQP", "MetaModelOnePlusOne", "MetaModelDE"]
    optims = ["LargeCMA", "TinyCMA", "OldCMA", "MicroCMA"]
    optims = ["BFGS", "LBFGSB", "MemeticDE"]
    optims = ["QrDE", "QODE", "LhsDE", "NGOpt", "NGOptRW"]
    optims = ["TinyCMA", "QODE", "MetaModelOnePlusOne", "LhsDE", "TinyLhsDE", "TinyQODE"]
    dims = [40, 20]
    functions = [
        ArtificialFunction(name, block_dimension=d, rotation=rotation, expo=expo)
        for name in ["cigar", "sphere", "rastrigin", "hm", "deceptivemultimodal"]
        for rotation in [True]
        for expo in [1.0, 3.0, 5.0, 7.0, 9.0]
        for d in dims
    ]
    for optim in optims:
        for function in functions:
            for budget in [100, 200, 300, 400, 500, 600, 700, 800]:
                for nw in [1, 10, 50]:
                    yield Experiment(function, optim, budget=budget, num_workers=nw, seed=next(seedg))


@registry.register
def illcondi(seed: tp.Optional[int] = None) -> tp.Iterator[Experiment]:
    """Testing optimizers on ill cond problems.
    Cigar, Ellipsoid.
    Both rotated and unrotated.
    Budget 100, 1000, 10000.
    Dimension 50.
    """
    seedg = create_seed_generator(seed)
    optims = get_optimizers("basics", seed=next(seedg))
    functions = [
        ArtificialFunction(name, block_dimension=50, rotation=rotation)
        for name in ["cigar", "ellipsoid"]
        for rotation in [True, False]
    ]
    for optim in optims:
        for function in functions:
            for budget in [100, 1000, 10000]:
                yield Experiment(function, optim, budget=budget, num_workers=1, seed=next(seedg))


@registry.register
def illcondipara(seed: tp.Optional[int] = None) -> tp.Iterator[Experiment]:
    """Testing optimizers on ill-conditionned parallel optimization.
    50 workers in parallel.
    """
    seedg = create_seed_generator(seed)
    functions = [
        ArtificialFunction(name, block_dimension=50, rotation=rotation)
        for name in ["cigar", "ellipsoid"]
        for rotation in [True, False]
    ]
    optims = get_optimizers("competitive", seed=next(seedg))
    for function in functions:
        for budget in [100, 1000, 10000]:
            for optim in optims:
                xp = Experiment(function, optim, budget=budget, num_workers=50, seed=next(seedg))
                if not xp.is_incoherent:
                    yield xp


@registry.register
def constrained_illconditioned_parallel(seed: tp.Optional[int] = None) -> tp.Iterator[Experiment]:
    """Many optimizers on ill cond problems with constraints."""
    seedg = create_seed_generator(seed)
    functions = [
        ArtificialFunction(name, block_dimension=50, rotation=rotation)
        for name in ["cigar", "ellipsoid"]
        for rotation in [True, False]
    ]
    for func in functions:
        func.parametrization.register_cheap_constraint(_Constraint("sum", as_bool=False))
    for function in functions:
        for budget in [400, 4000, 40000]:
            optims: tp.List[str] = get_optimizers("large", seed=next(seedg))  # type: ignore
            for optim in optims:
                yield Experiment(function, optim, budget=budget, num_workers=1, seed=next(seedg))


@registry.register
def ranknoisy(seed: tp.Optional[int] = None) -> tp.Iterator[Experiment]:
    """Noisy optimization methods on a few noisy problems.
    Cigar, Altcigar, Ellipsoid, Altellipsoid.
    Dimension 200, 2000, 20000.
    Budget 25000, 50000, 100000.
    No rotation.
    Noise level 10.
    With or without noise dissymmetry.
    """
    seedg = create_seed_generator(seed)
    optims: tp.List[str] = get_optimizers("progressive", seed=next(seedg)) + [  # type: ignore
        "OptimisticNoisyOnePlusOne",
        "OptimisticDiscreteOnePlusOne",
        "NGOpt10",
    ]

    # optims += ["NGO", "Shiwa", "DiagonalCMA"] + sorted(
    #    x for x, y in ng.optimizers.registry.items() if ("SPSA" in x or "TBPSA" in x or "ois" in x or "epea" in x or "Random" in x)
    # )
    for budget in [25000, 50000, 100000]:
        for optim in optims:
            for d in [20000, 200, 2000]:
                for name in ["cigar", "altcigar", "ellipsoid", "altellipsoid"]:
                    for noise_dissymmetry in [False, True]:
                        function = ArtificialFunction(
                            name=name,
                            rotation=False,
                            block_dimension=d,
                            noise_level=10,
                            noise_dissymmetry=noise_dissymmetry,
                            translation_factor=1.0,
                        )
                        yield Experiment(function, optim, budget=budget, seed=next(seedg))


@registry.register
def noisy(seed: tp.Optional[int] = None) -> tp.Iterator[Experiment]:
    """Noisy optimization methods on a few noisy problems.
    Sphere, Rosenbrock, Cigar, Hm (= highly multimodal).
    Noise level 10.
    Noise dyssymmetry or not.
    Dimension 2, 20, 200, 2000.
    Budget 25000, 50000, 100000.
    """
    seedg = create_seed_generator(seed)
    optims: tp.List[str] = get_optimizers("progressive", seed=next(seedg)) + [  # type: ignore
        "OptimisticNoisyOnePlusOne",
        "OptimisticDiscreteOnePlusOne",
    ]
    optims += ["NGOpt10", "Shiwa", "DiagonalCMA"] + sorted(
        x
        for x, y in ng.optimizers.registry.items()
        if ("SPSA" in x or "TBPSA" in x or "ois" in x or "epea" in x or "Random" in x)
    )

    for budget in [25000, 50000, 100000]:
        for optim in optims:
            for d in [2, 20, 200, 2000]:
                for name in ["sphere", "rosenbrock", "cigar", "hm"]:
                    for noise_dissymmetry in [False, True]:
                        function = ArtificialFunction(
                            name=name,
                            rotation=True,
                            block_dimension=d,
                            noise_level=10,
                            noise_dissymmetry=noise_dissymmetry,
                            translation_factor=1.0,
                        )
                        yield Experiment(function, optim, budget=budget, seed=next(seedg))


@registry.register
def paraalldes(seed: tp.Optional[int] = None) -> tp.Iterator[Experiment]:
    """All DE methods on various functions. Parallel version.
    Dimension 5, 20, 100, 500, 2500.
    Sphere, Cigar, Hm, Ellipsoid.
    No rotation.
    """
    seedg = create_seed_generator(seed)
    for budget in [10, 100, 1000, 10000, 100000]:
        for optim in sorted(x for x, y in ng.optimizers.registry.items() if "DE" in x and "Tune" in x):
            for rotation in [False]:
                for d in [5, 20, 100, 500, 2500]:
                    for name in ["sphere", "cigar", "hm", "ellipsoid"]:
                        for u in [0]:
                            function = ArtificialFunction(
                                name=name,
                                rotation=rotation,
                                block_dimension=d,
                                useless_variables=d * u,
                                translation_factor=1.0,
                            )
                            yield Experiment(
                                function,
                                optim,
                                budget=budget,
                                seed=next(seedg),
                                num_workers=max(d, budget // 6),
                            )


@registry.register
def parahdbo4d(seed: tp.Optional[int] = None) -> tp.Iterator[Experiment]:
    """All Bayesian optimization methods on various functions. Parallel version
    Dimension 20 and 2000.
    Budget 25, 31, 37, 43, 50, 60.
    Sphere, Cigar, Hm, Ellipsoid.
    No rotation.
    """
    seedg = create_seed_generator(seed)
    for budget in [25, 31, 37, 43, 50, 60]:
        for optim in sorted(x for x, y in ng.optimizers.registry.items() if "BO" in x and "Tune" in x):
            for rotation in [False]:
                for d in [20, 2000]:
                    for name in ["sphere", "cigar", "hm", "ellipsoid"]:
                        for u in [0]:
                            function = ArtificialFunction(
                                name=name,
                                rotation=rotation,
                                block_dimension=d,
                                useless_variables=d * u,
                                translation_factor=1.0,
                            )
                            yield Experiment(
                                function,
                                optim,
                                budget=budget,
                                seed=next(seedg),
                                num_workers=max(d, budget // 6),
                            )


@registry.register
def alldes(seed: tp.Optional[int] = None) -> tp.Iterator[Experiment]:
    """All DE methods on various functions.
    Dimension 5, 20, 100.
    Sphere, Cigar, Hm, Ellipsoid.
    Budget 10, 100, 1000, 10000, 100000.
    """
    seedg = create_seed_generator(seed)
    for budget in [10, 100, 1000, 10000, 100000]:
        for optim in sorted(x for x, y in ng.optimizers.registry.items() if "DE" in x or "Shiwa" in x):
            for rotation in [False]:
                for d in [5, 20, 100]:
                    for name in ["sphere", "cigar", "hm", "ellipsoid"]:
                        for u in [0]:
                            function = ArtificialFunction(
                                name=name,
                                rotation=rotation,
                                block_dimension=d,
                                useless_variables=d * u,
                                translation_factor=1.0,
                            )
                            yield Experiment(function, optim, budget=budget, seed=next(seedg))


@registry.register
def hdbo4d(seed: tp.Optional[int] = None) -> tp.Iterator[Experiment]:
    """All Bayesian optimization methods on various functions.
    Budget 25, 31, 37, 43, 50, 60.
    Dimension 20.
    Sphere, Cigar, Hm, Ellipsoid.
    """
    seedg = create_seed_generator(seed)
    for budget in [25, 31, 37, 43, 50, 60]:
        for optim in get_optimizers("all_bo", seed=next(seedg)):
            for rotation in [False]:
                for d in [20]:
                    for name in ["sphere", "cigar", "hm", "ellipsoid"]:
                        for u in [0]:
                            function = ArtificialFunction(
                                name=name,
                                rotation=rotation,
                                block_dimension=d,
                                useless_variables=d * u,
                                translation_factor=1.0,
                            )
                            yield Experiment(function, optim, budget=budget, seed=next(seedg))


@registry.register
def spsa_benchmark(seed: tp.Optional[int] = None) -> tp.Iterator[Experiment]:
    """Some optimizers on a noisy optimization problem. This benchmark is based on the noisy benchmark.
    Budget 500, 1000, 2000, 4000, ... doubling... 128000.
    Rotation or not.
    Sphere, Sphere4, Cigar.
    """
    seedg = create_seed_generator(seed)
    optims: tp.List[str] = get_optimizers("spsa", seed=next(seedg))  # type: ignore
    optims += ["CMA", "OnePlusOne", "DE", "PSO"]
    optims = ["SQP", "NoisyDiscreteOnePlusOne", "NoisyBandit"]
    for budget in [500, 1000, 2000, 4000, 8000, 16000, 32000, 64000, 128000]:
        for optim in optims:
            for rotation in [True, False]:
                for name in ["sphere", "sphere4", "cigar"]:
                    function = ArtificialFunction(
                        name=name, rotation=rotation, block_dimension=20, noise_level=10
                    )
                    yield Experiment(function, optim, budget=budget, seed=next(seedg))


@registry.register
def realworld(seed: tp.Optional[int] = None) -> tp.Iterator[Experiment]:
    """Realworld optimization. This experiment contains:

     - a subset of MLDA (excluding the perceptron: 10 functions rescaled or not.
     - ARCoating https://arxiv.org/abs/1904.02907: 1 function.
     - The 007 game: 1 function, noisy.
     - PowerSystem: a power system simulation problem.
     - STSP: a simple TSP problem.
     -  MLDA, except the Perceptron.

    Budget 25, 50, 100, 200, 400, 800, 1600, 3200, 6400, 12800.
    Sequential or 10-parallel or 100-parallel.
    """
    funcs: tp.List[tp.Union[ExperimentFunction, rl.agents.TorchAgentFunction]] = [
        _mlda.Clustering.from_mlda(name, num, rescale)
        for name, num in [("Ruspini", 5), ("German towns", 10)]
        for rescale in [True, False]
    ]
    funcs += [
        _mlda.SammonMapping.from_mlda("Virus", rescale=False),
        _mlda.SammonMapping.from_mlda("Virus", rescale=True),
        # _mlda.SammonMapping.from_mlda("Employees"),
    ]
    funcs += [_mlda.Landscape(transform) for transform in [None, "square", "gaussian"]]

    # Adding ARCoating.
    funcs += [ARCoating()]
    funcs += [PowerSystem(), PowerSystem(13)]
    funcs += [STSP(), STSP(500)]
    funcs += [game.Game("war")]
    funcs += [game.Game("batawaf")]
    funcs += [game.Game("flip")]
    funcs += [game.Game("guesswho")]
    funcs += [game.Game("bigguesswho")]

    # 007 with 100 repetitions, both mono and multi architectures.
    base_env = rl.envs.DoubleOSeven(verbose=False)
    random_agent = rl.agents.Agent007(base_env)
    modules = {"mono": rl.agents.Perceptron, "multi": rl.agents.DenseNet}
    agents = {
        a: rl.agents.TorchAgent.from_module_maker(base_env, m, deterministic=False)
        for a, m in modules.items()
    }
    env = base_env.with_agent(player_0=random_agent).as_single_agent()
    runner = rl.EnvironmentRunner(env.copy(), num_repetitions=100, max_step=50)
    for archi in ["mono", "multi"]:
        func = rl.agents.TorchAgentFunction(agents[archi], runner, reward_postprocessing=lambda x: 1 - x)
        funcs += [func]
    seedg = create_seed_generator(seed)
    optims = get_optimizers("basics", seed=next(seedg))
    for budget in [25, 50, 100, 200, 400, 800, 1600, 3200, 6400, 12800]:
        for num_workers in [1, 10, 100]:
            if num_workers < budget:
                for algo in optims:
                    for fu in funcs:
                        xp = Experiment(fu, algo, budget, num_workers=num_workers, seed=next(seedg))
                        if not xp.is_incoherent:
                            yield xp


@registry.register
def aquacrop_fao(seed: tp.Optional[int] = None) -> tp.Iterator[Experiment]:
    """FAO Crop simulator. Maximize yield."""

    funcs = [NgAquacrop(i, 300.0 + 150.0 * np.cos(i)) for i in range(3, 7)]
    seedg = create_seed_generator(seed)
    optims = get_optimizers("basics", seed=next(seedg))
    optims = ["BFGS", "LBFGSB", "MemeticDE"]
    for budget in [25, 50, 100, 200, 400, 800, 1600]:
        for num_workers in [1, 30]:
            if num_workers < budget:
                for algo in optims:
                    for fu in funcs:
                        xp = Experiment(fu, algo, budget, num_workers=num_workers, seed=next(seedg))
                        if not xp.is_incoherent:
                            yield xp


@registry.register
def fishing(seed: tp.Optional[int] = None) -> tp.Iterator[Experiment]:
    """Lotka-Volterra equations"""
    funcs = [OptimizeFish(i) for i in [17, 35, 52, 70, 88, 105]]
    seedg = create_seed_generator(seed)
    optims = get_optimizers("basics", seed=next(seedg))
    optims += ["NGOpt", "NGOptRW", "ChainMetaModelSQP"]
    for budget in [25, 50, 100, 200, 400, 800, 1600]:
        for algo in optims:
            for fu in funcs:
                xp = Experiment(fu, algo, budget, seed=next(seedg))
                if not xp.is_incoherent:
                    yield xp


@registry.register
def rocket(seed: tp.Optional[int] = None, seq: bool = False) -> tp.Iterator[Experiment]:
    """Rocket simulator. Maximize max altitude by choosing the thrust schedule, given a total thrust.
    Budget 25, 50, ..., 1600.
    Sequential or 30 workers."""
    funcs = [Rocket(i) for i in range(17)]
    seedg = create_seed_generator(seed)
    optims = get_optimizers("basics", seed=next(seedg))
    optims += ["NGOpt", "NGOptRW", "ChainMetaModelSQP"]
    optims = ["BFGS", "LBFGSB", "MemeticDE"]
    optims = ["CMA", "PSO", "QODE", "QRDE", "MetaModelPSO"]
    if seq:
        optims += ["BFGS", "LBFGSB", "MemeticDE"]
    for budget in [25, 50, 100, 200, 400, 800, 1600]:
        for num_workers in [1] if seq else [1, 30]:
            if num_workers < budget:
                for algo in optims:
                    for fu in funcs:
                        xp = Experiment(fu, algo, budget, num_workers=num_workers, seed=next(seedg))
                        skip_ci(reason="Too slow")
                        if not xp.is_incoherent:
                            yield xp


@registry.register
def mono_rocket(seed: tp.Optional[int] = None) -> tp.Iterator[Experiment]:
    """Sequential counterpart of the rocket problem."""
    return rocket(seed, seq=True)


@registry.register
def mixsimulator(seed: tp.Optional[int] = None) -> tp.Iterator[Experiment]:
    """MixSimulator of power plants
    Budget 20, 40, ..., 1600.
    Sequential or 30 workers."""
    funcs = [OptimizeMix()]
    seedg = create_seed_generator(seed)
    optims: tp.List[str] = get_optimizers("basics", seed=next(seedg))  # type: ignore

    for budget in [20, 40, 80, 160]:
        for num_workers in [1, 30]:
            if num_workers < budget:
                for algo in optims:
                    for fu in funcs:
                        xp = Experiment(fu, algo, budget, num_workers=num_workers, seed=next(seedg))
                        if not xp.is_incoherent:
                            yield xp


@registry.register
def control_problem(seed: tp.Optional[int] = None) -> tp.Iterator[Experiment]:
    """MuJoCo testbed. Learn linear policy for different control problems.
    Budget 500, 1000, 3000, 5000."""
    seedg = create_seed_generator(seed)
    num_rollouts = 1
    funcs = [
        Env(num_rollouts=num_rollouts, random_state=seed)
        for Env in [
            control.Swimmer,
            control.HalfCheetah,
            control.Hopper,
            control.Walker2d,
            control.Ant,
            control.Humanoid,
        ]
    ]

    sigmas = [0.1, 0.1, 0.1, 0.1, 0.01, 0.001]
    funcs2 = []
    for sigma, func in zip(sigmas, funcs):
        f = func.copy()
        param: ng.p.Tuple = f.parametrization.copy()  # type: ignore
        for array in param:
            array.set_mutation(sigma=sigma)  # type: ignore
        param.set_name(f"sigma={sigma}")

        f.parametrization = param
        f.parametrization.freeze()
        funcs2.append(f)
    optims = get_optimizers("basics")
    optims = ["NGOpt", "PSO", "CMA"]
    for budget in [50, 75, 100, 150, 200, 250, 300, 400, 500, 1000, 3000, 5000, 8000, 16000, 32000, 64000]:
        for algo in optims:
            for fu in funcs2:
                xp = Experiment(fu, algo, budget, num_workers=1, seed=next(seedg))
                if not xp.is_incoherent:
                    yield xp


@registry.register
def neuro_control_problem(seed: tp.Optional[int] = None) -> tp.Iterator[Experiment]:
    """MuJoCo testbed. Learn neural policies."""
    seedg = create_seed_generator(seed)
    num_rollouts = 1
    funcs = [
        Env(num_rollouts=num_rollouts, intermediate_layer_dim=(50,), random_state=seed)
        for Env in [
            control.Swimmer,
            control.HalfCheetah,
            control.Hopper,
            control.Walker2d,
            control.Ant,
            control.Humanoid,
        ]
    ]

    optims = ["CMA", "NGOpt4", "DiagonalCMA", "NGOpt8", "MetaModel", "ChainCMAPowell"]
    optims = ["NGOpt", "CMA", "PSO"]
    for budget in [50, 500, 5000, 10000, 20000, 35000, 50000, 100000, 200000]:
        for algo in optims:
            for fu in funcs:
                xp = Experiment(fu, algo, budget, num_workers=1, seed=next(seedg))
                if not xp.is_incoherent:
                    yield xp


@registry.register
def olympus_surfaces(seed: tp.Optional[int] = None) -> tp.Iterator[Experiment]:
    """Olympus surfaces"""
    from nevergrad.functions.olympussurfaces import OlympusSurface

    funcs = []
    for kind in OlympusSurface.SURFACE_KINDS:
        for k in range(2, 5):
            for noise in ["GaussianNoise", "UniformNoise", "GammaNoise"]:
                for noise_scale in [0.5, 1]:
                    funcs.append(OlympusSurface(kind, 10**k, noise, noise_scale))

    seedg = create_seed_generator(seed)
    optims = get_optimizers("basics", "noisy", seed=next(seedg))
    optims = ["NGOpt", "CMA"]
    for budget in [25, 50, 100, 200, 400, 800, 1600, 3200, 6400, 12800, 25600]:
        for num_workers in [1]:  # , 10, 100]:
            if num_workers < budget:
                for algo in optims:
                    for fu in funcs:
                        xp = Experiment(fu, algo, budget, num_workers=num_workers, seed=next(seedg))
                        if not xp.is_incoherent:
                            yield xp


@registry.register
def olympus_emulators(seed: tp.Optional[int] = None) -> tp.Iterator[Experiment]:
    """Olympus emulators"""
    from nevergrad.functions.olympussurfaces import OlympusEmulator

    funcs = []
    for dataset_kind in OlympusEmulator.DATASETS:
        for model_kind in ["BayesNeuralNet", "NeuralNet"]:
            funcs.append(OlympusEmulator(dataset_kind, model_kind))

    seedg = create_seed_generator(seed)
    optims = get_optimizers("basics", "noisy", seed=next(seedg))
    optims = ["NGOpt", "CMA"]
    for budget in [25, 50, 100, 200, 400, 800, 1600, 3200, 6400, 12800, 25600]:
        for num_workers in [1]:  # , 10, 100]:
            if num_workers < budget:
                for algo in optims:
                    for fu in funcs:
                        xp = Experiment(fu, algo, budget, num_workers=num_workers, seed=next(seedg))
                        if not xp.is_incoherent:
                            yield xp


@registry.register
def topology_optimization(seed: tp.Optional[int] = None) -> tp.Iterator[Experiment]:
    seedg = create_seed_generator(seed)
    funcs = [TO(i) for i in [10, 20, 30, 40]]
    optims = ["CMA", "GeneticDE", "TwoPointsDE", "VoronoiDE", "DE", "PSO", "RandomSearch", "OnePlusOne"]
    for budget in [10, 20, 40, 80, 160, 320, 640, 1280, 2560, 5120, 10240, 20480, 40960]:
        for optim in optims:
            for f in funcs:
                for nw in [1, 30]:
                    yield Experiment(f, optim, budget, num_workers=nw, seed=next(seedg))


@registry.register
def sequential_topology_optimization(seed: tp.Optional[int] = None) -> tp.Iterator[Experiment]:
    seedg = create_seed_generator(seed)
    funcs = [TO(i) for i in [10, 20, 30, 40]]
    optims = ["CMA", "GeneticDE", "TwoPointsDE", "VoronoiDE", "DE", "PSO", "RandomSearch", "OnePlusOne"]
    for budget in [10, 20, 40, 80, 160, 320, 640, 1280, 2560, 5120, 10240, 20480, 40960]:
        for optim in optims:
            for f in funcs:
                for nw in [1, 30]:
                    yield Experiment(f, optim, budget, num_workers=nw, seed=next(seedg))


@registry.register
def simple_tsp(seed: tp.Optional[int] = None, complex_tsp: bool = False) -> tp.Iterator[Experiment]:
    """Simple TSP problems. Please note that the methods we use could be applied or complex variants, whereas
    specialized methods can not always do it; therefore this comparisons from a black-box point of view makes sense
    even if white-box methods are not included though they could do this more efficiently.
    10, 100, 1000, 10000 cities.
    Budgets doubling from 25, 50, 100, 200, ... up  to 25600

    """
    funcs = [STSP(10**k, complex_tsp) for k in range(2, 6)]
    seedg = create_seed_generator(seed)
    optims = [
        "RotatedTwoPointsDE",
        "DiscreteLenglerOnePlusOne",
        "DiscreteDoerrOnePlusOne",
        "DiscreteBSOOnePlusOne",
        "AdaptiveDiscreteOnePlusOne",
        "GeneticDE",
        "DE",
        "TwoPointsDE",
        "DiscreteOnePlusOne",
        "CMA",
        "MetaModel",
        "DiagonalCMA",
    ]
    for budget in [25, 50, 100, 200, 400, 800, 1600, 3200, 6400, 12800, 25600]:
        for num_workers in [1]:  # , 10, 100]:
            if num_workers < budget:
                for algo in optims:
                    for fu in funcs:
                        xp = Experiment(fu, algo, budget, num_workers=num_workers, seed=next(seedg))
                        if not xp.is_incoherent:
                            yield xp


@registry.register
def complex_tsp(seed: tp.Optional[int] = None) -> tp.Iterator[Experiment]:
    """Counterpart of simple_tsp with non-planar term."""
    return simple_tsp(seed, complex_tsp=True)


@registry.register
def sequential_fastgames(seed: tp.Optional[int] = None) -> tp.Iterator[Experiment]:
    """Optimization of policies for games, i.e. direct policy search.
    Budget 12800, 25600, 51200, 102400.
    Games: War, Batawaf, Flip, GuessWho,  BigGuessWho."""
    funcs = [game.Game(name) for name in ["war", "batawaf", "flip", "guesswho", "bigguesswho"]]
    seedg = create_seed_generator(seed)
    optims = get_optimizers("noisy", "splitters", "progressive", seed=next(seedg))
    for budget in [12800, 25600, 51200, 102400]:
        for num_workers in [1]:
            if num_workers < budget:
                for algo in optims:
                    for fu in funcs:
                        xp = Experiment(fu, algo, budget, num_workers=num_workers, seed=next(seedg))
                        if not xp.is_incoherent:
                            yield xp


@registry.register
def powersystems(seed: tp.Optional[int] = None) -> tp.Iterator[Experiment]:
    """Unit commitment problem, i.e. management of dams for hydroelectric planning."""
    funcs: tp.List[ExperimentFunction] = []
    for dams in [3, 5, 9, 13]:
        funcs += [PowerSystem(dams, depth=2, width=3)]
    seedg = create_seed_generator(seed)
    optims = get_optimizers("basics", "noisy", "splitters", "progressive", seed=next(seedg))
    budgets = [3200, 6400, 12800]
    for budget in budgets:
        for num_workers in [1, 10, 100]:
            if num_workers < budget:
                for algo in optims:
                    for fu in funcs:
                        xp = Experiment(fu, algo, budget, num_workers=num_workers, seed=next(seedg))
                        if not xp.is_incoherent:
                            yield xp


@registry.register
def mlda(seed: tp.Optional[int] = None) -> tp.Iterator[Experiment]:
    """MLDA (machine learning and data analysis) testbed."""
    funcs: tp.List[ExperimentFunction] = [
        _mlda.Clustering.from_mlda(name, num, rescale)
        for name, num in [("Ruspini", 5), ("German towns", 10)]
        for rescale in [True, False]
    ]
    funcs += [
        _mlda.SammonMapping.from_mlda("Virus", rescale=False),
        _mlda.SammonMapping.from_mlda("Virus", rescale=True),
        # _mlda.SammonMapping.from_mlda("Employees"),
    ]
    funcs += [_mlda.Perceptron.from_mlda(name) for name in ["quadratic", "sine", "abs", "heaviside"]]
    funcs += [_mlda.Landscape(transform) for transform in [None, "square", "gaussian"]]
    seedg = create_seed_generator(seed)
    optims = get_optimizers("basics", seed=next(seedg))
    for budget in [25, 50, 100, 200, 400, 800, 1600, 3200, 6400, 12800]:
        for num_workers in [1, 10, 100]:
            if num_workers < budget:
                for algo in optims:
                    for func in funcs:
                        xp = Experiment(func, algo, budget, num_workers=num_workers, seed=next(seedg))
                        if not xp.is_incoherent:
                            yield xp


@registry.register
def mldakmeans(seed: tp.Optional[int] = None) -> tp.Iterator[Experiment]:
    """MLDA (machine learning and data analysis) testbed, restricted to the K-means part."""
    funcs: tp.List[ExperimentFunction] = [
        _mlda.Clustering.from_mlda(name, num, rescale)
        for name, num in [("Ruspini", 5), ("German towns", 10), ("Ruspini", 50), ("German towns", 100)]
        for rescale in [True, False]
    ]
    seedg = create_seed_generator(seed)
    optims = get_optimizers("splitters", "progressive", seed=next(seedg))
    optims += ["DE", "CMA", "PSO", "TwoPointsDE", "RandomSearch"]
    optims = ["QODE", "QRDE"]
    for budget in [1000, 10000]:
        for num_workers in [1, 10, 100]:
            if num_workers < budget:
                for algo in optims:
                    for func in funcs:
                        xp = Experiment(func, algo, budget, num_workers=num_workers, seed=next(seedg))
                        if not xp.is_incoherent:
                            yield xp


@registry.register
def image_similarity(
    seed: tp.Optional[int] = None, with_pgan: bool = False, similarity: bool = True
) -> tp.Iterator[Experiment]:
    """Optimizing images: artificial criterion for now."""
    seedg = create_seed_generator(seed)
    optims = get_optimizers("structured_moo", seed=next(seedg))
    funcs: tp.List[ExperimentFunction] = [
        imagesxp.Image(loss=loss, with_pgan=with_pgan)
        for loss in imagesxp.imagelosses.registry.values()
        if loss.REQUIRES_REFERENCE == similarity
    ]
    for budget in [100 * 5**k for k in range(3)]:
        for func in funcs:
            for algo in optims:
                xp = Experiment(func, algo, budget, num_workers=1, seed=next(seedg))
                skip_ci(reason="too slow")
                if not xp.is_incoherent:
                    yield xp


@registry.register
def image_similarity_pgan(seed: tp.Optional[int] = None) -> tp.Iterator[Experiment]:
    """Counterpart of image_similarity, using PGan as a representation."""
    return image_similarity(seed, with_pgan=True)


@registry.register
def image_single_quality(seed: tp.Optional[int] = None) -> tp.Iterator[Experiment]:
    """Counterpart of image_similarity, but based on image quality assessment."""
    return image_similarity(seed, with_pgan=False, similarity=False)


@registry.register
def image_single_quality_pgan(seed: tp.Optional[int] = None) -> tp.Iterator[Experiment]:
    """Counterpart of image_similarity_pgan, but based on image quality assessment."""
    return image_similarity(seed, with_pgan=True, similarity=False)


@registry.register
def image_multi_similarity(
    seed: tp.Optional[int] = None, cross_valid: bool = False, with_pgan: bool = False
) -> tp.Iterator[Experiment]:
    """Optimizing images: artificial criterion for now."""
    seedg = create_seed_generator(seed)
    optims = get_optimizers("structured_moo", seed=next(seedg))
    funcs: tp.List[ExperimentFunction] = [
        imagesxp.Image(loss=loss, with_pgan=with_pgan)
        for loss in imagesxp.imagelosses.registry.values()
        if loss.REQUIRES_REFERENCE
    ]
    base_values: tp.List[tp.Any] = [func(func.parametrization.sample().value) for func in funcs]
    if cross_valid:
        skip_ci(reason="Too slow")
        mofuncs: tp.List[tp.Any] = helpers.SpecialEvaluationExperiment.create_crossvalidation_experiments(
            funcs, pareto_size=25
        )
    else:
        mofuncs = [fbase.MultiExperiment(funcs, upper_bounds=base_values)]
    for budget in [100 * 5**k for k in range(3)]:
        for num_workers in [1]:
            for algo in optims:
                for mofunc in mofuncs:
                    xp = Experiment(mofunc, algo, budget, num_workers=num_workers, seed=next(seedg))
                    yield xp


@registry.register
def image_multi_similarity_pgan(seed: tp.Optional[int] = None) -> tp.Iterator[Experiment]:
    """Counterpart of image_similarity, using PGan as a representation."""
    return image_multi_similarity(seed, with_pgan=True)


@registry.register
def image_multi_similarity_cv(seed: tp.Optional[int] = None) -> tp.Iterator[Experiment]:
    """Counterpart of image_multi_similarity with cross-validation."""
    return image_multi_similarity(seed, cross_valid=True)


@registry.register
def image_multi_similarity_pgan_cv(seed: tp.Optional[int] = None) -> tp.Iterator[Experiment]:
    """Counterpart of image_multi_similarity with cross-validation."""
    return image_multi_similarity(seed, cross_valid=True, with_pgan=True)


@registry.register
def image_quality_proxy(seed: tp.Optional[int] = None, with_pgan: bool = False) -> tp.Iterator[Experiment]:
    """Optimizing images: artificial criterion for now."""
    seedg = create_seed_generator(seed)
    optims: tp.List[tp.Any] = get_optimizers("structured_moo", seed=next(seedg))
    iqa, blur, brisque = [
        imagesxp.Image(loss=loss, with_pgan=with_pgan)
        for loss in (imagesxp.imagelosses.Koncept512, imagesxp.imagelosses.Blur, imagesxp.imagelosses.Brisque)
    ]
    # TODO: add the proxy info in the parametrization.
    for budget in [100 * 5**k for k in range(3)]:
        for algo in optims:
            for func in [blur, brisque]:
                # We optimize on blur or brisque and check performance on iqa.
                sfunc = helpers.SpecialEvaluationExperiment(func, evaluation=iqa)
                sfunc.add_descriptors(non_proxy_function=False)
                xp = Experiment(sfunc, algo, budget, num_workers=1, seed=next(seedg))
                yield xp


@registry.register
def image_quality_proxy_pgan(seed: tp.Optional[int] = None) -> tp.Iterator[Experiment]:
    return image_quality_proxy(seed, with_pgan=True)


@registry.register
def image_quality(
    seed: tp.Optional[int] = None, cross_val: bool = False, with_pgan: bool = False, num_images: int = 1
) -> tp.Iterator[Experiment]:
    """Optimizing images for quality:
    we optimize K512, Blur and Brisque.

    With num_images > 1, we are doing morphing.
    """
    seedg = create_seed_generator(seed)
    optims: tp.List[tp.Any] = get_optimizers("structured_moo", seed=next(seedg))
    # We optimize func_blur or func_brisque and check performance on func_iqa.
    funcs: tp.List[ExperimentFunction] = [
        imagesxp.Image(loss=loss, with_pgan=with_pgan, num_images=num_images)
        for loss in (
            imagesxp.imagelosses.Koncept512,
            imagesxp.imagelosses.Blur,
            imagesxp.imagelosses.Brisque,
        )
    ]
    # TODO: add the proxy info in the parametrization.
    mofuncs: tp.Sequence[ExperimentFunction]
    if cross_val:
        mofuncs = helpers.SpecialEvaluationExperiment.create_crossvalidation_experiments(
            experiments=[funcs[0], funcs[2]],
            # Blur is not good enough as an IQA for being in the list.
            training_only_experiments=[funcs[1]],
            pareto_size=16,
        )
    else:
        upper_bounds = [func(func.parametrization.value) for func in funcs]
        mofuncs = [fbase.MultiExperiment(funcs, upper_bounds=upper_bounds)]  # type: ignore
    for budget in [100 * 5**k for k in range(3)]:
        for num_workers in [1]:
            for algo in optims:
                for func in mofuncs:
                    xp = Experiment(func, algo, budget, num_workers=num_workers, seed=next(seedg))
                    yield xp


@registry.register
def morphing_pgan_quality(seed: tp.Optional[int] = None) -> tp.Iterator[Experiment]:
    return image_quality(seed, with_pgan=True, num_images=2)


@registry.register
def image_quality_cv(seed: tp.Optional[int] = None) -> tp.Iterator[Experiment]:
    """Counterpart of image_quality with cross-validation."""
    return image_quality(seed, cross_val=True)


@registry.register
def image_quality_pgan(seed: tp.Optional[int] = None) -> tp.Iterator[Experiment]:
    """Counterpart of image_quality with cross-validation."""
    return image_quality(seed, with_pgan=True)


@registry.register
def image_quality_cv_pgan(seed: tp.Optional[int] = None) -> tp.Iterator[Experiment]:
    """Counterpart of image_quality with cross-validation."""
    return image_quality(seed, cross_val=True, with_pgan=True)


@registry.register
def image_similarity_and_quality(
    seed: tp.Optional[int] = None, cross_val: bool = False, with_pgan: bool = False
) -> tp.Iterator[Experiment]:
    """Optimizing images: artificial criterion for now."""
    seedg = create_seed_generator(seed)
    optims: tp.List[tp.Any] = get_optimizers("structured_moo", seed=next(seedg))

    # 3 losses functions including 2 iqas.
    func_iqa = imagesxp.Image(loss=imagesxp.imagelosses.Koncept512, with_pgan=with_pgan)
    func_blur = imagesxp.Image(loss=imagesxp.imagelosses.Blur, with_pgan=with_pgan)
    base_blur_value: float = func_blur(func_blur.parametrization.value)  # type: ignore
    for func in [
        imagesxp.Image(loss=loss, with_pgan=with_pgan)
        for loss in imagesxp.imagelosses.registry.values()
        if loss.REQUIRES_REFERENCE
    ]:

        # Creating a reference value.
        base_value: float = func(func.parametrization.value)  # type: ignore
        mofuncs: tp.Iterable[fbase.ExperimentFunction]
        if cross_val:
            mofuncs = helpers.SpecialEvaluationExperiment.create_crossvalidation_experiments(
                training_only_experiments=[func, func_blur], experiments=[func_iqa], pareto_size=16
            )
        else:
            mofuncs = [
                fbase.MultiExperiment(
                    [func, func_blur, func_iqa], upper_bounds=[base_value, base_blur_value, 100.0]
                )
            ]
        for budget in [100 * 5**k for k in range(3)]:
            for algo in optims:
                for mofunc in mofuncs:
                    xp = Experiment(mofunc, algo, budget, num_workers=1, seed=next(seedg))
                    yield xp


@registry.register
def image_similarity_and_quality_cv(seed: tp.Optional[int] = None) -> tp.Iterator[Experiment]:
    """Counterpart of image_similarity_and_quality with cross-validation."""
    return image_similarity_and_quality(seed, cross_val=True)


@registry.register
def image_similarity_and_quality_pgan(seed: tp.Optional[int] = None) -> tp.Iterator[Experiment]:
    """Counterpart of image_similarity_and_quality with cross-validation."""
    return image_similarity_and_quality(seed, with_pgan=True)


@registry.register
def image_similarity_and_quality_cv_pgan(seed: tp.Optional[int] = None) -> tp.Iterator[Experiment]:
    """Counterpart of image_similarity_and_quality with cross-validation."""
    return image_similarity_and_quality(seed, cross_val=True, with_pgan=True)


@registry.register
def double_o_seven(seed: tp.Optional[int] = None) -> tp.Iterator[Experiment]:
    """Optimization of policies for the 007 game.
    Sequential or 10-parallel or 100-parallel. Various numbers of averagings: 1, 10 or 100."""
    # pylint: disable=too-many-locals
    seedg = create_seed_generator(seed)
    base_env = rl.envs.DoubleOSeven(verbose=False)
    random_agent = rl.agents.Agent007(base_env)
    modules = {"mono": rl.agents.Perceptron, "multi": rl.agents.DenseNet}
    agents = {
        a: rl.agents.TorchAgent.from_module_maker(base_env, m, deterministic=False)
        for a, m in modules.items()
    }
    env = base_env.with_agent(player_0=random_agent).as_single_agent()
    dde = ng.optimizers.DifferentialEvolution(crossover="dimension").set_name("DiscreteDE")
    optimizers: tp.List[tp.Any] = [
        "PSO",
        dde,
        "MetaTuneRecentering",
        "DiagonalCMA",
        "TBPSA",
        "SPSA",
        "RecombiningOptimisticNoisyDiscreteOnePlusOne",
        "MetaModelPSO",
    ]
    for num_repetitions in [1, 10, 100]:
        for archi in ["mono", "multi"]:
            for optim in optimizers:
                for env_budget in [5000, 10000, 20000, 40000]:
                    for num_workers in [1, 10, 100]:
                        # careful, not threadsafe
                        runner = rl.EnvironmentRunner(
                            env.copy(), num_repetitions=num_repetitions, max_step=50
                        )
                        func = rl.agents.TorchAgentFunction(
                            agents[archi], runner, reward_postprocessing=lambda x: 1 - x
                        )
                        opt_budget = env_budget // num_repetitions
                        yield Experiment(
                            func,
                            optim,
                            budget=opt_budget,
                            num_workers=num_workers,
                            seed=next(seedg),
                        )


@registry.register
def multiobjective_example(
    seed: tp.Optional[int] = None, hd: bool = False, many: bool = False
) -> tp.Iterator[Experiment]:
    """Optimization of 2 and 3 objective functions in Sphere, Ellipsoid, Cigar, Hm.
    Dimension 6 and 7.
    Budget 100 to 3200
    """
    seedg = create_seed_generator(seed)
    optims = get_optimizers("structure", "structured_moo", seed=next(seedg))
    optims += [
        ng.families.DifferentialEvolution(multiobjective_adaptation=False).set_name("DE-noadapt"),
        ng.families.DifferentialEvolution(crossover="twopoints", multiobjective_adaptation=False).set_name(
            "TwoPointsDE-noadapt"
        ),
    ]
    optims += ["DiscreteOnePlusOne", "DiscreteLenglerOnePlusOne"]
    optims = ["PymooNSGA2", "PymooBatchNSGA2", "LPCMA", "VLPCMA", "CMA"]
    optims = ["LPCMA", "VLPCMA", "CMA"]
    popsizes = [20, 40, 80]
    optims += [
        ng.families.EvolutionStrategy(
            recombination_ratio=recomb, only_offsprings=only, popsize=pop, offsprings=pop * 5
        )
        for only in [True, False]
        for recomb in [0.1, 0.5]
        for pop in popsizes
    ]

    mofuncs: tp.List[fbase.MultiExperiment] = []
    dim = 2000 if hd else 7
    for name1, name2 in itertools.product(["sphere"], ["sphere", "hm"]):
        mofuncs.append(
            fbase.MultiExperiment(
                [
                    ArtificialFunction(name1, block_dimension=dim),
                    ArtificialFunction(name2, block_dimension=dim),
                ]
                + (
                    [
                        # Addendum for many-objective optim.
                        ArtificialFunction(name1, block_dimension=dim),
                        ArtificialFunction(name2, block_dimension=dim),
                    ]
                    if many
                    else []
                ),
                upper_bounds=[100, 100] * (2 if many else 1),
            )
        )
        mofuncs.append(
            fbase.MultiExperiment(
                [
                    ArtificialFunction(name1, block_dimension=dim - 1),
                    ArtificialFunction("sphere", block_dimension=dim - 1),
                    ArtificialFunction(name2, block_dimension=dim - 1),
                ]
                + (
                    [
                        ArtificialFunction(
                            name1, block_dimension=dim - 1
                        ),  # Addendum for many-objective optim.
                        ArtificialFunction("sphere", block_dimension=dim - 1),
                        ArtificialFunction(name2, block_dimension=dim - 1),
                    ]
                    if many
                    else []
                ),
                upper_bounds=[100, 100, 100.0] * (2 if many else 1),
            )
        )
    for mofunc in mofuncs:
        for optim in optims:
            for budget in [100, 200, 400, 800, 1600, 3200]:
                for nw in [1, 100]:
                    yield Experiment(mofunc, optim, budget=budget, num_workers=nw, seed=next(seedg))


@registry.register
def multiobjective_example_hd(seed: tp.Optional[int] = None) -> tp.Iterator[Experiment]:
    """Counterpart of moo with high dimension."""
    return multiobjective_example(seed, hd=True)


@registry.register
def multiobjective_example_many_hd(seed: tp.Optional[int] = None) -> tp.Iterator[Experiment]:
    """Counterpart of moo with high dimension and more objective functions."""
    return multiobjective_example(seed, hd=True, many=True)


@registry.register
def multiobjective_example_many(seed: tp.Optional[int] = None) -> tp.Iterator[Experiment]:
    """Counterpart of moo with more objective functions."""
    return multiobjective_example(seed, many=True)


@registry.register
def pbt(seed: tp.Optional[int] = None) -> tp.Iterator[Experiment]:
    # prepare list of parameters to sweep for independent variables
    seedg = create_seed_generator(seed)
    optimizers = [
        "CMA",
        "TwoPointsDE",
        "Shiwa",
        "OnePlusOne",
        "DE",
        "PSO",
        "NaiveTBPSA",
        "RecombiningOptimisticNoisyDiscreteOnePlusOne",
        "PortfolioNoisyDiscreteOnePlusOne",
    ]  # type: ignore
    for func in PBT.itercases():
        for optim in optimizers:
            for budget in [100, 400, 1000, 4000, 10000]:
                yield Experiment(func, optim, budget=budget, seed=next(seedg))


@registry.register
def far_optimum_es(seed: tp.Optional[int] = None) -> tp.Iterator[Experiment]:
    # prepare list of parameters to sweep for independent variables
    seedg = create_seed_generator(seed)
    optims = get_optimizers("es", "basics", seed=next(seedg))  # type: ignore
    for func in FarOptimumFunction.itercases():
        for optim in optims:
            for budget in [100, 400, 1000, 4000, 10000]:
                yield Experiment(func, optim, budget=budget, seed=next(seedg))


@registry.register
def photonics(
    seed: tp.Optional[int] = None,
    as_tuple: bool = False,
    small: bool = False,
    ultrasmall: bool = False,
) -> tp.Iterator[Experiment]:
    """Too small for being interesting: Bragg mirror + Chirped + Morpho butterfly."""
    seedg = create_seed_generator(seed)
    divider = 2 if small else 1
    if ultrasmall:
        divider = 4
    optims = get_optimizers("es", "basics", "splitters", seed=next(seedg))  # type: ignore
    optims = [
        "MemeticDE",
        "PSO",
        "DE",
        "CMA",
        "OnePlusOne",
        "TwoPointsDE",
        "GeneticDE",
        "ChainMetaModelSQP",
        "MetaModelDE",
        "SVMMetaModelDE",
        "RFMetaModelDE",
        "BFGS",
        "LBFGSB",
    ]
    optims = ["QrDE", "QODE", "RFMetaModelDE"]
    for method in ["clipping", "tanh"]:  # , "arctan"]:
        for name in (
            ["bragg"]
            if ultrasmall
            else ["bragg", "chirped", "morpho", "cf_photosic_realistic", "cf_photosic_reference"]
        ):
            func = Photonics(
                name,
                4 * ((60 // divider) // 4) if name == "morpho" else 80 // divider,
                bounding_method=method,
                as_tuple=as_tuple,
            )
            for budget in [1e1, 1e2, 1e3]:
                for algo in optims:
                    xp = Experiment(func, algo, int(budget), num_workers=1, seed=next(seedg))
                    if not xp.is_incoherent:
                        yield xp


@registry.register
def photonics2(seed: tp.Optional[int] = None) -> tp.Iterator[Experiment]:
    """Counterpart of yabbob with higher dimensions."""
    return photonics(seed, as_tuple=True)


@registry.register
def ultrasmall_photonics(seed: tp.Optional[int] = None) -> tp.Iterator[Experiment]:
    """Counterpart of yabbob with higher dimensions."""
    return photonics(seed, as_tuple=False, small=True, ultrasmall=True)


@registry.register
def ultrasmall_photonics2(seed: tp.Optional[int] = None) -> tp.Iterator[Experiment]:
    """Counterpart of yabbob with higher dimensions."""
    return photonics(seed, as_tuple=True, small=True, ultrasmall=True)


@registry.register
def small_photonics(seed: tp.Optional[int] = None) -> tp.Iterator[Experiment]:
    """Counterpart of yabbob with higher dimensions."""
    return photonics(seed, as_tuple=False, small=True)


@registry.register
def small_photonics2(seed: tp.Optional[int] = None) -> tp.Iterator[Experiment]:
    """Counterpart of yabbob with higher dimensions."""
    return photonics(seed, as_tuple=True, small=True)


@registry.register
def adversarial_attack(seed: tp.Optional[int] = None) -> tp.Iterator[Experiment]:
    """Pretrained ResNes50 under black-box attacked.
    Square attacks:
    100 queries ==> 0.1743119266055046
    200 queries ==> 0.09043250327653997
    300 queries ==> 0.05111402359108781
    400 queries ==> 0.04325032765399738
    1700 queries ==> 0.001310615989515072
    """
    seedg = create_seed_generator(seed)
    optims = get_optimizers("structure", "structured_moo", seed=next(seedg))
    folder = os.environ.get("NEVERGRAD_ADVERSARIAL_EXPERIMENT_FOLDER", None)
    # folder = "/datasets01/imagenet_full_size/061417/val"

    if folder is None:
        warnings.warn(
            "Using random images, set variable NEVERGRAD_ADVERSARIAL_EXPERIMENT_FOLDER to specify a folder"
        )
    for func in imagesxp.ImageAdversarial.make_folder_functions(folder=folder):
        for budget in [100, 200, 300, 400, 1700]:
            for num_workers in [1]:
                for algo in optims:
                    xp = Experiment(func, algo, budget, num_workers=num_workers, seed=next(seedg))
                    yield xp


def pbo_suite(seed: tp.Optional[int] = None, reduced: bool = False) -> tp.Iterator[Experiment]:
    # Discrete, unordered.
    dde = ng.optimizers.DifferentialEvolution(crossover="dimension").set_name("DiscreteDE")
    seedg = create_seed_generator(seed)
    index = 0
    list_optims = [
        "DiscreteOnePlusOne",
        "Shiwa",
        "CMA",
        "PSO",
        "TwoPointsDE",
        "DE",
        "OnePlusOne",
        "AdaptiveDiscreteOnePlusOne",
        "CMandAS2",
        "PortfolioDiscreteOnePlusOne",
        "DoubleFastGADiscreteOnePlusOne",
        "MultiDiscrete",
        "cGA",
        dde,
    ]
    if reduced:
        list_optims = [
            x
            for x in ng.optimizers.registry.keys()
            if "iscre" in x and "ois" not in x and "ptim" not in x and "oerr" not in x
        ]
    for dim in [16, 64, 100]:
        for fid in range(1, 24):
            for iid in range(1, 5):
                index += 1
                if reduced and index % 13:
                    continue
                for instrumentation in ["Softmax", "Ordered", "Unordered"]:
                    try:
                        func = iohprofiler.PBOFunction(fid, iid, dim, instrumentation=instrumentation)
                        func.add_descriptors(instrum_str=instrumentation)
                    except ModuleNotFoundError as e:
                        raise fbase.UnsupportedExperiment("IOHexperimenter needs to be installed") from e
                    for optim in list_optims:
                        for nw in [1, 10]:
                            for budget in [100, 1000, 10000]:
                                yield Experiment(func, optim, num_workers=nw, budget=budget, seed=next(seedg))  # type: ignore


@registry.register
def pbo_reduced_suite(seed: tp.Optional[int] = None) -> tp.Iterator[Experiment]:
    return pbo_suite(seed, reduced=True)


def causal_similarity(seed: tp.Optional[int] = None) -> tp.Iterator[Experiment]:
    """Finding the best causal graph"""
    # pylint: disable=import-outside-toplevel
    from nevergrad.functions.causaldiscovery import CausalDiscovery

    seedg = create_seed_generator(seed)
    optims = ["CMA", "NGOpt8", "DE", "PSO", "RecES", "RecMixES", "RecMutDE", "ParametrizationDE"]
    func = CausalDiscovery()
    for budget in [100 * 5**k for k in range(3)]:
        for num_workers in [1]:
            for algo in optims:
                xp = Experiment(func, algo, budget, num_workers=num_workers, seed=next(seedg))
                if not xp.is_incoherent:
                    yield xp


def unit_commitment(seed: tp.Optional[int] = None) -> tp.Iterator[Experiment]:
    """Unit commitment problem."""
    seedg = create_seed_generator(seed)
    optims = ["CMA", "NGOpt8", "DE", "PSO", "RecES", "RecMixES", "RecMutDE", "ParametrizationDE"]
    for num_timepoint in [5, 10, 20]:
        for num_generator in [3, 8]:
            func = UnitCommitmentProblem(num_timepoints=num_timepoint, num_generators=num_generator)
            for budget in [100 * 5**k for k in range(3)]:
                for algo in optims:
                    xp = Experiment(func, algo, budget, num_workers=1, seed=next(seedg))
                    if not xp.is_incoherent:
                        yield xp


def team_cycling(seed: tp.Optional[int] = None) -> tp.Iterator[Experiment]:
    """Experiment to optimise team pursuit track cycling problem."""
    seedg = create_seed_generator(seed)
    optims = ["NGOpt10", "CMA", "DE"]
    funcs = [Cycling(num) for num in [30, 31, 61, 22, 23, 45]]
    for function in funcs:
        for budget in [3000]:
            for optim in optims:
                xp = Experiment(function, optim, budget=budget, num_workers=10, seed=next(seedg))
                if not xp.is_incoherent:
                    yield xp<|MERGE_RESOLUTION|>--- conflicted
+++ resolved
@@ -91,7 +91,6 @@
     # Continuous case,
 
     # First, a few functions with constraints.
-<<<<<<< HEAD
     optims: tp.List[str] = ["PSO", "OnePlusOne"] + get_optimizers("basics", seed=next(seedg))  # type: ignore
     optims = ["DE", "Lamcts", "BO", "AX", "HyperOpt", "CMA"]
     optims = ["DE", "Lamcts", "AX", "HyperOpt", "CMA", "RandomSearch", "SMAC", "SMAC2", "BO"]
@@ -99,7 +98,6 @@
     optims = ["AX", "BO", "Lamcts", "SMAC", "SMAC2", "NGOptRW", "NGOpt"]
     np.random.shuffle(optims)
     optims = optims[:1]
-=======
     # optims: tp.List[str] = ["PSO", "OnePlusOne"] + get_optimizers("basics", seed=next(seedg))  # type: ignore
     optims = ["OnePlusOne", "BO", "RandomSearch", "CMA", "DE", "TwoPointsDE", "HyperOpt", "PCABO", "Cobyla"]
     optims = [
@@ -127,7 +125,7 @@
     ]
     optims = ["NGOpt", "NGOptRW", "QODE"]
     optims = ["NGOpt"]
->>>>>>> 8e5f8be2
+    optims = ["Lamcts"]
     datasets = ["kerasBoston", "diabetes", "auto-mpg", "red-wine", "white-wine"]
     for dimension in [None]:
         for dataset in datasets:
@@ -159,7 +157,6 @@
 ) -> tp.Iterator[Experiment]:
     """Machine learning hyperparameter tuning experiment. Based on scikit models."""
     seedg = create_seed_generator(seed)
-<<<<<<< HEAD
     optims: tp.List[str] = get_optimizers("basics", seed=next(seedg))  # type: ignore
     if not seq:
         optims = get_optimizers("oneshot", seed=next(seedg))  # type: ignore
@@ -170,7 +167,6 @@
     optims = ["AX", "BO", "Lamcts", "SMAC", "SMAC2", "NGOptRW", "NGOpt"]
     np.random.shuffle(optims)
     optims = optims[:1]
-=======
     # optims: tp.List[str] = get_optimizers("basics", seed=next(seedg))  # type: ignore
     # if not seq:
     #    optims = get_optimizers("oneshot", seed=next(seedg))  # type: ignore
@@ -200,7 +196,7 @@
     ]
     optims = ["NGOpt", "NGOptRW", "QODE"]
     optims = ["NGOpt"]
->>>>>>> 8e5f8be2
+    optims = ["Lamcts"]
     for dimension in [None, 1, 2, 3]:
         if dimension is None:
             datasets = ["boston", "diabetes", "auto-mpg", "red-wine", "white-wine"]
@@ -928,7 +924,6 @@
         optims += get_optimizers("splitters", seed=next(seedg))  # type: ignore
 
     if hd and small:
-<<<<<<< HEAD
         optims = ["BO", "CMA", "PSO", "DE"]
 
     if bounded:
@@ -939,9 +934,6 @@
     optims = ["DE", "Lamcts", "AX", "HyperOpt", "CMA", "RandomSearch", "SMAC", "SMAC2", "BO"]
     optims = ["AX", "BO", "Lamcts", "SMAC", "SMAC2", "NGOptRW"]
     np.random.shuffle(optims)
-    optims = optims[:1]
-=======
-        optims += ["BO", "PCABO", "CMA", "PSO", "DE"]
     if small and not hd:
         optims += ["PCABO", "BO", "Cobyla"]
     optims = [
@@ -956,7 +948,6 @@
     #    optims = ["BO", "PCABO", "BayesOptimBO", "CMA", "PSO", "DE"]
     # if box:
     #    optims = ["DiagonalCMA", "Cobyla", "NGOpt16", "NGOpt15", "CMandAS2", "OnePlusOne"]
->>>>>>> 8e5f8be2
     # List of objective functions.
     optims = [
         "MetaModelDE",
@@ -997,6 +988,7 @@
     optims = ["NGOpt", "NGOptRW"]
     optims = ["QrDE", "QODE", "LhsDE"]
     optims = ["NGOptRW"]
+    optims = ["Lamcts"]
     if noise:
         optims = [
             #        "MicroCMA",
@@ -1024,6 +1016,7 @@
         ]
     else:
         optims = ["MetaModelPSO", "RFMetaModelPSO", "SVMMetaModelPSO"]
+    optims = ["Lamcts"]
     functions = [
         ArtificialFunction(
             name,
@@ -1040,15 +1033,11 @@
         for d in (
             [100, 1000, 3000]
             if hd
-<<<<<<< HEAD
-            else ([2, 5, 10, 15] if tuning else ([10, 20, 40, 100] if bounded else [2, 10, 50]))
-=======
             else (
                 [2, 5, 10, 15]
                 if tuning
                 else ([40] if bounded else ([2, 3, 5, 10, 15, 20, 50] if noise else [2, 10, 50]))
             )
->>>>>>> 8e5f8be2
         )
     ]
 
@@ -1761,6 +1750,7 @@
     seedg = create_seed_generator(seed)
     optims = get_optimizers("basics", seed=next(seedg))
     optims = ["BFGS", "LBFGSB", "MemeticDE"]
+    optims = ["Lamcts"]
     for budget in [25, 50, 100, 200, 400, 800, 1600]:
         for num_workers in [1, 30]:
             if num_workers < budget:
@@ -1799,6 +1789,7 @@
     optims = ["CMA", "PSO", "QODE", "QRDE", "MetaModelPSO"]
     if seq:
         optims += ["BFGS", "LBFGSB", "MemeticDE"]
+    optims = ["Lamcts"]
     for budget in [25, 50, 100, 200, 400, 800, 1600]:
         for num_workers in [1] if seq else [1, 30]:
             if num_workers < budget:
@@ -2534,6 +2525,7 @@
         "LBFGSB",
     ]
     optims = ["QrDE", "QODE", "RFMetaModelDE"]
+    optims = ["Lamcts"]
     for method in ["clipping", "tanh"]:  # , "arctan"]:
         for name in (
             ["bragg"]
