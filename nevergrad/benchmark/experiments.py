--- conflicted
+++ resolved
@@ -592,17 +592,11 @@
         ]
     assert constraint_case < len(constraints) + max_num_constraints, (
         "constraint_case should be in 0, 1, ..., {len(constraints) + max_num_constraints - 1} (0 = no constraint).")
-<<<<<<< HEAD
-    for func in functions:
-        # We add a window of the list of constraints. This windows finishes at "constraints" (hence, is empty if
-        # constraints=0).
-=======
     # We reduce the number of tests when there are constraints, as the number of cases
     # is already multiplied by the number of constraint_case.
     for func in functions[::13 if constraint_case > 0 else 1]:
         # We add a window of the list of constraints. This windows finishes at "constraints" (hence, is empty if
         # constraint_case=0).
->>>>>>> e0e42ea7
         for constraint in constraints[max(0, constraint_case - max_num_constraints):constraint_case]:
             func.parametrization.register_cheap_constraint(constraint)
 
@@ -621,15 +615,9 @@
 @registry.register
 def yaconstrainedbbob(seed: tp.Optional[int] = None) -> tp.Iterator[Experiment]:
     """Counterpart of yabbob with higher dimensions."""
-<<<<<<< HEAD
-    step = 8 # only one test case out of 8, due to computational cost.
-    slices = [itertools.islice(yabbob(seed, constraints=i), 0, None, step) for i in range(step)]
-    return itertools.chain.from_iterable(slices)
-=======
     cases = 8 # total number of cases (skip 0, as it's constraint-free)
     slices = [yabbob(seed, constraint_case=i) for i in range(1, cases)]
     return itertools.chain(*slices)
->>>>>>> e0e42ea7
 
 
 @registry.register
@@ -1292,8 +1280,8 @@
     for budget in [100 * 5 ** k for k in range(3)]:
         for num_workers in [1]:
             for algo in optims:
-                mofuncs = fbase.MultiExperiments(funcs, upper_bounds=upper_bounds, no_cross_val=[1, 2]) if cross_val else [fbase.MultiExperiments(funcs, upper_bounds=upper_bounds)
-                for func in mofuncs
+                mofuncs = fbase.MultiExperiments(funcs, upper_bounds=upper_bounds, no_cross_val=[1, 2]) if cross_val else [fbase.MultiExperiments(funcs, upper_bounds=upper_bounds)]
+                for func in mofuncs:
                     xp = Experiment(func, algo, budget, num_workers=num_workers, seed=next(seedg))
                     yield xp
 
@@ -1317,12 +1305,12 @@
     func_iqa = imagesxp.Image(loss=imagesxp.imagelosses.Koncept512)
     func_blur = imagesxp.Image(loss=imagesxp.imagelosses.Blur)
     base_blur_value = func_blur(func_blur.parametrization.sample().value)
-    for func in funcs = [imagesxp.Image(loss=loss) for loss in imagelosses]
+    for func in [imagesxp.Image(loss=loss) for loss in imagelosses]:
     
         # Creating a reference value.
         base_value = func(func.parametrization.sample().value)
         mofunc = fbase.MultiExperiments([func, func_blur, func_iqa], upper_bounds=[base_value, base_blur_value, 100.], no_cross_val=[1, 2]) if cross_val else [
-                fbase.MultiExperiments([func, func_blur, func_iqa], upper_bounds=[base_value, base_blur_value, 100.])
+                fbase.MultiExperiments([func, func_blur, func_iqa], upper_bounds=[base_value, base_blur_value, 100.])]
         for budget in [100 * 5 ** k for k in range(3)]:
             for num_workers in [1]:
                 for algo in optims:
