--- conflicted
+++ resolved
@@ -54,48 +54,7 @@
 #    list_optims = ["QOTPDE", "LQOTPDE", "LQODE"]
 #    list_optims = ["SPQODE", "SQOPSO", "DiagonalCMA"]
 def refactor_optims(x: tp.List[tp.Any]) -> tp.List[tp.Any]:  # type: ignore
-<<<<<<< HEAD
-    # return ["DiscreteLenglerOnePlusOne"]
-    #    return ["OLNDiscreteOnePlusOne"]
-    # return [np.random.choice([
-    #    "NgLn",
-    #    "SmallLognormalDiscreteOnePlusOne",
-    #    "XLognormalDiscreteOnePlusOne",
-    # ])]
-    return ["NgIohLn", "NgIohRS", "NgIohTuned"] * 5 + [
-        # "BigLognormalDiscreteOnePlusOne",
-        # "DiscreteLenglerOnePlusOne",
-        "NgLn",
-        "ChainDE",
-        "DE",
-        "TwoPointsDE",
-        # "SmallLognormalDiscreteOnePlusOne",
-        "SQOPSODCMA",
-        # "XLognormalDiscreteOnePlusOne",
-        "XSmallLognormalDiscreteOnePlusOne",
-        "MultiLN",
-        "NgRS",
-        "NgIohRS",
-        "NgIohMLn",
-        "NgIohLn",
-        # "LognormalDiscreteOnePlusOne",
-        # "HugeLognormalDiscreteOnePlusOne",
-    ]
-    # return ["CSEC11"]
-    # return [np.random.choice(["CSEC11", "SQOPSODCMA", "NgIoh4", "NGOpt"])]
-    # return ["LPCMA"]  #return [np.random.choice(["CSEC10", "DSproba", "NgIoh4", "DSbase", "DS3p", "DSsubspace"])]
-    # return x
-    # return ["LognormalDiscreteOnePlusOne"]
-    # return ["TBPSA", "OptimisticDiscreteOnePlusOne", "NGOpt", "CSEC10"] #CSEC10"]
-    # return ["NGOpt", "NgIoh4"]
-    #    return ["NgIoh8"]
-    # return ["DE", "NGOpt", "NgIoh11", "RandomSearch"]
-    # return ["DiscreteLenglerOnePlusOne", "LognormalDiscreteOnePlusOne"]
-    # return ["DSproba" + str(i) for i in range(2, 10)]
-    # return ["DSproba", "DSsubspace", "DS3p", "DSbase"]
-    # return ["DSproba"]
-=======
->>>>>>> 16c72a8b
+
     if False:  # np.random.randn() < 0.0:
         return list(
             np.random.choice(
@@ -3534,15 +3493,9 @@
         "SuperSmoothDiscreteLognormalOnePlusOne",
     ]
     algos = [a for a in algos if a in list(ng.optimizers.registry.keys())]
-<<<<<<< HEAD
-    # print(algos)
     algos = refactor_optims(algos)
     # algo = np.random.choice(algos)
     for benchmark_type in [np.random.randint(4)]:
-=======
-
-    for benchmark_type in list(range(4)):
->>>>>>> 16c72a8b
         shape = tuple([int(p) for p in list(photonics_ceviche(None, benchmark_type))])  # type: ignore
         name = photonics_ceviche("name", benchmark_type) + str(shape)  # type: ignore
         # print(f"Shape = {shape} {type(shape)} {type(shape[0])}")
@@ -3580,7 +3533,7 @@
 
         # Function for experiments completely in the discrete context.
         func = ExperimentFunction(pc, instrum)
-<<<<<<< HEAD
+
         # Function for experiments in the continuous context.
         c0func = ExperimentFunction(pc, instrumc0)
         c0penfunc = ExperimentFunction(pc, instrumc0pen)
@@ -3649,24 +3602,6 @@
                     )  # Once in the discrete case.
 
 
-#         instrum.set_name(name)
-#         func = ExperimentFunction(pc, instrum)
-#         # func.add_descriptor(name=name)
-#         # func.parametrization.set_name(name)
-#         print(f"name = {name}")
-#         for optim in [algo]:
-#             for budget in [20, 50, 90]:
-#                 yield Experiment(func, optim, budget=budget, seed=next(seedg))
-=======
-        # func.add_descriptor(name=name)
-        # func.parametrization.set_name(name)
-        print(f"name = {name}")
-        for optim in algos:
-            for budget in [20, 50, 90]:
-                yield Experiment(func, optim, budget=budget, seed=next(seedg))
->>>>>>> 16c72a8b
-
-
 @registry.register
 def multi_ceviche_c0(seed: tp.Optional[int] = None) -> tp.Iterator[Experiment]:
     """Counterpart of multi_ceviche with continuous permittivities."""
