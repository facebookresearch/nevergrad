--- conflicted
+++ resolved
@@ -92,15 +92,9 @@
                                         upper_bounds=np.array((50., 50.)))]
     for mofunc in mofuncs:
         for optim in optims:
-<<<<<<< HEAD
-            for nw in [1, 10]:
-                for budget in range(100, 3001, 100):
-                    yield Experiment(func, optim, budget=budget, num_workers=nw, seed=next(seedg))
-=======
             for budget in [2000, 4000, 8000]:
                 for nw in [1, 100]:
                     yield Experiment(mofunc, optim, budget=budget, num_workers=nw, seed=next(seedg))
->>>>>>> de64e326
 
 
 @registry.register
@@ -110,26 +104,6 @@
               "CMandAS2"]
 
     seedg = create_seed_generator(seed)
-<<<<<<< HEAD
-    names = [n for n in ArtificialFunction.list_sorted_function_names() if "one" in n or "jump" in n]
-    optims = ["NGO", "Shiva", "DiagonalCMA", "CMA"] + sorted(
-        x for x, y in ng.optimizers.registry.items()
-        if "andomSearch" in x or ("iscrete" in x and "epea" not in x and "DE" not in x and "SSNEA" not in x)
-    )
-    # Block dimension = dimension of a block on which the function "name" is applied. There are several blocks,
-    # and possibly useless variables; so the total dimension is num_blocks * block_dimension * (1+ uv_factor).
-    functions = [
-        ArtificialFunction(name, block_dimension=bd, num_blocks=n_blocks, useless_variables=bd * uv_factor * n_blocks)
-        for name in names
-        for bd in [5, 30, 180]
-        for uv_factor in [0, 5, 10]
-        for n_blocks in [1]
-    ]
-    for func in functions:
-        for optim in optims:
-            for budget in range(100, 3001, 100):
-                yield Experiment(func, optim, budget=budget, num_workers=1, seed=next(seedg))
-=======
     for nv in [10, 50, 200]:
         for arity in [2, 7]:
             instrum = ng.p.Tuple(*(ng.p.TransitionChoice(range(arity)) for _ in range(nv)))
@@ -139,7 +113,6 @@
                     for nw in [1, 10]:
                         for budget in [500, 5000]:
                             yield Experiment(dfunc, optim, num_workers=nw, budget=budget, seed=next(seedg))
->>>>>>> de64e326
 
 
 @registry.register
