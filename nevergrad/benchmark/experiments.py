# Copyright (c) Facebook, Inc. and its affiliates. All Rights Reserved.
#
# This source code is licensed under the MIT license found in the
# LICENSE file in the root directory of this source tree.

import typing as tp
import itertools
import numpy as np
import nevergrad as ng
from nevergrad.optimization.base import ConfiguredOptimizer
import nevergrad.functions.corefuncs as corefuncs
from nevergrad.functions import ExperimentFunction
from nevergrad.functions.base import MultiExperiment
from nevergrad.functions import ArtificialFunction
from nevergrad.functions import FarOptimumFunction
from nevergrad.functions import PBT
from nevergrad.functions import MultiobjectiveFunction
from nevergrad.functions.ml import MLTuning
from nevergrad.functions import mlda as _mlda
from nevergrad.functions.photonics import Photonics
from nevergrad.functions.arcoating import ARCoating
from nevergrad.functions.images import Image
from nevergrad.functions.powersystems import PowerSystem
from nevergrad.functions.stsp import STSP
from nevergrad.functions.rocket import Rocket
from nevergrad.functions import rl
from nevergrad.functions.games import game
from .xpbase import Experiment as Experiment
from .xpbase import create_seed_generator
from .xpbase import registry as registry  # noqa
from .optgroups import get_optimizers

# register all frozen experiments
from . import frozenexperiments  # noqa # pylint: disable=unused-import

# pylint: disable=stop-iteration-return, too-many-nested-blocks, too-many-locals, line-too-long
# pylint: disable=too-many-lines
# for black (since lists are way too long...):
# fmt: off

default_optims: tp.Optional[tp.List[str]] = None  # ["NGO10", "CMA", "Shiwa"]


def mltuning(seed: tp.Optional[int] = None, overfitter: bool = False, seq: bool = False) -> tp.Iterator[Experiment]:
    """Machine learning hyperparameter tuning experiment. Based on scikit models."""
    seedg = create_seed_generator(seed)
    # Continuous case,

    # First, a few functions with constraints.
    optims = ["Shiwa", "DE", "DiscreteOnePlusOne", "PortfolioDiscreteOnePlusOne", "CMA", "MetaRecentering",
              "DoubleFastGADiscreteOnePlusOne", "PSO", "BO", "MetaTuneRecentering"]
    if default_optims is not None:
        optims = default_optims
    for dimension in [None, 1, 2, 3]:
        for regressor in ["mlp", "decision_tree", "decision_tree_depth"]:
            for dataset in (["boston", "diabetes"] if dimension is None else ["artificialcos", "artificial", "artificialsquare"]):
                function = MLTuning(regressor=regressor, data_dimension=dimension, dataset=dataset, overfitter=overfitter)
                for budget in [50, 150, 500]:
                    for num_workers in [1] if seq else [1, 10, 50, 100]:  # Seq for sequential optimization experiments.
                        for optim in optims:
                            xp = Experiment(function, optim, num_workers=num_workers,
                                            budget=budget, seed=next(seedg))
                            if not xp.is_incoherent:
                                yield xp


def naivemltuning(seed: tp.Optional[int] = None) -> tp.Iterator[Experiment]:
    """Counterpart of mltuning with overfitting of valid loss, i.e. train/valid/valid instead of train/valid/test."""
    internal_generator = mltuning(seed, overfitter=True)
    for xp in internal_generator:
        yield xp


# We register only the sequuential counterparts for the moment.
@registry.register
def seqmltuning(seed: tp.Optional[int] = None) -> tp.Iterator[Experiment]:
    """Sequuential counterpart of mltuning."""
    internal_generator = mltuning(seed, overfitter=True, seq=True)
    for xp in internal_generator:
        yield xp


@registry.register
def naiveseqmltuning(seed: tp.Optional[int] = None) -> tp.Iterator[Experiment]:
    """Sequential counterpart of mltuning with overfitting of valid loss, i.e. train/valid/valid instead of train/valid/test."""
    internal_generator = mltuning(seed, overfitter=True, seq=True)
    for xp in internal_generator:
        yield xp


# pylint:disable=too-many-branches
@registry.register
def yawidebbob(seed: tp.Optional[int] = None) -> tp.Iterator[Experiment]:
    """Yet Another Wide Black-Box Optimization Benchmark.
    The goal is basically to have a very wide family of problems: continuous and discrete,
    noisy and noise-free, mono- and multi-objective,  constrained and not constrained, sequential
    and parallel.
    """
    seedg = create_seed_generator(seed)
    # Continuous case

    # First, a few functions with constraints.
    functions = [
        ArtificialFunction(name, block_dimension=50, rotation=rotation) for name in ["cigar", "ellipsoid"] for rotation in [True, False]
    ]
    for func in functions:
        func.parametrization.register_cheap_constraint(_positive_sum)

    # Then, let us build a constraint-free case. We include the noisy case.
    names = ["hm", "rastrigin", "sphere", "doublelinearslope", "stepdoublelinearslope", "cigar", "ellipsoid", "stepellipsoid"]

    # names += ["deceptiveillcond", "deceptivemultimodal", "deceptivepath"]
    functions += [
        ArtificialFunction(name, block_dimension=d, rotation=rotation, noise_level=nl) for name in names
        for rotation in [True, False]
        for nl in [0., 100.]
        for num_blocks in [1]
        for d in [2, 40, 100, 3000]
    ]
    optims = ["NoisyDiscreteOnePlusOne", "Shiwa", "CMA", "PSO", "TwoPointsDE", "DE", "OnePlusOne", "CMandAS2"]
    if default_optims is not None:
        optims = default_optims
    for optim in optims:
        for function in functions:
            for budget in [50, 500, 5000, 50000]:
                for nw in [1, 100]:
                    xp = Experiment(function, optim, num_workers=nw,
                                    budget=budget, seed=next(seedg))
                    if not xp.is_incoherent:
                        yield xp
    # Discrete, unordered.
    for nv in [10, 50, 200]:
        for arity in [2, 7]:
            instrum = ng.p.TransitionChoice(range(arity), repetitions=nv)  # type: ignore
            for discrete_func in [corefuncs.onemax, corefuncs.leadingones, corefuncs.jump]:
                dfunc = ExperimentFunction(discrete_func, instrum)
                dfunc._descriptors.update(arity=arity)
                for optim in optims:
                    for nw in [1, 10]:
                        for budget in [500, 5000]:
                            yield Experiment(dfunc, optim, num_workers=nw, budget=budget, seed=next(seedg))
    mofuncs: tp.List[PackedFunctions] = []

    # The multiobjective case.
    for name1 in ["sphere", "cigar"]:
        for name2 in ["sphere", "cigar", "hm"]:
            mofuncs += [PackedFunctions([ArtificialFunction(name1, block_dimension=7),
                                         ArtificialFunction(name2, block_dimension=7)],
                                        upper_bounds=np.array((50., 50.)))]
    for mofunc in mofuncs:
        for optim in optims:
            for budget in [2000, 4000, 8000]:
                for nw in [1, 100]:
                    yield Experiment(mofunc, optim, budget=budget, num_workers=nw, seed=next(seedg))


# pylint: disable=redefined-outer-name
@registry.register
def parallel_small_budget(seed: tp.Optional[int] = None) -> tp.Iterator[Experiment]:
    """Parallel optimization with small budgets
    """
    seedg = create_seed_generator(seed)
    optims = ["NaiveTBPSA", "TBPSA", "DiagonalCMA", "CMA", "PSO", "RealSpacePSO",
              "DE", "MiniDE", "QrDE", "MiniQrDE", "LhsDE", "OnePlusOne",
              "TwoPointsDE", "OnePointDE", "AlmostRotationInvariantDE", "RotationInvariantDE", "CMandAS2", "CMandAS"]
    optims += ["SQP", "Powell", "chainCMASQP", "chainCMAPowell", "Cobyla", "NGO", "Shiwa"]
    names = ["hm", "rastrigin", "griewank", "rosenbrock", "ackley", "multipeak"]
    names += ["sphere", "cigar", "ellipsoid", "altellipsoid"]
    names += ["deceptiveillcond", "deceptivemultimodal", "deceptivepath"]
    # funcs
    functions = [
        ArtificialFunction(name, block_dimension=d, rotation=rotation)
        for name in names
        for rotation in [True, False]
        for d in [2, 4, 8]
    ]
    budgets = [10, 50, 100, 200, 400]
    for optim in optims:
        for function in functions:
            for budget in budgets:
                for nw in [2, 8, 16]:
                    for batch in [True, False]:
                        if nw < budget / 4:
                            xp = Experiment(function, optim, num_workers=nw, budget=budget, batch_mode=batch, seed=next(seedg))
                            if not xp.is_incoherent:
                                yield xp


@registry.register
def instrum_discrete(seed: tp.Optional[int] = None) -> tp.Iterator[Experiment]:
    """Comparison of optimization algorithms equipped with distinct instrumentations.
    Onemax, Leadingones, Jump function."""
    # Discrete, unordered.

    optims = ["DiscreteOnePlusOne", "Shiwa", "CMA", "PSO", "TwoPointsDE", "DE", "OnePlusOne", "AdaptiveDiscreteOnePlusOne",
              "CMandAS2", "PortfolioDiscreteOnePlusOne", "DoubleFastGADiscreteOnePlusOne", "MultiDiscrete",
              "DiscreteBSOOnePlusOne"]

    if default_optims is not None:
        optims = default_optims
    seedg = create_seed_generator(seed)
    for nv in [10, 50, 200, 1000, 5000]:
        for arity in [2, 3, 7, 30]:
            for instrum_str in ["Threshold", "Softmax", "Unordered"]:
                if instrum_str == "Softmax":
                    instrum = ng.p.Choice(range(arity), repetitions=nv)  # type: ignore
                    # Equivalent to, but much faster than, the following:
                    # instrum = ng.p.Tuple(*(ng.p.Choice(range(arity)) for _ in range(nv)))
                elif instrum_str == "Threshold":
                    #instrum = ng.p.Tuple(*(ng.p.TransitionChoice(range(arity)) for _ in range(nv)))
                    instrum = ng.p.Array(init=(arity // 2) * np.ones((nv,))).set_bounds(0, arity)  # type: ignore
                else:
                    assert instrum_str == "Unordered"
                    instrum = ng.p.TransitionChoice(range(arity), repetitions=nv)  # type: ignore
                for discrete_func in [corefuncs.onemax, corefuncs.leadingones, corefuncs.jump]:
                    dfunc = ExperimentFunction(discrete_func, instrum)
                    dfunc.add_descriptors(arity=arity)
                    dfunc.add_descriptors(instrum_str=instrum_str)
                    for optim in optims:
                        for nw in [1, 10]:
                            for budget in [50, 500, 5000]:
                                yield Experiment(dfunc, optim, num_workers=nw, budget=budget, seed=next(seedg))


@registry.register
def sequential_instrum_discrete(seed: tp.Optional[int] = None) -> tp.Iterator[Experiment]:
    """Sequential counterpart of instrum_discrete."""
    # Discrete, unordered.
    optims = ["DiscreteOnePlusOne", "DiscreteDoerrOnePlusOne",
              "DiscreteBSOOnePlusOne", "PortfolioDiscreteOnePlusOne", "DoubleFastGADiscreteOnePlusOne"]

    seedg = create_seed_generator(seed)
    for nv in [10, 50, 200, 1000, 5000]:
        for arity in [2, 3, 7, 30]:
            for instrum_str in ["Unordered"]:
                assert instrum_str == "Unordered"
                instrum = ng.p.TransitionChoice(range(arity), repetitions=nv)  # type: ignore
                for discrete_func in [corefuncs.onemax, corefuncs.leadingones, corefuncs.jump]:
                    dfunc = ExperimentFunction(discrete_func, instrum)
                    dfunc.add_descriptors(arity=arity)
                    dfunc.add_descriptors(instrum_str=instrum_str)
                    for optim in optims:
                        for budget in [50, 500, 5000, 50000]:
                            yield Experiment(dfunc, optim, budget=budget, seed=next(seedg))


@registry.register
def deceptive(seed: tp.Optional[int] = None) -> tp.Iterator[Experiment]:
    """Very difficult objective functions: one is highly multimodal (infinitely many local optima),
    one has an infinite condition number, one has an infinitely long path towards the optimum.
    Looks somehow fractal."""
    seedg = create_seed_generator(seed)
    names = ["deceptivemultimodal", "deceptiveillcond", "deceptivepath"]
    optims = ["NGO", "Shiwa", "DiagonalCMA", "PSO", "MiniQrDE", "MiniLhsDE", "MiniDE", "CMA", "QrDE", "DE", "LhsDE"]
    if default_optims is not None:
        optims = default_optims
    functions = [
        ArtificialFunction(name, block_dimension=2, num_blocks=n_blocks, rotation=rotation, aggregator=aggregator)
        for name in names
        for rotation in [False, True]
        for n_blocks in [1, 2, 8, 16]
        for aggregator in ["sum", "max"]
    ]
    for func in functions:
        for optim in optims:
            for budget in [25, 37, 50, 75, 87] + list(range(100, 20001, 500)):
                yield Experiment(func, optim, budget=budget, num_workers=1, seed=next(seedg))


@registry.register
def parallel(seed: tp.Optional[int] = None) -> tp.Iterator[Experiment]:
    """Parallel optimization on 3 classical objective functions: sphere, rastrigin, cigar.
    The number of workers is 20 % of the budget.
    Testing both no useless variables and 5/6 of useless variables."""
    seedg = create_seed_generator(seed)
    names = ["sphere", "rastrigin", "cigar"]
    optims = ["ScrHammersleySearch", "NGO", "Shiwa", "DiagonalCMA", "CMA", "PSO",
              "NaiveTBPSA", "OnePlusOne", "DE", "TwoPointsDE", "NaiveIsoEMNA", "NaiveIsoEMNATBPSA"]
    if default_optims is not None:
        optims = default_optims
    functions = [
        ArtificialFunction(name, block_dimension=bd, useless_variables=bd * uv_factor)
        for name in names
        for bd in [25]
        for uv_factor in [0, 5]
    ]
    for func in functions:
        for optim in optims:
            for budget in [30, 100, 3000]:
                yield Experiment(func, optim, budget=budget, num_workers=int(budget / 5), seed=next(seedg))


@registry.register
def harderparallel(seed: tp.Optional[int] = None) -> tp.Iterator[Experiment]:
    """Parallel optimization on 4 classical objective functions. More distinct settings than << parallel >>."""
    seedg = create_seed_generator(seed)
    names = ["sphere", "rastrigin", "cigar", "ellipsoid"]
    optims = ["IsoEMNA", "NaiveIsoEMNA", "AnisoEMNA", "NaiveAnisoEMNA", "CMA", "NaiveTBPSA",
              "NaiveIsoEMNATBPSA", "IsoEMNATBPSA", "NaiveAnisoEMNATBPSA", "AnisoEMNATBPSA"]
    if default_optims is not None:
        optims = default_optims
    functions = [
        ArtificialFunction(name, block_dimension=bd, useless_variables=bd * uv_factor)
        for name in names
        for bd in [5, 25]
        for uv_factor in [0, 5]
    ]
    for func in functions:
        for optim in optims:
            for budget in [30, 100, 3000, 10000]:
                for num_workers in [int(budget / 10), int(budget / 5), int(budget / 3)]:
                    yield Experiment(func, optim, budget=budget, num_workers=num_workers, seed=next(seedg))


@registry.register
def oneshot(seed: tp.Optional[int] = None) -> tp.Iterator[Experiment]:
    """One shot optimization of 3 classical objective functions (sphere, rastrigin, cigar).
    0 or 5 dummy variables per real variable.
    Base dimension 3 or 25.
    budget 30, 100 or 3000."""
    seedg = create_seed_generator(seed)
    names = ["sphere", "rastrigin", "cigar"]
    optims = sorted(x for x, y in ng.optimizers.registry.items() if y.one_shot and "4" not in x and "7" not in x and
                    "LHS" not in x and "alton" not in x
                    and ("ando" not in x or "QO" in x))  # QORandomSearch is the only valid variant of RandomSearch.
    if default_optims is not None:
        optims = default_optims
    functions = [
        ArtificialFunction(name, block_dimension=bd, useless_variables=bd * uv_factor)
        for name in names
        for bd in [3, 25]
        for uv_factor in [0, 5]
    ]
    for func in functions:
        for optim in optims:
            for budget in [30, 100, 3000]:
                yield Experiment(func, optim, budget=budget, num_workers=budget, seed=next(seedg))


@registry.register
def doe(seed: tp.Optional[int] = None) -> tp.Iterator[Experiment]:
    """One shot optimization of 3 classical objective functions (sphere, rastrigin, cigar), simplified.
    Base dimension 2000 or 20000. No rotation, no dummy variable.
    Budget 30, 100, 3000, 10000, 30000, 100000."""
    seedg = create_seed_generator(seed)
    names = ["sphere", "rastrigin", "cigar"]
    optims = sorted(x for x, y in ng.optimizers.registry.items() if y.one_shot)
    if default_optims is not None:
        optims = default_optims
    functions = [
        ArtificialFunction(name, block_dimension=bd, useless_variables=bd * uv_factor)
        for name in names
        for bd in [2000, 20000]  # 3, 10, 25, 200, 2000]
        for uv_factor in [0]
    ]
    for func in functions:
        for optim in optims:
            for budget in [30, 100, 3000, 10000, 30000, 100000]:
                yield Experiment(func, optim, budget=budget, num_workers=budget, seed=next(seedg))


@registry.register
def newdoe(seed: tp.Optional[int] = None) -> tp.Iterator[Experiment]:
    """One shot optimization of 3 classical objective functions (sphere, rastrigin, cigar), simplified.
    Tested on more dimensionalities than doe, namely 20, 200, 2000, 20000. No dummy variables.
    Budgets 30, 100, 3000, 10000, 30000, 100000, 300000."""
    seedg = create_seed_generator(seed)
    names = ["sphere", "rastrigin", "cigar"]
    optims = sorted(x for x, y in ng.optimizers.registry.items() if y.one_shot and "hiva" not in str(y) and "NGO" not in str(
        y) and ("ando" in x or "HCH" in x or "LHS" in x or "eta" in x) and "mmers" not in x and "alto" not in x)
    if default_optims is not None:
        optims = default_optims
    functions = [
        ArtificialFunction(name, block_dimension=bd, useless_variables=bd * uv_factor)
        for name in names
        for bd in [2000, 20, 200, 20000]  # 3, 10, 25, 200, 2000]
        for uv_factor in [0]
    ]
    budgets = [30, 100, 3000, 10000, 30000, 100000, 300000]
    for func in functions:
        for optim in optims:
            for budget in budgets:
                yield Experiment(func, optim, budget=budget, num_workers=budget, seed=next(seedg))


def fiveshots(seed: tp.Optional[int] = None) -> tp.Iterator[Experiment]:
    """Five-shots optimization of 3 classical objective functions (sphere, rastrigin, cigar).
    Base dimension 3 or 25. 0 or 5 dummy variable per real variable. Budget 30, 100 or 3000."""
    seedg = create_seed_generator(seed)
    names = ["sphere", "rastrigin", "cigar"]
    optims = sorted(x for x, y in ng.optimizers.registry.items() if y.one_shot)
    optims += ["CMA", "Shiwa", "DE"]
    functions = [
        ArtificialFunction(name, block_dimension=bd, useless_variables=bd * uv_factor)
        for name in names
        for bd in [3, 25]
        for uv_factor in [0, 5]
    ]
    if default_optims is not None:
        optims = default_optims
    for func in functions:
        for optim in optims:
            for budget in [30, 100, 3000]:
                yield Experiment(func, optim, budget=budget, num_workers=budget // 5, seed=next(seedg))


@registry.register
def multimodal(seed: tp.Optional[int] = None, para: bool = False) -> tp.Iterator[Experiment]:
    """Experiment on multimodal functions, namely hm, rastrigin, griewank, rosenbrock, ackley, lunacek,
    deceptivemultimodal.
    0 or 5 dummy variable per real variable.
    Base dimension 3 or 25.
    Budget in 3000, 10000, 30000, 100000.
    Sequential.
    """
    seedg = create_seed_generator(seed)
    names = ["hm", "rastrigin", "griewank", "rosenbrock", "ackley", "lunacek", "deceptivemultimodal"]
    # Keep in mind that Rosenbrock is multimodal in high dimension http://ieeexplore.ieee.org/document/6792472/.
    optims = ["NGO", "Shiwa", "DiagonalCMA", "NaiveTBPSA", "TBPSA",
              "CMA", "PSO", "DE", "MiniDE", "QrDE", "MiniQrDE", "LhsDE", "OnePlusOne",
              "TwoPointsDE", "OnePointDE", "PolyCMA", "RotationInvariantDE",
              "Portfolio", "ASCMADEthird", "ASCMADEQRthird", "ASCMA2PDEthird", "CMandAS2", "CMandAS", "CM",
              "MultiCMA", "TripleCMA", "MultiScaleCMA"]
    if default_optims is not None:
        optims = default_optims
    if not para:
        optims += ["RSQP", "RCobyla", "RPowell", "SQPCMA", "SQP", "Cobyla", "Powell"]
    # + list(sorted(x for x, y in ng.optimizers.registry.items() if "chain" in x or "BO" in x))
    functions = [
        ArtificialFunction(name, block_dimension=bd, useless_variables=bd * uv_factor)
        for name in names
        for bd in [3, 25]
        for uv_factor in [0, 5]
    ]
    for func in functions:
        for optim in optims:
            for budget in [3000, 10000, 30000, 100000]:
                for nw in [1000] if para else [1]:
                    yield Experiment(func, optim, budget=budget, num_workers=nw, seed=next(seedg))


@registry.register
def hdmultimodal(seed: tp.Optional[int] = None) -> tp.Iterator[Experiment]:
    """Experiment on multimodal functions, namely hm, rastrigin, griewank, rosenbrock, ackley, lunacek,
    deceptivemultimodal. Similar to multimodal, but dimension 20 or 100 or 1000. Budget 1000 or 10000, sequential."""
    seedg = create_seed_generator(seed)
    names = ["hm", "rastrigin", "griewank", "rosenbrock", "ackley", "lunacek", "deceptivemultimodal"]
    # Keep in mind that Rosenbrock is multimodal in high dimension http://ieeexplore.ieee.org/document/6792472/.
    optims = ["RPowell", "Shiwa", "MultiCMA", "CMA", "PSO", "RandomSearch", "BPRotationInvariantDE", "CMandAS2", "TripleCMA",
              "ManyCMA", "ManySmallCMA", "PolyCMA", "NaiveTBPSA"]
    optims = ["NaiveTBPSA"]
    if default_optims is not None:
        optims = default_optims
    # + list(sorted(x for x, y in ng.optimizers.registry.items() if "chain" in x or "BO" in x))
    functions = [
        ArtificialFunction(name, block_dimension=bd)
        for name in names
        for bd in [1000] + [20, 100]
    ]
    for func in functions:
        for optim in optims:
            for budget in [3000, 10000]:
                for nw in [1]:
                    yield Experiment(func, optim, budget=budget, num_workers=nw, seed=next(seedg))


@registry.register
def paramultimodal(seed: tp.Optional[int] = None) -> tp.Iterator[Experiment]:
    """Parallel counterpart of the multimodal experiment: 1000 workers."""
    internal_generator = multimodal(seed, para=True)
    for xp in internal_generator:
        yield xp


# pylint: disable=redefined-outer-name,too-many-arguments
@registry.register
def yabbob(seed: tp.Optional[int] = None, parallel: bool = False, big: bool = False, small: bool = False, noise: bool = False, hd: bool = False) -> tp.Iterator[Experiment]:
    """Yet Another Black-Box Optimization Benchmark.
    Related to, but without special effort for exactly sticking to, the BBOB/COCO dataset.
    Dimension 2, 10 and 50.
    Budget 50, 200, 800, 3200, 12800.
    Both rotated or not rotated.
    """
    seedg = create_seed_generator(seed)
    names = ["hm", "rastrigin", "griewank", "rosenbrock", "ackley", "lunacek", "deceptivemultimodal", "bucherastrigin", "multipeak"]
    names += ["sphere", "doublelinearslope", "stepdoublelinearslope"]
    names += ["cigar", "altcigar", "ellipsoid", "altellipsoid", "stepellipsoid", "discus", "bentcigar"]
    names += ["deceptiveillcond", "deceptivemultimodal", "deceptivepath"]
    # Deceptive path is related to the sharp ridge function; there is a long path to the optimum.
    # Deceptive illcond is related to the difference of powers function; the conditioning varies as we get closer to the optimum.
    # Deceptive multimodal is related to the Weierstrass function and to the Schaffers function.
    if noise:
        if hd:
            noise_level = 100000
        else:
            noise_level = 100
    else:
        noise_level = 0
    optims: tp.List[str] = ["Shiwa", "NGO", "CMA", "DiagonalCMA", "MetaModel", "chainCMAPowell"]
    if noise:
        optims += ["TBPSA", "SQP"]
    if hd:
        optims += ["OnePlusOne"]
    if hd and noise:
        optims += ["ProgODOPO9", "ProgODOPO5", "ProgODOPO13"]
        optims += ["ProgODOPO9", "ProgODOPO5", "ProgODOPO13"]

    if default_optims is not None:
        optims = default_optims
    functions = [
        ArtificialFunction(name, block_dimension=d, rotation=rotation, noise_level=noise_level) for name in names
        for rotation in [True, False]
        for num_blocks in [1]
        for d in ([100, 1000, 3000] if hd else [2, 10, 50])
    ]
    budgets = [50, 200, 800, 3200, 12800]
    if (big and not noise):
        budgets = [40000, 80000, 160000, 320000]
    elif (small and not noise):
        budgets = [10, 20, 40]
    if hd:
        optims += ["SplitCMA9", "SplitCMA5", "SplitCMA13", "SplitCMAAuto"]
    for optim in optims:
        for function in functions:
            for budget in budgets:
                xp = Experiment(function, optim, num_workers=100 if parallel else 1,
                                budget=budget, seed=next(seedg))
                if not xp.is_incoherent:
                    yield xp


@registry.register
def yahdnoisybbob(seed: tp.Optional[int] = None) -> tp.Iterator[Experiment]:
    """Counterpart of yabbob with higher dimensions."""
    internal_generator = yabbob(seed, hd=True, noise=True)
    for xp in internal_generator:
        yield xp


@registry.register
def yabigbbob(seed: tp.Optional[int] = None) -> tp.Iterator[Experiment]:
    """Counterpart of yabbob with more budget."""
    internal_generator = yabbob(seed, parallel=False, big=True)
    for xp in internal_generator:
        yield xp


@registry.register
def yasmallbbob(seed: tp.Optional[int] = None) -> tp.Iterator[Experiment]:
    """Counterpart of yabbob with less budget."""
    internal_generator = yabbob(seed, parallel=False, big=False, small=True)
    for xp in internal_generator:
        yield xp


@registry.register
def yahdbbob(seed: tp.Optional[int] = None) -> tp.Iterator[Experiment]:
    """Counterpart of yabbob with higher dimensions."""
    internal_generator = yabbob(seed, hd=True)
    for xp in internal_generator:
        yield xp


@registry.register
def yaparabbob(seed: tp.Optional[int] = None) -> tp.Iterator[Experiment]:
    """Parallel optimization counterpart of yabbob."""
    internal_generator = yabbob(seed, parallel=True, big=False)
    for xp in internal_generator:
        yield xp


@registry.register
def yanoisybbob(seed: tp.Optional[int] = None) -> tp.Iterator[Experiment]:
    """Noisy optimization counterpart of yabbob.
    This is supposed to be consistent with normal practices in noisy
    optimization: we distinguish recommendations and exploration.
    This is different from the original BBOB/COCO from that point of view.
    """
    internal_generator = yabbob(seed, noise=True)
    for xp in internal_generator:
        yield xp


@registry.register
def illcondi(seed: tp.Optional[int] = None) -> tp.Iterator[Experiment]:
    """Testing optimizers on ill cond problems.
    Cigar, Ellipsoid.
    Both rotated and unrotated.
    Budget 100, 1000, 10000.
    Dimension 50.
    """
    seedg = create_seed_generator(seed)
    optims = ["NGO", "Shiwa", "DiagonalCMA", "CMA", "PSO", "DE", "MiniDE", "QrDE", "MiniQrDE", "LhsDE", "OnePlusOne", "SQP", "Cobyla",
              "Powell", "TwoPointsDE", "OnePointDE", "AlmostRotationInvariantDE", "RotationInvariantDE", "MetaModel"]
    if default_optims is not None:
        optims = default_optims
    functions = [
        ArtificialFunction(name, block_dimension=50, rotation=rotation) for name in ["cigar", "ellipsoid"] for rotation in [True, False]
    ]
    for optim in optims:
        for function in functions:
            for budget in [100, 1000, 10000]:
                yield Experiment(function, optim, budget=budget, num_workers=1, seed=next(seedg))


@registry.register
def illcondipara(seed: tp.Optional[int] = None) -> tp.Iterator[Experiment]:
    """Testing optimizers on ill-conditionned parallel optimization.
    50 workers in parallel.
    """
    seedg = create_seed_generator(seed)
    functions = [
        ArtificialFunction(name, block_dimension=50, rotation=rotation) for name in ["cigar", "ellipsoid"] for rotation in [True, False]
    ]
    for function in functions:
        for budget in [100, 1000, 10000]:
            optims = get_optimizers("large", seed=next(seedg))
            for optim in optims:
                xp = Experiment(function, optim, budget=budget, num_workers=50, seed=next(seedg))
                if not xp.is_incoherent:
                    yield xp


def _positive_sum(data: np.ndarray) -> bool:
    if not isinstance(data, np.ndarray):
        raise ValueError(f"Unexpected inputs as np.ndarray, got {data}")
    return float(np.sum(data)) > 0


@registry.register
def constrained_illconditioned_parallel(seed: tp.Optional[int] = None) -> tp.Iterator[Experiment]:
    """Many optimizers on ill cond problems with constraints.
    """
    seedg = create_seed_generator(seed)
    functions = [
        ArtificialFunction(name, block_dimension=50, rotation=rotation) for name in ["cigar", "ellipsoid"] for rotation in [True, False]
    ]
    for func in functions:
        func.parametrization.register_cheap_constraint(_positive_sum)
    for function in functions:
        for budget in [400, 4000, 40000]:
            optims = get_optimizers("large", seed=next(seedg))
            for optim in optims:
                yield Experiment(function, optim, budget=budget, num_workers=1, seed=next(seedg))


@registry.register
def ranknoisy(seed: tp.Optional[int] = None) -> tp.Iterator[Experiment]:
    """Noisy optimization methods on a few noisy problems.
    Cigar, Altcigar, Ellipsoid, Altellipsoid.
    Dimension 200, 2000, 20000.
    Budget 25000, 50000, 100000.
    No rotation.
    Noise level 10.
    With or without noise dissymmetry.
    """
    seedg = create_seed_generator(seed)
    optims = ["ProgONOPO3", "ProgONOPO5", "ProgONOPO9", "ProgONOPO13",
              "ProgODOPO3", "ProgODOPO5", "ProgODOPO9", "ProgODOPO13",
              "OptimisticNoisyOnePlusOne", "OptimisticDiscreteOnePlusOne"]
    if default_optims is not None:
        optims = default_optims
    # optims += ["NGO", "Shiwa", "DiagonalCMA"] + sorted(
    #    x for x, y in ng.optimizers.registry.items() if ("SPSA" in x or "TBPSA" in x or "ois" in x or "epea" in x or "Random" in x)
    # )
    for budget in [25000, 50000, 100000]:
        for optim in optims:
            for d in [20000, 200, 2000]:
                for name in ["cigar", "altcigar", "ellipsoid", "altellipsoid"]:
                    for noise_dissymmetry in [False, True]:
                        function = ArtificialFunction(
                            name=name,
                            rotation=False,
                            block_dimension=d,
                            noise_level=10,
                            noise_dissymmetry=noise_dissymmetry,
                            translation_factor=1.0,
                        )
                        yield Experiment(function, optim, budget=budget, seed=next(seedg))


@registry.register
def noisy(seed: tp.Optional[int] = None) -> tp.Iterator[Experiment]:
    """Noisy optimization methods on a few noisy problems.
    Sphere, Rosenbrock, Cigar, Hm (= highly multimodal).
    Noise level 10.
    Noise dyssymmetry or not.
    Dimension 2, 20, 200, 2000.
    Budget 25000, 50000, 100000.
    """
    seedg = create_seed_generator(seed)
    optims = ["ProgONOPO3", "ProgONOPO5", "ProgONOPO9", "ProgONOPO13",
              "ProgODOPO3", "ProgODOPO5", "ProgODOPO9", "ProgODOPO13",
              "OptimisticNoisyOnePlusOne", "OptimisticDiscreteOnePlusOne"]
    optims += ["NGO", "Shiwa", "DiagonalCMA"] + sorted(
        x for x, y in ng.optimizers.registry.items() if ("SPSA" in x or "TBPSA" in x or "ois" in x or "epea" in x or "Random" in x)
    )
    if default_optims is not None:
        optims = default_optims
    for budget in [25000, 50000, 100000]:
        for optim in optims:
            for d in [2, 20, 200, 2000]:
                for name in ["sphere", "rosenbrock", "cigar", "hm"]:
                    for noise_dissymmetry in [False, True]:
                        function = ArtificialFunction(
                            name=name,
                            rotation=True,
                            block_dimension=d,
                            noise_level=10,
                            noise_dissymmetry=noise_dissymmetry,
                            translation_factor=1.0,
                        )
                        yield Experiment(function, optim, budget=budget, seed=next(seedg))


@registry.register
def paraalldes(seed: tp.Optional[int] = None) -> tp.Iterator[Experiment]:
    """All DE methods on various functions. Parallel version.
    Dimension 5, 20, 100, 500, 2500.
    Sphere, Cigar, Hm, Ellipsoid.
    No rotation.
    """
    seedg = create_seed_generator(seed)
    for budget in [10, 100, 1000, 10000, 100000]:
        for optim in sorted(x for x, y in ng.optimizers.registry.items() if "DE" in x and "Tune" in x):
            for rotation in [False]:
                for d in [5, 20, 100, 500, 2500]:
                    for name in ["sphere", "cigar", "hm", "ellipsoid"]:
                        for u in [0]:
                            function = ArtificialFunction(
                                name=name, rotation=rotation, block_dimension=d, useless_variables=d * u, translation_factor=1.0
                            )
                            yield Experiment(function, optim, budget=budget, seed=next(seedg), num_workers=max(d, budget // 6))


@registry.register
def parahdbo4d(seed: tp.Optional[int] = None) -> tp.Iterator[Experiment]:
    """All Bayesian optimization methods on various functions. Parallel version
    Dimension 20 and 2000.
    Budget 25, 31, 37, 43, 50, 60.
    Sphere, Cigar, Hm, Ellipsoid.
    No rotation.
    """
    seedg = create_seed_generator(seed)
    for budget in [25, 31, 37, 43, 50, 60]:
        for optim in sorted(x for x, y in ng.optimizers.registry.items() if "BO" in x and "Tune" in x):
            for rotation in [False]:
                for d in [20, 2000]:
                    for name in ["sphere", "cigar", "hm", "ellipsoid"]:
                        for u in [0]:
                            function = ArtificialFunction(
                                name=name, rotation=rotation, block_dimension=d, useless_variables=d * u, translation_factor=1.0
                            )
                            yield Experiment(function, optim, budget=budget, seed=next(seedg), num_workers=max(d, budget // 6))


@registry.register
def alldes(seed: tp.Optional[int] = None) -> tp.Iterator[Experiment]:
    """All DE methods on various functions.
    Dimension 5, 20, 100.
    Sphere, Cigar, Hm, Ellipsoid.
    Budget 10, 100, 1000, 10000, 100000.
    """
    seedg = create_seed_generator(seed)
    for budget in [10, 100, 1000, 10000, 100000]:
        for optim in default_optims if default_optims else sorted(x for x, y in ng.optimizers.registry.items() if "DE" in x or "Shiwa" in x):
            for rotation in [False]:
                for d in [5, 20, 100]:
                    for name in ["sphere", "cigar", "hm", "ellipsoid"]:
                        for u in [0]:
                            function = ArtificialFunction(
                                name=name, rotation=rotation, block_dimension=d, useless_variables=d * u, translation_factor=1.0
                            )
                            yield Experiment(function, optim, budget=budget, seed=next(seedg))


@registry.register
def hdbo4d(seed: tp.Optional[int] = None) -> tp.Iterator[Experiment]:
    """All Bayesian optimization methods on various functions.
    Budget 25, 31, 37, 43, 50, 60.
    Dimension 20.
    Sphere, Cigar, Hm, Ellipsoid.
    """
    seedg = create_seed_generator(seed)
    for budget in [25, 31, 37, 43, 50, 60]:
        for optim in get_optimizers("all_bo"):
            for rotation in [False]:
                for d in [20]:
                    for name in ["sphere", "cigar", "hm", "ellipsoid"]:
                        for u in [0]:
                            function = ArtificialFunction(
                                name=name, rotation=rotation, block_dimension=d, useless_variables=d * u, translation_factor=1.0
                            )
                            yield Experiment(function, optim, budget=budget, seed=next(seedg))


@registry.register
def spsa_benchmark(seed: tp.Optional[int] = None) -> tp.Iterator[Experiment]:
    """Some optimizers on a noisy optimization problem. This benchmark is based on the noisy benchmark.
    Budget 500, 1000, 2000, 4000, ... doubling... 128000.
    Rotation or not.
    Sphere, Sphere4, Cigar.
    """
    seedg = create_seed_generator(seed)
    optims = get_optimizers("spsa")
    for budget in [500, 1000, 2000, 4000, 8000, 16000, 32000, 64000, 128000]:
        for optim in optims:
            for rotation in [True, False]:
                for name in ["sphere", "sphere4", "cigar"]:
                    function = ArtificialFunction(name=name, rotation=rotation, block_dimension=20, noise_level=10)
                    yield Experiment(function, optim, budget=budget, seed=next(seedg))


@registry.register
def realworld(seed: tp.Optional[int] = None) -> tp.Iterator[Experiment]:
    """Realworld optimization. This experiment contains:

     - a subset of MLDA (excluding the perceptron: 10 functions rescaled or not.
     - ARCoating https://arxiv.org/abs/1904.02907: 1 function.
     - The 007 game: 1 function, noisy.
     - PowerSystem: a power system simulation problem.
     - STSP: a simple TSP problem.
     -  MLDA, except the Perceptron.

    Budget 25, 50, 100, 200, 400, 800, 1600, 3200, 6400, 12800.
    Sequential or 10-parallel or 100-parallel.
    """
    funcs: tp.List[tp.Union[ExperimentFunction, rl.agents.TorchAgentFunction]] = [
        _mlda.Clustering.from_mlda(name, num, rescale) for name, num in [("Ruspini", 5), ("German towns", 10)] for rescale in [True, False]
    ]
    funcs += [
        _mlda.SammonMapping.from_mlda("Virus", rescale=False),
        _mlda.SammonMapping.from_mlda("Virus", rescale=True),
        _mlda.SammonMapping.from_mlda("Employees"),
    ]
    funcs += [_mlda.Landscape(transform) for transform in [None, "square", "gaussian"]]

    # Adding ARCoating.
    funcs += [ARCoating()]
    funcs += [PowerSystem(), PowerSystem(13)]
    funcs += [STSP(), STSP(500)]
    funcs += [game.Game("war")]
    funcs += [game.Game("batawaf")]
    funcs += [game.Game("flip")]
    funcs += [game.Game("guesswho")]
    funcs += [game.Game("bigguesswho")]

    # 007 with 100 repetitions, both mono and multi architectures.
    base_env = rl.envs.DoubleOSeven(verbose=False)
    random_agent = rl.agents.Agent007(base_env)
    modules = {'mono': rl.agents.Perceptron, 'multi': rl.agents.DenseNet}
    agents = {a: rl.agents.TorchAgent.from_module_maker(base_env, m, deterministic=False) for a, m in modules.items()}
    env = base_env.with_agent(player_0=random_agent).as_single_agent()
    runner = rl.EnvironmentRunner(env.copy(), num_repetitions=100, max_step=50)
    for archi in ["mono", "multi"]:
        func = rl.agents.TorchAgentFunction(agents[archi], runner, reward_postprocessing=lambda x: 1 - x)
        funcs += [func]
    seedg = create_seed_generator(seed)
    optims = ["Shiwa", "CMA", "TwoPointsDE", "QrDE", "OnePlusOne", "DiagonalCMA"]
    if default_optims is not None:
        optims = default_optims
    for budget in [25, 50, 100, 200, 400, 800, 1600, 3200, 6400, 12800]:
        for num_workers in [1, 10, 100]:
            if num_workers < budget:
                for algo in optims:
                    for fu in funcs:
                        xp = Experiment(fu, algo, budget, num_workers=num_workers, seed=next(seedg))
                        if not xp.is_incoherent:
                            yield xp


@registry.register
def rocket(seed: tp.Optional[int] = None) -> tp.Iterator[Experiment]:
    """Rocket simulator. Maximize max altitude by choosing the thrust schedule, given a total thrust.
    Budget 25, 50, ..., 1600.
    Sequential or 30 workers."""
    funcs = [Rocket()]
    seedg = create_seed_generator(seed)
    optims = ["NaiveTBPSA", "SQP", "Powell", "ScrHammersleySearch", "PSO", "OnePlusOne",
              "NGO", "Shiwa", "DiagonalCMA", "CMA", "TwoPointsDE", "QrDE", "LhsDE", "Zero", "RandomSearch", "HaltonSearch",
              "MiniDE"]
    if default_optims is not None:
        optims = default_optims
    for budget in [25, 50, 100, 200, 400, 800, 1600]:
        for num_workers in [1, 30]:
            if num_workers < budget:
                for algo in optims:
                    for fu in funcs:
                        xp = Experiment(fu, algo, budget, num_workers=num_workers, seed=next(seedg))
                        if not xp.is_incoherent:
                            yield xp


@registry.register
def simpletsp(seed: tp.Optional[int] = None) -> tp.Iterator[Experiment]:
    """Simple TSP problems. Please note that the methods we use could be applied or complex variants, whereas
    specialized methods can not always do it; therefore this comparisons from a black-box point of view makes sense
    even if white-box methods are not included though they could do this more efficiently.
    10, 100, 1000, 10000 cities.
    Budgets doubling from 25, 50, 100, 200, ... up  to 25600

    """
    funcs = [STSP(10), STSP(100), STSP(1000), STSP(10000)]
    seedg = create_seed_generator(seed)
    optims = ["PSO", "OnePlusOne", "NGO", "Shiwa", "DiagonalCMA", "CMA", "TwoPointsDE"]
    if default_optims is not None:
        optims = default_optims
    for budget in [25, 50, 100, 200, 400, 800, 1600, 3200, 6400, 12800, 25600]:
        for num_workers in [1]:  # , 10, 100]:
            if num_workers < budget:
                for algo in optims:
                    for fu in funcs:
                        xp = Experiment(fu, algo, budget, num_workers=num_workers, seed=next(seedg))
                        if not xp.is_incoherent:
                            yield xp


@registry.register
def sequential_fastgames(seed: tp.Optional[int] = None) -> tp.Iterator[Experiment]:
    """Optimization of policies for games, i.e. direct policy search.
    Budget 12800, 25600, 51200, 102400.
    Games: War, Batawaf, Flip, GuessWho,  BigGuessWho."""
    funcs = [game.Game(name) for name in ["war", "batawaf", "flip", "guesswho", "bigguesswho"]]
    seedg = create_seed_generator(seed)
    optims = ["NaiveTBPSA", "ScrHammersleySearch", "PSO",
<<<<<<< HEAD
             "ProgONOPO3", "ProgONOPO5", "ProgONOPO9", "ProgONOPO13", "ProgONOPOAuto",
             "ProgODOPO3", "ProgODOPO5", "ProgODOPO9", "ProgODOPO13", "ProgODOPOAuto",
             "CMA", "QrDE", "SplitCMA5", "NGO", "Shiwa", "DiagonalCMA",
             "OptimisticNoisyOnePlusOne", "OptimisticDiscreteOnePlusOne"]
=======
              "ProgONOPO3", "ProgONOPO5", "ProgONOPO9", "ProgONOPO13",
              "ProgODOPO3", "ProgODOPO5", "ProgODOPO9", "ProgODOPO13",
              "CMA", "QrDE", "SplitCMA5", "NGO", "Shiwa", "DiagonalCMA",
              "OptimisticNoisyOnePlusOne", "OptimisticDiscreteOnePlusOne"]
>>>>>>> 4f81eb84
    if default_optims is not None:
        optims = default_optims
    for budget in [12800, 25600, 51200, 102400]:
        for num_workers in [1]:
            if num_workers < budget:
                for algo in optims:
                    for fu in funcs:
                        xp = Experiment(fu, algo, budget, num_workers=num_workers, seed=next(seedg))
                        if not xp.is_incoherent:
                            yield xp


@registry.register
def powersystems(seed: tp.Optional[int] = None) -> tp.Iterator[Experiment]:
    """Unit commitment problem, i.e. management of dams for hydroelectric planning."""
    funcs: tp.List[ExperimentFunction] = []
    for dams in [3, 5, 9, 13]:
        funcs += [PowerSystem(dams, depth=2, width=3)]
    seedg = create_seed_generator(seed)
    optims = ["NaiveTBPSA", "ScrHammersleySearch", "PSO", "OnePlusOne",
<<<<<<< HEAD
             "CMA", "TwoPointsDE", "QrDE", "LhsDE", "Zero", "StupidRandom", "RandomSearch", "HaltonSearch",
             "RandomScaleRandomSearch", "MiniDE", "SplitCMA5", "SplitCMA9",
             "NGO", "Shiwa", "DiagonalCMA", "SplitCMA3", "SplitCMA13", "SplitCMAAuto"]
=======
              "CMA", "TwoPointsDE", "QrDE", "LhsDE", "Zero", "StupidRandom", "RandomSearch", "HaltonSearch",
              "RandomScaleRandomSearch", "MiniDE", "SplitCMA5", "SplitCMA9",
              "NGO", "Shiwa", "DiagonalCMA", "SplitCMA3", "SplitCMA13"]
>>>>>>> 4f81eb84
    if default_optims is not None:
        optims = default_optims
    optims += ["ProgONOPO3", "ProgONOPO5", "ProgONOPO9", "ProgONOPO13", "ProgONOPOAuto",
               "ProgODOPO3", "ProgODOPO5", "ProgODOPO9", "ProgODOPO13", "ProgODOPOAuto",
               "OptimisticNoisyOnePlusOne", "OptimisticDiscreteOnePlusOne"]
    budgets = [1600, 3200, 6400, 12800]
    for budget in budgets:
        for num_workers in [1, 10, 100]:
            if num_workers < budget:
                for algo in optims:
                    for fu in funcs:
                        xp = Experiment(fu, algo, budget, num_workers=num_workers, seed=next(seedg))
                        if not xp.is_incoherent:
                            yield xp


@registry.register
def mlda(seed: tp.Optional[int] = None) -> tp.Iterator[Experiment]:
    """MLDA (machine learning and data analysis) testbed."""
    funcs: tp.List[ExperimentFunction] = [
        _mlda.Clustering.from_mlda(name, num, rescale) for name, num in [("Ruspini", 5), ("German towns", 10)] for rescale in [True, False]
    ]
    funcs += [
        _mlda.SammonMapping.from_mlda("Virus", rescale=False),
        _mlda.SammonMapping.from_mlda("Virus", rescale=True),
        _mlda.SammonMapping.from_mlda("Employees"),
    ]
    funcs += [_mlda.Perceptron.from_mlda(name) for name in ["quadratic", "sine", "abs", "heaviside"]]
    funcs += [_mlda.Landscape(transform) for transform in [None, "square", "gaussian"]]
    seedg = create_seed_generator(seed)
    optims = ["NaiveTBPSA", "ScrHammersleySearch", "PSO", "OnePlusOne",
              "CMA", "TwoPointsDE", "QrDE", "LhsDE", "Zero", "StupidRandom", "RandomSearch", "HaltonSearch",
              "RandomScaleRandomSearch", "MiniDE", "NGO", "Shiwa", "DiagonalCMA"]
    if default_optims is not None:
        optims = default_optims
    for budget in [25, 50, 100, 200, 400, 800, 1600, 3200, 6400, 12800]:
        for num_workers in [1, 10, 100]:
            if num_workers < budget:
                for algo in optims:
                    for func in funcs:
                        xp = Experiment(func, algo, budget, num_workers=num_workers, seed=next(seedg))
                        if not xp.is_incoherent:
                            yield xp


@registry.register
def mldakmeans(seed: tp.Optional[int] = None) -> tp.Iterator[Experiment]:
    """MLDA (machine learning and data analysis) testbed, restricted to the K-means part."""
    funcs: tp.List[ExperimentFunction] = [
        _mlda.Clustering.from_mlda(name, num, rescale) for name, num in [("Ruspini", 5), ("German towns", 10),
                                                                         ("Ruspini", 50), ("German towns", 100)] for rescale in [True, False]
    ]
    seedg = create_seed_generator(seed)
    optims = ["ProgONOPO3", "ProgONOPO5", "ProgONOPO9", "ProgONOPO13", "ProgONOPOAuto",
              "ProgODOPO3", "ProgODOPO5", "ProgODOPO9", "ProgODOPO13", "ProgODOPOAuto",
              "OptimisticNoisyOnePlusOne", "OptimisticDiscreteOnePlusOne", "CMA", "TBPSA", "NaiveTBPSA", "SPSA"]
    if default_optims is not None:
        optims = default_optims
    for budget in [1000, 10000]:
        for num_workers in [1, 10, 100]:
            if num_workers < budget:
                for algo in optims:
                    for func in funcs:
                        xp = Experiment(func, algo, budget, num_workers=num_workers, seed=next(seedg))
                        if not xp.is_incoherent:
                            yield xp


@registry.register
def arcoating(seed: tp.Optional[int] = None) -> tp.Iterator[Experiment]:
    """AR coating. Problems about optical properties of nanolayers."""
    seedg = create_seed_generator(seed)
    optims = ["NaiveTBPSA", "Cobyla", "SQP", "Powell", "ScrHammersleySearch", "PSO",
              "OnePlusOne", "NGO", "Shiwa", "DiagonalCMA", "CMA", "TwoPointsDE", "QrDE", "LhsDE", "Zero", "StupidRandom"]
    if default_optims is not None:
        optims = default_optims
    # for budget in [50, 100, 200, 400, 800, 1600, 3200, 6400, 12800]:
    for budget in [100 * 5 ** k for k in range(6)]:  # from 100 to 312500
        for num_workers in [1, 10, 100]:
            for algo in optims:
                for func in [ARCoating(10, 400), ARCoating(35, 700), ARCoating(70, 1000)]:
                    xp = Experiment(func, algo, budget, num_workers=num_workers, seed=next(seedg))
                    if not xp.is_incoherent:
                        yield xp


@registry.register
def images(seed: tp.Optional[int] = None) -> tp.Iterator[Experiment]:
    """AR coating. Problems about optical properties of nanolayers."""
    seedg = create_seed_generator(seed)
    optims = ["CMA", "Shiwa", "DE", "PSO", "RecES", "RecMixES", "RecMutDE", "ParametrizationDE"]
    if default_optims is not None:
        optims = default_optims
    for budget in [100 * 5 ** k for k in range(3)]:
        for num_workers in [1]:
            for algo in optims:
                for func in [Image()]:
                    xp = Experiment(func, algo, budget, num_workers=num_workers, seed=next(seedg))
                    if not xp.is_incoherent:
                        yield xp


@registry.register
def double_o_seven(seed: tp.Optional[int] = None) -> tp.Iterator[Experiment]:
    """Optimization of policies for the 007 game.
    Sequential or 10-parallel or 100-parallel. Various numbers of averagings: 1, 10 or 100."""
    # pylint: disable=too-many-locals
    seedg = create_seed_generator(seed)
    base_env = rl.envs.DoubleOSeven(verbose=False)
    random_agent = rl.agents.Agent007(base_env)
    modules = {'mono': rl.agents.Perceptron, 'multi': rl.agents.DenseNet}
    agents = {a: rl.agents.TorchAgent.from_module_maker(base_env, m, deterministic=False) for a, m in modules.items()}
    env = base_env.with_agent(player_0=random_agent).as_single_agent()
    for num_repetitions in [1, 10, 100]:
        for archi in ["mono", "multi"]:
            dde = ng.optimizers.DifferentialEvolution(crossover="dimension").set_name("DiscreteDE")
            for optim in ["PSO", "NGO", "Shiwa", "DiagonalCMA", "CMA", "DE", "TwoPointsDE", "TBPSA", "OnePlusOne", "Zero",
                          "RandomSearch", "AlmostRotationInvariantDE", dde,
                          "RecombiningOptimisticNoisyDiscreteOnePlusOne", "PortfolioNoisyDiscreteOnePlusOne"]:
                for env_budget in [5000, 10000, 20000, 40000]:
                    for num_workers in [1, 10, 100]:
                        # careful, not threadsafe
                        runner = rl.EnvironmentRunner(env.copy(), num_repetitions=num_repetitions, max_step=50)
                        func = rl.agents.TorchAgentFunction(agents[archi], runner, reward_postprocessing=lambda x: 1 - x)
                        opt_budget = env_budget // num_repetitions
                        yield Experiment(func, optim, budget=opt_budget, num_workers=num_workers, seed=next(seedg))  # type: ignore


# Intermediate definition for building a multiobjective problem.
class PackedFunctions(ExperimentFunction):

    def __init__(self, functions: tp.List[ArtificialFunction], upper_bounds: np.ndarray) -> None:
        self._functions = functions
        assert len(functions) > 0
        self._upper_bounds = upper_bounds
        self.multiobjective = MultiobjectiveFunction(self._mo, upper_bounds)
        super().__init__(self.multiobjective, self._functions[0].parametrization)
        self._parametrization.descriptors.not_manyobjective = len(functions) < 4
        self._parametrization.descriptors.monoobjective = len(functions) == 1
        # TODO add descriptors?

    def _mo(self, *args: tp.Any, **kwargs: tp.Any) -> np.ndarray:
        return np.array([f(*args, **kwargs) for f in self._functions])

    def copy(self) -> "PackedFunctions":
        return PackedFunctions([f.copy() for f in self._functions], self._upper_bounds)


@registry.register
def multiobjective_example(seed: tp.Optional[int] = None) -> tp.Iterator[Experiment]:
    """Optimization of 2 and 3 objective functions in Sphere, Ellipsoid, Cigar, Hm.
    Dimension 6 and 7.
    Budget 2000, 2400, 2800, 3200, 3600, 4000.
    """
    # hopefully this can be deprecated in favor of the new integrated version
    seedg = create_seed_generator(seed)
    optims = ["NaiveTBPSA", "PSO", "DE", "LhsDE", "RandomSearch", "NGO", "Shiwa", "DiagonalCMA", "CMA", "OnePlusOne", "TwoPointsDE"]
    if default_optims is not None:
        optims = default_optims
    mofuncs: tp.List[PackedFunctions] = []
    for name1 in ["sphere", "cigar"]:
        for name2 in ["sphere", "cigar", "hm"]:
            mofuncs += [PackedFunctions([ArtificialFunction(name1, block_dimension=7),
                                         ArtificialFunction(name2, block_dimension=7)],
                                        upper_bounds=np.array((50., 50.)))]
            for name3 in ["sphere", "ellipsoid"]:
                mofuncs += [PackedFunctions([ArtificialFunction(name1, block_dimension=6),
                                             ArtificialFunction(name3, block_dimension=6),
                                             ArtificialFunction(name2, block_dimension=6)],
                                            upper_bounds=np.array((100, 100, 1000.)))]
    for mofunc in mofuncs:
        for optim in optims:
            for budget in list(range(2000, 4001, 400)):
                for nw in [1, 100]:
                    yield Experiment(mofunc, optim, budget=budget, num_workers=nw, seed=next(seedg))


@registry.register
def new_multiobjective_example(seed: tp.Optional[int] = None) -> tp.Iterator[Experiment]:
    """Optimization of 2 and 3 objective functions in Sphere, Ellipsoid, Cigar, Hm.
    Dimension 6 and 7.
    Budget 2000, 2400, 2800, 3200, 3600, 4000.
    """
    seedg = create_seed_generator(seed)
    optims = ["NaiveTBPSA", "PSO", "DE", "LhsDE", "RandomSearch", "NGO", "Shiwa", "DiagonalCMA",
              "CMA", "OnePlusOne", "TwoPointsDE"]
    mofuncs: tp.List[MultiExperiment] = []
    for name1 in ["sphere", "cigar"]:
        for name2 in ["sphere", "cigar", "hm"]:
            mofuncs.append(MultiExperiment([ArtificialFunction(name1, block_dimension=7),
                                            ArtificialFunction(name2, block_dimension=7)],
                                           upper_bounds=np.array((50., 50.))))
            for name3 in ["sphere", "ellipsoid"]:
                mofuncs.append(MultiExperiment([ArtificialFunction(name1, block_dimension=6),
                                                ArtificialFunction(name3, block_dimension=6),
                                                ArtificialFunction(name2, block_dimension=6)],
                                               upper_bounds=np.array((100, 100, 1000.))))
    for mofunc in mofuncs:
        for optim in optims:
            for budget in list(range(2000, 4001, 400)):
                for nw in [1, 100]:
                    yield Experiment(mofunc, optim, budget=budget, num_workers=nw, seed=next(seedg))


@registry.register
def manyobjective_example(seed: tp.Optional[int] = None) -> tp.Iterator[Experiment]:
    """Optimization of 6 objective functions in Cigar, Rastrigin, Rosenbrock, Sphere, Ellipsoid, Cigar, Hm.
    Dimension 6 and 7.
    Sequential or 100-parallel.
    Budget 2000, 2400, 2800, 3200, 3600, 4000.
    """
    # prepare list of parameters to sweep for independent variables
    seedg = create_seed_generator(seed)
    optims = ["NaiveTBPSA", "PSO", "DE", "LhsDE", "RandomSearch", "NGO", "Shiwa", "DiagonalCMA", "CMA", "OnePlusOne", "TwoPointsDE"]
    if default_optims is not None:
        optims = default_optims
    mofuncs: tp.List[PackedFunctions] = []
    name_combinations = itertools.product(["sphere", "cigar"], ["sphere", "hm"], ["sphere", "ellipsoid"],
                                          ["rastrigin", "rosenbrock"], ["hm", "rosenbrock"], ["rastrigin", "cigar"])
    for names in name_combinations:
        mofuncs += [PackedFunctions([ArtificialFunction(name, block_dimension=6) for name in names],
                                    upper_bounds=np.array((100, 100, 1000., 7., 300., 500.)))]
    for mofunc in mofuncs:
        for optim in optims:
            for budget in list(range(100, 5901, 400)):
                for nw in [1, 100]:
                    yield Experiment(mofunc, optim, budget=budget, num_workers=nw, seed=next(seedg))


@registry.register
def pbt(seed: tp.Optional[int] = None) -> tp.Iterator[Experiment]:
    # prepare list of parameters to sweep for independent variables
    seedg = create_seed_generator(seed)
    optimizers = ["CMA", "TwoPointsDE", "Shiwa", "OnePlusOne", "DE", "PSO", "NaiveTBPSA",
                  "RecombiningOptimisticNoisyDiscreteOnePlusOne", "PortfolioNoisyDiscreteOnePlusOne"]  # type: ignore
    for func in PBT.itercases():
        for optim in optimizers:
            for budget in [100, 400, 1000, 4000, 10000]:
                yield Experiment(func, optim, budget=budget, seed=next(seedg))


@registry.register
def far_optimum_es(seed: tp.Optional[int] = None) -> tp.Iterator[Experiment]:
    # prepare list of parameters to sweep for independent variables
    seedg = create_seed_generator(seed)
    popsizes = [5, 40]
    es = [ng.families.EvolutionStrategy(recombination_ratio=recomb, only_offsprings=False, popsize=pop)
          for recomb in [0, 1] for pop in popsizes]
    es += [ng.families.EvolutionStrategy(recombination_ratio=recomb, only_offsprings=only, popsize=pop,
                                         offsprings=10 if pop == 5 else 60)
           for only in [True, False] for recomb in [0, 1] for pop in popsizes]
    optimizers = ["CMA", "TwoPointsDE", "Shiwa"] + es  # type: ignore
    for func in FarOptimumFunction.itercases():
        for optim in optimizers:
            for budget in [100, 400, 1000, 4000, 10000]:
                yield Experiment(func, optim, budget=budget, seed=next(seedg))


@registry.register
def photonics(seed: tp.Optional[int] = None) -> tp.Iterator[Experiment]:
    """Too small for being interesting: Bragg mirror + Chirped + Morpho butterfly."""
    seedg = create_seed_generator(seed)
    popsizes = [20, 40, 80]
    es = [ng.families.EvolutionStrategy(recombination_ratio=recomb, only_offsprings=only, popsize=pop,
                                        offsprings=pop * 5)
          for only in [True, False] for recomb in [0.1, .5] for pop in popsizes]
    optims = ["TwoPointsDE", "DE", "RealSpacePSO", "PSO", "OnePlusOne", "ParametrizationDE", "NaiveTBPSA",
              "SplitCMA5", "Shiwa", "NGO", "MultiCMA", "CMandAS2", "SplitCMA13"] + es  # type: ignore
    if default_optims is not None:
        optims = default_optims
    for method in ["clipping", "tanh"]:  # , "arctan"]:
        for name in ["bragg", "chirped", "morpho"]:
            func = Photonics(name, 60 if name == "morpho" else 80, bounding_method=method)
            for budget in [1e3, 1e4, 1e5, 1e6]:
                for algo in optims:
                    xp = Experiment(func, algo, int(budget), num_workers=1, seed=next(seedg))
                    if not xp.is_incoherent:
                        yield xp


@registry.register
def bragg_structure(seed: tp.Optional[int] = None) -> tp.Iterator[Experiment]:
    """Too small for being interesting: Bragg mirror."""
    seedg = create_seed_generator(seed)
    recombinable: tp.List[tp.Union[str, ConfiguredOptimizer]] = [
        ng.families.EvolutionStrategy(recombination_ratio=0.1, popsize=40).set_name("Pairwise-ES"),
        ng.families.DifferentialEvolution(crossover="parametrization").set_name("Param-DE")
    ]
    optims = ["TwoPointsDE", "DE", "CMA", "NaiveTBPSA", "DiagonalCMA", "Shiwa"]
    func = Photonics("bragg", 80, bounding_method="clipping")
    func.parametrization.set_name("layer")
    #
    func_nostruct = Photonics("bragg", 80, bounding_method="clipping")
    func_nostruct.parametrization.set_name("2pt").set_recombination(ng.p.mutation.RavelCrossover())  # type: ignore
    #
    func_mix = Photonics("bragg", 80, bounding_method="clipping")
    param = func_mix.parametrization
    param.set_name("mix")
    param.set_recombination(ng.p.Choice([ng.p.mutation.Crossover(axis=1), ng.p.mutation.RavelCrossover()]))  # type: ignore
    muts = ["gaussian", "cauchy", ng.p.mutation.Jumping(axis=1, size=5), ng.p.mutation.Translation(axis=1)]
    muts += [ng.p.mutation.LocalGaussian(axes=1, size=10)]
    param.set_mutation(custom=ng.p.Choice(muts))  # type: ignore
    for budget in [1e3, 1e4, 1e5, 1e6]:
        xpseed = next(seedg)
        for algo in default_optims if default_optims is not None else optims:
            yield Experiment(func, algo, int(budget), num_workers=1, seed=xpseed)
        for f in [func, func_nostruct, func_mix]:
            for algo2 in recombinable:
                yield Experiment(f, algo2, int(budget), num_workers=1, seed=xpseed)<|MERGE_RESOLUTION|>--- conflicted
+++ resolved
@@ -923,17 +923,10 @@
     funcs = [game.Game(name) for name in ["war", "batawaf", "flip", "guesswho", "bigguesswho"]]
     seedg = create_seed_generator(seed)
     optims = ["NaiveTBPSA", "ScrHammersleySearch", "PSO",
-<<<<<<< HEAD
              "ProgONOPO3", "ProgONOPO5", "ProgONOPO9", "ProgONOPO13", "ProgONOPOAuto",
              "ProgODOPO3", "ProgODOPO5", "ProgODOPO9", "ProgODOPO13", "ProgODOPOAuto",
              "CMA", "QrDE", "SplitCMA5", "NGO", "Shiwa", "DiagonalCMA",
              "OptimisticNoisyOnePlusOne", "OptimisticDiscreteOnePlusOne"]
-=======
-              "ProgONOPO3", "ProgONOPO5", "ProgONOPO9", "ProgONOPO13",
-              "ProgODOPO3", "ProgODOPO5", "ProgODOPO9", "ProgODOPO13",
-              "CMA", "QrDE", "SplitCMA5", "NGO", "Shiwa", "DiagonalCMA",
-              "OptimisticNoisyOnePlusOne", "OptimisticDiscreteOnePlusOne"]
->>>>>>> 4f81eb84
     if default_optims is not None:
         optims = default_optims
     for budget in [12800, 25600, 51200, 102400]:
@@ -954,15 +947,9 @@
         funcs += [PowerSystem(dams, depth=2, width=3)]
     seedg = create_seed_generator(seed)
     optims = ["NaiveTBPSA", "ScrHammersleySearch", "PSO", "OnePlusOne",
-<<<<<<< HEAD
              "CMA", "TwoPointsDE", "QrDE", "LhsDE", "Zero", "StupidRandom", "RandomSearch", "HaltonSearch",
              "RandomScaleRandomSearch", "MiniDE", "SplitCMA5", "SplitCMA9",
              "NGO", "Shiwa", "DiagonalCMA", "SplitCMA3", "SplitCMA13", "SplitCMAAuto"]
-=======
-              "CMA", "TwoPointsDE", "QrDE", "LhsDE", "Zero", "StupidRandom", "RandomSearch", "HaltonSearch",
-              "RandomScaleRandomSearch", "MiniDE", "SplitCMA5", "SplitCMA9",
-              "NGO", "Shiwa", "DiagonalCMA", "SplitCMA3", "SplitCMA13"]
->>>>>>> 4f81eb84
     if default_optims is not None:
         optims = default_optims
     optims += ["ProgONOPO3", "ProgONOPO5", "ProgONOPO9", "ProgONOPO13", "ProgONOPOAuto",
