# Copyright (c) Facebook, Inc. and its affiliates. All Rights Reserved.
#
# This source code is licensed under the MIT license found in the
# LICENSE file in the root directory of this source tree.

import os
import warnings
import typing as tp
import itertools
import numpy as np
import nevergrad as ng
from nevergrad.optimization.base import ConfiguredOptimizer
import nevergrad.functions.corefuncs as corefuncs
from nevergrad.functions import base as fbase
from nevergrad.functions import ExperimentFunction
from nevergrad.functions import ArtificialFunction
from nevergrad.functions import FarOptimumFunction
from nevergrad.functions import PBT
from nevergrad.functions.ml import MLTuning
from nevergrad.functions import mlda as _mlda
from nevergrad.functions.photonics import Photonics
from nevergrad.functions.arcoating import ARCoating
from nevergrad.functions import images as imagesxp
from nevergrad.functions.powersystems import PowerSystem
from nevergrad.functions.stsp import STSP
from nevergrad.functions.rocket import Rocket
from nevergrad.functions.mixsimulator import OptimizeMix
from nevergrad.functions import control
from nevergrad.functions import rl
from nevergrad.functions.games import game
from nevergrad.functions import iohprofiler
from .xpbase import Experiment as Experiment
from .xpbase import create_seed_generator
from .xpbase import registry as registry  # noqa
from .optgroups import get_optimizers

# register all frozen experiments
from . import frozenexperiments  # noqa # pylint: disable=unused-import

# pylint: disable=stop-iteration-return, too-many-nested-blocks, too-many-locals, line-too-long
# pylint: disable=too-many-lines
# for black (since lists are way too long...):
# fmt: off


default_optims: tp.Optional[tp.List[str]] = None  # ["NGO10", "CMA", "Shiwa"]


def keras_tuning(seed: tp.Optional[int] = None, overfitter: bool = False, seq: bool = False) -> tp.Iterator[Experiment]:
    """Machine learning hyperparameter tuning experiment. Based on scikit models."""
    seedg = create_seed_generator(seed)
    # Continuous case,

    # First, a few functions with constraints.
    optims = ["PSO", "OnePlusOne"]
    if default_optims is not None:
        optims = default_optims
    for dimension in [None]:
<<<<<<< HEAD
        for regressor in ["kerasDenseNN"]:
            for dataset in (
                    ["kerasBoston"]):
                function = MLTuning(regressor=regressor, data_dimension=dimension, dataset=dataset,
                                    overfitter=overfitter)
                for budget in [50, 150, 500]:
                    for num_workers in [1] if seq else [budget]:  # Seq for sequential optimization experiments.
                        for optim in optims:
                            xp = Experiment(function, optim, num_workers=num_workers,
                                            budget=budget, seed=next(seedg))
                            if not xp.is_incoherent:
                                yield xp
=======
        for dataset in (
                ["kerasBoston", "boston", "diabetes"]):
            function = MLTuning(regressor="keras_dense_nn", data_dimension=dimension, dataset=dataset,
                                overfitter=overfitter)
            for budget in [50, 150, 500]:
                for num_workers in [1] if seq else [1, 10, 50, 100]:  # Seq for sequential optimization experiments.
                    for optim in optims:
                        xp = Experiment(function, optim, num_workers=num_workers,
                                        budget=budget, seed=next(seedg))
                        if not xp.is_incoherent:
                            yield xp
>>>>>>> c591b7cc


def mltuning(seed: tp.Optional[int] = None, overfitter: bool = False, seq: bool = False) -> tp.Iterator[Experiment]:
    """Machine learning hyperparameter tuning experiment. Based on scikit models."""
    seedg = create_seed_generator(seed)
    optims: tp.List[str] = get_optimizers("basics", seed=next(seedg))  # type: ignore

    if default_optims is not None:
        optims = default_optims
    for dimension in [None, 1, 2, 3]:
        for regressor in ["mlp", "decision_tree", "decision_tree_depth"]:
            for dataset in (
                    ["boston", "diabetes"] if dimension is None else ["artificialcos", "artificial",
                                                                      "artificialsquare"]):
                function = MLTuning(regressor=regressor, data_dimension=dimension, dataset=dataset,
                                    overfitter=overfitter)
                for budget in [50, 150, 500]:
                    for num_workers in [1] if seq else [budget]:  # Seq for sequential optimization experiments.
                        for optim in optims:
                            xp = Experiment(function, optim, num_workers=num_workers,
                                            budget=budget, seed=next(seedg))
                            if not xp.is_incoherent:
                                yield xp


def naivemltuning(seed: tp.Optional[int] = None) -> tp.Iterator[Experiment]:
    """Counterpart of mltuning with overfitting of valid loss, i.e. train/valid/valid instead of train/valid/test."""
    internal_generator = mltuning(seed, overfitter=True)
    for xp in internal_generator:
        yield xp


# We register only the sequential counterparts for the moment.
@registry.register
def seq_keras_tuning(seed: tp.Optional[int] = None) -> tp.Iterator[Experiment]:
    """Sequential counterpart of mltuning."""
    internal_generator = keras_tuning(seed, overfitter=False, seq=True)
    for xp in internal_generator:
        yield xp


# We register only the sequential counterparts for the moment.
@registry.register
def naive_seq_keras_tuning(seed: tp.Optional[int] = None) -> tp.Iterator[Experiment]:
    """Sequential counterpart of mltuning."""
    internal_generator = keras_tuning(seed, overfitter=True, seq=True)
    for xp in internal_generator:
        yield xp


# We register only the sequential counterparts for the moment.
@registry.register
def seqmltuning(seed: tp.Optional[int] = None) -> tp.Iterator[Experiment]:
    """Sequential counterpart of mltuning."""
    internal_generator = mltuning(seed, overfitter=False, seq=True)
    for xp in internal_generator:
        yield xp


@registry.register
def naiveseqmltuning(seed: tp.Optional[int] = None) -> tp.Iterator[Experiment]:
    """Sequential counterpart of mltuning with overfitting of valid loss, i.e. train/valid/valid instead of train/valid/test."""
    internal_generator = mltuning(seed, overfitter=True, seq=True)
    for xp in internal_generator:
        yield xp


# pylint:disable=too-many-branches
@registry.register
def yawidebbob(seed: tp.Optional[int] = None) -> tp.Iterator[Experiment]:
    """Yet Another Wide Black-Box Optimization Benchmark.
    The goal is basically to have a very wide family of problems: continuous and discrete,
    noisy and noise-free, mono- and multi-objective,  constrained and not constrained, sequential
    and parallel.

    TODO(oteytaud): this requires a significant improvement, covering mixed problems and different types of constraints.
    """
    seedg = create_seed_generator(seed)
    # Continuous case

    # First, a few functions with constraints.
    functions = [
        ArtificialFunction(name, block_dimension=50, rotation=rotation) for name in ["cigar", "ellipsoid"] for rotation
        in [True, False]
    ]
    for func in functions:
        func.parametrization.register_cheap_constraint(_positive_sum)

    # Then, let us build a constraint-free case. We include the noisy case.
    names = ["hm", "rastrigin", "sphere", "doublelinearslope", "ellipsoid"]

    # names += ["deceptiveillcond", "deceptivemultimodal", "deceptivepath"]
    functions += [
        ArtificialFunction(name, block_dimension=d, rotation=rotation, noise_level=nl, split=split)
        for name in names              # period 5
        for rotation in [True, False]  # period 2
        for nl in [0., 100.]           # period 2
        for num_blocks in [1, 8]       # period 2
        for d in [2, 40, 3000, 10000]  # period 4
        for split in [True, False]     # period 2
    ][::13]  # 13 is coprime with all periods above so we sample correctly the possibilities.
    # This problem is intended as a stable basis forever.
    # The list of optimizers should contain only the basic for comparison and "baselines".
    optims: tp.List[str] = ["NGOpt8"] + get_optimizers("baselines", seed=next(seedg))  # type: ignore
    if default_optims is not None:
        optims = default_optims
    for optim in optims:
        for function in functions:
            for budget in [50, 1500, 50000]:
                for nw in [1, budget] + ([] if budget <= 300 else [300]):
                    xp = Experiment(function, optim, num_workers=nw,
                                    budget=budget, seed=next(seedg))
                    if not xp.is_incoherent:
                        yield xp
    # Discrete, unordered.
    for nv in [200, 2000]:
        for arity in [2, 7, 37]:
            instrum = ng.p.TransitionChoice(range(arity), repetitions=nv)
            for name in ["onemax", "leadingones", "jump"]:
                dfunc = ExperimentFunction(corefuncs.DiscreteFunction(name, arity), instrum.set_name("transition"))
                dfunc.add_descriptors(arity=arity)
                for optim in optims:
                    for budget in [500, 5000]:
                        for nw in [1, 100]:
                            yield Experiment(dfunc, optim, num_workers=nw, budget=budget, seed=next(seedg))

    # The multiobjective case.
    # TODO the upper bounds are really not well set for this experiment with cigar
    mofuncs: tp.List[fbase.MultiExperiment] = []
    for name1 in ["sphere", "ellipsoid"]:
        for name2 in ["sphere", "hm"]:
            mofuncs += [fbase.MultiExperiment([ArtificialFunction(name1, block_dimension=7),
                                               ArtificialFunction(name2, block_dimension=7)],
                                              upper_bounds=np.array((100., 100.)))]
    for name1 in ["sphere", "ellipsoid"]:
        for name2 in ["sphere", "hm"]:
            for name3 in ["sphere", "hm"]:
                mofuncs += [fbase.MultiExperiment([ArtificialFunction(name1, block_dimension=7),
                                                   ArtificialFunction(name2, block_dimension=7),
                                                   ArtificialFunction(name3, block_dimension=7)],
                                                  upper_bounds=np.array((100., 100., 100.)))]
    for mofunc in mofuncs:
        for optim in optims:
            for budget in [2000, 8000]:
                for nw in [1, 100]:
                    yield Experiment(mofunc, optim, budget=budget, num_workers=nw, seed=next(seedg))


# pylint: disable=redefined-outer-name
@registry.register
def parallel_small_budget(seed: tp.Optional[int] = None) -> tp.Iterator[Experiment]:
    """Parallel optimization with small budgets
    """
    seedg = create_seed_generator(seed)
    optims: tp.List[str] = get_optimizers("basics", seed=next(seedg))  # type: ignore
    names = ["hm", "rastrigin", "griewank", "rosenbrock", "ackley", "multipeak"]
    names += ["sphere", "cigar", "ellipsoid", "altellipsoid"]
    names += ["deceptiveillcond", "deceptivemultimodal", "deceptivepath"]
    # funcs
    functions = [
        ArtificialFunction(name, block_dimension=d, rotation=rotation)
        for name in names
        for rotation in [True, False]
        for d in [2, 4, 8]
    ]
    budgets = [10, 50, 100, 200, 400]
    for optim in optims:
        for function in functions:
            for budget in budgets:
                for nw in [2, 8, 16]:
                    for batch in [True, False]:
                        if nw < budget / 4:
                            xp = Experiment(function, optim, num_workers=nw, budget=budget, batch_mode=batch,
                                            seed=next(seedg))
                            if not xp.is_incoherent:
                                yield xp


@registry.register
def instrum_discrete(seed: tp.Optional[int] = None) -> tp.Iterator[Experiment]:
    """Comparison of optimization algorithms equipped with distinct instrumentations.
    Onemax, Leadingones, Jump function."""
    # Discrete, unordered.

    optims = ["DiscreteOnePlusOne", "Shiwa", "CMA", "PSO", "TwoPointsDE", "DE", "OnePlusOne",
              "AdaptiveDiscreteOnePlusOne",
              "CMandAS2", "PortfolioDiscreteOnePlusOne", "DoubleFastGADiscreteOnePlusOne", "MultiDiscrete",
              "DiscreteBSOOnePlusOne", "AnisotropicAdaptiveDiscreteOnePlusOne", "DiscreteLenglerOnePlusOne"]

    if default_optims is not None:
        optims = default_optims
    seedg = create_seed_generator(seed)
    for nv in [10, 50, 200, 1000, 5000]:
        for arity in [2, 3, 7, 30]:
            for instrum_str in ["Unordered", "Softmax"]:
                if instrum_str == "Softmax":
                    instrum: ng.p.Parameter = ng.p.Choice(range(arity), repetitions=nv)
                    # Equivalent to, but much faster than, the following:
                    # instrum = ng.p.Tuple(*(ng.p.Choice(range(arity)) for _ in range(nv)))
#                 else:
#                     assert instrum_str == "Threshold"
#                     # instrum = ng.p.Tuple(*(ng.p.TransitionChoice(range(arity)) for _ in range(nv)))
#                     init = np.random.RandomState(seed=next(seedg)).uniform(-0.5, arity -0.5, size=nv)
#                     instrum = ng.p.Array(init=init).set_bounds(-0.5, arity -0.5)  # type: ignore
                else:
                    assert instrum_str == "Unordered"
                    instrum = ng.p.TransitionChoice(range(arity), repetitions=nv)
                for name in ["onemax", "leadingones", "jump"]:
                    dfunc = ExperimentFunction(corefuncs.DiscreteFunction(name, arity), instrum.set_name(instrum_str))
                    dfunc.add_descriptors(arity=arity)
                    for optim in optims:
                        for nw in [1, 10]:
                            for budget in [50, 500, 5000]:
                                yield Experiment(dfunc, optim, num_workers=nw, budget=budget, seed=next(seedg))


@registry.register
def sequential_instrum_discrete(seed: tp.Optional[int] = None) -> tp.Iterator[Experiment]:
    """Sequential counterpart of instrum_discrete."""
    # Discrete, unordered.
    optims = ["DiscreteOnePlusOne", "DiscreteDoerrOnePlusOne", "DiscreteLenglerOnePlusOne", "FastGADiscreteOnePlusOne",
              "DiscreteBSOOnePlusOne", "PortfolioDiscreteOnePlusOne", "DoubleFastGADiscreteOnePlusOne",
              "AnisotropicAdaptiveDiscreteOnePlusOne"]

    seedg = create_seed_generator(seed)
    for nv in [10, 50, 200, 1000, 5000]:
        for arity in [2, 3, 7, 30]:
            for instrum_str in ["Unordered"]:
                assert instrum_str == "Unordered"
                instrum = ng.p.TransitionChoice(range(arity), repetitions=nv)
                for name in ["onemax", "leadingones", "jump"]:
                    dfunc = ExperimentFunction(corefuncs.DiscreteFunction(name, arity), instrum.set_name(instrum_str))
                    dfunc.add_descriptors(arity=arity)
                    for optim in optims:
                        for budget in [50, 500, 5000, 50000]:
                            yield Experiment(dfunc, optim, budget=budget, seed=next(seedg))


@registry.register
def deceptive(seed: tp.Optional[int] = None) -> tp.Iterator[Experiment]:
    """Very difficult objective functions: one is highly multimodal (infinitely many local optima),
    one has an infinite condition number, one has an infinitely long path towards the optimum.
    Looks somehow fractal."""
    seedg = create_seed_generator(seed)
    names = ["deceptivemultimodal", "deceptiveillcond", "deceptivepath"]
    optims = ["NGO", "Shiwa", "DiagonalCMA", "PSO", "MiniQrDE", "MiniLhsDE", "MiniDE", "CMA", "QrDE", "DE", "LhsDE"]
    if default_optims is not None:
        optims = default_optims
    functions = [
        ArtificialFunction(name, block_dimension=2, num_blocks=n_blocks, rotation=rotation, aggregator=aggregator)
        for name in names
        for rotation in [False, True]
        for n_blocks in [1, 2, 8, 16]
        for aggregator in ["sum", "max"]
    ]
    for func in functions:
        for optim in optims:
            for budget in [25, 37, 50, 75, 87] + list(range(100, 20001, 500)):
                yield Experiment(func, optim, budget=budget, num_workers=1, seed=next(seedg))


@registry.register
def parallel(seed: tp.Optional[int] = None) -> tp.Iterator[Experiment]:
    """Parallel optimization on 3 classical objective functions: sphere, rastrigin, cigar.
    The number of workers is 20 % of the budget.
    Testing both no useless variables and 5/6 of useless variables."""
    seedg = create_seed_generator(seed)
    names = ["sphere", "rastrigin", "cigar"]
    optims: tp.List[str] = get_optimizers("parallel_basics", seed=next(seedg))  # type: ignore
    if default_optims is not None:
        optims = default_optims
    functions = [
        ArtificialFunction(name, block_dimension=bd, useless_variables=bd * uv_factor)
        for name in names
        for bd in [25]
        for uv_factor in [0, 5]
    ]
    for func in functions:
        for optim in optims:
            for budget in [30, 100, 3000]:
                yield Experiment(func, optim, budget=budget, num_workers=int(budget / 5), seed=next(seedg))


@registry.register
def harderparallel(seed: tp.Optional[int] = None) -> tp.Iterator[Experiment]:
    """Parallel optimization on 4 classical objective functions. More distinct settings than << parallel >>."""
    seedg = create_seed_generator(seed)
    names = ["sphere", "rastrigin", "cigar", "ellipsoid"]
    optims = ["NGOpt8"] + get_optimizers("emna_variants", seed=next(seedg))  # type: ignore
    if default_optims is not None:
        optims = default_optims
    functions = [
        ArtificialFunction(name, block_dimension=bd, useless_variables=bd * uv_factor)
        for name in names
        for bd in [5, 25]
        for uv_factor in [0, 5]
    ]
    for func in functions:
        for optim in optims:
            for budget in [30, 100, 3000, 10000]:
                for num_workers in [int(budget / 10), int(budget / 5), int(budget / 3)]:
                    yield Experiment(func, optim, budget=budget, num_workers=num_workers, seed=next(seedg))


@registry.register
def oneshot(seed: tp.Optional[int] = None) -> tp.Iterator[Experiment]:
    """One shot optimization of 3 classical objective functions (sphere, rastrigin, cigar).
    0 or 5 dummy variables per real variable.
    Base dimension 3 or 25.
    budget 30, 100 or 3000."""
    seedg = create_seed_generator(seed)
    names = ["sphere", "rastrigin", "cigar"]
    optims = sorted(x for x, y in ng.optimizers.registry.items() if y.one_shot and "4" not in x and "7" not in x and
                    "LHS" not in x and "alton" not in x
                    and ("ando" not in x or "QO" in x))  # QORandomSearch is the only valid variant of RandomSearch.
    if default_optims is not None:
        optims = default_optims
    functions = [
        ArtificialFunction(name, block_dimension=bd, useless_variables=bd * uv_factor)
        for name in names
        for bd in [3, 25]
        for uv_factor in [0, 5]
    ]
    for func in functions:
        for optim in optims:
            for budget in [30, 100, 3000]:
                yield Experiment(func, optim, budget=budget, num_workers=budget, seed=next(seedg))


@registry.register
def doe(seed: tp.Optional[int] = None) -> tp.Iterator[Experiment]:
    """One shot optimization of 3 classical objective functions (sphere, rastrigin, cigar), simplified.
    Base dimension 2000 or 20000. No rotation, no dummy variable.
    Budget 30, 100, 3000, 10000, 30000, 100000."""
    seedg = create_seed_generator(seed)
    names = ["sphere", "rastrigin", "cigar"]
    optims = sorted(x for x, y in ng.optimizers.registry.items() if y.one_shot)
    if default_optims is not None:
        optims = default_optims
    functions = [
        ArtificialFunction(name, block_dimension=bd, useless_variables=bd * uv_factor)
        for name in names
        for bd in [2000, 20000]  # 3, 10, 25, 200, 2000]
        for uv_factor in [0]
    ]
    for func in functions:
        for optim in optims:
            for budget in [30, 100, 3000, 10000, 30000, 100000]:
                yield Experiment(func, optim, budget=budget, num_workers=budget, seed=next(seedg))


@registry.register
def newdoe(seed: tp.Optional[int] = None) -> tp.Iterator[Experiment]:
    """One shot optimization of 3 classical objective functions (sphere, rastrigin, cigar), simplified.
    Tested on more dimensionalities than doe, namely 20, 200, 2000, 20000. No dummy variables.
    Budgets 30, 100, 3000, 10000, 30000, 100000, 300000."""
    seedg = create_seed_generator(seed)
    names = ["sphere", "rastrigin", "cigar"]
    optims = sorted(
        x for x, y in ng.optimizers.registry.items() if y.one_shot and "hiva" not in str(y) and "NGO" not in str(
            y) and ("ando" in x or "HCH" in x or "LHS" in x or "eta" in x) and "mmers" not in x and "alto" not in x)
    if default_optims is not None:
        optims = default_optims
    functions = [
        ArtificialFunction(name, block_dimension=bd, useless_variables=bd * uv_factor)
        for name in names
        for bd in [2000, 20, 200, 20000]  # 3, 10, 25, 200, 2000]
        for uv_factor in [0]
    ]
    budgets = [30, 100, 3000, 10000, 30000, 100000, 300000]
    for func in functions:
        for optim in optims:
            for budget in budgets:
                yield Experiment(func, optim, budget=budget, num_workers=budget, seed=next(seedg))


@registry.register
def fiveshots(seed: tp.Optional[int] = None) -> tp.Iterator[Experiment]:
    """Five-shots optimization of 3 classical objective functions (sphere, rastrigin, cigar).
    Base dimension 3 or 25. 0 or 5 dummy variable per real variable. Budget 30, 100 or 3000."""
    seedg = create_seed_generator(seed)
    names = ["sphere", "rastrigin", "cigar"]
    optims = sorted(x for x, y in ng.optimizers.registry.items() if y.one_shot)
    optims += ["CMA", "NGOpt8", "DE"]
    functions = [
        ArtificialFunction(name, block_dimension=bd, useless_variables=bd * uv_factor)
        for name in names
        for bd in [3, 25]
        for uv_factor in [0, 5]
    ]
    if default_optims is not None:
        optims = default_optims
    for func in functions:
        for optim in optims:
            for budget in [30, 100, 3000]:
                yield Experiment(func, optim, budget=budget, num_workers=budget // 5, seed=next(seedg))


@registry.register
def multimodal(seed: tp.Optional[int] = None, para: bool = False) -> tp.Iterator[Experiment]:
    """Experiment on multimodal functions, namely hm, rastrigin, griewank, rosenbrock, ackley, lunacek,
    deceptivemultimodal.
    0 or 5 dummy variable per real variable.
    Base dimension 3 or 25.
    Budget in 3000, 10000, 30000, 100000.
    Sequential.
    """
    seedg = create_seed_generator(seed)
    names = ["hm", "rastrigin", "griewank", "rosenbrock", "ackley", "lunacek", "deceptivemultimodal"]
    # Keep in mind that Rosenbrock is multimodal in high dimension http://ieeexplore.ieee.org/document/6792472/.
    optims = ["NGOpt8", "CMandAS", "DiagonalCMA", "CMA", "TripleCMA", "CMandAS2", "PSO"]
    if default_optims is not None:
        optims = default_optims
    if not para:
        optims += ["RSQP", "RCobyla", "RPowell", "SQPCMA", "SQP", "Cobyla", "Powell"]
    # + list(sorted(x for x, y in ng.optimizers.registry.items() if "chain" in x or "BO" in x))
    functions = [
        ArtificialFunction(name, block_dimension=bd, useless_variables=bd * uv_factor)
        for name in names
        for bd in [3, 25]
        for uv_factor in [0, 5]
    ]
    for func in functions:
        for optim in optims:
            for budget in [3000, 10000, 30000, 100000]:
                for nw in [1000] if para else [1]:
                    yield Experiment(func, optim, budget=budget, num_workers=nw, seed=next(seedg))


@registry.register
def hdmultimodal(seed: tp.Optional[int] = None) -> tp.Iterator[Experiment]:
    """Experiment on multimodal functions, namely hm, rastrigin, griewank, rosenbrock, ackley, lunacek,
    deceptivemultimodal. Similar to multimodal, but dimension 20 or 100 or 1000. Budget 1000 or 10000, sequential."""
    seedg = create_seed_generator(seed)
    names = ["hm", "rastrigin", "griewank", "rosenbrock", "ackley", "lunacek", "deceptivemultimodal"]
    # Keep in mind that Rosenbrock is multimodal in high dimension http://ieeexplore.ieee.org/document/6792472/.
    optims = ["NGOpt8", "MultiCMA", "RPowell", "CMA", "TripleCMA"]
    optims = ["NaiveTBPSA"]
    if default_optims is not None:
        optims = default_optims
    # + list(sorted(x for x, y in ng.optimizers.registry.items() if "chain" in x or "BO" in x))
    functions = [
        ArtificialFunction(name, block_dimension=bd)
        for name in names
        for bd in [1000, 6000, 36000]  # This has been modified, given that it was not sufficiently high-dimensional for its name.
    ]
    for func in functions:
        for optim in optims:
            for budget in [3000, 10000]:
                for nw in [1]:
                    yield Experiment(func, optim, budget=budget, num_workers=nw, seed=next(seedg))


@registry.register
def paramultimodal(seed: tp.Optional[int] = None) -> tp.Iterator[Experiment]:
    """Parallel counterpart of the multimodal experiment: 1000 workers."""
    internal_generator = multimodal(seed, para=True)
    for xp in internal_generator:
        yield xp


# pylint: disable=redefined-outer-name,too-many-arguments
@registry.register
def yabbob(seed: tp.Optional[int] = None, parallel: bool = False, big: bool = False, small: bool = False,
           noise: bool = False, hd: bool = False, split: bool = False) -> tp.Iterator[Experiment]:
    """Yet Another Black-Box Optimization Benchmark.
    Related to, but without special effort for exactly sticking to, the BBOB/COCO dataset.
    Dimension 2, 10 and 50.
    Budget 50, 200, 800, 3200, 12800.
    Both rotated or not rotated.
    """
    seedg = create_seed_generator(seed)
    names = ["hm", "rastrigin", "griewank", "rosenbrock", "ackley", "lunacek", "deceptivemultimodal", "bucherastrigin",
             "multipeak"]
    names += ["sphere", "doublelinearslope", "stepdoublelinearslope"]
    names += ["cigar", "altcigar", "ellipsoid", "altellipsoid", "stepellipsoid", "discus", "bentcigar"]
    names += ["deceptiveillcond", "deceptivemultimodal", "deceptivepath"]
    # Deceptive path is related to the sharp ridge function; there is a long path to the optimum.
    # Deceptive illcond is related to the difference of powers function; the conditioning varies as we get closer to the optimum.
    # Deceptive multimodal is related to the Weierstrass function and to the Schaffers function.
    if noise:
        if hd:
            noise_level = 100000
        else:
            noise_level = 100
    else:
        noise_level = 0
    optims: tp.List[str] = ["chainMetaModelSQP", "NGOpt8", "chainCMASQP", "MetaModel", "CMA", "CMandAS2"]
    if noise:
        optims += ["TBPSA", "SQP", "NoisyDiscreteOnePlusOne"]
    if hd:
        optims += ["OnePlusOne"]

    if default_optims is not None:
        optims = default_optims
    functions = [
        ArtificialFunction(name, block_dimension=d, rotation=rotation, noise_level=noise_level, split=split) for name in names
        for rotation in [True, False]
        for num_blocks in [1]
        for d in ([100, 1000, 3000] if hd else [2, 10, 50])
    ]
    budgets = [50, 200, 800, 3200, 12800]
    if (big and not noise):
        budgets = [40000, 80000, 160000, 320000]
    elif (small and not noise):
        budgets = [10, 20, 40]
    if hd:
        optims += get_optimizers("splitters", seed=next(seedg))  # type: ignore
    for optim in optims:
        for function in functions:
            for budget in budgets:
                xp = Experiment(function, optim, num_workers=100 if parallel else 1,
                                budget=budget, seed=next(seedg))
                if not xp.is_incoherent:
                    yield xp



@registry.register
def yahdnoisybbob(seed: tp.Optional[int] = None) -> tp.Iterator[Experiment]:
    """Counterpart of yabbob with higher dimensions."""
    internal_generator = yabbob(seed, hd=True, noise=True)
    for xp in internal_generator:
        yield xp


@registry.register
def yabigbbob(seed: tp.Optional[int] = None) -> tp.Iterator[Experiment]:
    """Counterpart of yabbob with more budget."""
    internal_generator = yabbob(seed, parallel=False, big=True)
    for xp in internal_generator:
        yield xp


@registry.register
def yasplitbbob(seed: tp.Optional[int] = None) -> tp.Iterator[Experiment]:
    """Counterpart of yabbob with more budget."""
    internal_generator = yabbob(seed, parallel=False, split=True)
    for xp in internal_generator:
        yield xp


@registry.register
def yahdsplitbbob(seed: tp.Optional[int] = None) -> tp.Iterator[Experiment]:
    """Counterpart of yabbob with more budget."""
    internal_generator = yabbob(seed, hd=True, split=True)
    for xp in internal_generator:
        yield xp


@registry.register
def yasmallbbob(seed: tp.Optional[int] = None) -> tp.Iterator[Experiment]:
    """Counterpart of yabbob with less budget."""
    internal_generator = yabbob(seed, parallel=False, big=False, small=True)
    for xp in internal_generator:
        yield xp


@registry.register
def yahdbbob(seed: tp.Optional[int] = None) -> tp.Iterator[Experiment]:
    """Counterpart of yabbob with higher dimensions."""
    internal_generator = yabbob(seed, hd=True)
    for xp in internal_generator:
        yield xp


@registry.register
def yaparabbob(seed: tp.Optional[int] = None) -> tp.Iterator[Experiment]:
    """Parallel optimization counterpart of yabbob."""
    internal_generator = yabbob(seed, parallel=True, big=False)
    for xp in internal_generator:
        yield xp


@registry.register
def yanoisybbob(seed: tp.Optional[int] = None) -> tp.Iterator[Experiment]:
    """Noisy optimization counterpart of yabbob.
    This is supposed to be consistent with normal practices in noisy
    optimization: we distinguish recommendations and exploration.
    This is different from the original BBOB/COCO from that point of view.
    """
    internal_generator = yabbob(seed, noise=True)
    for xp in internal_generator:
        yield xp


@registry.register
def illcondi(seed: tp.Optional[int] = None) -> tp.Iterator[Experiment]:
    """Testing optimizers on ill cond problems.
    Cigar, Ellipsoid.
    Both rotated and unrotated.
    Budget 100, 1000, 10000.
    Dimension 50.
    """
    seedg = create_seed_generator(seed)
    optims = ["NGOpt8", "Cobyla", "SQP", "OnePlusOne", "DiagonalCMA", "MiniDE"]
    if default_optims is not None:
        optims = default_optims
    functions = [
        ArtificialFunction(name, block_dimension=50, rotation=rotation) for name in ["cigar", "ellipsoid"] for rotation
        in [True, False]
    ]
    for optim in optims:
        for function in functions:
            for budget in [100, 1000, 10000]:
                yield Experiment(function, optim, budget=budget, num_workers=1, seed=next(seedg))


@registry.register
def illcondipara(seed: tp.Optional[int] = None) -> tp.Iterator[Experiment]:
    """Testing optimizers on ill-conditionned parallel optimization.
    50 workers in parallel.
    """
    seedg = create_seed_generator(seed)
    functions = [
        ArtificialFunction(name, block_dimension=50, rotation=rotation) for name in ["cigar", "ellipsoid"] for rotation
        in [True, False]
    ]
    optims = ["DiagonalCMA", "MetaModel", "NGOpt8", "CMA"]
    for function in functions:
        for budget in [100, 1000, 10000]:
            for optim in optims:
                xp = Experiment(function, optim, budget=budget, num_workers=50, seed=next(seedg))
                if not xp.is_incoherent:
                    yield xp


def _positive_sum(data: np.ndarray) -> bool:
    if not isinstance(data, np.ndarray):
        raise ValueError(f"Unexpected inputs as np.ndarray, got {data}")
    return float(np.sum(data)) > 0


@registry.register
def constrained_illconditioned_parallel(seed: tp.Optional[int] = None) -> tp.Iterator[Experiment]:
    """Many optimizers on ill cond problems with constraints.
    """
    seedg = create_seed_generator(seed)
    functions = [
        ArtificialFunction(name, block_dimension=50, rotation=rotation) for name in ["cigar", "ellipsoid"] for rotation
        in [True, False]
    ]
    for func in functions:
        func.parametrization.register_cheap_constraint(_positive_sum)
    for function in functions:
        for budget in [400, 4000, 40000]:
            optims: tp.List[str] = get_optimizers("large", seed=next(seedg))  # type: ignore
            for optim in optims:
                yield Experiment(function, optim, budget=budget, num_workers=1, seed=next(seedg))


@registry.register
def ranknoisy(seed: tp.Optional[int] = None) -> tp.Iterator[Experiment]:
    """Noisy optimization methods on a few noisy problems.
    Cigar, Altcigar, Ellipsoid, Altellipsoid.
    Dimension 200, 2000, 20000.
    Budget 25000, 50000, 100000.
    No rotation.
    Noise level 10.
    With or without noise dissymmetry.
    """
    seedg = create_seed_generator(seed)
    optims: tp.List[str] = get_optimizers("progressive", seed=next(seedg)) + [  # type: ignore
        "OptimisticNoisyOnePlusOne", "OptimisticDiscreteOnePlusOne"]
    if default_optims is not None:
        optims = default_optims
    # optims += ["NGO", "Shiwa", "DiagonalCMA"] + sorted(
    #    x for x, y in ng.optimizers.registry.items() if ("SPSA" in x or "TBPSA" in x or "ois" in x or "epea" in x or "Random" in x)
    # )
    for budget in [25000, 50000, 100000]:
        for optim in optims:
            for d in [20000, 200, 2000]:
                for name in ["cigar", "altcigar", "ellipsoid", "altellipsoid"]:
                    for noise_dissymmetry in [False, True]:
                        function = ArtificialFunction(
                            name=name,
                            rotation=False,
                            block_dimension=d,
                            noise_level=10,
                            noise_dissymmetry=noise_dissymmetry,
                            translation_factor=1.0,
                        )
                        yield Experiment(function, optim, budget=budget, seed=next(seedg))


@registry.register
def noisy(seed: tp.Optional[int] = None) -> tp.Iterator[Experiment]:
    """Noisy optimization methods on a few noisy problems.
    Sphere, Rosenbrock, Cigar, Hm (= highly multimodal).
    Noise level 10.
    Noise dyssymmetry or not.
    Dimension 2, 20, 200, 2000.
    Budget 25000, 50000, 100000.
    """
    seedg = create_seed_generator(seed)
    optims: tp.List[str] = get_optimizers("progressive", seed=next(seedg)) + [  # type: ignore
        "OptimisticNoisyOnePlusOne", "OptimisticDiscreteOnePlusOne"]
    optims += ["NGO", "Shiwa", "DiagonalCMA"] + sorted(
        x for x, y in ng.optimizers.registry.items() if
        ("SPSA" in x or "TBPSA" in x or "ois" in x or "epea" in x or "Random" in x)
    )
    if default_optims is not None:
        optims = default_optims
    for budget in [25000, 50000, 100000]:
        for optim in optims:
            for d in [2, 20, 200, 2000]:
                for name in ["sphere", "rosenbrock", "cigar", "hm"]:
                    for noise_dissymmetry in [False, True]:
                        function = ArtificialFunction(
                            name=name,
                            rotation=True,
                            block_dimension=d,
                            noise_level=10,
                            noise_dissymmetry=noise_dissymmetry,
                            translation_factor=1.0,
                        )
                        yield Experiment(function, optim, budget=budget, seed=next(seedg))


@registry.register
def paraalldes(seed: tp.Optional[int] = None) -> tp.Iterator[Experiment]:
    """All DE methods on various functions. Parallel version.
    Dimension 5, 20, 100, 500, 2500.
    Sphere, Cigar, Hm, Ellipsoid.
    No rotation.
    """
    seedg = create_seed_generator(seed)
    for budget in [10, 100, 1000, 10000, 100000]:
        for optim in sorted(x for x, y in ng.optimizers.registry.items() if "DE" in x and "Tune" in x):
            for rotation in [False]:
                for d in [5, 20, 100, 500, 2500]:
                    for name in ["sphere", "cigar", "hm", "ellipsoid"]:
                        for u in [0]:
                            function = ArtificialFunction(
                                name=name, rotation=rotation, block_dimension=d, useless_variables=d * u,
                                translation_factor=1.0
                            )
                            yield Experiment(function, optim, budget=budget, seed=next(seedg),
                                             num_workers=max(d, budget // 6))


@registry.register
def parahdbo4d(seed: tp.Optional[int] = None) -> tp.Iterator[Experiment]:
    """All Bayesian optimization methods on various functions. Parallel version
    Dimension 20 and 2000.
    Budget 25, 31, 37, 43, 50, 60.
    Sphere, Cigar, Hm, Ellipsoid.
    No rotation.
    """
    seedg = create_seed_generator(seed)
    for budget in [25, 31, 37, 43, 50, 60]:
        for optim in sorted(x for x, y in ng.optimizers.registry.items() if "BO" in x and "Tune" in x):
            for rotation in [False]:
                for d in [20, 2000]:
                    for name in ["sphere", "cigar", "hm", "ellipsoid"]:
                        for u in [0]:
                            function = ArtificialFunction(
                                name=name, rotation=rotation, block_dimension=d, useless_variables=d * u,
                                translation_factor=1.0
                            )
                            yield Experiment(function, optim, budget=budget, seed=next(seedg),
                                             num_workers=max(d, budget // 6))


@registry.register
def alldes(seed: tp.Optional[int] = None) -> tp.Iterator[Experiment]:
    """All DE methods on various functions.
    Dimension 5, 20, 100.
    Sphere, Cigar, Hm, Ellipsoid.
    Budget 10, 100, 1000, 10000, 100000.
    """
    seedg = create_seed_generator(seed)
    for budget in [10, 100, 1000, 10000, 100000]:
        for optim in default_optims if default_optims else sorted(
                x for x, y in ng.optimizers.registry.items() if "DE" in x or "Shiwa" in x):
            for rotation in [False]:
                for d in [5, 20, 100]:
                    for name in ["sphere", "cigar", "hm", "ellipsoid"]:
                        for u in [0]:
                            function = ArtificialFunction(
                                name=name, rotation=rotation, block_dimension=d, useless_variables=d * u,
                                translation_factor=1.0
                            )
                            yield Experiment(function, optim, budget=budget, seed=next(seedg))


@registry.register
def hdbo4d(seed: tp.Optional[int] = None) -> tp.Iterator[Experiment]:
    """All Bayesian optimization methods on various functions.
    Budget 25, 31, 37, 43, 50, 60.
    Dimension 20.
    Sphere, Cigar, Hm, Ellipsoid.
    """
    seedg = create_seed_generator(seed)
    for budget in [25, 31, 37, 43, 50, 60]:
        for optim in get_optimizers("all_bo"):
            for rotation in [False]:
                for d in [20]:
                    for name in ["sphere", "cigar", "hm", "ellipsoid"]:
                        for u in [0]:
                            function = ArtificialFunction(
                                name=name, rotation=rotation, block_dimension=d, useless_variables=d * u,
                                translation_factor=1.0
                            )
                            yield Experiment(function, optim, budget=budget, seed=next(seedg))


@registry.register
def spsa_benchmark(seed: tp.Optional[int] = None) -> tp.Iterator[Experiment]:
    """Some optimizers on a noisy optimization problem. This benchmark is based on the noisy benchmark.
    Budget 500, 1000, 2000, 4000, ... doubling... 128000.
    Rotation or not.
    Sphere, Sphere4, Cigar.
    """
    seedg = create_seed_generator(seed)
    optims: tp.List[str] = get_optimizers("spsa")  # type: ignore
    for budget in [500, 1000, 2000, 4000, 8000, 16000, 32000, 64000, 128000]:
        for optim in optims:
            for rotation in [True, False]:
                for name in ["sphere", "sphere4", "cigar"]:
                    function = ArtificialFunction(name=name, rotation=rotation, block_dimension=20, noise_level=10)
                    yield Experiment(function, optim, budget=budget, seed=next(seedg))


@registry.register
def realworld(seed: tp.Optional[int] = None) -> tp.Iterator[Experiment]:
    """Realworld optimization. This experiment contains:

     - a subset of MLDA (excluding the perceptron: 10 functions rescaled or not.
     - ARCoating https://arxiv.org/abs/1904.02907: 1 function.
     - The 007 game: 1 function, noisy.
     - PowerSystem: a power system simulation problem.
     - STSP: a simple TSP problem.
     -  MLDA, except the Perceptron.

    Budget 25, 50, 100, 200, 400, 800, 1600, 3200, 6400, 12800.
    Sequential or 10-parallel or 100-parallel.
    """
    funcs: tp.List[tp.Union[ExperimentFunction, rl.agents.TorchAgentFunction]] = [
        _mlda.Clustering.from_mlda(name, num, rescale) for name, num in [("Ruspini", 5), ("German towns", 10)] for
        rescale in [True, False]
    ]
    funcs += [
        _mlda.SammonMapping.from_mlda("Virus", rescale=False),
        _mlda.SammonMapping.from_mlda("Virus", rescale=True),
        _mlda.SammonMapping.from_mlda("Employees"),
    ]
    funcs += [_mlda.Landscape(transform) for transform in [None, "square", "gaussian"]]

    # Adding ARCoating.
    funcs += [ARCoating()]
    funcs += [PowerSystem(), PowerSystem(13)]
    funcs += [STSP(), STSP(500)]
    funcs += [game.Game("war")]
    funcs += [game.Game("batawaf")]
    funcs += [game.Game("flip")]
    funcs += [game.Game("guesswho")]
    funcs += [game.Game("bigguesswho")]

    # 007 with 100 repetitions, both mono and multi architectures.
    base_env = rl.envs.DoubleOSeven(verbose=False)
    random_agent = rl.agents.Agent007(base_env)
    modules = {'mono': rl.agents.Perceptron, 'multi': rl.agents.DenseNet}
    agents = {a: rl.agents.TorchAgent.from_module_maker(base_env, m, deterministic=False) for a, m in modules.items()}
    env = base_env.with_agent(player_0=random_agent).as_single_agent()
    runner = rl.EnvironmentRunner(env.copy(), num_repetitions=100, max_step=50)
    for archi in ["mono", "multi"]:
        func = rl.agents.TorchAgentFunction(agents[archi], runner, reward_postprocessing=lambda x: 1 - x)
        funcs += [func]
    seedg = create_seed_generator(seed)
    optims = ["NGOpt8", "CMA", "DE"]
    if default_optims is not None:
        optims = default_optims
    for budget in [25, 50, 100, 200, 400, 800, 1600, 3200, 6400, 12800]:
        for num_workers in [1, 10, 100]:
            if num_workers < budget:
                for algo in optims:
                    for fu in funcs:
                        xp = Experiment(fu, algo, budget, num_workers=num_workers, seed=next(seedg))
                        if not xp.is_incoherent:
                            yield xp


@registry.register
def rocket(seed: tp.Optional[int] = None) -> tp.Iterator[Experiment]:
    """Rocket simulator. Maximize max altitude by choosing the thrust schedule, given a total thrust.
    Budget 25, 50, ..., 1600.
    Sequential or 30 workers."""
    funcs = [Rocket()]
    seedg = create_seed_generator(seed)
    optims = ["DiagonalCMA", "MetaModel", "CMA", "DE", "NGOpt8"]
    if default_optims is not None:
        optims = default_optims
    for budget in [25, 50, 100, 200, 400, 800, 1600]:
        for num_workers in [1, 30]:
            if num_workers < budget:
                for algo in optims:
                    for fu in funcs:
                        xp = Experiment(fu, algo, budget, num_workers=num_workers, seed=next(seedg))
                        if not xp.is_incoherent:
                            yield xp


@registry.register
def mixsimulator(seed: tp.Optional[int] = None) -> tp.Iterator[Experiment]:
    """MixSimulator of power plants
    Budget 20, 40, ..., 1600.
    Sequential or 30 workers."""
    funcs = [OptimizeMix()]
    seedg = create_seed_generator(seed)
    optims: tp.List[str] = get_optimizers("basics", seed=next(seedg))  # type: ignore
    if default_optims is not None:
        optims = default_optims
    seq = np.arange(0, 1601, 20)
    for budget in seq:
        for num_workers in [1, 30]:
            if num_workers < budget:
                for algo in optims:
                    for fu in funcs:
                        xp = Experiment(fu, algo, budget, num_workers=num_workers, seed=next(seedg))
                        if not xp.is_incoherent:
                            yield xp


@registry.register
def control_problem(seed: tp.Optional[int] = None) -> tp.Iterator[Experiment]:
    """MuJoCo testbed. Learn linear policy for different control problems.
    Budget 500, 1000, 3000, 5000."""
    seedg = create_seed_generator(seed)
    num_rollouts = 1
    funcs = [control.Swimmer(num_rollouts=num_rollouts, random_state=seed),
             control.HalfCheetah(num_rollouts=num_rollouts, random_state=seed),
             control.Hopper(num_rollouts=num_rollouts, random_state=seed),
             control.Walker2d(num_rollouts=num_rollouts, random_state=seed),
             control.Ant(num_rollouts=num_rollouts, random_state=seed),
             control.Humanoid(num_rollouts=num_rollouts, random_state=seed)
             ]

    sigmas = [0.1, 0.1, 0.1, 0.1, 0.01, 0.001]
    funcs2 = []
    for sigma, func in zip(sigmas, funcs):
        f = func.copy()
        param: ng.p.Array = f.parametrization.copy()  # type: ignore
        param.set_mutation(sigma=sigma).set_name(f"sigma={sigma}")
        f.parametrization = param
        f.parametrization.freeze()
        funcs2.append(f)

    optims = ["CMA", "DiagonalCMA", "NGOpt8"]

    for budget in [50, 75, 100, 150, 200, 250, 300, 400, 500, 1000, 3000, 5000, 8000, 16000, 32000, 64000]:
        for num_workers in [1]:
            if num_workers < budget:
                for algo in optims:
                    for fu in funcs2:
                        xp = Experiment(fu, algo, budget, num_workers=num_workers, seed=next(seedg))
                        if not xp.is_incoherent:
                            yield xp


@registry.register
def simpletsp(seed: tp.Optional[int] = None) -> tp.Iterator[Experiment]:
    """Simple TSP problems. Please note that the methods we use could be applied or complex variants, whereas
    specialized methods can not always do it; therefore this comparisons from a black-box point of view makes sense
    even if white-box methods are not included though they could do this more efficiently.
    10, 100, 1000, 10000 cities.
    Budgets doubling from 25, 50, 100, 200, ... up  to 25600

    """
    funcs = [STSP(10), STSP(100), STSP(1000), STSP(10000)]
    seedg = create_seed_generator(seed)
    optims = ["PortfolioDiscreteOnePlusOne", "NGOpt8", "OnePlusOne", "DiagonalCMA"]
    if default_optims is not None:
        optims = default_optims
    for budget in [25, 50, 100, 200, 400, 800, 1600, 3200, 6400, 12800, 25600]:
        for num_workers in [1]:  # , 10, 100]:
            if num_workers < budget:
                for algo in optims:
                    for fu in funcs:
                        xp = Experiment(fu, algo, budget, num_workers=num_workers, seed=next(seedg))
                        if not xp.is_incoherent:
                            yield xp


@registry.register
def sequential_fastgames(seed: tp.Optional[int] = None) -> tp.Iterator[Experiment]:
    """Optimization of policies for games, i.e. direct policy search.
    Budget 12800, 25600, 51200, 102400.
    Games: War, Batawaf, Flip, GuessWho,  BigGuessWho."""
    funcs = [game.Game(name) for name in ["war", "batawaf", "flip", "guesswho", "bigguesswho"]]
    seedg = create_seed_generator(seed)
    optims = ["CMA", "DiagonalCMA", "NGOpt8",
              "OptimisticNoisyOnePlusOne", "OptimisticDiscreteOnePlusOne"]
    optims += get_optimizers("splitters", "progressive", seed=next(seedg))  # type: ignore
    if default_optims is not None:
        optims = default_optims
    for budget in [12800, 25600, 51200, 102400]:
        for num_workers in [1]:
            if num_workers < budget:
                for algo in optims:
                    for fu in funcs:
                        xp = Experiment(fu, algo, budget, num_workers=num_workers, seed=next(seedg))
                        if not xp.is_incoherent:
                            yield xp


@registry.register
def powersystems(seed: tp.Optional[int] = None) -> tp.Iterator[Experiment]:
    """Unit commitment problem, i.e. management of dams for hydroelectric planning."""
    funcs: tp.List[ExperimentFunction] = []
    for dams in [3, 5, 9, 13]:
        funcs += [PowerSystem(dams, depth=2, width=3)]
    seedg = create_seed_generator(seed)
    optims = ["NaiveTBPSA", "ScrHammersleySearch", "PSO", "OnePlusOne",
              "CMA", "TwoPointsDE", "QrDE", "LhsDE", "Zero", "StupidRandom", "RandomSearch", "HaltonSearch",
              "RandomScaleRandomSearch", "MiniDE",
              "NGO", "Shiwa", "DiagonalCMA"]
    if default_optims is not None:
        optims = default_optims
    optims += ["OptimisticNoisyOnePlusOne", "OptimisticDiscreteOnePlusOne", "OnePlusOne"]
    optims += get_optimizers("splitters", "progressive", seed=next(seedg))  # type: ignore
    budgets = [3200, 6400, 12800]
    for budget in budgets:
        for num_workers in [1, 10, 100]:
            if num_workers < budget:
                for algo in optims:
                    for fu in funcs:
                        xp = Experiment(fu, algo, budget, num_workers=num_workers, seed=next(seedg))
                        if not xp.is_incoherent:
                            yield xp


@registry.register
def mlda(seed: tp.Optional[int] = None) -> tp.Iterator[Experiment]:
    """MLDA (machine learning and data analysis) testbed."""
    funcs: tp.List[ExperimentFunction] = [
        _mlda.Clustering.from_mlda(name, num, rescale) for name, num in [("Ruspini", 5), ("German towns", 10)] for
        rescale in [True, False]
    ]
    funcs += [
        _mlda.SammonMapping.from_mlda("Virus", rescale=False),
        _mlda.SammonMapping.from_mlda("Virus", rescale=True),
        _mlda.SammonMapping.from_mlda("Employees"),
    ]
    funcs += [_mlda.Perceptron.from_mlda(name) for name in ["quadratic", "sine", "abs", "heaviside"]]
    funcs += [_mlda.Landscape(transform) for transform in [None, "square", "gaussian"]]
    seedg = create_seed_generator(seed)
    optims = ["DiagonalCMA", "MetaModel", "NGOpt8", "CMandAS2", "OnePlusOne", "TwoPointsDE"]
    if default_optims is not None:
        optims = default_optims
    for budget in [25, 50, 100, 200, 400, 800, 1600, 3200, 6400, 12800]:
        for num_workers in [1, 10, 100]:
            if num_workers < budget:
                for algo in optims:
                    for func in funcs:
                        xp = Experiment(func, algo, budget, num_workers=num_workers, seed=next(seedg))
                        if not xp.is_incoherent:
                            yield xp


@registry.register
def mldakmeans(seed: tp.Optional[int] = None) -> tp.Iterator[Experiment]:
    """MLDA (machine learning and data analysis) testbed, restricted to the K-means part."""
    funcs: tp.List[ExperimentFunction] = [
        _mlda.Clustering.from_mlda(name, num, rescale) for name, num in [("Ruspini", 5), ("German towns", 10),
                                                                         ("Ruspini", 50), ("German towns", 100)] for
        rescale in [True, False]
    ]
    seedg = create_seed_generator(seed)

    optims = ["OptimisticNoisyOnePlusOne", "OptimisticDiscreteOnePlusOne", "CMA", "TBPSA", "NaiveTBPSA", "SPSA"]
    optims += get_optimizers("progressive", seed=next(seedg))  # type: ignore
    if default_optims is not None:
        optims = default_optims
    for budget in [1000, 10000]:
        for num_workers in [1, 10, 100]:
            if num_workers < budget:
                for algo in optims:
                    for func in funcs:
                        xp = Experiment(func, algo, budget, num_workers=num_workers, seed=next(seedg))
                        if not xp.is_incoherent:
                            yield xp


@registry.register
def arcoating(seed: tp.Optional[int] = None) -> tp.Iterator[Experiment]:
    """AR coating. Problems about optical properties of nanolayers."""
    seedg = create_seed_generator(seed)
    optims = ["NGOpt8", "PortfolioDiscreteOnePlusOne", "CMA"]
    if default_optims is not None:
        optims = default_optims
    # for budget in [50, 100, 200, 400, 800, 1600, 3200, 6400, 12800]:
    for budget in [100 * 5 ** k for k in range(5)]:  # from 100 to 62500
        for num_workers in [1, 10, 100]:
            for algo in optims:
                for func in [ARCoating(10, 400), ARCoating(35, 700), ARCoating(70, 1000)]:
                    xp = Experiment(func, algo, budget, num_workers=num_workers, seed=next(seedg))
                    if not xp.is_incoherent:
                        yield xp


@registry.register
def images(seed: tp.Optional[int] = None) -> tp.Iterator[Experiment]:
    """Optimizing images: artificial criterion for now."""
    seedg = create_seed_generator(seed)
    optims = ["CMA", "NGOpt8", "DE", "PSO", "RecES", "RecMixES", "RecMutDE", "ParametrizationDE"]
    if default_optims is not None:
        optims = default_optims
    func = imagesxp.Image()
    for budget in [100 * 5 ** k for k in range(3)]:
        for num_workers in [1]:
            for algo in optims:
                xp = Experiment(func, algo, budget, num_workers=num_workers, seed=next(seedg))
                if not xp.is_incoherent:
                    yield xp


@registry.register
def images_using_gan(seed: tp.Optional[int] = None) -> tp.Iterator[Experiment]:
    """Optimizing an image using koncept512 and a GAN"""
    seedg = create_seed_generator(seed)
    optims = ["CMA", "Shiwa", "DE", "PSO", "RecES", "RecMixES", "RecMutDE", "NSGAIIES", "ParametrizationDE"]
    func = imagesxp.ImageFromPGAN()
    num_workers = 1
    for budget in [100 * 5 ** k for k in range(3)]:
        for algo in optims:
            xp = Experiment(func, algo, budget, num_workers=num_workers, seed=next(seedg))
            if not xp.is_incoherent:
                yield xp


@registry.register
def double_o_seven(seed: tp.Optional[int] = None) -> tp.Iterator[Experiment]:
    """Optimization of policies for the 007 game.
    Sequential or 10-parallel or 100-parallel. Various numbers of averagings: 1, 10 or 100."""
    # pylint: disable=too-many-locals
    seedg = create_seed_generator(seed)
    base_env = rl.envs.DoubleOSeven(verbose=False)
    random_agent = rl.agents.Agent007(base_env)
    modules = {'mono': rl.agents.Perceptron, 'multi': rl.agents.DenseNet}
    agents = {a: rl.agents.TorchAgent.from_module_maker(base_env, m, deterministic=False) for a, m in modules.items()}
    env = base_env.with_agent(player_0=random_agent).as_single_agent()
    for num_repetitions in [1, 10, 100]:
        for archi in ["mono", "multi"]:
            dde = ng.optimizers.DifferentialEvolution(crossover="dimension").set_name("DiscreteDE")
            for optim in ["PSO", dde, "MetaTuneRecentering", "DiagonalCMA"]:
                for env_budget in [5000, 10000, 20000, 40000]:
                    for num_workers in [1, 10, 100]:
                        # careful, not threadsafe
                        runner = rl.EnvironmentRunner(env.copy(), num_repetitions=num_repetitions, max_step=50)
                        func = rl.agents.TorchAgentFunction(agents[archi], runner,
                                                            reward_postprocessing=lambda x: 1 - x)
                        opt_budget = env_budget // num_repetitions
                        yield Experiment(func, optim, budget=opt_budget, num_workers=num_workers,  # type: ignore
                                         seed=next(seedg))  # type: ignore


@registry.register
def multiobjective_example(seed: tp.Optional[int] = None) -> tp.Iterator[Experiment]:
    """Optimization of 2 and 3 objective functions in Sphere, Ellipsoid, Cigar, Hm.
    Dimension 6 and 7.
    Budget 100 to 3200
    """
    seedg = create_seed_generator(seed)
    optims: tp.List[tp.Any] = ["NaiveTBPSA", "PSO", "DE", "LhsDE", "RandomSearch", "NGO", "Shiwa", "DiagonalCMA",
                               "CMA", "OnePlusOne", "TwoPointsDE", "NGOpt8"]
    optims += [ng.families.DifferentialEvolution(multiobjective_adaptation=False).set_name("DE-noadapt"),
               ng.families.DifferentialEvolution(crossover="twopoints", multiobjective_adaptation=False).set_name(
                   "TwoPointsDE-noadapt")]
    mofuncs: tp.List[fbase.MultiExperiment] = []
    for name1, name2 in itertools.product(["sphere"], ["sphere", "hm"]):
        mofuncs.append(fbase.MultiExperiment([ArtificialFunction(name1, block_dimension=7),
                                              ArtificialFunction(name2, block_dimension=7)],
                                             upper_bounds=[100, 100]))
        mofuncs.append(fbase.MultiExperiment([ArtificialFunction(name1, block_dimension=6),
                                              ArtificialFunction("sphere", block_dimension=6),
                                              ArtificialFunction(name2, block_dimension=6)],
                                             upper_bounds=[100, 100, 100.]))
    for mofunc in mofuncs:
        for optim in optims:
            for budget in [100, 200, 400, 800, 1600, 3200]:
                for nw in [1, 100]:
                    yield Experiment(mofunc, optim, budget=budget, num_workers=nw, seed=next(seedg))


@registry.register
def pbt(seed: tp.Optional[int] = None) -> tp.Iterator[Experiment]:
    # prepare list of parameters to sweep for independent variables
    seedg = create_seed_generator(seed)
    optimizers = ["CMA", "TwoPointsDE", "Shiwa", "OnePlusOne", "DE", "PSO", "NaiveTBPSA",
                  "RecombiningOptimisticNoisyDiscreteOnePlusOne", "PortfolioNoisyDiscreteOnePlusOne"]  # type: ignore
    for func in PBT.itercases():
        for optim in optimizers:
            for budget in [100, 400, 1000, 4000, 10000]:
                yield Experiment(func, optim, budget=budget, seed=next(seedg))


@registry.register
def far_optimum_es(seed: tp.Optional[int] = None) -> tp.Iterator[Experiment]:
    # prepare list of parameters to sweep for independent variables
    seedg = create_seed_generator(seed)
    popsizes = [5, 40]
    es = [ng.families.EvolutionStrategy(recombination_ratio=recomb, only_offsprings=False, popsize=pop)
          for recomb in [0, 1] for pop in popsizes]
    es += [ng.families.EvolutionStrategy(recombination_ratio=recomb, only_offsprings=only, popsize=pop,
                                         offsprings=10 if pop == 5 else 60)
           for only in [True, False] for recomb in [0, 1] for pop in popsizes]
    optimizers = ["CMA", "TwoPointsDE", "NGOpt8"] + es  # type: ignore
    for func in FarOptimumFunction.itercases():
        for optim in optimizers:
            for budget in [100, 400, 1000, 4000, 10000]:
                yield Experiment(func, optim, budget=budget, seed=next(seedg))


@registry.register
def photonics(seed: tp.Optional[int] = None) -> tp.Iterator[Experiment]:
    """Too small for being interesting: Bragg mirror + Chirped + Morpho butterfly."""
    seedg = create_seed_generator(seed)
    popsizes = [20, 40, 80]
    es = [ng.families.EvolutionStrategy(recombination_ratio=recomb, only_offsprings=only, popsize=pop,
                                        offsprings=pop * 5)
          for only in [True, False] for recomb in [0.1, .5] for pop in popsizes]
    optims = ["TwoPointsDE", "DE", "PSO", "NGOpt8"] + es  # type: ignore

    optims += get_optimizers("splitters")  # type: ignore
    if default_optims is not None:
        optims = default_optims
    for method in ["clipping", "tanh"]:  # , "arctan"]:
        for name in ["bragg", "chirped", "morpho"]:
            func = Photonics(name, 60 if name == "morpho" else 80, bounding_method=method)
            for budget in [1e3, 1e4, 1e5, 1e6]:
                for algo in optims:
                    xp = Experiment(func, algo, int(budget), num_workers=1, seed=next(seedg))
                    if not xp.is_incoherent:
                        yield xp


@registry.register
def bragg_structure(seed: tp.Optional[int] = None) -> tp.Iterator[Experiment]:
    """Too small for being interesting: Bragg mirror."""
    seedg = create_seed_generator(seed)
    recombinable: tp.List[tp.Union[str, ConfiguredOptimizer]] = [
        ng.families.EvolutionStrategy(recombination_ratio=0.1, popsize=40).set_name("Pairwise-ES"),
        ng.families.DifferentialEvolution(crossover="parametrization").set_name("Param-DE")
    ]
    optims = ["TwoPointsDE", "DE", "CMA", "NaiveTBPSA", "DiagonalCMA", "NGOpt8", "OnePlusOne"]
    optims += get_optimizers("splitters")  # type: ignore
    func = Photonics("bragg", 80, bounding_method="clipping")
    func.parametrization.set_name("layer")
    #
    func_nostruct = Photonics("bragg", 80, bounding_method="clipping")
    func_nostruct.parametrization.set_name("2pt").set_recombination(ng.p.mutation.RavelCrossover())  # type: ignore
    #
    func_mix = Photonics("bragg", 80, bounding_method="clipping")
    param = func_mix.parametrization
    param.set_name("mix")
    param.set_recombination(  # type: ignore
        ng.p.Choice([ng.p.mutation.Crossover(axis=1), ng.p.mutation.RavelCrossover()]))  # type: ignore
    muts = ["gaussian", "cauchy", ng.p.mutation.Jumping(axis=1, size=5), ng.p.mutation.Translation(axis=1)]
    muts += [ng.p.mutation.LocalGaussian(axes=1, size=10)]
    param.set_mutation(custom=ng.p.Choice(muts))  # type: ignore
    for budget in [1e3, 1e4, 1e5, 1e6]:
        xpseed = next(seedg)
        for algo in default_optims if default_optims is not None else optims:
            yield Experiment(func, algo, int(budget), num_workers=1, seed=xpseed)
        for f in [func, func_nostruct, func_mix]:
            for algo in recombinable:  # type: ignore
                yield Experiment(f, algo, int(budget), num_workers=1, seed=xpseed)


@registry.register
def adversarial_attack(seed: tp.Optional[int] = None) -> tp.Iterator[Experiment]:
    """Pretrained ResNes50 under black-box attacked.
    Square attacks: 
    100 queries ==> 0.1743119266055046
    200 queries ==> 0.09043250327653997
    300 queries ==> 0.05111402359108781
    400 queries ==> 0.04325032765399738
    1700 queries ==> 0.001310615989515072
    """
    seedg = create_seed_generator(seed)
    optims = ["DiagonalCMA", "MetaModel", "CMA", "NGOpt8", "DE", "PSO", "RecES", "RecMixES", "RecMutDE", "ParametrizationDE"]
    folder = os.environ.get("NEVERGRAD_ADVERSARIAL_EXPERIMENT_FOLDER", None)
    if folder is None:
        warnings.warn("Using random images, set variable NEVERGRAD_ADVERSARIAL_EXPERIMENT_FOLDER to specify a folder")
    for func in imagesxp.ImageAdversarial.make_folder_functions(folder=folder):
        for budget in [100, 200, 300, 400, 1700]:
            for num_workers in [1]:
                for algo in optims:
                    xp = Experiment(func, algo, budget, num_workers=num_workers, seed=next(seedg))
                    yield xp


@registry.register
def pbo_suite(seed: tp.Optional[int] = None) -> tp.Iterator[Experiment]:
    # Discrete, unordered.
    dde = ng.optimizers.DifferentialEvolution(crossover="dimension").set_name("DiscreteDE")
    seedg = create_seed_generator(seed)
    for dim in [16, 64, 100]:
        for fid in range(1, 24):
            for iid in range(1, 5):
                try:
                    func = iohprofiler.PBOFunction(fid, iid, dim)
                except ModuleNotFoundError as e:
                    raise fbase.UnsupportedExperiment("IOHexperimenter needs to be installed") from e
                for optim in ["DiscreteOnePlusOne", "Shiwa", "CMA", "PSO", "TwoPointsDE", "DE", "OnePlusOne", "AdaptiveDiscreteOnePlusOne",
                              "CMandAS2", "PortfolioDiscreteOnePlusOne", "DoubleFastGADiscreteOnePlusOne", "MultiDiscrete", "cGA", dde]:
                    for nw in [1, 10]:
                        for budget in [100, 1000, 10000]:
                            yield Experiment(func, optim, num_workers=nw, budget=budget, seed=next(seedg))  # type: ignore<|MERGE_RESOLUTION|>--- conflicted
+++ resolved
@@ -56,32 +56,17 @@
     if default_optims is not None:
         optims = default_optims
     for dimension in [None]:
-<<<<<<< HEAD
-        for regressor in ["kerasDenseNN"]:
-            for dataset in (
-                    ["kerasBoston"]):
-                function = MLTuning(regressor=regressor, data_dimension=dimension, dataset=dataset,
-                                    overfitter=overfitter)
-                for budget in [50, 150, 500]:
-                    for num_workers in [1] if seq else [budget]:  # Seq for sequential optimization experiments.
-                        for optim in optims:
-                            xp = Experiment(function, optim, num_workers=num_workers,
-                                            budget=budget, seed=next(seedg))
-                            if not xp.is_incoherent:
-                                yield xp
-=======
         for dataset in (
                 ["kerasBoston", "boston", "diabetes"]):
             function = MLTuning(regressor="keras_dense_nn", data_dimension=dimension, dataset=dataset,
                                 overfitter=overfitter)
             for budget in [50, 150, 500]:
-                for num_workers in [1] if seq else [1, 10, 50, 100]:  # Seq for sequential optimization experiments.
+                for num_workers in [1] if seq else [budget]:  # Seq for sequential optimization experiments.
                     for optim in optims:
                         xp = Experiment(function, optim, num_workers=num_workers,
                                         budget=budget, seed=next(seedg))
                         if not xp.is_incoherent:
                             yield xp
->>>>>>> c591b7cc
 
 
 def mltuning(seed: tp.Optional[int] = None, overfitter: bool = False, seq: bool = False) -> tp.Iterator[Experiment]:
