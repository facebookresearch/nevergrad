--- conflicted
+++ resolved
@@ -1115,11 +1115,7 @@
     for sigma, func in zip(sigmas, funcs):
         f = func.copy()
         param: ng.p.Tuple = f.parametrization.copy()  # type: ignore
-<<<<<<< HEAD
         for array in param:
-=======
-        for array in param._content.values():
->>>>>>> 5d310d78
             array.set_mutation(sigma=sigma)  # type: ignore
         param.set_name(f"sigma={sigma}")
 
@@ -1276,17 +1272,11 @@
     """Optimizing images: artificial criterion for now."""
     seedg = create_seed_generator(seed)
     optims = get_optimizers("structured_moo", seed=next(seedg))
-<<<<<<< HEAD
-    funcs: tp.List[ExperimentFunction] = [imagesxp.Image(loss=loss, with_pgan=with_pgan)
-                                          for loss in imagesxp.imagelosses.registry.values()
-                                          if loss.REQUIRES_REFERENCE == similarity]
-=======
     funcs: tp.List[ExperimentFunction] = [
         imagesxp.Image(loss=loss, with_pgan=with_pgan)
         for loss in imagesxp.imagelosses.registry.values()
         if loss.REQUIRES_REFERENCE == similarity
     ]
->>>>>>> 5d310d78
     for budget in [100 * 5 ** k for k in range(3)]:
         for func in funcs:
             for algo in optims:
