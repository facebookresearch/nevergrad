--- conflicted
+++ resolved
@@ -3553,26 +3553,12 @@
         "Neural1MetaModelLogNormal",
         "SVM1MetaModelLogNormal",
         "DSproba",
-<<<<<<< HEAD
         "ImageMetaModelE",
         "ImageMetaModelOnePlusOne",
         "ImageMetaModelDiagonalCMA",
         "ImageMetaModelLengler",
         "ImageMetaModelLogNormal",
     ]
-=======
-    ]
-    # if np.random.choice([True,False]):
-    #    algos = refactor_optims(algos)
-    # algo = np.random.choice(algos)
-    if not precompute:
-        algos = ["RF1MetaModelLogNormal", "Neural1MetaModelLogNormal", "SVM1MetaModelLogNormal", "CMAL"]
-    else:
-        algos = ["UltraSmoothDiscreteLognormalOnePlusOne", "DiscreteLenglerOnePlusOne", "CMA", "CMAL"]
-    algos = ["CMALS", "CMALYS", "CMALL"]
-    algos = ["CLengler", "CMALS", "CMALYS", "CMALL", "CMAL"]
-    algos = ["CMASL2", "CMASL3"]
->>>>>>> 7679728d
 
     algos = [a for a in algos if a in list(ng.optimizers.registry.keys())]
     for benchmark_type in [np.random.choice([0, 1, 2, 3])]:  # [np.random.randint(4)]:
@@ -3678,10 +3664,7 @@
                 if not precompute
                 else [np.random.choice([204800 + 51200, 204800]) - 102400]
             )
-<<<<<<< HEAD
-=======
-
->>>>>>> 7679728d
+
         for optim in [np.random.choice(algos)]:  # TODO: we also need penalizations.
             for budget in budgets:
                 #                np.random.choice(
@@ -3715,20 +3698,12 @@
                             f"\nLOGPB{benchmark_type} CheatingLBFGSB with_budget {budget} returns {fake_loss}"
                         )
                     initial_point = result.x.reshape(shape)
-<<<<<<< HEAD
                     if budget > 100000 or np.random.rand() < 0.05:
-=======
-                    if real_loss < -0.95:  # and np.random.rand() < 0.9:
->>>>>>> 7679728d
                         export_numpy(
                             f"pb{benchmark_type}_budget{budget if not precompute else 102400}_bfgs_{real_loss}_{fake_loss}",
                             result.x.reshape(shape),
                         )
-<<<<<<< HEAD
                 if (c0 and np.random.choice([True, False, False, False])) and not precompute:
-=======
-                if (c0 and np.random.choice([True, False, False, False] + ([False] * 20))) and not precompute:
->>>>>>> 7679728d
                     pen = np.random.choice([True, False, False] + ([False] * 20)) and not precompute
                     pre_optim = ng.optimizers.registry[optim]
                     if pen:
@@ -3765,12 +3740,7 @@
                         def plot_pc(x):
                             fake_loss = photonics_ceviche(x, benchmark_type)
                             real_loss = photonics_ceviche(x, benchmark_type, discretize=True)
-<<<<<<< HEAD
                             if budget > 100000 or np.random.rand() < 0.05:
-=======
-                            if real_loss < -0.95 or np.random.rand() < 0.2:
-                                print("exporting")
->>>>>>> 7679728d
                                 export_numpy(
                                     f"pb{benchmark_type}_{optim}c0c_budget{budget}_{real_loss}_fl{fake_loss}",
                                     x.reshape(shape),
@@ -3793,15 +3763,10 @@
                 else:
 
                     def plot_epc(x):
-<<<<<<< HEAD
                         real_loss, fields = photonics_ceviche(
                             x, benchmark_type, discretize=True, wantfields=True
                         )
                         if budget > 100000 or np.random.rand() < 0.05:
-=======
-                        real_loss = photonics_ceviche(x, benchmark_type, discretize=True)
-                        if real_loss < -0.95 or np.random.rand() < 0.2:
->>>>>>> 7679728d
                             export_numpy(
                                 f"pb{benchmark_type}_{optim}_budget{budget}_{real_loss}",
                                 x.reshape(shape),
