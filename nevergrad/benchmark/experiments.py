--- conflicted
+++ resolved
@@ -192,7 +192,6 @@
 
 
 @registry.register
-<<<<<<< HEAD
 def doe(seed: tp.Optional[int] = None) -> tp.Iterator[Experiment]:
     """One shot optimization of 3 classical objective functions (sphere, rastrigin, cigar), simplified."""
     seedg = create_seed_generator(seed)
@@ -228,7 +227,8 @@
         for optim in optims:
             for budget in budgets:
                 yield Experiment(func, optim, budget=budget, num_workers=budget, seed=next(seedg))
-=======
+
+                
 def fiveshots(seed: tp.Optional[int] = None) -> tp.Iterator[Experiment]:
     "One shot optimization of 3 classical objective functions (sphere, rastrigin, cigar)"""
     seedg = create_seed_generator(seed)
@@ -245,7 +245,6 @@
         for optim in optims:
             for budget in [30, 100, 3000]:
                 yield Experiment(func, optim, budget=budget, num_workers=budget // 5, seed=next(seedg))
->>>>>>> 26c681d3
 
 
 @registry.register
