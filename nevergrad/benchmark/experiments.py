# Copyright (c) Facebook, Inc. and its affiliates. All Rights Reserved.
#
# This source code is licensed under the MIT license found in the
# LICENSE file in the root directory of this source tree.

import typing as tp
import itertools
import numpy as np
import nevergrad as ng
import nevergrad.functions.corefuncs as corefuncs
from nevergrad.functions import ExperimentFunction
from nevergrad.functions import ArtificialFunction
from nevergrad.functions import FarOptimumFunction
from nevergrad.functions import MultiobjectiveFunction
from nevergrad.functions import mlda as _mlda
from nevergrad.functions.photonics import Photonics
from nevergrad.functions.arcoating import ARCoating
from nevergrad.functions.powersystems import PowerSystem
from nevergrad.functions.stsp import STSP
from nevergrad.functions import rl
from nevergrad.functions.games import game
from .xpbase import Experiment as Experiment
from .xpbase import create_seed_generator
from .xpbase import registry as registry  # noqa

# register all frozen experiments
from . import frozenexperiments  # noqa # pylint: disable=unused-import

# pylint: disable=stop-iteration-return, too-many-nested-blocks, too-many-locals, line-too-long
# for black (since lists are way too long...):
# fmt: off


# pylint:disable=too-many-branches
@registry.register
def yawidebbob(seed: tp.Optional[int] = None) -> tp.Iterator[Experiment]:
    """Yet Another Wide Black-Box Optimization Benchmark.
    The goal is basically to have a very wide family of problems: continuous and discrete,
    noisy and noise-free, mono- and multi-objective,  constrained and not constrained, sequential
    and parallel.
    """
    seedg = create_seed_generator(seed)
    # Continuous case

    # First, a few functions with constraints.
    functions = [
        ArtificialFunction(name, block_dimension=50, rotation=rotation) for name in ["cigar", "ellipsoid"] for rotation in [True, False]
    ]
    for func in functions:
        func.parametrization.register_cheap_constraint(_positive_sum)

    # Then, let us build a constraint-free case. We include the noisy case.
    names = ["hm", "rastrigin", "sphere", "doublelinearslope", "stepdoublelinearslope", "cigar", "ellipsoid", "stepellipsoid"]

    # names += ["deceptiveillcond", "deceptivemultimodal", "deceptivepath"]
    functions += [
        ArtificialFunction(name, block_dimension=d, rotation=rotation, noise_level=nl) for name in names
        for rotation in [True, False]
        for nl in [0., 100.]
        for num_blocks in [1]
        for d in ([2, 40, 100, 3000])
    ]
    optims = ["NoisyDiscreteOnePlusOne", "Shiva", "CMA", "PSO", "TwoPointsDE", "DE", "OnePlusOne", "CMandAS2"]
    for optim in optims:
        for function in functions:
            for budget in [50, 500, 5000, 50000]:
                for nw in [1, 100]:
                    xp = Experiment(function, optim, num_workers=nw,
                                    budget=budget, seed=next(seedg))
                    if not xp.is_incoherent:
                        yield xp
    # Discrete, unordered.
    for nv in [10, 50, 200]:
        for arity in [2, 7]:
            variables = list(ng.p.TransitionChoice(list(range(arity))) for _ in range(nv))
            instrum = ng.p.Instrumentation(*variables)
            for discrete_func in [corefuncs.onemax, corefuncs.leadingones, corefuncs.jump]:
                dfunc = ExperimentFunction(discrete_func, instrum)
                for optim in optims:
                    for nw in [1, 10]:
                        for budget in [500, 5000]:
                            yield Experiment(dfunc, optim, num_workers=nw, budget=budget, seed=next(seedg))
    mofuncs: tp.List[PackedFunctions] = []

    # The multiobjective case.
    for name1 in ["sphere", "cigar"]:
        for name2 in ["sphere", "cigar", "hm"]:
            mofuncs += [PackedFunctions([ArtificialFunction(name1, block_dimension=7),
                                         ArtificialFunction(name2, block_dimension=7)],
                                        upper_bounds=np.array((50., 50.)))]
    for mofunc in mofuncs:
        for optim in optims:
            for budget in [2000, 4000, 8000]:
                for nw in [1, 100]:
                    yield Experiment(mofunc, optim, budget=budget, num_workers=nw, seed=next(seedg))


# Discrete functions on {0,1}^d.
@registry.register
def discrete2(seed: tp.Optional[int] = None) -> tp.Iterator[Experiment]:
    """Discrete test bed, including useless variables, binary only.
    Poorly designed, should be reimplemented from scratch using a decent instrumentation."""
    seedg = create_seed_generator(seed)
    names = [n for n in ArtificialFunction.list_sorted_function_names()
             if ("one" in n or "jump" in n) and ("5" not in n) and ("hard" in n)]
    optims = ["NGO", "Shiva", "DiagonalCMA", "CMA"] + sorted(
        x for x, y in ng.optimizers.registry.items() if "andomSearch" in x or "PBIL" in x or "cGA" in x or
        ("iscrete" in x and "epea" not in x and "DE" not in x and "SSNEA" not in x)
    )
    functions = [
        ArtificialFunction(name, block_dimension=bd, num_blocks=n_blocks, useless_variables=bd * uv_factor * n_blocks)
        for name in names
        for bd in [5, 30, 180]
        for uv_factor in [0, 5, 10]
        for n_blocks in [1]
    ]
    for func in functions:
        for optim in optims:
            for nw in [1, 10]:
                for budget in [100, 200, 300, 400, 500, 600, 700, 800, 900, 1000, 1100, 1200, 1300, 1400, 1500, 1600, 1700,
                               1800, 1900, 2000, 2100, 2200, 2300, 2400, 2500, 2600, 2700, 2800, 2900, 3000]:  # , 10000]:
                    yield Experiment(func, optim, budget=budget, num_workers=nw, seed=next(seedg))


@registry.register
def discrete(seed: tp.Optional[int] = None) -> tp.Iterator[Experiment]:
    """Discrete test bed, including useless variables, 5 values or 2 values per character.
    Poorly designed, should be reimplemented from scratch using a decent instrumentation."""
    seedg = create_seed_generator(seed)
    names = [n for n in ArtificialFunction.list_sorted_function_names() if "one" in n or "jump" in n]
    optims = ["NGO", "Shiva", "DiagonalCMA", "CMA"] + sorted(
        x for x, y in ng.optimizers.registry.items()
        if "andomSearch" in x or ("iscrete" in x and "epea" not in x and "DE" not in x and "SSNEA" not in x)
    )
    # Block dimension = dimension of a block on which the function "name" is applied. There are several blocks,
    # and possibly useless variables; so the total dimension is num_blocks * block_dimension * (1+ uv_factor).
    functions = [
        ArtificialFunction(name, block_dimension=bd, num_blocks=n_blocks, useless_variables=bd * uv_factor * n_blocks)
        for name in names
        for bd in [5, 30, 180]
        for uv_factor in [0, 5, 10]
        for n_blocks in [1]
    ]
    for func in functions:
        for optim in optims:
            for budget in [100, 200, 300, 400, 500, 600, 700, 800, 900, 1000, 1100, 1200, 1300, 1400, 1500, 1600, 1700,
                           1800, 1900, 2000, 2100, 2200, 2300, 2400, 2500, 2600, 2700, 2800, 2900, 3000]:  # , 10000]:
                yield Experiment(func, optim, budget=budget, num_workers=1, seed=next(seedg))


@registry.register
def deceptive(seed: tp.Optional[int] = None) -> tp.Iterator[Experiment]:
    """Very difficult objective functions: one is highly multimodal (infinitely many local optima),
    one has an infinite condition number, one has an infinitely long path towards the optimum.
    Looks somehow fractal."""
    seedg = create_seed_generator(seed)
    names = ["deceptivemultimodal", "deceptiveillcond", "deceptivepath"]
    optims = ["NGO", "Shiva", "DiagonalCMA", "PSO", "MiniQrDE", "MiniLhsDE", "MiniDE", "CMA", "QrDE", "DE", "LhsDE"]
    functions = [
        ArtificialFunction(name, block_dimension=2, num_blocks=n_blocks, rotation=rotation, aggregator=aggregator)
        for name in names
        for rotation in [False, True]
        for n_blocks in [1, 2, 8, 16]
        for aggregator in ["sum", "max"]
    ]
    for func in functions:
        for optim in optims:
            for budget in [25, 37, 50, 75, 87] + list(range(100, 20001, 500)):
                yield Experiment(func, optim, budget=budget, num_workers=1, seed=next(seedg))


@registry.register
def largedoe(seed: tp.Optional[int] = None) -> tp.Iterator[Experiment]:
    """Large scale experiments for one-shot optimizers.
    Very simple objective function (the sphere), various dimensions and numbers of useless variables."""
    seedg = create_seed_generator(seed)
    names = ["sphere"]
    optims = sorted(x for x, y in ng.optimizers.registry.items() if y.one_shot and "arg" not in x and "mal" not in x)
    functions = [
        ArtificialFunction(name, block_dimension=bd, num_blocks=n_blocks, useless_variables=bd * uv_factor * n_blocks)
        for name in names
        for bd in [1, 4, 20]
        for uv_factor in [0, 10, 100]
        for n_blocks in [1]
    ]
    for func in functions:
        for optim in optims:
            for budget in [30, 100, 3000]:
                yield Experiment(func, optim, budget=budget, num_workers=budget, seed=next(seedg))


@registry.register
def parallel(seed: tp.Optional[int] = None) -> tp.Iterator[Experiment]:
    """Parallel optimization on 3 classical objective functions."""
    seedg = create_seed_generator(seed)
    names = ["sphere", "rastrigin", "cigar"]
    optims = ["ScrHammersleySearch", "NGO", "Shiva", "DiagonalCMA", "CMA", "PSO", "NaiveTBPSA", "OnePlusOne", "DE", "TwoPointsDE"]
    functions = [
        ArtificialFunction(name, block_dimension=bd, useless_variables=bd * uv_factor)
        for name in names
        for bd in [25]
        for uv_factor in [0, 5]
    ]
    for func in functions:
        for optim in optims:
            for budget in [30, 100, 3000]:
                yield Experiment(func, optim, budget=budget, num_workers=int(budget / 5), seed=next(seedg))


@registry.register
<<<<<<< HEAD
def harderparallel(seed: Optional[int] = None) -> Iterator[Experiment]:
    """Parallel optimization on 3 classical objective functions."""
    seedg = create_seed_generator(seed)
    names = ["sphere", "rastrigin", "cigar", "ellipsoid"]
    optims = ["EMNA", "NaiveEMNA", "AnisoEMNA", "NaiveAnisoEMNA", "CMA", "NaiveTBPSA"]
    functions = [
        ArtificialFunction(name, block_dimension=bd, useless_variables=bd * uv_factor)
        for name in names
        for bd in [5, 25]
        for uv_factor in [0, 5]
    ]
    for func in functions:
        for optim in optims:
            for budget in [30, 100, 3000, 10000]:
                for num_workers in [int(budget / 10), int(budget / 5), int(budget / 3)]:
                    yield Experiment(func, optim, budget=budget, num_workers=num_workers, seed=next(seedg))


@registry.register
def oneshot(seed: Optional[int] = None) -> Iterator[Experiment]:
=======
def oneshot(seed: tp.Optional[int] = None) -> tp.Iterator[Experiment]:
>>>>>>> b8eaf622
    "One shot optimization of 3 classical objective functions (sphere, rastrigin, cigar)"""
    seedg = create_seed_generator(seed)
    names = ["sphere", "rastrigin", "cigar"]
    optims = sorted(x for x, y in ng.optimizers.registry.items() if y.one_shot)
    functions = [
        ArtificialFunction(name, block_dimension=bd, useless_variables=bd * uv_factor)
        for name in names
        for bd in [3, 25]
        for uv_factor in [0, 5]
    ]
    for func in functions:
        for optim in optims:
            for budget in [30, 100, 3000]:
                yield Experiment(func, optim, budget=budget, num_workers=budget, seed=next(seedg))


@registry.register
def multimodal(seed: tp.Optional[int] = None, para: bool = False) -> tp.Iterator[Experiment]:
    """Experiment on multimodal functions, namely hm, rastrigin, griewank, rosenbrock, ackley, lunacek,
    deceptivemultimodal."""
    seedg = create_seed_generator(seed)
    names = ["hm", "rastrigin", "griewank", "rosenbrock", "ackley", "lunacek", "deceptivemultimodal"]
    # Keep in mind that Rosenbrock is multimodal in high dimension http://ieeexplore.ieee.org/document/6792472/.
    optims = ["NGO", "Shiva", "DiagonalCMA", "NaiveTBPSA", "TBPSA",
              "CMA", "PSO", "DE", "MiniDE", "QrDE", "MiniQrDE", "LhsDE", "OnePlusOne",
              "TwoPointsDE", "OnePointDE", "AlmostRotationInvariantDE", "RotationInvariantDE",
              "Portfolio", "ASCMADEthird", "ASCMADEQRthird", "ASCMA2PDEthird", "CMandAS2", "CMandAS", "CM",
              "MultiCMA", "TripleCMA", "MultiScaleCMA"]
    if not para:
        optims += ["RSQP", "RCobyla", "RPowell", "SQPCMA", "SQP", "Cobyla", "Powell"]
    # + list(sorted(x for x, y in ng.optimizers.registry.items() if "chain" in x or "BO" in x))
    functions = [
        ArtificialFunction(name, block_dimension=bd, useless_variables=bd * uv_factor)
        for name in names
        for bd in [3, 25]
        for uv_factor in [0, 5]
    ]
    for func in functions:
        for optim in optims:
            for budget in [3000, 10000, 30000, 100000]:
                for nw in [1000] if para else [1]:
                    yield Experiment(func, optim, budget=budget, num_workers=nw, seed=next(seedg))


@registry.register
def paramultimodal(seed: tp.Optional[int] = None) -> tp.Iterator[Experiment]:
    """Parallel counterpart of the multimodal experiment."""
    internal_generator = multimodal(seed, para=True)
    for xp in internal_generator:
        yield xp


# pylint: disable=redefined-outer-name
@registry.register
def yabbob(seed: tp.Optional[int] = None, parallel: bool = False, big: bool = False, noise: bool = False, hd: bool = False) -> tp.Iterator[Experiment]:
    """Yet Another Black-Box Optimization Benchmark.
    Related to, but without special effort for exactly sticking to, the BBOB/COCO dataset.
    """
    seedg = create_seed_generator(seed)
    optims = ["NaiveTBPSA", "TBPSA", "NGO", "Shiva", "DiagonalCMA", "CMA", "PSO", "DE", "MiniDE", "QrDE", "MiniQrDE", "LhsDE", "OnePlusOne",
              "TwoPointsDE", "OnePointDE", "AlmostRotationInvariantDE", "RotationInvariantDE", "CMandAS2", "CMandAS"]
    if not parallel:
        optims += ["SQP", "Cobyla", "Powell", "chainCMASQP", "chainCMAPowell"]
    # optims += [x for x, y in ng.optimizers.registry.items() if "chain" in x]
    names = ["hm", "rastrigin", "griewank", "rosenbrock", "ackley", "lunacek", "deceptivemultimodal", "bucherastrigin", "multipeak"]
    names += ["sphere", "doublelinearslope", "stepdoublelinearslope"]
    names += ["cigar", "altcigar", "ellipsoid", "altellipsoid", "stepellipsoid", "discus", "bentcigar"]
    names += ["deceptiveillcond", "deceptivemultimodal", "deceptivepath"]
    # Deceptive path is related to the sharp ridge function; there is a long path to the optimum.
    # Deceptive illcond is related to the difference of powers function; the conditioning varies as we get closer to the optimum.
    # Deceptive multimodal is related to the Weierstrass function and to the Schaffers function.
    functions = [
        ArtificialFunction(name, block_dimension=d, rotation=rotation, noise_level=100 if noise else 0) for name in names
        for rotation in [True, False]
        for num_blocks in [1]
        for d in ([100, 1000, 3000] if hd else [2, 10, 50])
    ]
    for optim in optims:
        for function in functions:
            for budget in [50, 200, 800, 3200, 12800] if (not big and not noise) else [40000, 80000]:
                xp = Experiment(function, optim, num_workers=100 if parallel else 1,
                                budget=budget, seed=next(seedg))
                if not xp.is_incoherent:
                    yield xp


@registry.register
def yabigbbob(seed: tp.Optional[int] = None) -> tp.Iterator[Experiment]:
    """Counterpart of yabbob with more budget."""
    internal_generator = yabbob(seed, parallel=False, big=True)
    for xp in internal_generator:
        yield xp


@registry.register
def yahdbbob(seed: tp.Optional[int] = None) -> tp.Iterator[Experiment]:
    """Counterpart of yabbob with higher dimensions."""
    internal_generator = yabbob(seed, hd=True)
    for xp in internal_generator:
        yield xp


@registry.register
def yaparabbob(seed: tp.Optional[int] = None) -> tp.Iterator[Experiment]:
    """Parallel optimization counterpart of yabbob."""
    internal_generator = yabbob(seed, parallel=True, big=False)
    for xp in internal_generator:
        yield xp


@registry.register
def yanoisybbob(seed: tp.Optional[int] = None) -> tp.Iterator[Experiment]:
    """Noisy optimization counterpart of yabbob.
    This is supposed to be consistent with normal practices in noisy
    optimization: we distinguish recommendations and exploration.
    This is different from the original BBOB/COCO from that point of view.
    """
    internal_generator = yabbob(seed, noise=True)
    for xp in internal_generator:
        yield xp


@registry.register
def illcondi(seed: tp.Optional[int] = None) -> tp.Iterator[Experiment]:
    """Testing optimizers on ill cond problems.
    """
    seedg = create_seed_generator(seed)
    optims = ["NGO", "Shiva", "DiagonalCMA", "CMA", "PSO", "DE", "MiniDE", "QrDE", "MiniQrDE", "LhsDE", "OnePlusOne", "SQP", "Cobyla",
              "Powell", "TwoPointsDE", "OnePointDE", "AlmostRotationInvariantDE", "RotationInvariantDE"]
    functions = [
        ArtificialFunction(name, block_dimension=50, rotation=rotation) for name in ["cigar", "ellipsoid"] for rotation in [True, False]
    ]
    for optim in optims:
        for function in functions:
            for budget in [100, 1000, 10000]:
                yield Experiment(function, optim, budget=budget, num_workers=1, seed=next(seedg))


@registry.register
def illcondipara(seed: tp.Optional[int] = None) -> tp.Iterator[Experiment]:
    """Testing optimizers on ill-conditionned parallel optimization.
    """
    seedg = create_seed_generator(seed)
    optims = ["NGO", "Shiva", "DiagonalCMA", "CMA", "PSO", "DE", "MiniDE", "QrDE", "MiniQrDE", "LhsDE", "OnePlusOne",
              "TwoPointsDE", "OnePointDE", "AlmostRotationInvariantDE", "RotationInvariantDE",
              "Portfolio", "ASCMADEthird", "ASCMADEQRthird", "ASCMA2PDEthird", "CMandAS2", "CMandAS", "CM",
              "MultiCMA", "TripleCMA", "MultiScaleCMA", "RSQP", "RCobyla", "RPowell", "SQPCMA"]
    functions = [
        ArtificialFunction(name, block_dimension=50, rotation=rotation) for name in ["cigar", "ellipsoid"] for rotation in [True, False]
    ]
    for optim in optims:
        for function in functions:
            for budget in [100, 1000, 10000]:
                yield Experiment(function, optim, budget=budget, num_workers=1, seed=next(seedg))


def _positive_sum(data: np.ndarray) -> bool:
    if not isinstance(data, np.ndarray):
        raise ValueError(f"Unexpected inputs as np.ndarray, got {data}")
    return float(np.sum(data)) > 0


@registry.register
def constrained_illconditioned_parallel(seed: tp.Optional[int] = None) -> tp.Iterator[Experiment]:
    """Many optimizers on ill cond problems with constraints.
    """
    seedg = create_seed_generator(seed)
    optims = ["NGO", "Shiva", "DiagonalCMA", "CMA", "PSO", "DE", "MiniDE", "QrDE", "MiniQrDE", "LhsDE", "OnePlusOne", "SQP", "Cobyla", "Powell",
              "TwoPointsDE", "OnePointDE", "AlmostRotationInvariantDE", "RotationInvariantDE",
              "Portfolio", "ASCMADEthird", "ASCMADEQRthird", "ASCMA2PDEthird", "CMandAS2", "CMandAS", "CM",
              "MultiCMA", "TripleCMA", "MultiScaleCMA", "RSQP", "RCobyla", "RPowell", "SQPCMA"]
    functions = [
        ArtificialFunction(name, block_dimension=50, rotation=rotation) for name in ["cigar", "ellipsoid"] for rotation in [True, False]
    ]
    for func in functions:
        func.parametrization.register_cheap_constraint(_positive_sum)
    for optim in optims:
        for function in functions:
            for budget in [400, 4000, 40000]:
                yield Experiment(function, optim, budget=budget, num_workers=1, seed=next(seedg))


@registry.register
def doe_dim10(seed: tp.Optional[int] = None) -> tp.Iterator[Experiment]:
    """One-shot optimization in dimension 10 of the sphere function. No useless variables."""
    names = ["sphere"]
    seedg = create_seed_generator(seed)
    optims = sorted(x for x, y in ng.optimizers.registry.items() if y.one_shot and "arg" not in x and "mal" not in x)
    functions = [
        ArtificialFunction(name, block_dimension=bd, num_blocks=n_blocks, useless_variables=bd * uv_factor * n_blocks)
        for name in names
        for bd in [10]
        for uv_factor in [0]
        for n_blocks in [1]
    ]
    for func in functions:
        for optim in optims:
            for budget in [30, 100, 3000, 10000]:
                yield Experiment(func, optim, budget=budget, num_workers=budget, seed=next(seedg))


@registry.register
def noisy(seed: tp.Optional[int] = None) -> tp.Iterator[Experiment]:
    """Noisy optimization methods on a few noisy problems.
    """
    seedg = create_seed_generator(seed)
    optims = ["NGO", "Shiva", "DiagonalCMA"] + sorted(
        x for x, y in ng.optimizers.registry.items() if ("SPSA" in x or "TBPSA" in x or "ois" in x or "epea" in x or "Random" in x)
    )
    for budget in [50000]:
        for optim in optims:
            for d in [2, 20, 200]:
                for name in ["sphere", "rosenbrock"]:
                    for noise_dissymmetry in [False, True]:
                        function = ArtificialFunction(
                            name=name,
                            rotation=True,
                            block_dimension=d,
                            noise_level=10,
                            noise_dissymmetry=noise_dissymmetry,
                            translation_factor=1.0,
                        )
                        yield Experiment(function, optim, budget=budget, seed=next(seedg))


@registry.register
def hdbo4d(seed: tp.Optional[int] = None) -> tp.Iterator[Experiment]:
    """All Bayesian optimization methods on various functions.
    """
    seedg = create_seed_generator(seed)
    for budget in [25, 31, 37, 43, 50, 60]:
        for optim in sorted(x for x, y in ng.optimizers.registry.items() if "BO" in x):
            for rotation in [False]:
                for d in [20]:
                    for name in ["sphere", "cigar", "hm", "ellipsoid"]:
                        for u in [0]:
                            function = ArtificialFunction(
                                name=name, rotation=rotation, block_dimension=d, useless_variables=d * u, translation_factor=1.0
                            )
                            yield Experiment(function, optim, budget=budget, seed=next(seedg))


@registry.register
def spsa_benchmark(seed: tp.Optional[int] = None) -> tp.Iterator[Experiment]:
    """Some optimizers on a noisy optimization problem. This benchmark is based on the noise benchmark.
    """
    seedg = create_seed_generator(seed)
    optims = sorted(x for x, y in ng.optimizers.registry.items() if (any(e in x for e in "TBPSA SPSA".split()) and "iscr" not in x))
    for budget in [500, 1000, 2000, 4000, 8000, 16000, 32000, 64000, 128000]:
        for optim in optims:
            for rotation in [True, False]:
                for name in ["sphere", "sphere4", "cigar"]:
                    function = ArtificialFunction(name=name, rotation=rotation, block_dimension=20, noise_level=10)
                    yield Experiment(function, optim, budget=budget, seed=next(seedg))


@registry.register
def realworld(seed: tp.Optional[int] = None) -> tp.Iterator[Experiment]:
    """Realworld optimization. This experiment contains:
     - a subset of MLDA (excluding the perceptron: 10 functions rescaled or not.
     - ARCoating https://arxiv.org/abs/1904.02907: 1 function.
     - The 007 game: 1 function, noisy.
     - PowerSystem: a power system simulation problem.
     - STSP: a simple TSP problem.
     MLDA stuff, except the Perceptron.
    """
    funcs: tp.List[tp.Union[ExperimentFunction, rl.agents.TorchAgentFunction]] = [
        _mlda.Clustering.from_mlda(name, num, rescale) for name, num in [("Ruspini", 5), ("German towns", 10)] for rescale in [True, False]
    ]
    funcs += [
        _mlda.SammonMapping.from_mlda("Virus", rescale=False),
        _mlda.SammonMapping.from_mlda("Virus", rescale=True),
        _mlda.SammonMapping.from_mlda("Employees"),
    ]
    funcs += [_mlda.Landscape(transform) for transform in [None, "square", "gaussian"]]

    # Adding ARCoating.
    funcs += [ARCoating()]
    funcs += [PowerSystem(), PowerSystem(13)]
    funcs += [STSP(), STSP(500)]
    funcs += [game.Game("war")]
    funcs += [game.Game("batawaf")]
    funcs += [game.Game("flip")]
    funcs += [game.Game("guesswho")]
    funcs += [game.Game("bigguesswho")]

    # 007 with 100 repetitions, both mono and multi architectures.
    base_env = rl.envs.DoubleOSeven(verbose=False)
    random_agent = rl.agents.Agent007(base_env)
    modules = {'mono': rl.agents.Perceptron, 'multi': rl.agents.DenseNet}
    agents = {a: rl.agents.TorchAgent.from_module_maker(base_env, m, deterministic=False) for a, m in modules.items()}
    env = base_env.with_agent(player_0=random_agent).as_single_agent()
    runner = rl.EnvironmentRunner(env.copy(), num_repetitions=100, max_step=50)
    for archi in ["mono", "multi"]:
        func = rl.agents.TorchAgentFunction(agents[archi], runner, reward_postprocessing=lambda x: 1 - x)
        funcs += [func]
    seedg = create_seed_generator(seed)
    algos = ["NaiveTBPSA", "LargeScrHammersleySearch", "ScrHammersleySearch", "PSO", "OnePlusOne",
             "NGO", "Shiva", "DiagonalCMA", "CMA", "TwoPointsDE", "QrDE", "LhsDE", "Zero", "StupidRandom", "RandomSearch", "HaltonSearch",
             "RandomScaleRandomSearch", "MiniDE"]
    for budget in [25, 50, 100, 200, 400, 800, 1600, 3200, 6400, 12800]:
        for num_workers in [1, 10, 100]:
            if num_workers < budget:
                for algo in algos:
                    for fu in funcs:
                        xp = Experiment(fu, algo, budget, num_workers=num_workers, seed=next(seedg))
                        if not xp.is_incoherent:
                            yield xp


@registry.register
def simpletsp(seed: tp.Optional[int] = None) -> tp.Iterator[Experiment]:
    """Simple TSP problems. Please note that the methods we use could be applied or complex variants, whereas
    specialized methods can not always do it; therefore this comparisons from a black-box point of view makes sense
    even if white-box methods are not included though they could do this more efficiently."""
    funcs = [STSP(10), STSP(100), STSP(1000), STSP(10000)]
    seedg = create_seed_generator(seed)
    algos = ["NaiveTBPSA", "SQP", "Powell", "LargeScrHammersleySearch", "ScrHammersleySearch", "PSO", "OnePlusOne",
             "NGO", "Shiva", "DiagonalCMA", "CMA", "TwoPointsDE", "QrDE", "LhsDE", "Zero", "StupidRandom", "RandomSearch", "HaltonSearch",
             "RandomScaleRandomSearch", "MiniDE"]
    for budget in [25, 50, 100, 200, 400, 800, 1600, 3200, 6400, 12800, 25600]:
        for num_workers in [1]:  # , 10, 100]:
            if num_workers < budget:
                for algo in algos:
                    for fu in funcs:
                        xp = Experiment(fu, algo, budget, num_workers=num_workers, seed=next(seedg))
                        if not xp.is_incoherent:
                            yield xp


@registry.register
def fastgames(seed: tp.Optional[int] = None) -> tp.Iterator[Experiment]:
    """Optimization of policies for games, namely direct policy search."""
    funcs = [game.Game(name) for name in ["war", "batawaf", "flip", "guesswho", "bigguesswho"]]
    seedg = create_seed_generator(seed)
    algos = ["NaiveTBPSA", "ScrHammersleySearch", "PSO", "OnePlusOne",
             "CMA", "TwoPointsDE", "QrDE", "LhsDE", "Zero", "StupidRandom", "RandomSearch", "HaltonSearch",
             "RandomScaleRandomSearch", "MiniDE", "SplitOptimizer5", "NGO", "Shiva", "DiagonalCMA"]
    for budget in [1600, 3200, 6400, 12800]:
        for num_workers in [1, 10, 100]:
            if num_workers < budget:
                for algo in algos:
                    for fu in funcs:
                        xp = Experiment(fu, algo, budget, num_workers=num_workers, seed=next(seedg))
                        if not xp.is_incoherent:
                            yield xp


@registry.register
def powersystems(seed: tp.Optional[int] = None) -> tp.Iterator[Experiment]:
    """Unit commitment problem, i.e. management of dams for hydroelectric planning."""
    funcs: tp.List[ExperimentFunction] = []
    for dams in [3, 5, 9, 13]:
        for depth_width in [3, 5, 9]:
            funcs += [PowerSystem(dams, depth=depth_width, width=depth_width)]
    seedg = create_seed_generator(seed)
    algos = ["NaiveTBPSA", "ScrHammersleySearch", "PSO", "OnePlusOne",
             "CMA", "TwoPointsDE", "QrDE", "LhsDE", "Zero", "StupidRandom", "RandomSearch", "HaltonSearch",
             "RandomScaleRandomSearch", "MiniDE", "SplitOptimizer5", "SplitOptimizer9", "SplitOptimizer",
             "NGO", "Shiva", "DiagonalCMA", "SplitOptimizer3", "SplitOptimizer13"]
    for budget in [1600, 3200, 6400, 12800]:
        for num_workers in [1, 10, 100]:
            if num_workers < budget:
                for algo in algos:
                    for fu in funcs:
                        xp = Experiment(fu, algo, budget, num_workers=num_workers, seed=next(seedg))
                        if not xp.is_incoherent:
                            yield xp


@registry.register
def powersystemssplit(seed: tp.Optional[int] = None) -> tp.Iterator[Experiment]:
    """Unit commitment problem, i.e. management of dams for hydroelectric planning.
    Bigger budget than the powersystems problem."""
    funcs: tp.List[ExperimentFunction] = []
    for dams in [3, 5, 9, 13]:
        for depth_width in [3, 5, 9]:
            funcs += [PowerSystem(dams, depth=depth_width, width=depth_width)]
    seedg = create_seed_generator(seed)
    algos = ["NGO", "Shiva", "DiagonalCMA",
             "CMA", "Zero", "RandomSearch",
             "DE", "PSO", "SplitOptimizer5", "SplitOptimizer9", "SplitOptimizer", "SplitOptimizer3", "SplitOptimizer13"]
    for budget in [25600, 51200, 102400, 204800, 409600]:
        for num_workers in [1]:
            if num_workers < budget:
                for algo in algos:
                    for fu in funcs:
                        xp = Experiment(fu, algo, budget, num_workers=num_workers, seed=next(seedg))
                        if not xp.is_incoherent:
                            yield xp


@registry.register
def mlda(seed: tp.Optional[int] = None) -> tp.Iterator[Experiment]:
    """MLDA (machine learning and data analysis) testbed."""
    funcs: tp.List[ExperimentFunction] = [
        _mlda.Clustering.from_mlda(name, num, rescale) for name, num in [("Ruspini", 5), ("German towns", 10)] for rescale in [True, False]
    ]
    funcs += [
        _mlda.SammonMapping.from_mlda("Virus", rescale=False),
        _mlda.SammonMapping.from_mlda("Virus", rescale=True),
        _mlda.SammonMapping.from_mlda("Employees"),
    ]
    funcs += [_mlda.Perceptron.from_mlda(name) for name in ["quadratic", "sine", "abs", "heaviside"]]
    funcs += [_mlda.Landscape(transform) for transform in [None, "square", "gaussian"]]
    seedg = create_seed_generator(seed)
    algos = ["NaiveTBPSA", "LargeScrHammersleySearch", "ScrHammersleySearch", "PSO", "OnePlusOne",
             "CMA", "TwoPointsDE", "QrDE", "LhsDE", "Zero", "StupidRandom", "RandomSearch", "HaltonSearch",
             "RandomScaleRandomSearch", "MiniDE", "NGO", "Shiva", "DiagonalCMA"]
    for budget in [25, 50, 100, 200, 400, 800, 1600, 3200, 6400, 12800]:
        for num_workers in [1, 10, 100]:
            if num_workers < budget:
                for algo in algos:
                    for func in funcs:
                        xp = Experiment(func, algo, budget, num_workers=num_workers, seed=next(seedg))
                        if not xp.is_incoherent:
                            yield xp


# @registry.register
# def mldaas(seed: tp.Optional[int] = None) -> tp.Iterator[Experiment]:
#     funcs: tp.List[ExperimentFunction] = [
#         _mlda.Clustering.from_mlda(name, num, rescale) for name, num in [("Ruspini", 5), ("German towns", 10)] for rescale in [True, False]
#     ]
#     funcs += [
#         _mlda.SammonMapping.from_mlda("Virus", rescale=False),
#         _mlda.SammonMapping.from_mlda("Virus", rescale=True),
#         _mlda.SammonMapping.from_mlda("Employees"),
#     ]
#     funcs += [_mlda.Perceptron.from_mlda(name) for name in ["quadratic", "sine", "abs", "heaviside"]]
#     funcs += [_mlda.Landscape(transform) for transform in [None, "square", "gaussian"]]
#     seedg = create_seed_generator(seed)
#     algos = ["NaiveTBPSA", "ScrHammersleySearch", "PSO", "OnePlusOne", "NGO", "Shiva", "DiagonalCMA", "CMA", "OnePointDE", "TwoPointsDE", "QrDE", "LhsDE",
#              "Zero", "PortfolioDiscreteOnePlusOne", "CauchyOnePlusOne", "RandomSearch", "RandomSearchPlusMiddlePoint",
#              "HaltonSearchPlusMiddlePoint", "MiniQrDE", "HaltonSearch", "RandomScaleRandomSearch", "MiniDE", "DiscreteOnePlusOne",
#              "ScrHaltonSearch", "ScrHammersleySearchPlusMiddlePoint", "HaltonSearch", "MilliCMA", "MicroCMA"]
#     # pylint: disable=too-many-nested-blocks
#     algos += ["Portfolio", "ASCMADEthird", "ASCMADEQRthird", "ASCMA2PDEthird", "CMandAS2", "CMandAS",
#               "CM", "MultiCMA", "TripleCMA", "MultiScaleCMA"]
#     for budget in [9600, 12800, 25600]:  # , 51200]:#, 102400]:
#         for num_workers in [10, 100, 1000]:  # [1, 10, 100]:
#             for algo in algos:
#                 for func in funcs:
#                     if num_workers < budget:
#                         xp = Experiment(func, algo, budget, num_workers=num_workers, seed=next(seedg))
#                         if not xp.is_incoherent:
#                             yield xp


@registry.register
def arcoating(seed: tp.Optional[int] = None) -> tp.Iterator[Experiment]:
    """AR coating. Problems about optical properties of nanolayers."""
    seedg = create_seed_generator(seed)
    algos = ["NaiveTBPSA", "Cobyla", "SQP", "Powell", "LargeScrHammersleySearch", "ScrHammersleySearch", "PSO",
             "OnePlusOne", "NGO", "Shiva", "DiagonalCMA", "CMA", "TwoPointsDE", "QrDE", "LhsDE", "Zero", "StupidRandom"]
    # for budget in [50, 100, 200, 400, 800, 1600, 3200, 6400, 12800]:
    for budget in [100 * 5 ** k for k in range(6)]:  # from 100 to 312500
        for num_workers in [1, 10, 100]:
            for algo in algos:
                for func in [ARCoating(10, 400), ARCoating(35, 700), ARCoating(70, 1000)]:
                    xp = Experiment(func, algo, budget, num_workers=num_workers, seed=next(seedg))
                    if not xp.is_incoherent:
                        yield xp


@registry.register
def double_o_seven(seed: tp.Optional[int] = None) -> tp.Iterator[Experiment]:
    # pylint: disable=too-many-locals
    seedg = create_seed_generator(seed)
    base_env = rl.envs.DoubleOSeven(verbose=False)
    random_agent = rl.agents.Agent007(base_env)
    modules = {'mono': rl.agents.Perceptron, 'multi': rl.agents.DenseNet}
    agents = {a: rl.agents.TorchAgent.from_module_maker(base_env, m, deterministic=False) for a, m in modules.items()}
    env = base_env.with_agent(player_0=random_agent).as_single_agent()
    for num_repetitions in [1, 10, 100]:
        for archi in ["mono", "multi"]:
            dde = ng.optimizers.DifferentialEvolution(crossover="dimension").set_name("DiscreteDE")
            for optim in ["PSO", "NGO", "Shiva", "DiagonalCMA", "CMA", "DE", "TwoPointsDE", "TBPSA", "OnePlusOne", "Zero",
                          "RandomSearch", "AlmostRotationInvariantDE", dde]:
                for env_budget in [5000, 10000, 20000, 40000]:
                    for num_workers in [1, 10, 100]:
                        # careful, not threadsafe
                        runner = rl.EnvironmentRunner(env.copy(), num_repetitions=num_repetitions, max_step=50)
                        func = rl.agents.TorchAgentFunction(agents[archi], runner, reward_postprocessing=lambda x: 1 - x)
                        opt_budget = env_budget // num_repetitions
                        yield Experiment(func, optim, budget=opt_budget, num_workers=num_workers, seed=next(seedg))  # type: ignore


# Intermediate definition for building a multiobjective problem.
class PackedFunctions(ExperimentFunction):

    def __init__(self, functions: tp.List[ArtificialFunction], upper_bounds: np.ndarray) -> None:
        self._functions = functions
        self._upper_bounds = upper_bounds
        self.multiobjective = MultiobjectiveFunction(self._mo, upper_bounds)
        super().__init__(self.multiobjective, self._functions[0].parametrization)
        # TODO add descriptors?

    def _mo(self, *args: tp.Any, **kwargs: tp.Any) -> np.ndarray:
        return np.array([f(*args, **kwargs) for f in self._functions])

    def copy(self) -> "PackedFunctions":
        return PackedFunctions([f.copy() for f in self._functions], self._upper_bounds)


@registry.register
def multiobjective_example(seed: tp.Optional[int] = None) -> tp.Iterator[Experiment]:
    seedg = create_seed_generator(seed)
    optims = ["NaiveTBPSA", "PSO", "DE", "LhsDE", "RandomSearch", "NGO", "Shiva", "DiagonalCMA", "CMA", "OnePlusOne", "TwoPointsDE"]
    mofuncs: tp.List[PackedFunctions] = []
    for name1 in ["sphere", "cigar"]:
        for name2 in ["sphere", "cigar", "hm"]:
            mofuncs += [PackedFunctions([ArtificialFunction(name1, block_dimension=7),
                                         ArtificialFunction(name2, block_dimension=7)],
                                        upper_bounds=np.array((50., 50.)))]
            for name3 in ["sphere", "ellipsoid"]:
                mofuncs += [PackedFunctions([ArtificialFunction(name1, block_dimension=6),
                                             ArtificialFunction(name3, block_dimension=6),
                                             ArtificialFunction(name2, block_dimension=6)],
                                            upper_bounds=np.array((100, 100, 1000.)))]
    for mofunc in mofuncs:
        for optim in optims:
            for budget in list(range(100, 2901, 400)):
                for nw in [1, 100]:
                    yield Experiment(mofunc, optim, budget=budget, num_workers=nw, seed=next(seedg))


@registry.register
def manyobjective_example(seed: tp.Optional[int] = None) -> tp.Iterator[Experiment]:
    # prepare list of parameters to sweep for independent variables
    seedg = create_seed_generator(seed)
    optims = ["NaiveTBPSA", "PSO", "DE", "LhsDE", "RandomSearch", "NGO", "Shiva", "DiagonalCMA", "CMA", "OnePlusOne", "TwoPointsDE"]
    mofuncs: tp.List[PackedFunctions] = []
    name_combinations = itertools.product(["sphere", "cigar"], ["sphere", "hm"], ["sphere", "ellipsoid"],
                                          ["rastrigin", "rosenbrock"], ["hm", "rosenbrock"], ["rastrigin", "cigar"])
    for names in name_combinations:
        mofuncs += [PackedFunctions([ArtificialFunction(name, block_dimension=6) for name in names],
                                    upper_bounds=np.array((100, 100, 1000., 7., 300., 500.)))]
    for mofunc in mofuncs:
        for optim in optims:
            for budget in list(range(100, 5901, 400)):
                for nw in [1, 100]:
                    yield Experiment(mofunc, optim, budget=budget, num_workers=nw, seed=next(seedg))


@registry.register
def far_optimum_es(seed: tp.Optional[int] = None) -> tp.Iterator[Experiment]:
    # prepare list of parameters to sweep for independent variables
    seedg = create_seed_generator(seed)
    popsizes = [5, 40]
    es = [ng.families.EvolutionStrategy(recombination_ratio=recomb, only_offsprings=False, popsize=pop)
          for recomb in [0, 1] for pop in popsizes]
    es += [ng.families.EvolutionStrategy(recombination_ratio=recomb, only_offsprings=only, popsize=pop,
                                         offsprings=10 if pop == 5 else 60)
           for only in [True, False] for recomb in [0, 1] for pop in popsizes]
    optimizers = ["CMA", "TwoPointsDE"] + es  # type: ignore
    for func in FarOptimumFunction.itercases():
        for optim in optimizers:
            for budget in [100, 400, 1000, 4000, 10000]:
                yield Experiment(func, optim, budget=budget, seed=next(seedg))


@registry.register
def photonics(seed: tp.Optional[int] = None) -> tp.Iterator[Experiment]:
    seedg = create_seed_generator(seed)
    popsizes = [40, 100]
    es = [ng.families.EvolutionStrategy(recombination_ratio=recomb, only_offsprings=False, popsize=pop)
          for recomb in [0.1, 1] for pop in popsizes]
    es += [ng.families.EvolutionStrategy(recombination_ratio=recomb, only_offsprings=only, popsize=pop,
                                         offsprings={40: 60, 100: 150}[pop])
           for only in [True, False] for recomb in [0.1, 1] for pop in popsizes]
    algos = ["TwoPointsDE", "DE", "RealSpacePSO", "PSO", "OnePlusOne", "ParametrizationDE", "NaiveTBPSA"] + es  # type: ignore
    for method in ["clipping", "tanh", "arctan"]:
        # , "chirped"]]:  # , "morpho"]]:
        for func in [Photonics(x, 60 if x == "morpho" else 80, bounding_method=method) for x in ["bragg"]]:
            for budget in [1e2, 1e3, 1e4, 1e5, 1e6]:
                for algo in algos:
                    xp = Experiment(func, algo, int(budget), num_workers=1, seed=next(seedg))
                    if not xp.is_incoherent:
                        yield xp<|MERGE_RESOLUTION|>--- conflicted
+++ resolved
@@ -208,8 +208,7 @@
 
 
 @registry.register
-<<<<<<< HEAD
-def harderparallel(seed: Optional[int] = None) -> Iterator[Experiment]:
+def harderparallel(seed: tp.Optional[int] = None) -> tp.Iterator[Experiment]:
     """Parallel optimization on 3 classical objective functions."""
     seedg = create_seed_generator(seed)
     names = ["sphere", "rastrigin", "cigar", "ellipsoid"]
@@ -228,10 +227,7 @@
 
 
 @registry.register
-def oneshot(seed: Optional[int] = None) -> Iterator[Experiment]:
-=======
 def oneshot(seed: tp.Optional[int] = None) -> tp.Iterator[Experiment]:
->>>>>>> b8eaf622
     "One shot optimization of 3 classical objective functions (sphere, rastrigin, cigar)"""
     seedg = create_seed_generator(seed)
     names = ["sphere", "rastrigin", "cigar"]
