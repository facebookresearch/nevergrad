--- conflicted
+++ resolved
@@ -51,7 +51,6 @@
 
 
 def refactor_optims(x: tp.List[tp.Any]) -> tp.List[tp.Any]:
-<<<<<<< HEAD
     return ["Lamcts"]
   
     algos = {}
@@ -462,8 +461,6 @@
 # return ["QORandomSearch"]
 
     # return ["NLOPT_LN_BOBYQA"]
-=======
->>>>>>> 9b426662
     return ["Lamcts"]
     # return ["NLOPT_LN_BOBYQA"]
 #    return [
