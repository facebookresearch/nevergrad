--- conflicted
+++ resolved
@@ -102,11 +102,7 @@
     # prepare list of parameters to sweep for independent variables
     seedg = create_seed_generator(seed)
     names = ["deceptivemultimodal", "deceptiveillcond", "deceptivepath"]
-<<<<<<< HEAD
     optims = ["NGO", "PSO", "MiniQrDE", "MiniLhsDE", "MiniDE", "CMA", "QrDE", "DE", "LhsDE"]
-=======
-    optims = ["PSO", "MiniQrDE", "MiniLhsDE", "MiniDE", "NGO", "CMA", "QrDE", "DE", "LhsDE"]
->>>>>>> 231f4b57
     functions = [
         ArtificialFunction(name, block_dimension=2, num_blocks=n_blocks, rotation=rotation, aggregator=aggregator)
         for name in names
