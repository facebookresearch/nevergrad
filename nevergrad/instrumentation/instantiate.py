# Copyright (c) Facebook, Inc. and its affiliates. All Rights Reserved.
#
# This source code is licensed under the MIT license found in the
# LICENSE file in the root directory of this source tree.

from itertools import chain
import os
import re
import tempfile
import operator
import contextlib
from pathlib import Path
from collections import OrderedDict
from typing import Union, List, Any, Optional, Generator, Callable, Tuple, Dict
import numpy as np
from ..functions import base
from ..common.typetools import ArrayLike
from . import utils
from . import variables


BIG_NUMBER = 3000
LINETOKEN = "@nevergrad" + "@"  # Do not trigger an error when parsing this file...


def symlink_folder_tree(folder: Union[Path, str], shadow_folder: Union[Path, str]) -> None:
    """Utility for copying the tree structure of a folder and symlinking all files
    This can help creating lightweight copies of a project, for instantiating several
    copies with different parameters.
    """
    folder, shadow_folder = (Path(x).expanduser().absolute() for x in (folder, shadow_folder))
    for fp in folder.glob("**/*"):
        shadow_fp = shadow_folder / fp.relative_to(folder)
        if fp.is_file() and not shadow_fp.exists():
            os.makedirs(str(shadow_fp.parent), exist_ok=True)
            shadow_fp.symlink_to(fp)


def uncomment_line(line: str, extension: str) -> str:
    comment_chars = {x: "//" for x in [".cpp", ".hpp", ".c", ".h"]}
    comment_chars.update({".py": r"#", ".m": r"%"})
    pattern = r'^(?P<indent> *)'
    pattern += r'(?P<linetoken>' + comment_chars[extension] + r" *" + LINETOKEN + r" *)"
    pattern += r'(?P<command>.*)'
    lineseg = re.search(pattern, line)
    if lineseg is not None:
        line = lineseg.group("indent") + lineseg.group("command")
    if LINETOKEN in line:
        raise RuntimeError(f"Uncommenting failed for line of {extension} file (a {LINETOKEN} tag remains):\n{line}\n"
                           f"Did you follow the pattern indent+comment+{LINETOKEN}+code (with nothing before the indent)?")
    return line


class InstrumentedFile(utils.Instrument):

    def __init__(self, filepath: Path) -> None:
        self.filepath = filepath
        assert filepath.exists(), "{filepath} does not exist"
        with filepath.open("r") as f:
            text = f.read()
        if "NG_" in text and LINETOKEN in text:  # assuming there is a token somewhere
            lines = text.splitlines()
            ext = filepath.suffix
            lines = [(l if LINETOKEN not in l else uncomment_line(l, ext)) for l in lines]
            text = "\n".join(lines)
        self.text, self.variables = utils.replace_tokens_by_placeholders(text)

    def process(self, data: np.ndarray) -> str:
        values = utils.process_instruments(self.variables, data)
        text = utils.replace_placeholders_by_values(self.text, values)
        return text

    def process_arg(self, arg: Any) -> ArrayLike:
        raise NotImplementedError

    @property
    def dimension(self) -> int:
        return sum(t.dimension for t in self.variables)

    def __repr__(self) -> str:
        return f"{self.__class__.__name__}({self.filepath})"

    def get_summary(self, data: np.ndarray) -> str:
        splitted_data = utils.split_data(data, self.variables)
        strings = [f"In file {self.filepath}"]
        lines = self.text.splitlines()
        for line_ind, line in enumerate(lines):
            matches = list(re.finditer(utils._HOLDER_PATTERN, line))
            if matches:
                strings.extend([f"- on line #{line_ind + 1}", line.strip()])
                for match in matches:
                    ind = int(match.group("index"))
                    strings.append("Placeholder {}: {}".format(ind, self.variables[ind].get_summary(splitted_data[ind])))
        return "\n".join(strings)


class InstrumentedFolder:  # should derive from base function?
    """Folder with instrumentation tokens, which can be instantiated.

    Parameters
    ----------
    folder: str/Path
        the instrumented folder to instantiate
    clean_copy: bool
        whether to create an initial clean temporary copy of the folder in order to avoid
        versioning problems (instantiations are lightweight symlinks in any case).
    extensions: list
        extensions of the instrumented files which must be instantiated

    Caution
    -------
        The clean copy is generally located in /tmp and may not be accessible for
        computation in a cluster. You may want to create a clean copy yourself
        in the folder of your choice, or set the the TemporaryDirectoryCopy class
        (located in instrumentation.instantiate) CLEAN_COPY_DIRECTORY environment
        variable to a shared directory
    """

    def __init__(self, folder: Union[Path, str], clean_copy: bool = False, extensions: Optional[List[str]] = None) -> None:
        self._clean_copy = None
        self.folder = Path(folder).expanduser().absolute()
        assert self.folder.exists(), "{folder} does not seem to exist"
        if clean_copy:
            self._clean_copy = utils.TemporaryDirectoryCopy(str(folder))
            self.folder = self._clean_copy.copyname
        if extensions is None:
            extensions = [".py", "m", ".cpp", ".hpp", ".c", ".h"]
        self.instrumented_files: List[InstrumentedFile] = []
        for fp in self.folder.glob("**/*"):  # TODO filter out all hidden files
            if fp.is_file() and fp.suffix in extensions:
                instru_f = InstrumentedFile(fp)
                if instru_f.dimension:
                    self.instrumented_files.append(instru_f)
        assert self.instrumented_files, "Found no instrumented file"
        self.instrumented_files = sorted(self.instrumented_files, key=operator.attrgetter("filepath"))

    def __repr__(self) -> str:
        return f'{self.__class__.__name__}("{self.folder}") with files:\n{self.instrumented_files}'

    @property
    def dimension(self) -> int:
        return sum(i.dimension for i in self.instrumented_files)

    def instantiate_to_folder(self, data: np.ndarray, outfolder: Union[Path, str]) -> None:
        outfolder = Path(outfolder).expanduser().absolute()
        assert outfolder != self.folder, "Do not instantiate on same folder!"
        symlink_folder_tree(self.folder, outfolder)
        texts = utils.process_instruments(self.instrumented_files, data)  # instantiable files have same pattern as token
        for instantiable, text in zip(self.instrumented_files, texts):
            inst_fp = outfolder / instantiable.filepath.relative_to(self.folder)
            os.remove(str(inst_fp))  # remove symlink to avoid writing in original dir
            with inst_fp.open("w") as f:
                f.write(text)

    @contextlib.contextmanager
    def instantiate(self, data: np.ndarray) -> Generator[Path, None, None]:
        with tempfile.TemporaryDirectory() as tempfolder:
            subtempfolder = Path(tempfolder) / self.folder.name
            self.instantiate_to_folder(data, subtempfolder)
            yield subtempfolder

    def get_summary(self, data: np.ndarray) -> str:
        splitted_data = utils.split_data(data, self.instrumented_files)
        strings = []
        for ifile, sdata in zip(self.instrumented_files, splitted_data):
            strings.append(ifile.get_summary(sdata))
        return "\n\n".join(strings)


class InstrumentedFunction(base.BaseFunction):
    """Converts a multi-argument function into a mono-argument multidimensional continuous function
    which can be optimized.

    Parameters
    ----------
    function: callable
        the callable to convert
    *args, **kwargs: Any
<<<<<<< HEAD
        Any argument. Arguments of type variables.SoftmaxCategorical or variables.Gaussian will be instrumentized
=======
        Any argument. Arguments of type variables.SoftmaxCategorical or variabls.Gaussian will be instrumented
>>>>>>> c65fd597
        and others will be kept constant.

    Note
    ----
    - Tokens can be:
      - DiscreteToken(list_of_n_possible_values): converted into a n-dim array, corresponding to proba for each value
      - GaussianToken(mean, std, shape=None): a Gaussian variable (shape=None) or array.
    - This function can then be directly used in benchmarks *if it returns a float*.

    """

    def __init__(self, function: Callable, *args: Any, **kwargs: Any) -> None:
        assert callable(function)
        self._args = [variables._Constant.convert_non_token(x) for x in args]
<<<<<<< HEAD
        self._kwargs = OrderedDict(sorted((x, variables._Constant.convert_non_token(y)) for x, y in kwargs.items()))  # make deterministic
=======
        self._kwargs = OrderedDict(sorted((x, variables._Constant.convert_non_token(y)) for x, y in kwargs.items()))  # make deteriministic
        dim = sum(x.dimension for x in self._args + list(self._kwargs.values()))
        super().__init__(dimension=dim)
        # keep track of what is instrumented (but "how" is probably too long/complex)
        instrumented = [f"arg{k}" for k, var in enumerate(self._args) if not isinstance(var, variables._Constant)]
        instrumented += sorted([x for x, y in self._kwargs.items() if not isinstance(y, variables._Constant)])
        self._descriptors.update(name=function.__name__, instrumented=",".join(instrumented))
>>>>>>> c65fd597
        self._function = function
        self.last_call_args: Optional[Tuple[Any, ...]] = None
        self.last_call_kwargs: Optional[Dict[str, Any]] = None

    def convert_to_arguments(self, data: np.ndarray) -> Tuple[Tuple[Any, ...], Dict[str, Any]]:
        """Get the arguments and keyword arguments corresponding to the data
        """
        data = np.array(data, copy=False)
        assert data.shape == (self.dimension,), f"Erroneous shape {data.shape}"
        args_dim = sum(x.dimension for x in self._args)
        args = utils.process_instruments(self._args, data[:args_dim])
        kwvals = utils.process_instruments(self._kwargs.values(), data[args_dim:])
        kwargs = OrderedDict((kw, v) for kw, v in zip(self._kwargs.keys(), kwvals))
        return args, kwargs

    def convert_to_data(self, *args: Any, **kwargs: Any) -> ArrayLike:
        instruments = self._args + list(self._kwargs.values())
        ordered_args = args + tuple(kwargs[key] for key in self._kwargs.keys())  # Match the internal order of args
        # Process and flatten all args
        data = chain.from_iterable([instrument.process_arg(arg) for instrument, arg in zip(instruments, ordered_args)])
        return data

    def oracle_call(self, x: np.ndarray) -> Any:
        self.last_call_args, self.last_call_kwargs = self.convert_to_arguments(x)
        return self._function(*self.last_call_args, **self.last_call_kwargs)

<<<<<<< HEAD
    def get_summary(self, data: np.ndarray) -> Any:  # probably impractical for large arrays
=======
    def __call__(self, x: np.ndarray) -> Any:
        # BaseFunction __call__ method should generally not be overriden,
        # but here that would mess up with typing, and I would rather not constrain
        # user to return only floats.
        x = self.transform(x)
        return self.oracle_call(x)

    def get_summary(self, data: np.ndarray) -> Any:  # probably inpractical for large arrays
>>>>>>> c65fd597
        """Prints the summary corresponding to the provided data
        """
        data = np.array(data, copy=False)
        assert data.shape == (self.dimension,), f"Erroneous shape {data.shape}"
        args_dim = sum(x.dimension for x in self._args)
        strings = []
        # args
        splitted_data = utils.split_data(data[:args_dim], self._args)
        for k, (token, d) in enumerate(zip(self._args, splitted_data)):
            if not isinstance(token, variables._Constant):
                explanation = token.get_summary(d)
                strings.append(f"arg #{k + 1}: {explanation}")
        # kwargs
        splitted_data = utils.split_data(data[args_dim:], self._kwargs.values())
        for (kw, token), d in zip(self._kwargs.items(), splitted_data):
            if not isinstance(token, variables._Constant):
                explanation = token.get_summary(d)
                strings.append(f'kwarg "{kw}": {explanation}')
        return " - " + "\n - ".join(strings)<|MERGE_RESOLUTION|>--- conflicted
+++ resolved
@@ -176,11 +176,7 @@
     function: callable
         the callable to convert
     *args, **kwargs: Any
-<<<<<<< HEAD
-        Any argument. Arguments of type variables.SoftmaxCategorical or variables.Gaussian will be instrumentized
-=======
-        Any argument. Arguments of type variables.SoftmaxCategorical or variabls.Gaussian will be instrumented
->>>>>>> c65fd597
+        Any argument. Arguments of type variables.SoftmaxCategorical or variables.Gaussian will be instrumented
         and others will be kept constant.
 
     Note
@@ -195,17 +191,13 @@
     def __init__(self, function: Callable, *args: Any, **kwargs: Any) -> None:
         assert callable(function)
         self._args = [variables._Constant.convert_non_token(x) for x in args]
-<<<<<<< HEAD
         self._kwargs = OrderedDict(sorted((x, variables._Constant.convert_non_token(y)) for x, y in kwargs.items()))  # make deterministic
-=======
-        self._kwargs = OrderedDict(sorted((x, variables._Constant.convert_non_token(y)) for x, y in kwargs.items()))  # make deteriministic
         dim = sum(x.dimension for x in self._args + list(self._kwargs.values()))
         super().__init__(dimension=dim)
         # keep track of what is instrumented (but "how" is probably too long/complex)
         instrumented = [f"arg{k}" for k, var in enumerate(self._args) if not isinstance(var, variables._Constant)]
         instrumented += sorted([x for x, y in self._kwargs.items() if not isinstance(y, variables._Constant)])
         self._descriptors.update(name=function.__name__, instrumented=",".join(instrumented))
->>>>>>> c65fd597
         self._function = function
         self.last_call_args: Optional[Tuple[Any, ...]] = None
         self.last_call_kwargs: Optional[Dict[str, Any]] = None
@@ -232,9 +224,6 @@
         self.last_call_args, self.last_call_kwargs = self.convert_to_arguments(x)
         return self._function(*self.last_call_args, **self.last_call_kwargs)
 
-<<<<<<< HEAD
-    def get_summary(self, data: np.ndarray) -> Any:  # probably impractical for large arrays
-=======
     def __call__(self, x: np.ndarray) -> Any:
         # BaseFunction __call__ method should generally not be overriden,
         # but here that would mess up with typing, and I would rather not constrain
@@ -242,8 +231,7 @@
         x = self.transform(x)
         return self.oracle_call(x)
 
-    def get_summary(self, data: np.ndarray) -> Any:  # probably inpractical for large arrays
->>>>>>> c65fd597
+    def get_summary(self, data: np.ndarray) -> Any:  # probably impractical for large arrays
         """Prints the summary corresponding to the provided data
         """
         data = np.array(data, copy=False)
