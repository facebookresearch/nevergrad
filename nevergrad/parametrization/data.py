# Copyright (c) Facebook, Inc. and its affiliates. All Rights Reserved.
#
# This source code is licensed under the MIT license found in the
# LICENSE file in the root directory of this source tree.

import warnings
import typing as tp
import numpy as np
from nevergrad.common.typetools import ArrayLike
from . import core
from . import utils
from . import transforms as trans
# pylint: disable=no-value-for-parameter


BoundValue = tp.Optional[tp.Union[float, int, np.int, np.float, np.ndarray]]
A = tp.TypeVar("A", bound="Array")


class BoundChecker:
    """Simple object for checking whether an array lies
    between provided bounds.

    Parameter
    ---------
    a_min: float or None
        minimum value
    a_max: float or None
        maximum value

    Note
    -----
    Not all bounds are necessary (data can be partially bounded, or not at all actually)
    """

    def __init__(self, a_min: BoundValue = None, a_max: BoundValue = None) -> None:
        self.bounds = (a_min, a_max)

    def __call__(self, value: np.ndarray) -> bool:
        """Checks whether the array lies within the bounds

        Parameter
        ---------
        value: np.ndarray
            array to check

        Returns
        -------
        bool
            True iff the array lies within the bounds
        """
        for k, bound in enumerate(self.bounds):
            if bound is not None:
                if np.any((value > bound) if k else (value < bound)):
                    return False
        return True


# pylint: disable=too-many-arguments
class Array(core.Parameter):
    """Array variable of a given shape.

    Parameters
    ----------
    init: np.ndarray, or None
        initial value of the array (defaults to 0, with a provided shape)
    shape: tuple of ints, or None
        shape of the array, to be provided iff init is not provided
    mutable_sigma: bool
        whether the mutation standard deviation must mutate as well (for mutation based algorithms)

    Note
    ----
    More specific behaviors can be obtained throught the following methods:
    set_bounds, set_mutation, set_integer_casting
    """

    def __init__(
            self,
            *,
            init: tp.Optional[ArrayLike] = None,
            shape: tp.Optional[tp.Tuple[int, ...]] = None,
            mutable_sigma: bool = False
    ) -> None:
        sigma = Log(init=1.0, exponent=1.2, mutable_sigma=False) if mutable_sigma else 1.0
        super().__init__(sigma=sigma, recombination="average")
        err_msg = 'Exactly one of "init" or "shape" must be provided'
        if init is not None:
            if shape is not None:
                raise ValueError(err_msg)
            self._value = np.array(init, copy=False)
        elif shape is not None:
            assert isinstance(shape, tuple) and all(isinstance(n, int) for n in shape)
            self._value = np.zeros(shape)
        else:
            raise ValueError(err_msg)
        self.integer = False
        self.exponent: tp.Optional[float] = None
        self.bounds: tp.Tuple[tp.Optional[np.ndarray], tp.Optional[np.ndarray]] = (None, None)
        self.bound_transform: tp.Optional[trans.BoundTransform] = None
        self.full_range_sampling = False
        self._ref_data: tp.Optional[np.ndarray] = None

    def _compute_descriptors(self) -> utils.Descriptors:
        return utils.Descriptors(continuous=not self.integer)

    def _get_name(self) -> str:
        cls = self.__class__.__name__
        descriptors: tp.List[str] = (["int"] if self.integer else
                                     ([str(self.value.shape).replace(" ", "")] if self.value.shape != () else []))
        descriptors += [f"exp={self.exponent}"] if self.exponent is not None else []
        descriptors += [f"{self.bound_transform}"] if self.bound_transform is not None else []
        descriptors += ["constr"] if self._constraint_checkers else []
        description = ""
        if descriptors:
            description = "{{{}}}".format(",".join(descriptors))
        return f"{cls}{description}"

    @property
    def sigma(self) -> tp.Union["Array", "Scalar"]:
        """Value for the standard deviation used to mutate the parameter
        """
        return self.parameters["sigma"]  # type: ignore

    @property
    def value(self) -> np.ndarray:
        if self.integer:
            return np.round(self._value)  # type: ignore
        return self._value

    @value.setter
    def value(self, value: ArrayLike) -> None:
        self._check_frozen()
        self._ref_data = None
        if not isinstance(value, (np.ndarray, tuple, list)):
            raise TypeError(f"Received a {type(value)} in place of a np.ndarray/tuple/list")
        value = np.asarray(value)
        assert isinstance(value, np.ndarray)
        if self._value.shape != value.shape:
            raise ValueError(f"Cannot set array of shape {self._value.shape} with value of shape {value.shape}")
        if not BoundChecker(*self.bounds)(self.value):
            raise ValueError("New value does not comply with bounds")
        if self.exponent is not None and np.min(value.ravel()) <= 0:
            raise ValueError("Logirithmic values cannot be negative")
        self._value = value

    def sample(self: A) -> A:
        if not self.full_range_sampling:
            return super().sample()
        child = self.spawn_child()
        std_bounds = tuple(self._to_reduced_space(b) for b in self.bounds)  # type: ignore
        diff = std_bounds[1] - std_bounds[0]
        child.set_standardized_data(std_bounds[0] + np.random.uniform(0, 1, size=diff.shape) * diff, deterministic=False)
        child.heritage["lineage"] = child.uid
        return child

    def set_bounds(self: A, a_min: BoundValue = None, a_max: BoundValue = None,
                   method: str = "clipping", full_range_sampling: bool = False) -> A:
        """Bounds all real values into [a_min, a_max] using a provided method

        Parameters
        ----------
        a_min: float or None
            minimum value
        a_max: float or None
            maximum value
        method: str
            One of the following choices:
            - "clipping": clips the values inside the bounds. This is efficient but leads
              to over-sampling on the bounds.
            - "constraint": adds a constraint (see register_cheap_constraint) which leads to rejecting mutations
              reaching beyond the bounds. This avoids oversampling the boundaries, but can be inefficient in large
              dimension.
            - "arctan": maps the space [a_min, a_max] to to all [-inf, inf] using arctan transform. This is efficient
              but it completely reshapes the space (a mutation in the center of the space will be larger than a mutation
              close to the bounds), and reaching the bounds is equivalent to reaching the infinity.
            - "tanh": same as "arctan", but with a "tanh" transform. "tanh" saturating much faster than "arctan", it can lead
              to unexpected behaviors.
        full_range_sampling: bool
            this changes the default behavior of the "sample" method (aka creating a child and mutating it from the current instance)
            to creating a child with a value sampled uniformly (or log-uniformly) within the while range of the bounds. The
            "sample" method is used by some algorithms to create an initial population.

        Notes
        -----
        - "tanh" reaches the boundaries really quickly, while "arctan" is much softer
        - only "clipping" accepts partial bounds (None values)
        """  # TODO improve description of methods
        bounds = tuple(a if isinstance(a, np.ndarray) or a is None else np.array([a], dtype=float) for a in (a_min, a_max))
        both_bounds = all(b is not None for b in bounds)
        # preliminary checks
        if self.bound_transform is not None:
            raise RuntimeError("A bounding method has already been set")
        if full_range_sampling and not both_bounds:
            raise ValueError("Cannot use full range sampling if both bounds are not set")
        checker = BoundChecker(*bounds)
        if not checker(self.value):
            raise ValueError("Current value is not within bounds, please update it first")
        if not (a_min is None or a_max is None):
            if (bounds[0] >= bounds[1]).any():  # type: ignore
                raise ValueError(f"Lower bounds {a_min} should be strictly smaller than upper bounds {a_max}")
        # update instance
        transforms = dict(clipping=trans.Clipping, arctan=trans.ArctanBound, tanh=trans.TanhBound)
        if method in transforms:
            if self.exponent is not None and method != "clipping":
                raise ValueError(f'Cannot use method "{method}" in logarithmic mode')
            self.bound_transform = transforms[method](*bounds)
        elif method == "constraint":
            self.register_cheap_constraint(checker)
        else:
            raise ValueError(f"Unknown method {method}")
        self.bounds = bounds  # type: ignore
        self.full_range_sampling = full_range_sampling
        # warn if sigma is too large for range
        if both_bounds and method != "tanh":  # tanh goes to infinity anyway
            std_bounds = tuple(self._to_reduced_space(b) for b in self.bounds)  # type: ignore
            min_dist = np.min(np.abs(std_bounds[0] - std_bounds[1]).ravel())
            if min_dist < 3.0:
                warnings.warn(f"Bounds are {min_dist} sigma away from each other at the closest, "
                              "you should aim for at least 3 for better quality.")
        return self

    def set_mutation(self: A, sigma: tp.Optional[tp.Union[float, "Array"]] = None, exponent: tp.Optional[float] = None) -> A:
        """Output will be cast to integer(s) through deterministic rounding.

        Parameters
        ----------
        sigma: Array/Log or float
            The standard deviation of the mutation. If a Parameter is provided, it will replace the current
            value. If a float is provided, it will either replace a previous float value, or update the value
            of the Parameter.
        exponent: float
            exponent for the logarithmic mode. With the default sigma=1, using exponent=2 will perform
            x2 or /2 "on average" on the value at each mutation.

        Returns
        -------
        self
        """
        if sigma is not None:
            # just replace if an actual Parameter is provided as sigma, else update value (parametrized or not)
            if isinstance(sigma, core.Parameter) or isinstance(self.parameters._content["sigma"], core.Constant):
                self.parameters._content["sigma"] = core.as_parameter(sigma)
            else:
                self.sigma.value = sigma  # type: ignore
        if exponent is not None:
            if self.bound_transform is not None and not isinstance(self.bound_transform, trans.Clipping):
                raise RuntimeError(f"Cannot set logarithmic transform with bounding transform {self.bound_transform}, "
                                   "only clipping and constraint bounding methods can accept itp.")
            if exponent <= 1.0:
                raise ValueError("Only exponents strictly higher than 1.0 are allowed")
            if np.min(self._value.ravel()) <= 0:
                raise RuntimeError("Cannot convert to logarithmic mode with current non-positive value, please update it firstp.")
            self.exponent = exponent
        return self

    def set_integer_casting(self: A) -> A:
        """Output will be cast to integer(s) through deterministic rounding.

        Returns
        -------
        self
        """
        self.integer = True
        return self

    # pylint: disable=unused-argument
    def _internal_set_standardized_data(self: A, data: np.ndarray, reference: A, deterministic: bool = False) -> None:
        assert isinstance(data, np.ndarray)
<<<<<<< HEAD
        sigma = self.sigma.value
        data_reduc = (sigma * data if sigma != 1.0 else data).reshape(instance._value.shape)
        instance._value = data_reduc if self.exponent is None else self.exponent**data_reduc
        if instance.bound_transform is not None:
            instance._value = instance.bound_transform.forward(instance._value)
        return instance
=======
        sigma = reference.sigma.value
        data_reduc = (sigma * (data + reference._get_ref_data())).reshape(reference._value.shape)
        self._value = data_reduc if reference.exponent is None else reference.exponent**data_reduc
        self._ref_data = None
        if reference.bound_transform is not None:
            self._value = reference.bound_transform.forward(self._value)
>>>>>>> 0a17db68

    def _internal_spawn_child(self) -> "Array":
        child = self.__class__(init=self.value)
        child.parameters._content = {k: v.spawn_child() if isinstance(v, core.Parameter) else v
                                     for k, v in self.parameters._content.items()}
        for name in ["integer", "exponent", "bounds", "bound_transform", "full_range_sampling"]:
            setattr(child, name, getattr(self, name))
        return child

<<<<<<< HEAD
    def _internal_get_standardized_data(self: A, instance: A) -> np.ndarray:
        out = self._to_std_space(instance._value)
        return out
=======
    def _internal_get_standardized_data(self: A, reference: A) -> np.ndarray:
        return reference._to_reduced_space(self._value) - reference._get_ref_data()  # type: ignore

    def _get_ref_data(self) -> np.ndarray:
        if self._ref_data is None:
            self._ref_data = self._to_reduced_space(self._value)
        return self._ref_data
>>>>>>> 0a17db68

    def _to_reduced_space(self, value: np.ndarray) -> np.ndarray:
        """Converts array with appropriate shapes to reduced (uncentered) space
        by applying log scaling and sigma scaling
        """
        sigma = self.sigma.value
        if self.bound_transform is not None:
<<<<<<< HEAD
            data = self.bound_transform.backward(data)
        distribval = data if self.exponent is None else np.log(data) / np.log(self.exponent)
        reduced = (distribval / sigma) if sigma != 1.0 else distribval  # minor optimization
=======
            value = self.bound_transform.backward(value)
        distribval = value if self.exponent is None else np.log(value) / np.log(self.exponent)
        reduced = distribval / sigma
>>>>>>> 0a17db68
        return reduced.ravel()  # type: ignore

    def recombine(self: A, *others: A) -> None:
        recomb = self.parameters["recombination"].value
        all_p = [self] + list(others)
        if recomb == "average":
            self.set_standardized_data(np.mean([p.get_standardized_data(reference=self) for p in all_p], axis=0), deterministic=False)
        else:
            raise ValueError(f'Unknown recombination "{recomb}"')


class Scalar(Array):
    """Parameter representing a scalar

    Parameters
    ----------
    init: float
        initial value of the scalar
    mutable_sigma: bool
        whether the mutation standard deviation must mutate as well (for mutation based algorithms)

    Note
    ----
    More specific behaviors can be obtained throught the following methods:
    set_bounds, set_mutation
    """

    def __init__(self, init: float = 0.0, mutable_sigma: bool = True) -> None:
        super().__init__(init=np.array([init]), mutable_sigma=mutable_sigma)

    @property  # type: ignore
    def value(self) -> float:  # type: ignore
        return self._value[0] if not self.integer else int(self._value[0])  # type: ignore

    @value.setter
    def value(self, value: float) -> None:
        self._check_frozen()
        if not isinstance(value, (float, int, np.float, np.int)):
            raise TypeError(f"Received a {type(value)} in place of a scalar (float, int)")
        self._value = np.array([value], dtype=float)


class Log(Scalar):
    """Parameter representing a log distributed value between 0 and infinity

    Parameters
    ----------
    init: float
        initial value of the variable
    exponent: float
        exponent for the log mutation: an exponent of 2.0 will lead to mutations by factors between around 0.5 and 2.0
    a_min: float or None
        minimum value if any (> 0)
    a_max: float or None
        maximum value if any
    mutable_sigma: bool
        whether the mutation standard deviation must mutate as well (for mutation based algorithms)

    Note
    ----
    More specific behaviors can be obtained throught the following methods:
    set_bounds, set_mutation
    """

    def __init__(
        self,
        *,
        init: float = 1.0,
        exponent: float = 2.0,
        a_min: tp.Optional[float] = None,
        a_max: tp.Optional[float] = None,
        mutable_sigma: bool = False,
    ) -> None:
        super().__init__(init=init, mutable_sigma=mutable_sigma)
        self.set_mutation(sigma=1.0, exponent=exponent)
        if any(a is not None for a in (a_min, a_max)):
            self.set_bounds(a_min, a_max, method="clipping")<|MERGE_RESOLUTION|>--- conflicted
+++ resolved
@@ -267,21 +267,12 @@
     # pylint: disable=unused-argument
     def _internal_set_standardized_data(self: A, data: np.ndarray, reference: A, deterministic: bool = False) -> None:
         assert isinstance(data, np.ndarray)
-<<<<<<< HEAD
-        sigma = self.sigma.value
-        data_reduc = (sigma * data if sigma != 1.0 else data).reshape(instance._value.shape)
-        instance._value = data_reduc if self.exponent is None else self.exponent**data_reduc
-        if instance.bound_transform is not None:
-            instance._value = instance.bound_transform.forward(instance._value)
-        return instance
-=======
         sigma = reference.sigma.value
         data_reduc = (sigma * (data + reference._get_ref_data())).reshape(reference._value.shape)
         self._value = data_reduc if reference.exponent is None else reference.exponent**data_reduc
         self._ref_data = None
         if reference.bound_transform is not None:
             self._value = reference.bound_transform.forward(self._value)
->>>>>>> 0a17db68
 
     def _internal_spawn_child(self) -> "Array":
         child = self.__class__(init=self.value)
@@ -291,11 +282,6 @@
             setattr(child, name, getattr(self, name))
         return child
 
-<<<<<<< HEAD
-    def _internal_get_standardized_data(self: A, instance: A) -> np.ndarray:
-        out = self._to_std_space(instance._value)
-        return out
-=======
     def _internal_get_standardized_data(self: A, reference: A) -> np.ndarray:
         return reference._to_reduced_space(self._value) - reference._get_ref_data()  # type: ignore
 
@@ -303,7 +289,6 @@
         if self._ref_data is None:
             self._ref_data = self._to_reduced_space(self._value)
         return self._ref_data
->>>>>>> 0a17db68
 
     def _to_reduced_space(self, value: np.ndarray) -> np.ndarray:
         """Converts array with appropriate shapes to reduced (uncentered) space
@@ -311,15 +296,9 @@
         """
         sigma = self.sigma.value
         if self.bound_transform is not None:
-<<<<<<< HEAD
-            data = self.bound_transform.backward(data)
-        distribval = data if self.exponent is None else np.log(data) / np.log(self.exponent)
-        reduced = (distribval / sigma) if sigma != 1.0 else distribval  # minor optimization
-=======
             value = self.bound_transform.backward(value)
         distribval = value if self.exponent is None else np.log(value) / np.log(self.exponent)
         reduced = distribval / sigma
->>>>>>> 0a17db68
         return reduced.ravel()  # type: ignore
 
     def recombine(self: A, *others: A) -> None:
