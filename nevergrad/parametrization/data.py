# Copyright (c) Facebook, Inc. and its affiliates. All Rights Reserved.(an
#
# This source code is licensed under the MIT license found in the
# LICENSE file in the root directory of this source tree.

# import warnings
import numpy as np
import nevergrad.common.typing as tp
from nevergrad.common import errors

from . import _layering
from . import core
from .container import Dict
from . import utils


# pylint: disable=no-value-for-parameter,import-outside-toplevel
# pylint: disable=cyclic-import


D = tp.TypeVar("D", bound="Data")
P = tp.TypeVar("P", bound=core.Parameter)


def _param_string(parameters: Dict) -> str:
    """Hacky helper for nice-visualizatioon"""
    substr = f"[{parameters._get_parameters_str()}]"
    if substr == "[]":
        substr = ""
    return substr


<<<<<<< HEAD
:
=======
MutFn = tp.Callable[[tp.Sequence["Data"]], None]


class Mutation(core.Parameter):
    """Custom mutation or recombination
    This is an experimental API

    Either implement:
    - `_apply_array`  which provides a new np.ndarray from a list of arrays
    - `apply` which updates the first p.Array instance

    Mutation should take only one p.Array instance as argument, while
    Recombinations should take several
    """

    # NOTE: this API should disappear in favor of the layer API
    # (a layer can modify the mutation scheme)

    # pylint: disable=unused-argument
    value: core.ValueProperty[MutFn, MutFn] = core.ValueProperty()

    def __init__(self, **kwargs: tp.Any) -> None:
        super().__init__()
        self.parameters = Dict(**kwargs)

    def _layered_get_value(self) -> MutFn:
        return self.apply

    def _layered_set_value(self, value: tp.Any) -> None:
        raise RuntimeError("Mutation cannot be set.")

    def _get_name(self) -> str:
        return super()._get_name() + _param_string(self.parameters)

    def apply(self, arrays: tp.Sequence["Data"]) -> None:
        new_value = self._apply_array([a._value for a in arrays])
        arrays[0]._value = new_value

    def _apply_array(self, arrays: tp.Sequence[np.ndarray]) -> np.ndarray:
        raise RuntimeError("Mutation._apply_array should either be implementer or bypassed in Mutation.apply")
        return np.array([])  # pylint: disable=unreachable

    def get_standardized_data(  # pylint: disable=unused-argument
        self: P, *, reference: tp.Optional[P] = None
    ) -> np.ndarray:
        return np.array([])

>>>>>>> 86a7fe70

# pylint: disable=too-many-arguments, too-many-instance-attributes,abstract-method
class Data(core.Parameter):
    """Array parameter with customizable mutation and recombination.

    Parameters
    ----------
    init: np.ndarray, or None
        initial value of the array (defaults to 0, with a provided shape)
    shape: tuple of ints, or None
        shape of the array, to be provided iff init is not provided
    mutable_sigma: bool
        whether the mutation standard deviation must mutate as well (for mutation based algorithms)

    Note
    ----
    More specific behaviors can be obtained throught the following methods:
    set_bounds, set_mutation, set_integer_casting
    """

    def __init__(
        self,
        *,
        init: tp.Optional[tp.ArrayLike] = None,
        shape: tp.Optional[tp.Tuple[int, ...]] = None,
        mutable_sigma: bool = False,
    ) -> None:
        sigma = Log(init=1.0, exponent=2.0, mutable_sigma=False) if mutable_sigma else 1.0
        super().__init__()
        self.parameters = Dict(sigma=sigma, recombination="average", mutation="gaussian")
        err_msg = 'Exactly one of "init" or "shape" must be provided'
        self.parameters._ignore_in_repr = dict(sigma="1.0", recombination="average", mutation="gaussian")
        if init is not None:
            if shape is not None:
                raise ValueError(err_msg)
            self._value = np.array(init, dtype=float, copy=False)
        elif shape is not None:
            assert isinstance(shape, tuple) and all(
                isinstance(n, int) for n in shape
            ), f"Shape incorrect: {shape}."
            self._value = np.zeros(shape, dtype=float)
        else:
            raise ValueError(err_msg)
        self.add_layer(_layering.ArrayCasting())

    @property
    def bounds(self) -> tp.Tuple[tp.Optional[np.ndarray], tp.Optional[np.ndarray]]:
        """Estimate of the bounds (None if unbounded)

        Note
        ----
        This may be inaccurate (WIP)
        """
        from . import _datalayers

        bound_layers = _datalayers.BoundLayer.filter_from(self)
        if not bound_layers:
            return (None, None)
        bounds = bound_layers[-1].bounds
        forwardable = _datalayers.ForwardableOperation.filter_from(self)
        forwardable = [x for x in forwardable if x._layer_index > bound_layers[-1]._layer_index]
        for f in forwardable:
            bounds = tuple(None if b is None else f.forward(b) for b in bounds)  # type: ignore
        return bounds

    @property
    def dimension(self) -> int:
        return int(np.prod(self._value.shape))

    def _get_name(self) -> str:
        cls = self.__class__.__name__
        descriptors: tp.List[str] = []
        if self._value.shape != (1,):
            descriptors.append(str(self._value.shape).replace(" ", ""))
        descriptors += [
            layer.name
            for layer in self._layers[1:]
            if not isinstance(layer, (_layering.ArrayCasting, _layering._ScalarCasting))
        ]
        description = "" if not descriptors else "{{{}}}".format(",".join(descriptors))
        return f"{cls}{description}" + _param_string(self.parameters)

    @property
    def sigma(self) -> tp.Union["Array", "Scalar"]:
        """Value for the standard deviation used to mutate the parameter"""
        return self.parameters["sigma"]  # type: ignore

    def _layered_sample(self: D) -> D:
        child = self.spawn_child()
        from . import helpers

        with helpers.deterministic_sampling(child):
            child.mutate()
        return child

    # pylint: disable=unused-argument
    def set_bounds(
        self: D,
        lower: tp.BoundValue = None,
        upper: tp.BoundValue = None,
        method: str = "bouncing",
        full_range_sampling: tp.Optional[bool] = None,
    ) -> D:
        """Bounds all real values into [lower, upper] using a provided method

        Parameters
        ----------
        lower: float or None
            minimum value
        upper: float or None
            maximum value
        method: str
            One of the following choices:

            - "bouncing": bounce on border (at most once). This is a variant of clipping,
               avoiding bounds over-samping (default).
            - "clipping": clips the values inside the bounds. This is efficient but leads
              to over-sampling on the bounds.
            - "constraint": adds a constraint (see register_cheap_constraint) which leads to rejecting mutations
              reaching beyond the bounds. This avoids oversampling the boundaries, but can be inefficient in large
              dimension.
            - "arctan": maps the space [lower, upper] to to all [-inf, inf] using arctan transform. This is efficient
              but it completely reshapes the space (a mutation in the center of the space will be larger than a mutation
              close to the bounds), and reaching the bounds is equivalent to reaching the infinity.
            - "tanh": same as "arctan", but with a "tanh" transform. "tanh" saturating much faster than "arctan", it can lead
              to unexpected behaviors.
        full_range_sampling: Optional bool
            Changes the default behavior of the "sample" method (aka creating a child and mutating it from the current instance)
            or the sampling optimizers, to creating a child with a value sampled uniformly (or log-uniformly) within
            the while range of the bounds. The "sample" method is used by some algorithms to create an initial population.
            This is activated by default if both bounds are provided.

        Notes
        -----
        - "tanh" reaches the boundaries really quickly, while "arctan" is much softer
        - only "clipping" accepts partial bounds (None values)
        """  # TODO improve description of methods
        from . import _datalayers

        # if method == "constraint":
        #     method = "clipping"
        value = self.value
        if method == "constraint":
            layer = _datalayers.BoundLayer(lower=lower, upper=upper, uniform_sampling=full_range_sampling)
            checker = utils.BoundChecker(*layer.bounds)
            self.register_cheap_constraint(checker)
        else:
            layer = _datalayers.Bound(
                lower=lower, upper=upper, method=method, uniform_sampling=full_range_sampling
            )
        layer._LEGACY = True
        layer(self, inplace=True)
        _fix_legacy(self)
        try:
            self.value = value
        except ValueError as e:
            raise errors.NevergradValueError(
                "Current value is not within bounds, please update it first"
            ) from e
        return self

    def set_recombination(self: D, recombination: tp.Union[None, str, core.Parameter]) -> D:
        self.parameters._content["recombination"] = (
            recombination if isinstance(recombination, core.Parameter) else core.Constant(recombination)
        )
        return self

    def mutate(self) -> None:
        """Mutate parameters of the instance, and then its value"""
        self._check_frozen()
        self._subobjects.apply("mutate")
        mutation = self.parameters["mutation"].value
        if isinstance(mutation, str):
            if mutation in ["gaussian", "cauchy"]:
                func = (
                    self.random_state.normal if mutation == "gaussian" else self.random_state.standard_cauchy
                )
                new_state = func(size=self.dimension)
                self.set_standardized_data(new_state)
            else:
                raise NotImplementedError('Mutation "{mutation}" is not implemented')
        elif isinstance(mutation, Mutation):
            mutation.apply([self])
        elif callable(mutation):
            mutation([self])
        else:
            raise TypeError("Mutation must be a string, a callable or a Mutation instance")

    def set_mutation(
        self: D,
        sigma: tp.Optional[tp.Union[float, core.Parameter]] = None,
        exponent: tp.Optional[float] = None,
        custom: tp.Optional[tp.Union[str, core.Parameter]] = None,
    ) -> D:
        """Output will be cast to integer(s) through deterministic rounding.

        Parameters
        ----------
        sigma: Array/Log or float
            The standard deviation of the mutation. If a Parameter is provided, it will replace the current
            value. If a float is provided, it will either replace a previous float value, or update the value
            of the Parameter.
        exponent: float
            exponent for the logarithmic mode. With the default sigma=1, using exponent=2 will perform
            x2 or /2 "on average" on the value at each mutation.
        custom: str or Parameter
            custom mutation which can be a string ("gaussian" or "cauchy")
            or Mutation/Recombination like object
            or a Parameter which value is either of those

        Returns
        -------
        self
        """
        if sigma is not None:
            # just replace if an actual Parameter is provided as sigma, else update value (parametrized or not)
            if isinstance(sigma, core.Parameter) or isinstance(
                self.parameters._content["sigma"], core.Constant
            ):
                self.parameters._content["sigma"] = core.as_parameter(sigma)
            else:
                self.sigma.value = sigma  # type: ignore
        if exponent is not None:
            from . import _datalayers

            if exponent <= 0.0:
                raise ValueError("Only exponents strictly higher than 0.0 are allowed")
            value = self.value
            layer = _datalayers.Exponent(base=exponent)
            layer._LEGACY = True
            self.add_layer(layer)
            _fix_legacy(self)
            try:
                self.value = value
            except ValueError as e:
                raise errors.NevergradValueError(
                    "Cannot convert to logarithmic mode with current non-positive value, please update it firstp."
                ) from e
        if custom is not None:
            self.parameters._content["mutation"] = core.as_parameter(custom)
        return self

    def set_integer_casting(self: D) -> D:
        """Output will be cast to integer(s) through deterministic rounding.

        Returns
        -------
        self

        Note
        ----
        Using integer casting makes the parameter discrete which can make the optimization more
        difficult. It is especially ill-advised to use this with a range smaller than 10, or
        a sigma lower than 1. In those cases, you should rather use a TransitionChoice instead.
        """
        return self.add_layer(_layering.Int())

    @property
    def integer(self) -> bool:
        return any(isinstance(x, _layering.Int) for x in self._layers)

    # pylint: disable=unused-argument
    def _internal_set_standardized_data(self: D, data: np.ndarray, reference: D) -> None:
        assert isinstance(data, np.ndarray)
        sigma = reference.sigma.value
        data_reduc = sigma * (data + reference._to_reduced_space()).reshape(reference._value.shape)
        self._value = data_reduc
        # make sure _value is updated by the layers getters if need be:
        self.value  # pylint: disable=pointless-statement

    def _internal_get_standardized_data(self: D, reference: D) -> np.ndarray:
        return reference._to_reduced_space(self._value - reference._value)

    def _to_reduced_space(self, value: tp.Optional[np.ndarray] = None) -> np.ndarray:
        """Converts array with appropriate shapes to reduced (uncentered) space
        by applying log scaling and sigma scaling
        """
        # TODO this is nearly useless now that the layer system has been added. Remove?
        if value is None:
            value = self._value
        reduced = value / self.sigma.value
        return reduced.ravel()  # type: ignore

    def recombine(self: D, *others: D) -> None:
        if not others:
            return
        self._subobjects.apply("recombine", *others)
        recomb = self.parameters["recombination"].value
        if recomb is None:
            return
        all_params = [self] + list(others)
        if isinstance(recomb, str) and recomb == "average":
            all_arrays = [p.get_standardized_data(reference=self) for p in all_params]
            self.set_standardized_data(np.mean(all_arrays, axis=0))
        elif isinstance(recomb, Mutation):
            recomb.apply(all_params)
        elif callable(recomb):
            recomb(all_params)
        else:
            raise ValueError(f'Unknown recombination "{recomb}"')

    def copy(self: D) -> D:
        child = super().copy()
        child._value = np.array(self._value, copy=True)
        return child

    def _layered_set_value(self, value: np.ndarray) -> None:
        self._check_frozen()
        if self._value.shape != value.shape:
            raise ValueError(
                f"Cannot set array of shape {self._value.shape} with value of shape {value.shape}"
            )
        self._value = value

    def _layered_get_value(self) -> np.ndarray:
        return self._value

    def _new_with_data_layer(self: D, name: str, *args: tp.Any, **kwargs: tp.Any) -> D:
        # pylint: disable=cyclic-import
        from . import _datalayers  # lazy to avoid cyclic imports

        new = self.copy()
        new.add_layer(getattr(_datalayers, name)(*args, **kwargs))
        return new

    def __mod__(self: D, module: tp.Any) -> D:
        return self._new_with_data_layer("Modulo", module)

    def __rpow__(self: D, base: float) -> D:
        return self._new_with_data_layer("Exponent", base)

    def __add__(self: D, offset: tp.Any) -> D:
        return self._new_with_data_layer("Add", offset)

    def __sub__(self: D, offset: tp.Any) -> D:
        return self.__add__(-offset)

    def __radd__(self: D, offset: tp.Any) -> D:
        return self.__add__(offset)

    def __mul__(self: D, value: tp.Any) -> D:
        return self._new_with_data_layer("Multiply", value)

    def __rmul__(self: D, value: tp.Any) -> D:
        return self.__mul__(value)

    def __truediv__(self: D, value: tp.Any) -> D:
        return self.__mul__(1.0 / value)

    def __rtruediv__(self: D, value: tp.Any) -> D:
        return value * (self ** -1)  # type: ignore

    def __pow__(self: D, power: float) -> D:
        return self._new_with_data_layer("Power", power)

    def __neg__(self: D) -> D:
        return self.__mul__(-1.0)


def _fix_legacy(parameter: Data) -> None:
    """Ugly hack for keeping the legacy behaviors with considers bounds always after the exponent
    and can still sample "before" the exponent (log-uniform).
    """
    from . import _datalayers

    legacy = [x for x in _datalayers.Operation.filter_from(parameter) if x._LEGACY]
    if len(legacy) < 2:
        return
    if len(legacy) > 2:
        raise errors.NevergradRuntimeError("More than 2 legacy layers, this should not happen, open an issue")
    # warnings.warn(
    #     "Settings bounds and exponent through the Array/Scalar API will change behavior "
    #     " (this is an early warning, more on this asap)",
    #     errors.NevergradBehaviorChangesWarning,
    # )  # TODO activate when ready
    value = parameter.value
    layers_inds = tuple(leg._layer_index for leg in legacy)
    if abs(layers_inds[0] - layers_inds[1]) > 1:
        raise errors.NevergradRuntimeError("Non-legacy layers between 2 legacy layers")
    parameter._layers = [x for x in parameter._layers if x._layer_index not in layers_inds]
    # fix parameter layers
    for k, sub in enumerate(parameter._layers):
        sub._layer_index = k
        sub._layers = parameter._layers
    parameter.value = value
    bound_ind = int(isinstance(legacy[0], _datalayers.Exponent))
    bound: _datalayers.BoundLayer = legacy[bound_ind]  # type: ignore
    exp: _datalayers.Exponent = legacy[(bound_ind + 1) % 2]  # type: ignore
    bound.bounds = tuple(None if b is None else exp.backward(b) for b in bound.bounds)  # type: ignore
    if isinstance(bound, _datalayers.Bound):
        bound = _datalayers.Bound(
            lower=bound.bounds[0],
            upper=bound.bounds[1],
            method=bound._method,
            uniform_sampling=bound.uniform_sampling,
        )
    for l in (bound, exp):
        l._layer_index = 0
        l._layers = [l]
        parameter.add_layer(l)
    return


class Array(Data):

    value: core.ValueProperty[tp.ArrayLike, np.ndarray] = core.ValueProperty()


class Scalar(Data):
    """Parameter representing a scalar.

    Parameters
    ----------
    init: optional float
        initial value of the scalar (defaults to 0.0 if both bounds are not provided)
    lower: optional float
        minimum value if any
    upper: optional float
        maximum value if any
    mutable_sigma: bool
        whether the mutation standard deviation must mutate as well (for mutation based algorithms)

    Notes
    -----
    - by default, this is an unbounded scalar with Gaussian mutations.
    - if both lower and upper bounds are provided, sigma will be adapted so that the range spans 6 sigma.
      Also, if init is not provided, it will be set to the middle value.
    - More specific behaviors can be obtained throught the following methods:
      :code:`set_bounds`, :code:`set_mutation`, :code:`set_integer_casting`
    """

    value: core.ValueProperty[float, float] = core.ValueProperty()

    def __init__(
        self,
        init: tp.Optional[float] = None,
        *,
        lower: tp.Optional[float] = None,
        upper: tp.Optional[float] = None,
        mutable_sigma: bool = True,
    ) -> None:
        bounded = all(a is not None for a in (lower, upper))
        no_init = init is None
        if bounded:
            if init is None:
                init = (lower + upper) / 2.0  # type: ignore
        if init is None:
            init = 0.0
        super().__init__(init=np.array([init]), mutable_sigma=mutable_sigma)
        if bounded:
            self.set_mutation(sigma=(upper - lower) / 6)  # type: ignore
        if any(a is not None for a in (lower, upper)):
            self.set_bounds(lower=lower, upper=upper, full_range_sampling=bounded and no_init)
        self.add_layer(_layering._ScalarCasting())


class Log(Scalar):
    """Parameter representing a positive variable, mutated by Gaussian mutation in log-scale.

    Parameters
    ----------
    init: float or None
        initial value of the variable. If not provided, it is set to the middle of lower and upper in log space
    exponent: float or None
        exponent for the log mutation: an exponent of 2.0 will lead to mutations by factors between around 0.5 and 2.0
        By default, it is set to either 2.0, or if the parameter is completely bounded to a factor so that bounds are
        at 3 sigma in the transformed space.
    lower: float or None
        minimum value if any (> 0)
    upper: float or None
        maximum value if any
    mutable_sigma: bool
        whether the mutation standard deviation must mutate as well (for mutation based algorithms)

    Note
    ----
    This class is only a wrapper over :code:`Scalar`.
    """

    def __init__(
        self,
        *,
        init: tp.Optional[float] = None,
        exponent: tp.Optional[float] = None,
        lower: tp.Optional[float] = None,
        upper: tp.Optional[float] = None,
        mutable_sigma: bool = False,
    ) -> None:
        no_init = init is None
        bounded = all(a is not None for a in (lower, upper))
        if bounded:
            if init is None:
                init = float(np.sqrt(lower * upper))  # type: ignore
            if exponent is None:
                exponent = float(
                    np.exp((np.log(upper) - np.log(lower)) / 6.0)
                )  # 99.7% of values within the bounds
        if init is None:
            raise ValueError("You must define either a init value or both lower and upper bounds")
        if exponent is None:
            exponent = 2.0
        from . import _datalayers

        exp_layer = _datalayers.Exponent(exponent)
        raw_bounds = tuple(None if x is None else np.array([x], dtype=float) for x in (lower, upper))
        bounds = tuple(None if x is None else exp_layer.backward(x) for x in raw_bounds)
        init = exp_layer.backward(np.array([init]))
        super().__init__(init=init[0], mutable_sigma=mutable_sigma)  # type: ignore
        # TODO remove the next line when all compatibility is done
        if any(x is not None for x in bounds):
            bound_layer = _datalayers.Bound(*bounds, uniform_sampling=bounded and no_init)  # type: ignore
            bound_layer(self, inplace=True)
        self.add_layer(exp_layer)<|MERGE_RESOLUTION|>--- conflicted
+++ resolved
@@ -29,58 +29,6 @@
         substr = ""
     return substr
 
-
-<<<<<<< HEAD
-:
-=======
-MutFn = tp.Callable[[tp.Sequence["Data"]], None]
-
-
-class Mutation(core.Parameter):
-    """Custom mutation or recombination
-    This is an experimental API
-
-    Either implement:
-    - `_apply_array`  which provides a new np.ndarray from a list of arrays
-    - `apply` which updates the first p.Array instance
-
-    Mutation should take only one p.Array instance as argument, while
-    Recombinations should take several
-    """
-
-    # NOTE: this API should disappear in favor of the layer API
-    # (a layer can modify the mutation scheme)
-
-    # pylint: disable=unused-argument
-    value: core.ValueProperty[MutFn, MutFn] = core.ValueProperty()
-
-    def __init__(self, **kwargs: tp.Any) -> None:
-        super().__init__()
-        self.parameters = Dict(**kwargs)
-
-    def _layered_get_value(self) -> MutFn:
-        return self.apply
-
-    def _layered_set_value(self, value: tp.Any) -> None:
-        raise RuntimeError("Mutation cannot be set.")
-
-    def _get_name(self) -> str:
-        return super()._get_name() + _param_string(self.parameters)
-
-    def apply(self, arrays: tp.Sequence["Data"]) -> None:
-        new_value = self._apply_array([a._value for a in arrays])
-        arrays[0]._value = new_value
-
-    def _apply_array(self, arrays: tp.Sequence[np.ndarray]) -> np.ndarray:
-        raise RuntimeError("Mutation._apply_array should either be implementer or bypassed in Mutation.apply")
-        return np.array([])  # pylint: disable=unreachable
-
-    def get_standardized_data(  # pylint: disable=unused-argument
-        self: P, *, reference: tp.Optional[P] = None
-    ) -> np.ndarray:
-        return np.array([])
-
->>>>>>> 86a7fe70
 
 # pylint: disable=too-many-arguments, too-many-instance-attributes,abstract-method
 class Data(core.Parameter):
