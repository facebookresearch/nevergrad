--- conflicted
+++ resolved
@@ -7,11 +7,9 @@
 import typing as tp
 import pytest
 import numpy as np
-<<<<<<< HEAD
-=======
+
 from nevergrad.common import errors
 from . import utils
->>>>>>> 3e9e0023
 from . import parameter as par
 
 
