--- conflicted
+++ resolved
@@ -404,7 +404,6 @@
         assert np.all(val >= 1)
 
 
-<<<<<<< HEAD
 def test_scalar_module() -> None:
     ref = par.Scalar()
     x = par.Scalar(10) % 4
@@ -412,12 +411,12 @@
     assert x.get_standardized_data(reference=ref)[0] == 10
     x.value = 1
     assert x.get_standardized_data(reference=ref)[0] == 9  # find the closest
-=======
+
+
 def test_parenthood() -> None:
     param = par.Instrumentation(par.Scalar(init=1.0, mutable_sigma=True).set_mutation(exponent=2.0, sigma=5))
     sigma_uid = param[0][0].sigma.uid  # type: ignore
     param_samp = param.sample()
     param_spawn = param.spawn_child()
     assert param_samp[0][0].sigma.parents_uids == []  # type: ignore
-    assert param_spawn[0][0].sigma.parents_uids == [sigma_uid]  # type: ignore
->>>>>>> 42d5ca5f
+    assert param_spawn[0][0].sigma.parents_uids == [sigma_uid]  # type: ignore