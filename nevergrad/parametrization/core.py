# Copyright (c) Facebook, Inc. and its affiliates. All Rights Reserved.
#
# This source code is licensed under the MIT license found in the
# LICENSE file in the root directory of this source tree.

import uuid
import warnings
import operator
import functools
from collections import OrderedDict
import typing as tp
import numpy as np
from nevergrad.common.typetools import ArrayLike
from . import utils
# pylint: disable=no-value-for-parameter


P = tp.TypeVar("P", bound="Parameter")
D = tp.TypeVar("D", bound="Dict")


# pylint: disable=too-many-instance-attributes,too-many-public-methods
class Parameter:
    """This provides the core functionality of a parameter, aka
    value, subparameters, mutation, recombination
    and additional features such as shared random state,
    constraint check, hashes, generation and naming.
    """

    def __init__(self, **subparameters: tp.Any) -> None:
        # Main features
        self.uid = uuid.uuid4().hex
        self.parents_uids: tp.List[str] = []
        self.heritage: tp.Dict[str, tp.Any] = {"lineage": self.uid}  # passed through to children
        self._subparameters = None if not subparameters else Dict(**subparameters)
        self._dimension: tp.Optional[int] = None
        # Additional convenient features
        self._random_state: tp.Optional[np.random.RandomState] = None  # lazy initialization
        self._generation = 0
        self._constraint_checkers: tp.List[tp.Callable[[tp.Any], bool]] = []
        self._name: tp.Optional[str] = None
        self._frozen = False
        self._descriptors: tp.Optional[utils.Descriptors] = None
        self._meta: tp.Dict[str, tp.Any] = {}  # for anything algorithm related

    @property
    def value(self) -> tp.Any:
        raise NotImplementedError

    @value.setter
    def value(self, value: tp.Any) -> tp.Any:
        raise NotImplementedError

    @property
    def args(self) -> tp.Tuple[tp.Any, ...]:
        """Serves to input value in a funciton as func(*param.args, **param.kwargs)
        Use parameter.Instrumentation to set args and kwargs with full liberty.
        """
        return (self.value,)

    @property
    def kwargs(self) -> tp.Dict[str, tp.Any]:
        """Serves to input value in a funciton as func(*param.args, **param.kwargs)
        Use parameter.Instrumentation to set args and kwargs with full liberty.
        """
        return {}

    @property
    def subparameters(self) -> "Dict":
        if self._subparameters is None:  # delayed instantiation to avoid infinte loop
            assert self.__class__ != Dict, "subparameters of Parameters dict should never be called"
            self._subparameters = Dict()
        assert self._subparameters is not None
        return self._subparameters

    @property
    def dimension(self) -> int:
        """Dimension of the standardized space for this parameter
        i.e size of the vector returned by get_standardized_data()
        """
        if self._dimension is None:
            try:
                self._dimension = self.get_standardized_data().size
            except utils.NotSupportedError:
                self._dimension = 0
        return self._dimension

    def mutate(self) -> None:
        """Mutate subparameters of the instance, and then its value
        """
        self._check_frozen()
        self.subparameters.mutate()
        data = self.get_standardized_data()  # pylint: disable=assignment-from-no-return
        # let's assume the random state is already there (next class)
        self.set_standardized_data(data + self.random_state.normal(size=data.shape), deterministic=False)

    def sample(self: P) -> P:
        """Sample a new instance of the parameter.
        This usually means spawning a child and mutating it.
        This function should be used in optimizers when creating an initial population,
        and parameter.heritage["lineage"] is reset to parameter.uid instead of its parent's
        """
        child = self.spawn_child()
        child.mutate()
        child.heritage["lineage"] = child.uid
        return child

    def recombine(self: P, *others: P) -> None:
        """Update value and subparameters of this instance by combining it with
        other instances.

        Parameters
        ----------
        *others: Parameter
            other instances of the same type than this instance.
        """
        raise utils.NotSupportedError(f"Recombination is not implemented for {self.name}")

    def get_standardized_data(self: P, *, instance: tp.Optional[P] = None) -> np.ndarray:
        """Get the standardized data representing the value of the instance as an array in the optimization space.
        In this standardized space, a mutation is typically centered and reduced (sigma=1) Gaussian noise.
        The data only represent the value of this instance, not the subparameters (eg.: mutable sigma), hence it does not
        fully represent the state of the instance. Also, in stochastic cases, the value can be non-deterministically
        deduced from the data (eg.: categorical variable, for which data includes sampling weights for each value)

        Parameters
        ----------
        instance: Parameter
            the instance to represent in the standardized data space. By default this is "self", but other
            instances of the same type can be passed so as to be able to perform operations between them in the
            standardized data space (see note below)

        Returns
        -------
        np.ndarray
            the representation of the value in the optimization space

        Note
        ----
        Operations between different standardized data should only be performed if at least one of these conditions apply:
        - subparameters do not mutate (eg: sigma is constant)
        - each array was produced by the same instance in the exact same state (no mutation)
        - to make the code more explicit, the "instance" parameter is enforced as a keyword-only parameter.
        """
        assert instance is None or isinstance(instance, self.__class__), f"Expected {type(self)} but got {type(instance)} as instance"
        return self._internal_get_standardized_data(self if instance is None else instance)

    def _internal_get_standardized_data(self: P, instance: P) -> np.ndarray:
        raise utils.NotSupportedError(f"Export to standardized data space is not implemented for {self.name}")

    def set_standardized_data(self: P, data: ArrayLike, *, instance: tp.Optional[P] = None, deterministic: bool = False) -> P:
        """Updates the value of the provided instance (or self) using the standardized data.

        Parameters
        ----------
        np.ndarray
            the representation of the value in the optimization space
        instance: Parameter
            the instance to update ("self", if not provided)
        deterministic: bool
            whether the value should be deterministically drawn (max probability) in the case of stochastic parameters

        Returns
        -------
        Parameter
            the updated instance (self, or the provided instance)

        Note
        ----
        To make the code more explicit, the "instance" and "deterministic" parameters are enforced
        as keyword-only parameters.
        """
        assert isinstance(deterministic, bool)
        sent_instance = self if instance is None else instance
        assert isinstance(sent_instance, self.__class__), f"Expected {type(self)} but got {type(sent_instance)} as instance"
        sent_instance._check_frozen()
        return self._internal_set_standardized_data(np.array(data, copy=False), sent_instance, deterministic=deterministic)

    def _internal_set_standardized_data(self: P, data: np.ndarray, instance: P, deterministic: bool = False) -> P:
        raise utils.NotSupportedError(f"Import from standardized data space is not implemented for {self.name}")

    # PART 2 - Additional features

    @property
    def generation(self) -> int:
        """Generation of the parameter (children are current generation + 1)
        """
        return self._generation

    def get_value_hash(self) -> tp.Hashable:
        """Hashable object representing the current value of the instance
        """
        val = self.value
        if isinstance(val, (str, bytes, float, int)):
            return val
        elif isinstance(val, np.ndarray):
            return val.tobytes()
        else:
            raise utils.NotSupportedError(f"Value hash is not supported for object {self.name}")

    def get_data_hash(self) -> tp.Hashable:
        """Hashable object representing the current standardized data of the object.

        Note
        ----
        - this differs from the value hash, since the value is sometimes randomly sampled from the data
        - standardized data does not account for the full state of the instance (it does not contain
          data from subparameters)
        """
        return self.get_standardized_data().tobytes()

    def _get_name(self) -> str:
        """Internal implementation of parameter name. This should be value independant, and should not account
        for subparameters.
        """
        return self.__class__.__name__

    @property
    def name(self) -> str:
        """Name of the parameter
        This is used to keep track of how this Parameter is configured (included through subparameters),
        mostly for reproducibility A default version is always provided, but can be overriden directly
        through the attribute, or through the set_name method (which allows chaining).
        """
        if self._name is not None:
            return self._name
        substr = ""
        if self._subparameters is not None and self.subparameters:
            substr = f"[{self.subparameters._get_parameters_str()}]"
        return f"{self._get_name()}" + substr

    @name.setter
    def name(self, name: str) -> None:
        self.set_name(name)  # with_name allows chaining

    def __repr__(self) -> str:
        return f"{self.name}:{self.value}"

    def set_name(self: P, name: str) -> P:
        """Sets a name and return the current instrumentation (for chaining)

        Parameter
        ---------
        name: str
            new name to use to represent the Parameter
        """
        self._name = name
        return self

    # %% Constraint management

    def satisfies_constraints(self) -> bool:
        """Whether the instance satisfies the constraints added through
        the "register_cheap_constraint" method

        Returns
        -------
        bool
            True iff the constraint is satisfied
        """
        if self._subparameters is not None and not self.subparameters.satisfies_constraints():
            return False
        if not self._constraint_checkers:
            return True
        val = self.value
        return all(func(val) for func in self._constraint_checkers)

    def register_cheap_constraint(self, func: tp.Callable[[tp.Any], bool]) -> None:
        """Registers a new constraint on the parameter values.

        Parameter
        ---------
        func: Callable
            function which, given the value of the instance, returns whether it satisfies the constraints.

        Note
        - this is only for checking after mutation/recombination/etc if the value still satisfy the constraints.
          The constraint is not used in those processes.
        - constraints should be fast to compute.
        """
        if getattr(func, "__name__", "not lambda") == "<lambda>":  # LambdaType does not work :(
            warnings.warn("Lambda as constraint is not advice because it may not be picklable")
        self._constraint_checkers.append(func)

    # %% random state

    @property
    def random_state(self) -> np.random.RandomState:
        """Random state the instrumentation and the optimizers pull from.
        It can be seeded/replaced.
        """
        if self._random_state is None:
            # use the setter, to make sure the random state is propagated to the variables
            seed = np.random.randint(2 ** 32, dtype=np.uint32)
            self._set_random_state(np.random.RandomState(seed))
        assert self._random_state is not None
        return self._random_state

    @random_state.setter
    def random_state(self, random_state: np.random.RandomState) -> None:
        self._set_random_state(random_state)

    def _set_random_state(self, random_state: np.random.RandomState) -> None:
        self._random_state = random_state
        if self._subparameters is not None:
            self.subparameters._set_random_state(random_state)

    def spawn_child(self: P, new_value: tp.Optional[tp.Any] = None) -> P:
        """Creates a new instance which shares the same random generator than its parent,
        is sampled from the same data, and mutates independently from the parentp.
        If a new value is provided, it will be set to the new instance

        Parameter
        ---------
        new_value: anything (optional)
            if provided, it will update the new instance value (cannot be used at the same time as new_data).
        new_data: np.ndarray
            if provided, it will update the new instance standardized data (cannot be used at the same time as new_value)
            the new value will be drawn non-deterministically from the data.

        Returns
        -------
        Parameter
            a new instance of the same class, with same parameters/subparameters/...
            Optionally, a new value will be set after creation
        """
        rng = self.random_state  # make sure to create one before spawning
        child = self._internal_spawn_child()
        child._set_random_state(rng)
        child._constraint_checkers = list(self._constraint_checkers)
        child._generation = self.generation + 1
        child._descriptors = self._descriptors
        child._name = self._name
        child.parents_uids.append(self.uid)
        child.heritage = dict(self.heritage)
        if new_value is not None:
            child.value = new_value
        return child

    def freeze(self) -> None:
        """Prevents the parameter from changing value again (through value, mutate etc...)
        """
        self._frozen = True
        if self._subparameters is not None:
            self._subparameters.freeze()

    def _check_frozen(self) -> None:
        if self._frozen and not isinstance(self, Constant):  # nevermind constants (since they dont spawn children)
            raise RuntimeError(f"Cannot modify frozen Parameter {self}, please spawn a child and modify it instead")

    def _internal_spawn_child(self: P) -> P:
        # default implem just forwards params
        inputs = {k: v.spawn_child() if isinstance(v, Parameter) else v for k, v in self.subparameters._content.items()}
        child = self.__class__(**inputs)
        return child

    def copy(self: P) -> P:  # TODO test (see former instrumentation_copy test)
        """Create a child, but remove the random state
        This is used to run multiple experiments
        """
        child = self.spawn_child()
        child.random_state = None
        return child

    def _compute_descriptors(self) -> utils.Descriptors:
        return utils.Descriptors()

    @property
    def descriptors(self) -> utils.Descriptors:
        if self._descriptors is None:
            self._compute_descriptors()
            self._descriptors = self._compute_descriptors()
        return self._descriptors


class Constant(Parameter):
    """Parameter-like object for simplifying management of constant parameters:
    mutation/recombination do nothing, value cannot be changed, standardize data is an empty array,
    child is the same instance.

    Parameter
    ---------
    value: Any
        the value that this parameter will always provide
    """

    def __init__(self, value: tp.Any) -> None:
        super().__init__()
        if isinstance(value, Parameter):
            raise TypeError("Only non-parameters can be wrapped in a Constant")
        self._value = value

    def _get_name(self) -> str:
        return str(self._value)

    def get_value_hash(self) -> tp.Hashable:
        try:
            return super().get_value_hash()
        except utils.NotSupportedError:
            return "#non-hashable-constant#"

    @property
    def value(self) -> tp.Any:
        return self._value

    @value.setter
    def value(self, value: tp.Any) -> None:
        if not (value == self._value or value is self._value):
            raise ValueError(f'Constant value can only be updated to the same value (in this case "{self._value}")')

    def _internal_get_standardized_data(self: P, instance: P) -> np.ndarray:
        return np.array([])

    def _internal_set_standardized_data(self: P, data: np.ndarray, instance: P, deterministic: bool = False) -> P:
        if data.size:
            raise ValueError(f"Constant dimension should be 0 (got data: {data})")
        return instance

    def spawn_child(self: P, new_value: tp.Optional[tp.Any] = None) -> P:
        if new_value is not None:
            self.value = new_value  # check that it is equal
        return self  # no need to create another instance for a constant

    def recombine(self: P, *others: P) -> None:
        pass

    def mutate(self) -> None:
        pass


def as_parameter(param: tp.Any) -> Parameter:
    """Returns a Parameter from anything:
    either the input if it is already a parameter, or a Constant if not
    This is convenient for iterating over Parameter and other objects alike
    """
    if isinstance(param, Parameter):
        return param
    else:
        return Constant(param)


class Dict(Parameter):
    """Dictionary-valued parameter. This Parameter can contain other Parameters,
    its value is a dict, with keys the ones provided as input, and corresponding values are
    either directly the provided values if they are not Parameter instances, or the value of those
    Parameters. It also implements a getter to access the Parameters directly if need be.

    Parameters
    ----------
    **parameters: Any
        the objects or Parameter which will provide values for the dict

    Note
    ----
    This is the base structure for all container Parameters, and it is
    used to hold the subparameters for all Parameter classes.
    """

    def __init__(self, **parameters: tp.Any) -> None:
        super().__init__()
        self._content: tp.Dict[tp.Any, Parameter] = {k: as_parameter(p) for k, p in parameters.items()}
        self._sizes: tp.Optional[tp.Dict[str, int]] = None
        self._sanity_check(list(self._content.values()))

    def _sanity_check(self, parameters: tp.List[Parameter]) -> None:
        """Check that all subparameters are different
        """  # TODO: this is first order, in practice we would need to test all the different parameter levels together
        if parameters:
            assert all(isinstance(p, Parameter) for p in parameters)
            ids = {id(p) for p in parameters}
            if len(ids) != len(parameters):
                raise ValueError("Don't repeat twice the same parameter")

    def _compute_descriptors(self) -> utils.Descriptors:
        init = utils.Descriptors()
        return functools.reduce(operator.and_, [p.descriptors for p in self._content.values()], init)

    def __getitem__(self, name: tp.Any) -> Parameter:
        return self._content[name]

    def __len__(self) -> int:
        return len(self._content)

    def _get_parameters_str(self) -> str:
        params = sorted((k, p.name) for k, p in self._content.items())
        return ",".join(f"{k}={n}" for k, n in params)

    def _get_name(self) -> str:
        return f"{self.__class__.__name__}({self._get_parameters_str()})"

    @property
    def value(self) -> tp.Dict[str, tp.Any]:
        return {k: as_parameter(p).value for k, p in self._content.items()}

    @value.setter
    def value(self, value: tp.Dict[str, tp.Any]) -> None:
        if set(value) != set(self._content):
            raise ValueError(f"Got input keys {set(value)} but expected {set(self._content)}")
        for key, val in value.items():
            as_parameter(self._content[key]).value = val

    def get_value_hash(self) -> tp.Hashable:
        return tuple(sorted((x, y.get_value_hash()) for x, y in self._content.items()))

    def _internal_get_standardized_data(self: D, instance: D) -> np.ndarray:
        data = {k: self[k].get_standardized_data(instance=p) for k, p in instance._content.items()}
        if self._sizes is None:
            self._sizes = OrderedDict(sorted((x, y.size) for x, y in data.items()))
        assert self._sizes is not None
        data_list = [data[k] for k in self._sizes]
        if not data_list:
            return np.array([])
        return data_list[0] if len(data_list) == 1 else np.concatenate(data_list)  # type: ignore

    def _internal_set_standardized_data(self: D, data: np.ndarray, instance: D, deterministic: bool = False) -> D:
        if self._sizes is None:
            self.get_standardized_data()
        assert self._sizes is not None
        if data.size != sum(v for v in self._sizes.values()):
            raise ValueError(f"Unexpected shape {data.shape} for {self} with dimension {self.dimension}:\n{data}")
        data = data.ravel()
        start, end = 0, 0
        for name, size in self._sizes.items():
            end = start + size
            self._content[name].set_standardized_data(data[start: end], instance=instance[name], deterministic=deterministic)
            start = end
        assert end == len(data), f"Finished at {end} but expected {len(data)}"
        return instance

    def mutate(self) -> None:
        # pylint: disable=pointless-statement
        self.random_state  # make sure to create one before using
        for param in self._content.values():
            param.mutate()

    def sample(self: D) -> D:
        child = self.spawn_child()
        child._content = {k: p.sample() for k, p in self._content.items()}
        child.heritage["lineage"] = child.uid
        return child

    def recombine(self, *others: "Dict") -> None:
        # pylint: disable=pointless-statement
        self.random_state  # make sure to create one before using
        assert all(isinstance(o, self.__class__) for o in others)
        for k, param in self._content.items():
            param.recombine(*[o[k] for o in others])

    def _internal_spawn_child(self: D) -> D:
        child = self.__class__()
        child._content = {k: v.spawn_child() for k, v in self._content.items()}
        return child

    def _set_random_state(self, random_state: np.random.RandomState) -> None:
        super()._set_random_state(random_state)
        for param in self._content.values():
            if isinstance(param, Parameter):
                param._set_random_state(random_state)

<<<<<<< HEAD
    def satisfies_constraints(self) -> bool:
        compliant = super().satisfies_constraints()
        return compliant and all(param.satisfies_constraints() for param in self._parameters.values() if isinstance(param, Parameter))
=======
    def satisfies_constraint(self) -> bool:
        compliant = super().satisfies_constraint()
        return compliant and all(param.satisfies_constraint() for param in self._content.values() if isinstance(param, Parameter))
>>>>>>> 43d20144

    def freeze(self) -> None:
        super().freeze()
        for p in self._content.values():
            p.freeze()<|MERGE_RESOLUTION|>--- conflicted
+++ resolved
@@ -557,15 +557,9 @@
             if isinstance(param, Parameter):
                 param._set_random_state(random_state)
 
-<<<<<<< HEAD
     def satisfies_constraints(self) -> bool:
         compliant = super().satisfies_constraints()
-        return compliant and all(param.satisfies_constraints() for param in self._parameters.values() if isinstance(param, Parameter))
-=======
-    def satisfies_constraint(self) -> bool:
-        compliant = super().satisfies_constraint()
-        return compliant and all(param.satisfies_constraint() for param in self._content.values() if isinstance(param, Parameter))
->>>>>>> 43d20144
+        return compliant and all(param.satisfies_constraints() for param in self._content.values() if isinstance(param, Parameter))
 
     def freeze(self) -> None:
         super().freeze()
