# Copyright (c) Facebook, Inc. and its affiliates. All Rights Reserved.
#
# This source code is licensed under the MIT license found in the
# LICENSE file in the root directory of this source tree.

import uuid
import copy
import warnings
import operator
import functools
from collections import OrderedDict
import numpy as np
import nevergrad.common.typing as tp
from nevergrad.common import errors
from . import utils

# pylint: disable=no-value-for-parameter


P = tp.TypeVar("P", bound="Parameter")
D = tp.TypeVar("D", bound="Container")
X = tp.TypeVar("X")


class ValueProperty(tp.Generic[X]):
    """Typed property (descriptor) object so that the value attribute of
    Parameter objects fetches _get_value and _set_value methods
    """

    def __get__(self, obj: "Parameter", objtype: tp.Optional[tp.Type[object]] = None) -> X:
        return obj._get_value()  # type: ignore

    def __set__(self, obj: "Parameter", value: X) -> None:
        obj._set_value(value)


# pylint: disable=too-many-instance-attributes,too-many-public-methods
class Parameter:
    """Abstract class providing the core functionality of a parameter, aka
    value, internal/model parameters, mutation, recombination
    and additional features such as shared random state,
    constraint check, hashes, generation and naming.
    """

    value: ValueProperty[tp.Any] = ValueProperty()

    def __init__(self) -> None:
        # Main features
        self.uid = uuid.uuid4().hex
        self._treecall = utils.Treecall(self, Parameter)
        self.parents_uids: tp.List[str] = []
        self.heritage: tp.Dict[tp.Hashable, tp.Any] = {"lineage": self.uid}  # passed through to children
        self.loss: tp.Optional[float] = None  # associated loss
        self._losses: tp.Optional[np.ndarray] = None  # associated losses (multiobjective) as an array
        self._dimension: tp.Optional[int] = None
        # Additional convenient features
        self._random_state: tp.Optional[np.random.RandomState] = None  # lazy initialization
        self._generation = 0
        # self._constraint_checkers: tp.List[tp.Union[tp.Callable[[tp.Any], bool], tp.Callable[[tp.Any], float]]] = []
        self._constraint_checkers: tp.List[tp.Callable[[tp.Any], tp.Union[bool, float]]] = []
        self._name: tp.Optional[str] = None
        self._frozen = False
        self._descriptors: tp.Optional[utils.Descriptors] = None
        self._meta: tp.Dict[tp.Hashable, tp.Any] = {}  # for anything algorithm related

    @property
    def losses(self) -> np.ndarray:
        """Possibly multiobjective losses which were told
        to the optimizer along this parameter.
        In case of mono-objective loss, losses is the array containing this loss as sole element

        Note
        ----
        This API is highly experimental
        """
        if self._losses is not None:
            return self._losses
        if self.loss is not None:
            return np.array([self.loss], dtype=float)
        raise RuntimeError("No loss was provided")

    def _get_value(self) -> tp.Any:
        raise NotImplementedError

    def _set_value(self, value: tp.Any) -> tp.Any:
        raise NotImplementedError

    @property
    def args(self) -> tp.Tuple[tp.Any, ...]:
        """Value of the positional arguments.
        Used to input value in a function as `func(*param.args, **param.kwargs)`
        Use `parameter.Instrumentation` to set `args` and `kwargs` with full freedom.
        """
        return (self.value,)

    @property
    def kwargs(self) -> tp.Dict[str, tp.Any]:
        """Value of the keyword arguments.
        Used to input value in a function as `func(*param.args, **param.kwargs)`
        Use `parameter.Instrumentation` to set `args` and `kwargs` with full freedom.
        """
        return {}

    @property
    def dimension(self) -> int:
        """Dimension of the standardized space for this parameter
        i.e size of the vector returned by get_standardized_data(reference=...)
        """
        if self._dimension is None:
            try:
                self._dimension = self.get_standardized_data(reference=self).size
            except errors.UnsupportedParameterOperationError:
                self._dimension = 0
        return self._dimension

    def mutate(self) -> None:
        """Mutate parameters of the instance, and then its value"""
        self._check_frozen()
        self._treecall("mutate")
        self.set_standardized_data(self.random_state.normal(size=self.dimension), deterministic=False)

    def sample(self: P) -> P:
        """Sample a new instance of the parameter.
        This usually means spawning a child and mutating it.
        This function should be used in optimizers when creating an initial population,
        and parameter.heritage["lineage"] is reset to parameter.uid instead of its parent's
        """
        child = self.spawn_child()
        child.mutate()
        child.heritage["lineage"] = child.uid
        return child

    def recombine(self: P, *others: P) -> None:
        """Update value and parameters of this instance by combining it with
        other instances.

        Parameters
        ----------
        *others: Parameter
            other instances of the same type than this instance.
        """
<<<<<<< HEAD
        if not others:
            return
        self.random_state  # pylint: disable=pointless-statement
        assert all(isinstance(o, self.__class__) for o in others)
        self._treecall("recombine", *others)
=======
        raise errors.UnsupportedParameterOperationError(f"Recombination is not implemented for {self.name}")
>>>>>>> e8a61971

    def get_standardized_data(self: P, *, reference: P) -> np.ndarray:
        """Get the standardized data representing the value of the instance as an array in the optimization space.
        In this standardized space, a mutation is typically centered and reduced (sigma=1) Gaussian noise.
        The data only represent the value of this instance, not the parameters (eg.: mutable sigma), hence it does not
        fully represent the state of the instance. Also, in stochastic cases, the value can be non-deterministically
        deduced from the data (eg.: categorical variable, for which data includes sampling weights for each value)

        Parameters
        ----------
        reference: Parameter
            the reference instance for representation in the standardized data space. This keyword parameter is
            mandatory to make the code clearer.
            If you use "self", this method will always return a zero vector.

        Returns
        -------
        np.ndarray
            the representation of the value in the optimization space

        Note
        ----
        - Operations between different standardized data should only be performed if each array was produced
          by the same reference in the exact same state (no mutation)
        - to make the code more explicit, the "reference" parameter is enforced as a keyword-only parameter.
        """
        assert reference is None or isinstance(
            reference, self.__class__
        ), f"Expected {type(self)} but got {type(reference)} as reference"
        return self._internal_get_standardized_data(self if reference is None else reference)

    def _internal_get_standardized_data(self: P, reference: P) -> np.ndarray:
        raise errors.UnsupportedParameterOperationError(
            f"Export to standardized data space is not implemented for {self.name}"
        )

    def set_standardized_data(
        self: P, data: tp.ArrayLike, *, reference: tp.Optional[P] = None, deterministic: bool = False
    ) -> P:
        """Updates the value of the provided reference (or self) using the standardized data.

        Parameters
        ----------
        np.ndarray
            the representation of the value in the optimization space
        reference: Parameter
            the reference point for representing the data ("self", if not provided)
        deterministic: bool
            whether the value should be deterministically drawn (max probability) in the case of stochastic parameters

        Returns
        -------
        Parameter
            self (modified)

        Note
        ----
        To make the code more explicit, the "reference" and "deterministic" parameters are enforced
        as keyword-only parameters.
        """
        assert isinstance(deterministic, bool)
        sent_reference = self if reference is None else reference
        assert isinstance(
            sent_reference, self.__class__
        ), f"Expected {type(self)} but got {type(sent_reference)} as reference"
        self._check_frozen()
        self._internal_set_standardized_data(
            np.array(data, copy=False), reference=sent_reference, deterministic=deterministic
        )
        return self

    def _internal_set_standardized_data(  # pylint: disable=unused-argument
        self: P, data: np.ndarray, reference: P, deterministic: bool = False
    ) -> None:
        if data.size:
            raise errors.UnsupportedParameterOperationError(
                f"Import from standardized data space is not implemented for {self.name}"
            )

    # PART 2 - Additional features

    @property
    def generation(self) -> int:
        """Generation of the parameter (children are current generation + 1)"""
        return self._generation

    def get_value_hash(self) -> tp.Hashable:
        """Hashable object representing the current value of the instance"""
        val = self.value
        if isinstance(val, (str, bytes, float, int)):
            return val
        elif isinstance(val, np.ndarray):
            return val.tobytes()  # type: ignore
        else:
            raise errors.UnsupportedParameterOperationError(
                f"Value hash is not supported for object {self.name}"
            )

    def _get_name(self) -> str:
        """Internal implementation of parameter name. This should be value independant, and should not account
        for internal/model parameters.
        """
        return self.__class__.__name__

    @property
    def name(self) -> str:
        """Name of the parameter
        This is used to keep track of how this Parameter is configured (included through internal/model parameters),
        mostly for reproducibility A default version is always provided, but can be overriden directly
        through the attribute, or through the set_name method (which allows chaining).
        """
        if self._name is not None:
            return self._name
        substr = ""
        if hasattr(self, "parameters"):  # TODO temporary hack
            substr = f"[{self.parameters._get_parameters_str()}]"  # type: ignore
            if substr == "[]":
                substr = ""
        return f"{self._get_name()}" + substr

    @name.setter
    def name(self, name: str) -> None:
        self.set_name(name)  # with_name allows chaining

    def __repr__(self) -> str:
        strings = [self.name]
        if not callable(self.value):  # not a mutation
            strings.append(str(self.value))
        return ":".join(strings)

    def set_name(self: P, name: str) -> P:
        """Sets a name and return the current instrumentation (for chaining)

        Parameters
        ----------
        name: str
            new name to use to represent the Parameter
        """
        self._name = name
        return self

    # %% Constraint management

    def satisfies_constraints(self) -> bool:
        """Whether the instance satisfies the constraints added through
        the `register_cheap_constraint` method

        Returns
        -------
        bool
            True iff the constraint is satisfied
        """
        inside = self._treecall("satisfies_constraints")
        if not all(inside):
            return False
        if not self._constraint_checkers:
            return True
        val = self.value
        return all(utils.float_penalty(func(val)) <= 0 for func in self._constraint_checkers)

    def register_cheap_constraint(
        self, func: tp.Union[tp.Callable[[tp.Any], bool], tp.Callable[[tp.Any], float]]
    ) -> None:
        """Registers a new constraint on the parameter values.

        Parameters
        ----------
        func: Callable
            function which, given the value of the instance, returns whether it satisfies the constraints (if output = bool),
            or a float which is >= 0 if the constraint is satisfied.

        Note
        ----
        - this is only for checking after mutation/recombination/etc if the value still satisfy the constraints.
          The constraint is not used in those processes.
        - constraints should be fast to compute.
        """
        if getattr(func, "__name__", "not lambda") == "<lambda>":  # LambdaType does not work :(
            warnings.warn("Lambda as constraint is not advised because it may not be picklable.")
        self._constraint_checkers.append(func)

    # %% random state

    @property
    def random_state(self) -> np.random.RandomState:
        """Random state the instrumentation and the optimizers pull from.
        It can be seeded/replaced.
        """
        if self._random_state is None:
            # use the setter, to make sure the random state is propagated to the variables
            seed = np.random.randint(2 ** 32, dtype=np.uint32)  # better way?
            self._set_random_state(np.random.RandomState(seed))
        assert self._random_state is not None
        return self._random_state

    @random_state.setter
    def random_state(self, random_state: np.random.RandomState) -> None:
        self._set_random_state(random_state)

    def _set_random_state(self, random_state: np.random.RandomState) -> None:
        self._random_state = random_state
        self._treecall("_set_random_state", random_state)

    def spawn_child(self: P, new_value: tp.Optional[tp.Any] = None) -> P:
        """Creates a new instance which shares the same random generator than its parent,
        is sampled from the same data, and mutates independently from the parentp.
        If a new value is provided, it will be set to the new instance

        Parameters
        ----------
        new_value: anything (optional)
            if provided, it will update the new instance value (cannot be used at the same time as new_data).

        Returns
        -------
        Parameter
            a new instance of the same class, with same content/internal-model parameters/...
            Optionally, a new value will be set after creation
        """
        rng = self.random_state  # make sure to create one before spawning
        child = copy.copy(self)
        child.uid = uuid.uuid4().hex
        child._frozen = False
        child._generation += 1
        child.parents_uids = [self.uid]
        child.heritage = dict(self.heritage)
        child._treecall = self._treecall.new(child)
        child._meta = {}
        child.loss = None
        child._losses = None
        child._constraint_checkers = list(self._constraint_checkers)
        attribute = self._treecall.attribute
        container = getattr(child, self._treecall.attribute)
        if attribute != "__dict__":  # make a copy of the container if different from __dict__
            container = dict(container) if isinstance(container, dict) else list(container)
            setattr(child, attribute, container)
        for key, val in self._treecall._subitems():
            container[key] = val.spawn_child()
        child._set_random_state(rng)
        if new_value is not None:
            child.value = new_value
        return child

    def freeze(self) -> None:
        """Prevents the parameter from changing value again (through value, mutate etc...)"""
        self._frozen = True
        self._treecall("freeze")

    def _check_frozen(self) -> None:
        if self._frozen and not isinstance(
            self, Constant
        ):  # nevermind constants (since they dont spawn children)
            raise RuntimeError(
                f"Cannot modify frozen Parameter {self}, please spawn a child and modify it instead"
                "(optimizers freeze the parametrization and all asked and told candidates to avoid border effects)"
            )

    def _internal_spawn_child(self: P) -> P:
        # default implem just forwards params
        # inputs = {
        #     k: v.spawn_child() if isinstance(v, Parameter) else v for k, v in self.parameters._content.items()
        # }
        child = self.__class__()  # **inputs)
        return child

    def copy(self: P) -> P:  # TODO test (see former instrumentation_copy test)
        """Create a child, but remove the random state
        This is used to run multiple experiments
        """
        child = self.spawn_child()
        child.random_state = None
        return child

    def _compute_descriptors(self) -> utils.Descriptors:
        return utils.Descriptors()

    @property
    def descriptors(self) -> utils.Descriptors:
        if self._descriptors is None:
            self._compute_descriptors()
            self._descriptors = self._compute_descriptors()
        return self._descriptors


class Constant(Parameter):
    """Parameter-like object for simplifying management of constant parameters:
    mutation/recombination do nothing, value cannot be changed, standardize data is an empty array,
    child is the same instance.

    Parameter
    ---------
    value: Any
        the value that this parameter will always provide
    """

    def __init__(self, value: tp.Any) -> None:
        super().__init__()
        if isinstance(value, Parameter) and not isinstance(self, MultiobjectiveReference):
            raise TypeError("Only non-parameters can be wrapped in a Constant")
        self._value = value

    def _get_name(self) -> str:
        return str(self._value)

    def get_value_hash(self) -> tp.Hashable:
        try:
            return super().get_value_hash()
        except errors.UnsupportedParameterOperationError:
            return "#non-hashable-constant#"

    def _get_value(self) -> tp.Any:
        return self._value

    def _set_value(self, value: tp.Any) -> None:
        different = False
        if isinstance(value, np.ndarray):
            if not np.equal(value, self._value).all():
                different = True
        elif not (value == self._value or value is self._value):
            different = True
        if different:
            raise ValueError(
                f'Constant value can only be updated to the same value (in this case "{self._value}")'
            )

    def get_standardized_data(  # pylint: disable=unused-argument
        self: P, *, reference: tp.Optional[P] = None
    ) -> np.ndarray:
        return np.array([])

    def spawn_child(self: P, new_value: tp.Optional[tp.Any] = None) -> P:
        if new_value is not None:
            self.value = new_value  # check that it is equal
        return self  # no need to create another instance for a constant

    def recombine(self: P, *others: P) -> None:
        pass

    def mutate(self) -> None:
        pass


def as_parameter(param: tp.Any) -> Parameter:
    """Returns a Parameter from anything:
    either the input if it is already a parameter, or a Constant if not
    This is convenient for iterating over Parameter and other objects alike
    """
    if isinstance(param, Parameter):
        return param
    else:
        return Constant(param)


class MultiobjectiveReference(Constant):
    def __init__(self, parameter: tp.Optional[Parameter] = None) -> None:
        if parameter is not None and not isinstance(parameter, Parameter):
            raise TypeError(
                "MultiobjectiveReference should either take no argument or a parameter which will "
                f"be used by the optimizer.\n(received {parameter} of type {type(parameter)})"
            )
        super().__init__(parameter)


class Container(Parameter):
    """Parameter which can hold other parameters.
    This abstract implementation is based on a dictionary.

    Parameters
    ----------
    **parameters: Any
        the objects or Parameter which will provide values for the dict

    Note
    ----
    This is the base structure for all container Parameters, and it is
    used to hold the internal/model parameters for all Parameter classes.
    """

    def __init__(self, **parameters: tp.Any) -> None:
        super().__init__()
        self._treecall = utils.Treecall(self, cls=Parameter, attribute="_content")
        self._content: tp.Dict[tp.Any, Parameter] = {k: as_parameter(p) for k, p in parameters.items()}
        self._sizes: tp.Optional[tp.Dict[str, int]] = None
        self._sanity_check(list(self._content.values()))
        self._ignore_in_repr: tp.Dict[
            str, str
        ] = {}  # hacky undocumented way to bypass boring representations

    def _sanity_check(self, parameters: tp.List[Parameter]) -> None:
        """Check that all parameters are different"""
        # TODO: this is first order, in practice we would need to test all the different
        # parameter levels together
        if parameters:
            assert all(isinstance(p, Parameter) for p in parameters)
            ids = {id(p) for p in parameters}
            if len(ids) != len(parameters):
                raise ValueError("Don't repeat twice the same parameter")

    def _compute_descriptors(self) -> utils.Descriptors:
        init = utils.Descriptors()
        return functools.reduce(operator.and_, [p.descriptors for p in self._content.values()], init)

    def __getitem__(self, name: tp.Any) -> Parameter:
        return self._content[name]

    def __len__(self) -> int:
        return len(self._content)

    def _get_parameters_str(self) -> str:
        raise NotImplementedError

    def _get_name(self) -> str:
        return f"{self.__class__.__name__}({self._get_parameters_str()})"

    def get_value_hash(self) -> tp.Hashable:
        return tuple(sorted((x, y.get_value_hash()) for x, y in self._content.items()))

    def _internal_get_standardized_data(self: D, reference: D) -> np.ndarray:
        data = {k: self[k].get_standardized_data(reference=p) for k, p in reference._content.items()}
        if self._sizes is None:
            self._sizes = OrderedDict(sorted((x, y.size) for x, y in data.items()))
        assert self._sizes is not None
        data_list = [data[k] for k in self._sizes]
        if not data_list:
            return np.array([])
        return data_list[0] if len(data_list) == 1 else np.concatenate(data_list)  # type: ignore

    def _internal_set_standardized_data(
        self: D, data: np.ndarray, reference: D, deterministic: bool = False
    ) -> None:
        if self._sizes is None:
            self.get_standardized_data(reference=self)
        assert self._sizes is not None
        if data.size != sum(v for v in self._sizes.values()):
            raise ValueError(
                f"Unexpected shape {data.shape} for {self} with dimension {self.dimension}:\n{data}"
            )
        data = data.ravel()
        start, end = 0, 0
        for name, size in self._sizes.items():
            end = start + size
            self._content[name].set_standardized_data(
                data[start:end], reference=reference[name], deterministic=deterministic
            )
            start = end
        assert end == len(data), f"Finished at {end} but expected {len(data)}"

    def sample(self: D) -> D:
        child = self.spawn_child()
        child._content = {k: p.sample() for k, p in self._content.items()}
        child.heritage["lineage"] = child.uid
        return child


class Dict(Container):
    """Dictionary-valued parameter. This Parameter can contain other Parameters,
    its value is a dict, with keys the ones provided as input, and corresponding values are
    either directly the provided values if they are not Parameter instances, or the value of those
    Parameters. It also implements a getter to access the Parameters directly if need be.

    Parameters
    ----------
    **parameters: Any
        the objects or Parameter which will provide values for the dict

    Note
    ----
    This is the base structure for all container Parameters, and it is
    used to hold the internal/model parameters for all Parameter classes.
    """

    def __iter__(self) -> tp.Iterator[str]:
        return iter(self.keys())

    def keys(self) -> tp.KeysView[str]:
        return self._content.keys()

    def items(self) -> tp.ItemsView[str, Parameter]:
        return self._content.items()

    def values(self) -> tp.ValuesView[Parameter]:
        return self._content.values()

    def _get_value(self) -> tp.Dict[str, tp.Any]:
        return {k: p.value for k, p in self.items()}

    value: ValueProperty[tp.Dict[str, tp.Any]] = ValueProperty()

    def _set_value(self, value: tp.Dict[str, tp.Any]) -> None:
        cls = self.__class__.__name__
        if not isinstance(value, dict):
            raise TypeError(f"{cls} value must be a dict, got: {value}\nCurrent value: {self.value}")
        if set(value) != set(self):
            raise ValueError(
                f"Got input keys {set(value)} for {cls} but expected {set(self._content)}\nCurrent value: {self.value}"
            )
        for key, val in value.items():
            self._content[key].value = val

    def _get_parameters_str(self) -> str:
        params = sorted(
            (k, p.name) for k, p in self.items() if p.name != self._ignore_in_repr.get(k, "#ignoredrepr#")
        )
        return ",".join(f"{k}={n}" for k, n in params)<|MERGE_RESOLUTION|>--- conflicted
+++ resolved
@@ -139,15 +139,11 @@
         *others: Parameter
             other instances of the same type than this instance.
         """
-<<<<<<< HEAD
         if not others:
             return
         self.random_state  # pylint: disable=pointless-statement
         assert all(isinstance(o, self.__class__) for o in others)
         self._treecall("recombine", *others)
-=======
-        raise errors.UnsupportedParameterOperationError(f"Recombination is not implemented for {self.name}")
->>>>>>> e8a61971
 
     def get_standardized_data(self: P, *, reference: P) -> np.ndarray:
         """Get the standardized data representing the value of the instance as an array in the optimization space.
