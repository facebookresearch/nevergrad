--- conflicted
+++ resolved
@@ -277,14 +277,7 @@
         if not self._constraint_checkers:
             return True
         val = self.value
-<<<<<<< HEAD
-        def ok(x: tp.Union[bool, float]) -> bool:
-            """Adapts a constraints (possibly formulated as a float >= 0 or as a bool) to the generic boolean case."""
-            return x >= 0. if isinstance(x, float) else x
-        return all(ok(func(val)) for func in self._constraint_checkers)
-=======
         return all(utils.float_penalty(func(val)) <= 0 for func in self._constraint_checkers)
->>>>>>> da100258
 
     def register_cheap_constraint(self, func: tp.Union[tp.Callable[[tp.Any], bool], tp.Callable[[tp.Any], float]]) -> None:
         """Registers a new constraint on the parameter values.
@@ -293,11 +286,7 @@
         ----------
         func: Callable
             function which, given the value of the instance, returns whether it satisfies the constraints (if output = bool),
-<<<<<<< HEAD
-            or a float which is >= 0. if the constraint is satisfied (if output = float).
-=======
             or a float which is >= 0 if the constraint is satisfied.
->>>>>>> da100258
 
         Note
         ----
