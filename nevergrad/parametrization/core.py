# Copyright (c) Facebook, Inc. and its affiliates. All Rights Reserved.
#
# This source code is licensed under the MIT license found in the
# LICENSE file in the root directory of this source tree.

import uuid
import copy
import warnings
import numpy as np
import nevergrad.common.typing as tp
from nevergrad.common import errors
from . import utils

# pylint: disable=no-value-for-parameter


P = tp.TypeVar("P", bound="Parameter")
X = tp.TypeVar("X")


class ValueProperty(tp.Generic[X]):
    """Typed property (descriptor) object so that the value attribute of
    Parameter objects fetches _get_value and _set_value methods
    """

    # This uses the descriptor protocol, like a property:
    # See https://docs.python.org/3/howto/descriptor.html
    #
    # Basically parameter.value calls parameter.value.__get__
    # and then parameter._get_value
    def __init__(self) -> None:
        self.__doc__ = """Value of the Parameter, which should be sent to the function
        to optimize.

        Example
        -------
        >>> ng.p.Array(shape=(2,)).value
        array([0., 0.])
        """

    def __get__(self, obj: "Parameter", objtype: tp.Optional[tp.Type[object]] = None) -> X:
        return obj._get_value()  # type: ignore

    def __set__(self, obj: "Parameter", value: X) -> None:
        obj._set_value(value)


# pylint: disable=too-many-instance-attributes,too-many-public-methods
class Parameter:
    """Class providing the core functionality of a parameter, aka
    value, internal/model parameters, mutation, recombination
    and additional features such as shared random state,
    constraint check, hashes, generation and naming.
    The value field should sent to the function to optimize.

    Example
    -------
    >>> ng.p.Array(shape=(2,)).value
    array([0., 0.])
    """

    # By default, all Parameter attributes of this Parameter are considered as
    # sub-parameters.
    # Spawning a child creates a shallow copy.

    value: ValueProperty[tp.Any] = ValueProperty()

    def __init__(self) -> None:
        # Main features
        self.uid = uuid.uuid4().hex
        self._subobjects = utils.Subobjects(
            self, base=Parameter, attribute="__dict__"
        )  # registers and apply functions too all (sub-)Parameter attributes
        self.parents_uids: tp.List[str] = []
        self.heritage: tp.Dict[tp.Hashable, tp.Any] = {"lineage": self.uid}  # passed through to children
        self.loss: tp.Optional[float] = None  # associated loss
        self._losses: tp.Optional[np.ndarray] = None  # associated losses (multiobjective) as an array
        self._dimension: tp.Optional[int] = None
        # Additional convenient features
        self._random_state: tp.Optional[np.random.RandomState] = None  # lazy initialization
        self._generation = 0
        # self._constraint_checkers: tp.List[tp.Union[tp.Callable[[tp.Any], bool], tp.Callable[[tp.Any], float]]] = []
        self._constraint_checkers: tp.List[tp.Callable[[tp.Any], tp.Union[bool, float]]] = []
        self._name: tp.Optional[str] = None
        self._frozen = False
        self._descriptors: tp.Optional[utils.Descriptors] = None
        self._meta: tp.Dict[tp.Hashable, tp.Any] = {}  # for anything algorithm related

    @property
    def losses(self) -> np.ndarray:
        """Possibly multiobjective losses which were told
        to the optimizer along this parameter.
        In case of mono-objective loss, losses is the array containing this loss as sole element

        Note
        ----
        This API is highly experimental
        """
        if self._losses is not None:
            return self._losses
        if self.loss is not None:
            return np.array([self.loss], dtype=float)
        raise RuntimeError("No loss was provided")

    def _get_value(self) -> tp.Any:
        raise NotImplementedError

    def _set_value(self, value: tp.Any) -> tp.Any:
        raise NotImplementedError

    @property
    def args(self) -> tp.Tuple[tp.Any, ...]:
        """Value of the positional arguments.
        Used to input value in a function as `func(*param.args, **param.kwargs)`
        Use `parameter.Instrumentation` to set `args` and `kwargs` with full freedom.
        """
        return (self.value,)

    @property
    def kwargs(self) -> tp.Dict[str, tp.Any]:
        """Value of the keyword arguments.
        Used to input value in a function as `func(*param.args, **param.kwargs)`
        Use `parameter.Instrumentation` to set `args` and `kwargs` with full freedom.
        """
        return {}

    @property
    def dimension(self) -> int:
        """Dimension of the standardized space for this parameter
        i.e size of the vector returned by get_standardized_data(reference=...)
        """
        if self._dimension is None:
            try:
                self._dimension = self.get_standardized_data(reference=self).size
            except errors.UnsupportedParameterOperationError:
                self._dimension = 0
        return self._dimension

    def mutate(self) -> None:
        """Mutate parameters of the instance, and then its value"""
        self._check_frozen()
        self._subobjects.apply("mutate")
        self.set_standardized_data(self.random_state.normal(size=self.dimension), deterministic=False)

    def sample(self: P) -> P:
        """Sample a new instance of the parameter.
        This usually means spawning a child and mutating it.
        This function should be used in optimizers when creating an initial population,
        and parameter.heritage["lineage"] is reset to parameter.uid instead of its parent's
        """
        child = self.spawn_child()
        child.mutate()
        child.heritage["lineage"] = child.uid
        return child

    def recombine(self: P, *others: P) -> None:
        """Update value and parameters of this instance by combining it with
        other instances.

        Parameters
        ----------
        *others: Parameter
            other instances of the same type than this instance.
        """
        if not others:
            return
        self.random_state  # pylint: disable=pointless-statement
        assert all(isinstance(o, self.__class__) for o in others)
        self._subobjects.apply("recombine", *others)

    def get_standardized_data(self: P, *, reference: P) -> np.ndarray:
        """Get the standardized data representing the value of the instance as an array in the optimization space.
        In this standardized space, a mutation is typically centered and reduced (sigma=1) Gaussian noise.
        The data only represent the value of this instance, not the parameters (eg.: mutable sigma), hence it does not
        fully represent the state of the instance. Also, in stochastic cases, the value can be non-deterministically
        deduced from the data (eg.: categorical variable, for which data includes sampling weights for each value)

        Parameters
        ----------
        reference: Parameter
            the reference instance for representation in the standardized data space. This keyword parameter is
            mandatory to make the code clearer.
            If you use "self", this method will always return a zero vector.

        Returns
        -------
        np.ndarray
            the representation of the value in the optimization space

        Note
        ----
        - Operations between different standardized data should only be performed if each array was produced
          by the same reference in the exact same state (no mutation)
        - to make the code more explicit, the "reference" parameter is enforced as a keyword-only parameter.
        """
        assert reference is None or isinstance(
            reference, self.__class__
        ), f"Expected {type(self)} but got {type(reference)} as reference"
        return self._internal_get_standardized_data(self if reference is None else reference)

    def _internal_get_standardized_data(self: P, reference: P) -> np.ndarray:
        raise errors.UnsupportedParameterOperationError(
            f"Export to standardized data space is not implemented for {self.name}"
        )

    def set_standardized_data(
        self: P, data: tp.ArrayLike, *, reference: tp.Optional[P] = None, deterministic: bool = False
    ) -> P:
        """Updates the value of the provided reference (or self) using the standardized data.

        Parameters
        ----------
        np.ndarray
            the representation of the value in the optimization space
        reference: Parameter
            the reference point for representing the data ("self", if not provided)
        deterministic: bool
            whether the value should be deterministically drawn (max probability) in the case of stochastic parameters

        Returns
        -------
        Parameter
            self (modified)

        Note
        ----
        To make the code more explicit, the "reference" and "deterministic" parameters are enforced
        as keyword-only parameters.
        """
        assert isinstance(deterministic, bool)
        sent_reference = self if reference is None else reference
        assert isinstance(
            sent_reference, self.__class__
        ), f"Expected {type(self)} but got {type(sent_reference)} as reference"
        self._check_frozen()
        self._internal_set_standardized_data(
            np.array(data, copy=False), reference=sent_reference, deterministic=deterministic
        )
        return self

    def _internal_set_standardized_data(  # pylint: disable=unused-argument
        self: P, data: np.ndarray, reference: P, deterministic: bool = False
    ) -> None:
        if data.size:
            raise errors.UnsupportedParameterOperationError(
                f"Import from standardized data space is not implemented for {self.name}"
            )

    # PART 2 - Additional features

    @property
    def generation(self) -> int:
        """Generation of the parameter (children are current generation + 1)"""
        return self._generation

    def get_value_hash(self) -> tp.Hashable:
        """Hashable object representing the current value of the instance"""
        val = self.value
        if isinstance(val, (str, bytes, float, int)):
            return val
        elif isinstance(val, np.ndarray):
            return val.tobytes()  # type: ignore
        else:
            raise errors.UnsupportedParameterOperationError(
                f"Value hash is not supported for object {self.name}"
            )

    def _get_name(self) -> str:
        """Internal implementation of parameter name. This should be value independant, and should not account
        for internal/model parameters.
        """
        return self.__class__.__name__

    @property
    def name(self) -> str:
        """Name of the parameter
        This is used to keep track of how this Parameter is configured (included through internal/model parameters),
        mostly for reproducibility A default version is always provided, but can be overriden directly
        through the attribute, or through the set_name method (which allows chaining).
        """
        if self._name is not None:
            return self._name
        return self._get_name()

    @name.setter
    def name(self, name: str) -> None:
        self.set_name(name)  # with_name allows chaining

    def __repr__(self) -> str:
        strings = [self.name]
        if not callable(self.value):  # not a mutation
            strings.append(str(self.value))
        return ":".join(strings)

    def set_name(self: P, name: str) -> P:
        """Sets a name and return the current instrumentation (for chaining)

        Parameters
        ----------
        name: str
            new name to use to represent the Parameter
        """
        self._name = name
        return self

    # %% Constraint management

    def constraint_penalties(self) -> tp.List[float]:
        """Returns the list of constraint penalties penalties

        Returns
        -------
        list of float
            the list of penalties for each constraint
        """
        val = self.value
        penalties = [utils.float_penalty(func(val)) for func in self._constraint_checkers]
        if self._parameters is not None:
            penalties += self.parameters.constraint_penalties()
        return penalties

    def satisfies_constraints(self) -> bool:
        """Whether the instance satisfies the constraints added through
        the `register_cheap_constraint` method

        Returns
        -------
        bool
            True iff the constraint is satisfied
        """
<<<<<<< HEAD
        violations = self.constraint_penalties()
        return max(violations, default=0) <= 0.0
=======
        inside = self._subobjects.apply("satisfies_constraints")
        if not all(inside.values()):
            return False
        if not self._constraint_checkers:
            return True
        val = self.value
        return all(utils.float_penalty(func(val)) <= 0 for func in self._constraint_checkers)
>>>>>>> d9eabd27

    def register_cheap_constraint(
        self, func: tp.Union[tp.Callable[[tp.Any], bool], tp.Callable[[tp.Any], float]]
    ) -> None:
        """Registers a new constraint on the parameter values.

        Parameters
        ----------
        func: Callable
            function which, given the value of the instance, returns whether it satisfies the constraints (if output = bool),
            or a float which is >= 0 if the constraint is satisfied.

        Note
        ----
        - this is only for checking after mutation/recombination/etc if the value still satisfy the constraints.
          The constraint is not used in those processes.
        - constraints should be fast to compute.
        """
        if getattr(func, "__name__", "not lambda") == "<lambda>":  # LambdaType does not work :(
            warnings.warn("Lambda as constraint is not advised because it may not be picklable.")
        self._constraint_checkers.append(func)

    # %% random state

    @property
    def random_state(self) -> np.random.RandomState:
        """Random state the instrumentation and the optimizers pull from.
        It can be seeded/replaced.
        """
        if self._random_state is None:
            # use the setter, to make sure the random state is propagated to the variables
            seed = np.random.randint(2 ** 32, dtype=np.uint32)  # better way?
            self._set_random_state(np.random.RandomState(seed))
        assert self._random_state is not None
        return self._random_state

    @random_state.setter
    def random_state(self, random_state: np.random.RandomState) -> None:
        self._set_random_state(random_state)

    def _set_random_state(self, random_state: np.random.RandomState) -> None:
        self._random_state = random_state
        self._subobjects.apply("_set_random_state", random_state)

    def spawn_child(self: P, new_value: tp.Optional[tp.Any] = None) -> P:
        """Creates a new instance which shares the same random generator than its parent,
        is sampled from the same data, and mutates independently from the parentp.
        If a new value is provided, it will be set to the new instance

        Parameters
        ----------
        new_value: anything (optional)
            if provided, it will update the new instance value (cannot be used at the same time as new_data).

        Returns
        -------
        Parameter
            a new instance of the same class, with same content/internal-model parameters/...
            Optionally, a new value will be set after creation
        """
        # make sure to initialize the random state  before spawning children
        self.random_state  # pylint: disable=pointless-statement
        child = copy.copy(self)
        child.uid = uuid.uuid4().hex
        child._frozen = False
        child._generation += 1
        child.parents_uids = [self.uid]
        child.heritage = dict(self.heritage)
        child._subobjects = self._subobjects.new(child)
        child._meta = {}
        child.loss = None
        child._losses = None
        child._constraint_checkers = list(self._constraint_checkers)
        attribute = self._subobjects.attribute
        container = getattr(child, attribute)
        if attribute != "__dict__":  # make a copy of the container if different from __dict__
            container = dict(container) if isinstance(container, dict) else list(container)
            setattr(child, attribute, container)
        for key, val in self._subobjects.items():
            container[key] = val.spawn_child()
        if new_value is not None:
            child.value = new_value
        return child

    def freeze(self) -> None:
        """Prevents the parameter from changing value again (through value, mutate etc...)"""
        self._frozen = True
        self._subobjects.apply("freeze")

    def _check_frozen(self) -> None:
        if self._frozen and not isinstance(
            self, Constant
        ):  # nevermind constants (since they dont spawn children)
            raise RuntimeError(
                f"Cannot modify frozen Parameter {self}, please spawn a child and modify it instead"
                "(optimizers freeze the parametrization and all asked and told candidates to avoid border effects)"
            )
        self._subobjects.apply("_check_frozen")

    def copy(self: P) -> P:  # TODO test (see former instrumentation_copy test)
        """Create a child, but remove the random state
        This is used to run multiple experiments
        """
        child = self.spawn_child()
        child.random_state = None
        return child

    def _compute_descriptors(self) -> utils.Descriptors:
        return utils.Descriptors()

    @property
    def descriptors(self) -> utils.Descriptors:
        if self._descriptors is None:
            self._compute_descriptors()
            self._descriptors = self._compute_descriptors()
        return self._descriptors


# Basic types and helpers #


class Constant(Parameter):
    """Parameter-like object for simplifying management of constant parameters:
    mutation/recombination do nothing, value cannot be changed, standardize data is an empty array,
    child is the same instance.

    Parameter
    ---------
    value: Any
        the value that this parameter will always provide
    """

    def __init__(self, value: tp.Any) -> None:
        super().__init__()
        if isinstance(value, Parameter) and not isinstance(self, MultiobjectiveReference):
            raise TypeError("Only non-parameters can be wrapped in a Constant")
        self._value = value

    def _get_name(self) -> str:
        return str(self._value)

    def get_value_hash(self) -> tp.Hashable:
        try:
            return super().get_value_hash()
        except errors.UnsupportedParameterOperationError:
            return "#non-hashable-constant#"

    def _get_value(self) -> tp.Any:
        return self._value

    def _set_value(self, value: tp.Any) -> None:
        different = False
        if isinstance(value, np.ndarray):
            if not np.equal(value, self._value).all():
                different = True
        elif not (value == self._value or value is self._value):
            different = True
        if different:
            raise ValueError(
                f'Constant value can only be updated to the same value (in this case "{self._value}")'
            )

    def get_standardized_data(  # pylint: disable=unused-argument
        self: P, *, reference: tp.Optional[P] = None
    ) -> np.ndarray:
        return np.array([])

    def spawn_child(self: P, new_value: tp.Optional[tp.Any] = None) -> P:
        if new_value is not None:
            self.value = new_value  # check that it is equal
        return self  # no need to create another instance for a constant

    def recombine(self: P, *others: P) -> None:
        pass

    def mutate(self) -> None:
        pass


def as_parameter(param: tp.Any) -> Parameter:
    """Returns a Parameter from anything:
    either the input if it is already a parameter, or a Constant if not
    This is convenient for iterating over Parameter and other objects alike
    """
    if isinstance(param, Parameter):
        return param
    else:
        return Constant(param)


class MultiobjectiveReference(Constant):
    def __init__(self, parameter: tp.Optional[Parameter] = None) -> None:
        if parameter is not None and not isinstance(parameter, Parameter):
            raise TypeError(
                "MultiobjectiveReference should either take no argument or a parameter which will "
                f"be used by the optimizer.\n(received {parameter} of type {type(parameter)})"
            )
<<<<<<< HEAD
        super().__init__(parameter)


class Container(Parameter):
    """Parameter which can hold other parameters.
    This abstract implementation is based on a dictionary.

    Parameters
    ----------
    **parameters: Any
        the objects or Parameter which will provide values for the dict

    Note
    ----
    This is the base structure for all container Parameters, and it is
    used to hold the internal/model parameters for all Parameter classes.
    """

    def __init__(self, **parameters: tp.Any) -> None:
        super().__init__()
        self._content: tp.Dict[tp.Any, Parameter] = {k: as_parameter(p) for k, p in parameters.items()}
        self._sizes: tp.Optional[tp.Dict[str, int]] = None
        self._sanity_check(list(self._content.values()))
        self._ignore_in_repr: tp.Dict[
            str, str
        ] = {}  # hacky undocumented way to bypass boring representations

    def _sanity_check(self, parameters: tp.List[Parameter]) -> None:
        """Check that all parameters are different"""
        # TODO: this is first order, in practice we would need to test all the different
        # parameter levels together
        if parameters:
            assert all(isinstance(p, Parameter) for p in parameters)
            ids = {id(p) for p in parameters}
            if len(ids) != len(parameters):
                raise ValueError("Don't repeat twice the same parameter")

    def _compute_descriptors(self) -> utils.Descriptors:
        init = utils.Descriptors()
        return functools.reduce(operator.and_, [p.descriptors for p in self._content.values()], init)

    def __getitem__(self, name: tp.Any) -> Parameter:
        return self._content[name]

    def __len__(self) -> int:
        return len(self._content)

    def _get_parameters_str(self) -> str:
        raise NotImplementedError

    def _get_name(self) -> str:
        return f"{self.__class__.__name__}({self._get_parameters_str()})"

    def get_value_hash(self) -> tp.Hashable:
        return tuple(sorted((x, y.get_value_hash()) for x, y in self._content.items()))

    def _internal_get_standardized_data(self: D, reference: D) -> np.ndarray:
        data = {k: self[k].get_standardized_data(reference=p) for k, p in reference._content.items()}
        if self._sizes is None:
            self._sizes = OrderedDict(sorted((x, y.size) for x, y in data.items()))
        assert self._sizes is not None
        data_list = [data[k] for k in self._sizes]
        if not data_list:
            return np.array([])
        return data_list[0] if len(data_list) == 1 else np.concatenate(data_list)  # type: ignore

    def _internal_set_standardized_data(
        self: D, data: np.ndarray, reference: D, deterministic: bool = False
    ) -> None:
        if self._sizes is None:
            self.get_standardized_data(reference=self)
        assert self._sizes is not None
        if data.size != sum(v for v in self._sizes.values()):
            raise ValueError(
                f"Unexpected shape {data.shape} for {self} with dimension {self.dimension}:\n{data}"
            )
        data = data.ravel()
        start, end = 0, 0
        for name, size in self._sizes.items():
            end = start + size
            self._content[name].set_standardized_data(
                data[start:end], reference=reference[name], deterministic=deterministic
            )
            start = end
        assert end == len(data), f"Finished at {end} but expected {len(data)}"

    def mutate(self) -> None:
        # pylint: disable=pointless-statement
        self.random_state  # make sure to create one before using
        for param in self._content.values():
            param.mutate()

    def sample(self: D) -> D:
        child = self.spawn_child()
        child._content = {k: p.sample() for k, p in self._content.items()}
        child.heritage["lineage"] = child.uid
        return child

    def recombine(self, *others: D) -> None:
        if not others:
            return
        # pylint: disable=pointless-statement
        self.random_state  # make sure to create one before using
        assert all(isinstance(o, self.__class__) for o in others)
        for k, param in self._content.items():
            param.recombine(*[o[k] for o in others])

    def _internal_spawn_child(self: D) -> D:
        child = self.__class__()
        child._content = {k: v.spawn_child() for k, v in self._content.items()}
        return child

    def _set_random_state(self, random_state: np.random.RandomState) -> None:
        super()._set_random_state(random_state)
        for param in self._content.values():
            if isinstance(param, Parameter):
                param._set_random_state(random_state)

    def constraint_penalties(self) -> tp.List[float]:
        violations = super().constraint_penalties()
        for param in self._content.values():
            if isinstance(param, Parameter):
                violations.extend(param.constraint_penalties())
        return violations

    def freeze(self) -> None:
        super().freeze()
        for p in self._content.values():
            p.freeze()


class Dict(Container):
    """Dictionary-valued parameter. This Parameter can contain other Parameters,
    its value is a dict, with keys the ones provided as input, and corresponding values are
    either directly the provided values if they are not Parameter instances, or the value of those
    Parameters. It also implements a getter to access the Parameters directly if need be.

    Parameters
    ----------
    **parameters: Any
        the objects or Parameter which will provide values for the dict

    Note
    ----
    This is the base structure for all container Parameters, and it is
    used to hold the internal/model parameters for all Parameter classes.
    """

    def __iter__(self) -> tp.Iterator[str]:
        return iter(self.keys())

    def keys(self) -> tp.KeysView[str]:
        return self._content.keys()

    def items(self) -> tp.ItemsView[str, Parameter]:
        return self._content.items()

    def values(self) -> tp.ValuesView[Parameter]:
        return self._content.values()

    @property
    def value(self) -> tp.Dict[str, tp.Any]:
        return {k: p.value for k, p in self.items()}

    @value.setter
    def value(self, value: tp.Dict[str, tp.Any]) -> None:
        cls = self.__class__.__name__
        if not isinstance(value, dict):
            raise TypeError(f"{cls} value must be a dict, got: {value}\nCurrent value: {self.value}")
        if set(value) != set(self):
            raise ValueError(
                f"Got input keys {set(value)} for {cls} but expected {set(self._content)}\nCurrent value: {self.value}"
            )
        for key, val in value.items():
            self._content[key].value = val

    def _get_parameters_str(self) -> str:
        params = sorted(
            (k, p.name) for k, p in self.items() if p.name != self._ignore_in_repr.get(k, "#ignoredrepr#")
        )
        return ",".join(f"{k}={n}" for k, n in params)
=======
        super().__init__(parameter)
>>>>>>> d9eabd27
<|MERGE_RESOLUTION|>--- conflicted
+++ resolved
@@ -328,10 +328,6 @@
         bool
             True iff the constraint is satisfied
         """
-<<<<<<< HEAD
-        violations = self.constraint_penalties()
-        return max(violations, default=0) <= 0.0
-=======
         inside = self._subobjects.apply("satisfies_constraints")
         if not all(inside.values()):
             return False
@@ -339,7 +335,6 @@
             return True
         val = self.value
         return all(utils.float_penalty(func(val)) <= 0 for func in self._constraint_checkers)
->>>>>>> d9eabd27
 
     def register_cheap_constraint(
         self, func: tp.Union[tp.Callable[[tp.Any], bool], tp.Callable[[tp.Any], float]]
@@ -537,188 +532,4 @@
                 "MultiobjectiveReference should either take no argument or a parameter which will "
                 f"be used by the optimizer.\n(received {parameter} of type {type(parameter)})"
             )
-<<<<<<< HEAD
-        super().__init__(parameter)
-
-
-class Container(Parameter):
-    """Parameter which can hold other parameters.
-    This abstract implementation is based on a dictionary.
-
-    Parameters
-    ----------
-    **parameters: Any
-        the objects or Parameter which will provide values for the dict
-
-    Note
-    ----
-    This is the base structure for all container Parameters, and it is
-    used to hold the internal/model parameters for all Parameter classes.
-    """
-
-    def __init__(self, **parameters: tp.Any) -> None:
-        super().__init__()
-        self._content: tp.Dict[tp.Any, Parameter] = {k: as_parameter(p) for k, p in parameters.items()}
-        self._sizes: tp.Optional[tp.Dict[str, int]] = None
-        self._sanity_check(list(self._content.values()))
-        self._ignore_in_repr: tp.Dict[
-            str, str
-        ] = {}  # hacky undocumented way to bypass boring representations
-
-    def _sanity_check(self, parameters: tp.List[Parameter]) -> None:
-        """Check that all parameters are different"""
-        # TODO: this is first order, in practice we would need to test all the different
-        # parameter levels together
-        if parameters:
-            assert all(isinstance(p, Parameter) for p in parameters)
-            ids = {id(p) for p in parameters}
-            if len(ids) != len(parameters):
-                raise ValueError("Don't repeat twice the same parameter")
-
-    def _compute_descriptors(self) -> utils.Descriptors:
-        init = utils.Descriptors()
-        return functools.reduce(operator.and_, [p.descriptors for p in self._content.values()], init)
-
-    def __getitem__(self, name: tp.Any) -> Parameter:
-        return self._content[name]
-
-    def __len__(self) -> int:
-        return len(self._content)
-
-    def _get_parameters_str(self) -> str:
-        raise NotImplementedError
-
-    def _get_name(self) -> str:
-        return f"{self.__class__.__name__}({self._get_parameters_str()})"
-
-    def get_value_hash(self) -> tp.Hashable:
-        return tuple(sorted((x, y.get_value_hash()) for x, y in self._content.items()))
-
-    def _internal_get_standardized_data(self: D, reference: D) -> np.ndarray:
-        data = {k: self[k].get_standardized_data(reference=p) for k, p in reference._content.items()}
-        if self._sizes is None:
-            self._sizes = OrderedDict(sorted((x, y.size) for x, y in data.items()))
-        assert self._sizes is not None
-        data_list = [data[k] for k in self._sizes]
-        if not data_list:
-            return np.array([])
-        return data_list[0] if len(data_list) == 1 else np.concatenate(data_list)  # type: ignore
-
-    def _internal_set_standardized_data(
-        self: D, data: np.ndarray, reference: D, deterministic: bool = False
-    ) -> None:
-        if self._sizes is None:
-            self.get_standardized_data(reference=self)
-        assert self._sizes is not None
-        if data.size != sum(v for v in self._sizes.values()):
-            raise ValueError(
-                f"Unexpected shape {data.shape} for {self} with dimension {self.dimension}:\n{data}"
-            )
-        data = data.ravel()
-        start, end = 0, 0
-        for name, size in self._sizes.items():
-            end = start + size
-            self._content[name].set_standardized_data(
-                data[start:end], reference=reference[name], deterministic=deterministic
-            )
-            start = end
-        assert end == len(data), f"Finished at {end} but expected {len(data)}"
-
-    def mutate(self) -> None:
-        # pylint: disable=pointless-statement
-        self.random_state  # make sure to create one before using
-        for param in self._content.values():
-            param.mutate()
-
-    def sample(self: D) -> D:
-        child = self.spawn_child()
-        child._content = {k: p.sample() for k, p in self._content.items()}
-        child.heritage["lineage"] = child.uid
-        return child
-
-    def recombine(self, *others: D) -> None:
-        if not others:
-            return
-        # pylint: disable=pointless-statement
-        self.random_state  # make sure to create one before using
-        assert all(isinstance(o, self.__class__) for o in others)
-        for k, param in self._content.items():
-            param.recombine(*[o[k] for o in others])
-
-    def _internal_spawn_child(self: D) -> D:
-        child = self.__class__()
-        child._content = {k: v.spawn_child() for k, v in self._content.items()}
-        return child
-
-    def _set_random_state(self, random_state: np.random.RandomState) -> None:
-        super()._set_random_state(random_state)
-        for param in self._content.values():
-            if isinstance(param, Parameter):
-                param._set_random_state(random_state)
-
-    def constraint_penalties(self) -> tp.List[float]:
-        violations = super().constraint_penalties()
-        for param in self._content.values():
-            if isinstance(param, Parameter):
-                violations.extend(param.constraint_penalties())
-        return violations
-
-    def freeze(self) -> None:
-        super().freeze()
-        for p in self._content.values():
-            p.freeze()
-
-
-class Dict(Container):
-    """Dictionary-valued parameter. This Parameter can contain other Parameters,
-    its value is a dict, with keys the ones provided as input, and corresponding values are
-    either directly the provided values if they are not Parameter instances, or the value of those
-    Parameters. It also implements a getter to access the Parameters directly if need be.
-
-    Parameters
-    ----------
-    **parameters: Any
-        the objects or Parameter which will provide values for the dict
-
-    Note
-    ----
-    This is the base structure for all container Parameters, and it is
-    used to hold the internal/model parameters for all Parameter classes.
-    """
-
-    def __iter__(self) -> tp.Iterator[str]:
-        return iter(self.keys())
-
-    def keys(self) -> tp.KeysView[str]:
-        return self._content.keys()
-
-    def items(self) -> tp.ItemsView[str, Parameter]:
-        return self._content.items()
-
-    def values(self) -> tp.ValuesView[Parameter]:
-        return self._content.values()
-
-    @property
-    def value(self) -> tp.Dict[str, tp.Any]:
-        return {k: p.value for k, p in self.items()}
-
-    @value.setter
-    def value(self, value: tp.Dict[str, tp.Any]) -> None:
-        cls = self.__class__.__name__
-        if not isinstance(value, dict):
-            raise TypeError(f"{cls} value must be a dict, got: {value}\nCurrent value: {self.value}")
-        if set(value) != set(self):
-            raise ValueError(
-                f"Got input keys {set(value)} for {cls} but expected {set(self._content)}\nCurrent value: {self.value}"
-            )
-        for key, val in value.items():
-            self._content[key].value = val
-
-    def _get_parameters_str(self) -> str:
-        params = sorted(
-            (k, p.name) for k, p in self.items() if p.name != self._ignore_in_repr.get(k, "#ignoredrepr#")
-        )
-        return ",".join(f"{k}={n}" for k, n in params)
-=======
-        super().__init__(parameter)
->>>>>>> d9eabd27
+        super().__init__(parameter)