--- conflicted
+++ resolved
@@ -10,10 +10,7 @@
 from collections import OrderedDict
 import typing as tp
 import numpy as np
-<<<<<<< HEAD
 from nevergrad.common.typetools import ArrayLike
-=======
->>>>>>> 865938ff
 from . import utils
 # pylint: disable=no-value-for-parameter
 
@@ -152,11 +149,7 @@
     def _internal_get_standardized_data(self: P, reference: P) -> np.ndarray:
         raise utils.NotSupportedError(f"Export to standardized data space is not implemented for {self.name}")
 
-<<<<<<< HEAD
     def set_standardized_data(self: P, data: ArrayLike, *, reference: tp.Optional[P] = None, deterministic: bool = False) -> P:
-=======
-    def set_standardized_data(self: P, data: np.ndarray, *, reference: tp.Optional[P] = None, deterministic: bool = False) -> P:
->>>>>>> 865938ff
         """Updates the value of the provided reference (or self) using the standardized data.
 
         Parameters
@@ -182,11 +175,7 @@
         sent_reference = self if reference is None else reference
         assert isinstance(sent_reference, self.__class__), f"Expected {type(self)} but got {type(sent_reference)} as reference"
         self._check_frozen()
-<<<<<<< HEAD
-        self._internal_set_standardized_data(np.array(data, copy=False), sent_reference, deterministic=deterministic)
-=======
-        self._internal_set_standardized_data(data, sent_reference, deterministic=deterministic)
->>>>>>> 865938ff
+        self._internal_set_standardized_data(np.array(data, copy=False), reference=sent_reference, deterministic=deterministic)
         return self
 
     def _internal_set_standardized_data(self: P, data: np.ndarray, reference: P, deterministic: bool = False) -> None:
@@ -414,13 +403,8 @@
         return np.array([])
 
     # pylint: disable=unused-argument
-<<<<<<< HEAD
     def set_standardized_data(self: P, data: ArrayLike, *, reference: tp.Optional[P] = None, deterministic: bool = False) -> P:
         if np.array(data, copy=False).size:
-=======
-    def set_standardized_data(self: P, data: np.ndarray, *, reference: tp.Optional[P] = None, deterministic: bool = False) -> P:
-        if data.size:
->>>>>>> 865938ff
             raise ValueError(f"Constant dimension should be 0 (got data: {data})")
         return self
 
@@ -525,11 +509,7 @@
             self.get_standardized_data()
         assert self._sizes is not None
         if data.size != sum(v for v in self._sizes.values()):
-<<<<<<< HEAD
             raise ValueError(f"Unexpected shape {data.shape} for {self} with dimension {self.dimension}:\n{data}")
-=======
-            raise ValueError(f"Unexpected shape {data.shape} for {self} with dimension {self.dimension}")
->>>>>>> 865938ff
         data = data.ravel()
         start, end = 0, 0
         for name, size in self._sizes.items():
