# Copyright (c) Facebook, Inc. and its affiliates. All Rights Reserved.
#
# This source code is licensed under the MIT license found in the
# LICENSE file in the root directory of this source tree.

import uuid
import warnings
import operator
import functools
from collections import OrderedDict
import typing as tp
import numpy as np
from nevergrad.common.typetools import ArrayLike
from . import utils
# pylint: disable=no-value-for-parameter


P = tp.TypeVar("P", bound="Parameter")
D = tp.TypeVar("D", bound="Dict")


# pylint: disable=too-many-instance-attributes,too-many-public-methods
class Parameter:
    """Abstract class providing the core functionality of a parameter, aka
    value, internal/model parameters, mutation, recombination
    and additional features such as shared random state,
    constraint check, hashes, generation and naming.
    """

    def __init__(self, **parameters: tp.Any) -> None:
        # Main features
        self.uid = uuid.uuid4().hex
        self.parents_uids: tp.List[str] = []
        self.heritage: tp.Dict[str, tp.Any] = {"lineage": self.uid}  # passed through to children
<<<<<<< HEAD
        self.loss: tp.Optional[float] = None
=======
        self.loss: tp.Optional[float] = None  # associated loss
>>>>>>> 94bf71c6
        self._parameters = None if not parameters else Dict(**parameters)  # internal/model parameters
        self._dimension: tp.Optional[int] = None
        # Additional convenient features
        self._random_state: tp.Optional[np.random.RandomState] = None  # lazy initialization
        self._generation = 0
        self._constraint_checkers: tp.List[tp.Callable[[tp.Any], bool]] = []
        self._name: tp.Optional[str] = None
        self._frozen = False
        self._descriptors: tp.Optional[utils.Descriptors] = None
        self._meta: tp.Dict[str, tp.Any] = {}  # for anything algorithm related

    @property
    def value(self) -> tp.Any:
        raise NotImplementedError

    @value.setter
    def value(self, value: tp.Any) -> tp.Any:
        raise NotImplementedError

    @property
    def args(self) -> tp.Tuple[tp.Any, ...]:
        """Value of the positional arguments.
        Used to input value in a function as `func(*param.args, **param.kwargs)`
        Use `parameter.Instrumentation` to set `args` and `kwargs` with full freedom.
        """
        return (self.value,)

    @property
    def kwargs(self) -> tp.Dict[str, tp.Any]:
        """Value of the keyword arguments.
        Used to input value in a function as `func(*param.args, **param.kwargs)`
        Use `parameter.Instrumentation` to set `args` and `kwargs` with full freedom.
        """
        return {}

    @property
    def parameters(self) -> "Dict":
        """Internal/model parameters for this parameter
        """
        if self._parameters is None:  # delayed instantiation to avoid infinte loop
            assert self.__class__ != Dict, "parameters of Parameters dict should never be called"
            self._parameters = Dict()
        assert self._parameters is not None
        return self._parameters

    @property
    def dimension(self) -> int:
        """Dimension of the standardized space for this parameter
        i.e size of the vector returned by get_standardized_data(reference=...)
        """
        if self._dimension is None:
            try:
                self._dimension = self.get_standardized_data(reference=self).size
            except utils.NotSupportedError:
                self._dimension = 0
        return self._dimension

    def mutate(self) -> None:
        """Mutate parameters of the instance, and then its value
        """
        self._check_frozen()
        self.parameters.mutate()
        self.set_standardized_data(self.random_state.normal(size=self.dimension), deterministic=False)

    def sample(self: P) -> P:
        """Sample a new instance of the parameter.
        This usually means spawning a child and mutating it.
        This function should be used in optimizers when creating an initial population,
        and parameter.heritage["lineage"] is reset to parameter.uid instead of its parent's
        """
        child = self.spawn_child()
        child.mutate()
        child.heritage["lineage"] = child.uid
        return child

    def recombine(self: P, *others: P) -> None:
        """Update value and parameters of this instance by combining it with
        other instances.

        Parameters
        ----------
        *others: Parameter
            other instances of the same type than this instance.
        """
        raise utils.NotSupportedError(f"Recombination is not implemented for {self.name}")

    def get_standardized_data(self: P, *, reference: P) -> np.ndarray:
        """Get the standardized data representing the value of the instance as an array in the optimization space.
        In this standardized space, a mutation is typically centered and reduced (sigma=1) Gaussian noise.
        The data only represent the value of this instance, not the parameters (eg.: mutable sigma), hence it does not
        fully represent the state of the instance. Also, in stochastic cases, the value can be non-deterministically
        deduced from the data (eg.: categorical variable, for which data includes sampling weights for each value)

        Parameters
        ----------
        reference: Parameter
            the reference instance for representation in the standardized data space. This keyword parameter is
            mandatory to make the code clearer.
            If you use "self", this method will always return a zero vector.

        Returns
        -------
        np.ndarray
            the representation of the value in the optimization space

        Note
        ----
        - Operations between different standardized data should only be performed if each array was produced
          by the same reference in the exact same state (no mutation)
        - to make the code more explicit, the "reference" parameter is enforced as a keyword-only parameter.
        """
        assert reference is None or isinstance(reference, self.__class__), f"Expected {type(self)} but got {type(reference)} as reference"
        return self._internal_get_standardized_data(self if reference is None else reference)

    def _internal_get_standardized_data(self: P, reference: P) -> np.ndarray:
        raise utils.NotSupportedError(f"Export to standardized data space is not implemented for {self.name}")

    def set_standardized_data(self: P, data: ArrayLike, *, reference: tp.Optional[P] = None, deterministic: bool = False) -> P:
        """Updates the value of the provided reference (or self) using the standardized data.

        Parameters
        ----------
        np.ndarray
            the representation of the value in the optimization space
        reference: Parameter
            the reference point for representing the data ("self", if not provided)
        deterministic: bool
            whether the value should be deterministically drawn (max probability) in the case of stochastic parameters

        Returns
        -------
        Parameter
            self (modified)

        Note
        ----
        To make the code more explicit, the "reference" and "deterministic" parameters are enforced
        as keyword-only parameters.
        """
        assert isinstance(deterministic, bool)
        sent_reference = self if reference is None else reference
        assert isinstance(sent_reference, self.__class__), f"Expected {type(self)} but got {type(sent_reference)} as reference"
        self._check_frozen()
        self._internal_set_standardized_data(np.array(data, copy=False), reference=sent_reference, deterministic=deterministic)
        return self

    def _internal_set_standardized_data(self: P, data: np.ndarray, reference: P, deterministic: bool = False) -> None:
        raise utils.NotSupportedError(f"Import from standardized data space is not implemented for {self.name}")

    # PART 2 - Additional features

    @property
    def generation(self) -> int:
        """Generation of the parameter (children are current generation + 1)
        """
        return self._generation

    def get_value_hash(self) -> tp.Hashable:
        """Hashable object representing the current value of the instance
        """
        val = self.value
        if isinstance(val, (str, bytes, float, int)):
            return val
        elif isinstance(val, np.ndarray):
            return val.tobytes()
        else:
            raise utils.NotSupportedError(f"Value hash is not supported for object {self.name}")

    def _get_name(self) -> str:
        """Internal implementation of parameter name. This should be value independant, and should not account
        for internal/model parameters.
        """
        return self.__class__.__name__

    @property
    def name(self) -> str:
        """Name of the parameter
        This is used to keep track of how this Parameter is configured (included through internal/model parameters),
        mostly for reproducibility A default version is always provided, but can be overriden directly
        through the attribute, or through the set_name method (which allows chaining).
        """
        if self._name is not None:
            return self._name
        substr = ""
        if self._parameters is not None and self.parameters:
            substr = f"[{self.parameters._get_parameters_str()}]"
            if substr == "[]":
                substr = ""
        return f"{self._get_name()}" + substr

    @name.setter
    def name(self, name: str) -> None:
        self.set_name(name)  # with_name allows chaining

    def __repr__(self) -> str:
        strings = [self.name]
        if not callable(self.value):  # not a mutation
            strings.append(str(self.value))
        return ":".join(strings)

    def set_name(self: P, name: str) -> P:
        """Sets a name and return the current instrumentation (for chaining)

        Parameters
        ----------
        name: str
            new name to use to represent the Parameter
        """
        self._name = name
        return self

    # %% Constraint management

    def satisfies_constraints(self) -> bool:
        """Whether the instance satisfies the constraints added through
        the `register_cheap_constraint` method

        Returns
        -------
        bool
            True iff the constraint is satisfied
        """
        if self._parameters is not None and not self.parameters.satisfies_constraints():
            return False
        if not self._constraint_checkers:
            return True
        val = self.value
        return all(func(val) for func in self._constraint_checkers)

    def register_cheap_constraint(self, func: tp.Callable[[tp.Any], bool]) -> None:
        """Registers a new constraint on the parameter values.

        Parameters
        ----------
        func: Callable
            function which, given the value of the instance, returns whether it satisfies the constraints.

        Note
        ----
        - this is only for checking after mutation/recombination/etc if the value still satisfy the constraints.
          The constraint is not used in those processes.
        - constraints should be fast to compute.
        """
        if getattr(func, "__name__", "not lambda") == "<lambda>":  # LambdaType does not work :(
            warnings.warn("Lambda as constraint is not adviced because it may not be picklable.")
        self._constraint_checkers.append(func)

    # %% random state

    @property
    def random_state(self) -> np.random.RandomState:
        """Random state the instrumentation and the optimizers pull from.
        It can be seeded/replaced.
        """
        if self._random_state is None:
            # use the setter, to make sure the random state is propagated to the variables
            seed = np.random.randint(2 ** 32, dtype=np.uint32)
            self._set_random_state(np.random.RandomState(seed))
        assert self._random_state is not None
        return self._random_state

    @random_state.setter
    def random_state(self, random_state: np.random.RandomState) -> None:
        self._set_random_state(random_state)

    def _set_random_state(self, random_state: np.random.RandomState) -> None:
        self._random_state = random_state
        if self._parameters is not None:
            self.parameters._set_random_state(random_state)

    def spawn_child(self: P, new_value: tp.Optional[tp.Any] = None) -> P:
        """Creates a new instance which shares the same random generator than its parent,
        is sampled from the same data, and mutates independently from the parentp.
        If a new value is provided, it will be set to the new instance

        Parameters
        ----------
        new_value: anything (optional)
            if provided, it will update the new instance value (cannot be used at the same time as new_data).

        Returns
        -------
        Parameter
            a new instance of the same class, with same content/internal-model parameters/...
            Optionally, a new value will be set after creation
        """
        rng = self.random_state  # make sure to create one before spawning
        child = self._internal_spawn_child()
        child._set_random_state(rng)
        child._constraint_checkers = list(self._constraint_checkers)
        child._generation = self.generation + 1
        child._descriptors = self._descriptors
        child._name = self._name
        child.parents_uids.append(self.uid)
        child.heritage = dict(self.heritage)
        if new_value is not None:
            child.value = new_value
        return child

    def freeze(self) -> None:
        """Prevents the parameter from changing value again (through value, mutate etc...)
        """
        self._frozen = True
        if self._parameters is not None:
            self._parameters.freeze()

    def _check_frozen(self) -> None:
        if self._frozen and not isinstance(self, Constant):  # nevermind constants (since they dont spawn children)
            raise RuntimeError(f"Cannot modify frozen Parameter {self}, please spawn a child and modify it instead"
                               "(optimizers freeze the parametrization and all asked and told candidates to avoid border effects)")

    def _internal_spawn_child(self: P) -> P:
        # default implem just forwards params
        inputs = {k: v.spawn_child() if isinstance(v, Parameter) else v for k, v in self.parameters._content.items()}
        child = self.__class__(**inputs)
        return child

    def copy(self: P) -> P:  # TODO test (see former instrumentation_copy test)
        """Create a child, but remove the random state
        This is used to run multiple experiments
        """
        child = self.spawn_child()
        child._name = self._name
        child.random_state = None
        return child

    def _compute_descriptors(self) -> utils.Descriptors:
        return utils.Descriptors()

    @property
    def descriptors(self) -> utils.Descriptors:
        if self._descriptors is None:
            self._compute_descriptors()
            self._descriptors = self._compute_descriptors()
        return self._descriptors


class Constant(Parameter):
    """Parameter-like object for simplifying management of constant parameters:
    mutation/recombination do nothing, value cannot be changed, standardize data is an empty array,
    child is the same instance.

    Parameter
    ---------
    value: Any
        the value that this parameter will always provide
    """

    def __init__(self, value: tp.Any) -> None:
        super().__init__()
        if isinstance(value, Parameter):
            raise TypeError("Only non-parameters can be wrapped in a Constant")
        self._value = value

    def _get_name(self) -> str:
        return str(self._value)

    def get_value_hash(self) -> tp.Hashable:
        try:
            return super().get_value_hash()
        except utils.NotSupportedError:
            return "#non-hashable-constant#"

    @property
    def value(self) -> tp.Any:
        return self._value

    @value.setter
    def value(self, value: tp.Any) -> None:
        if not (value == self._value or value is self._value):
            raise ValueError(f'Constant value can only be updated to the same value (in this case "{self._value}")')

    def get_standardized_data(self: P, *, reference: tp.Optional[P] = None) -> np.ndarray:  # pylint: disable=unused-argument
        return np.array([])

    # pylint: disable=unused-argument
    def set_standardized_data(self: P, data: ArrayLike, *, reference: tp.Optional[P] = None, deterministic: bool = False) -> P:
        if np.array(data, copy=False).size:
            raise ValueError(f"Constant dimension should be 0 (got data: {data})")
        return self

    def spawn_child(self: P, new_value: tp.Optional[tp.Any] = None) -> P:
        if new_value is not None:
            self.value = new_value  # check that it is equal
        return self  # no need to create another instance for a constant

    def recombine(self: P, *others: P) -> None:
        pass

    def mutate(self) -> None:
        pass


def as_parameter(param: tp.Any) -> Parameter:
    """Returns a Parameter from anything:
    either the input if it is already a parameter, or a Constant if not
    This is convenient for iterating over Parameter and other objects alike
    """
    if isinstance(param, Parameter):
        return param
    else:
        return Constant(param)


class Dict(Parameter):
    """Dictionary-valued parameter. This Parameter can contain other Parameters,
    its value is a dict, with keys the ones provided as input, and corresponding values are
    either directly the provided values if they are not Parameter instances, or the value of those
    Parameters. It also implements a getter to access the Parameters directly if need be.

    Parameters
    ----------
    **parameters: Any
        the objects or Parameter which will provide values for the dict

    Note
    ----
    This is the base structure for all container Parameters, and it is
    used to hold the internal/model parameters for all Parameter classes.
    """

    def __init__(self, **parameters: tp.Any) -> None:
        super().__init__()
        self._content: tp.Dict[tp.Any, Parameter] = {k: as_parameter(p) for k, p in parameters.items()}
        self._sizes: tp.Optional[tp.Dict[str, int]] = None
        self._sanity_check(list(self._content.values()))
        self._ignore_in_repr: tp.Dict[str, str] = {}  # hacky undocumented way to bypass boring representations

    def _sanity_check(self, parameters: tp.List[Parameter]) -> None:
        """Check that all parameters are different
        """  # TODO: this is first order, in practice we would need to test all the different parameter levels together
        if parameters:
            assert all(isinstance(p, Parameter) for p in parameters)
            ids = {id(p) for p in parameters}
            if len(ids) != len(parameters):
                raise ValueError("Don't repeat twice the same parameter")

    def _compute_descriptors(self) -> utils.Descriptors:
        init = utils.Descriptors()
        return functools.reduce(operator.and_, [p.descriptors for p in self._content.values()], init)

    def __getitem__(self, name: tp.Any) -> Parameter:
        return self._content[name]

    def __len__(self) -> int:
        return len(self._content)

    def _get_parameters_str(self) -> str:
        params = sorted((k, p.name) for k, p in self._content.items()
                        if p.name != self._ignore_in_repr.get(k, "#ignoredrepr#"))
        return ",".join(f"{k}={n}" for k, n in params)

    def _get_name(self) -> str:
        return f"{self.__class__.__name__}({self._get_parameters_str()})"

    @property
    def value(self) -> tp.Dict[str, tp.Any]:
        return {k: as_parameter(p).value for k, p in self._content.items()}

    @value.setter
    def value(self, value: tp.Dict[str, tp.Any]) -> None:
        cls = self.__class__.__name__
        if not isinstance(value, dict):
            raise TypeError(f"{cls} value must be a dict, got: {value}\nCurrent value: {self.value}")
        if set(value) != set(self._content):
            raise ValueError(f"Got input keys {set(value)} for {cls} but expected {set(self._content)}\nCurrent value: {self.value}")
        for key, val in value.items():
            as_parameter(self._content[key]).value = val

    def get_value_hash(self) -> tp.Hashable:
        return tuple(sorted((x, y.get_value_hash()) for x, y in self._content.items()))

    def _internal_get_standardized_data(self: D, reference: D) -> np.ndarray:
        data = {k: self[k].get_standardized_data(reference=p) for k, p in reference._content.items()}
        if self._sizes is None:
            self._sizes = OrderedDict(sorted((x, y.size) for x, y in data.items()))
        assert self._sizes is not None
        data_list = [data[k] for k in self._sizes]
        if not data_list:
            return np.array([])
        return data_list[0] if len(data_list) == 1 else np.concatenate(data_list)  # type: ignore

    def _internal_set_standardized_data(self: D, data: np.ndarray, reference: D, deterministic: bool = False) -> None:
        if self._sizes is None:
            self.get_standardized_data(reference=self)
        assert self._sizes is not None
        if data.size != sum(v for v in self._sizes.values()):
            raise ValueError(f"Unexpected shape {data.shape} for {self} with dimension {self.dimension}:\n{data}")
        data = data.ravel()
        start, end = 0, 0
        for name, size in self._sizes.items():
            end = start + size
            self._content[name].set_standardized_data(data[start: end], reference=reference[name], deterministic=deterministic)
            start = end
        assert end == len(data), f"Finished at {end} but expected {len(data)}"

    def mutate(self) -> None:
        # pylint: disable=pointless-statement
        self.random_state  # make sure to create one before using
        for param in self._content.values():
            param.mutate()

    def sample(self: D) -> D:
        child = self.spawn_child()
        child._content = {k: p.sample() for k, p in self._content.items()}
        child.heritage["lineage"] = child.uid
        return child

    def recombine(self, *others: "Dict") -> None:
        if not others:
            return
        # pylint: disable=pointless-statement
        self.random_state  # make sure to create one before using
        assert all(isinstance(o, self.__class__) for o in others)
        for k, param in self._content.items():
            param.recombine(*[o[k] for o in others])

    def _internal_spawn_child(self: D) -> D:
        child = self.__class__()
        child._content = {k: v.spawn_child() for k, v in self._content.items()}
        return child

    def _set_random_state(self, random_state: np.random.RandomState) -> None:
        super()._set_random_state(random_state)
        for param in self._content.values():
            if isinstance(param, Parameter):
                param._set_random_state(random_state)

    def satisfies_constraints(self) -> bool:
        compliant = super().satisfies_constraints()
        return compliant and all(param.satisfies_constraints() for param in self._content.values() if isinstance(param, Parameter))

    def freeze(self) -> None:
        super().freeze()
        for p in self._content.values():
            p.freeze()<|MERGE_RESOLUTION|>--- conflicted
+++ resolved
@@ -32,11 +32,7 @@
         self.uid = uuid.uuid4().hex
         self.parents_uids: tp.List[str] = []
         self.heritage: tp.Dict[str, tp.Any] = {"lineage": self.uid}  # passed through to children
-<<<<<<< HEAD
-        self.loss: tp.Optional[float] = None
-=======
         self.loss: tp.Optional[float] = None  # associated loss
->>>>>>> 94bf71c6
         self._parameters = None if not parameters else Dict(**parameters)  # internal/model parameters
         self._dimension: tp.Optional[int] = None
         # Additional convenient features
