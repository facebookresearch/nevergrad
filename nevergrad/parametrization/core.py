--- conflicted
+++ resolved
@@ -9,14 +9,12 @@
 import nevergrad.common.typing as tp
 from nevergrad.common import errors
 from . import utils
-<<<<<<< HEAD
 from ._layering import ValueProperty as ValueProperty
 from ._layering import Layered as Layered
 from ._layering import Level
-=======
+
 
 # pylint: disable=no-value-for-parameter,pointless-statement
->>>>>>> 42d5ca5f
 
 
 P = tp.TypeVar("P", bound="Parameter")
@@ -124,20 +122,13 @@
         This function should be used in optimizers when creating an initial population,
         and parameter.heritage["lineage"] is reset to parameter.uid instead of its parent's
         """
-<<<<<<< HEAD
         # inner working can be overrided by _layer_sample()
+        self.random_state  # make sure to populate it before copy
         child = self._layered_sample()
-        if not isinstance(self, type(self)):
+        if not isinstance(child, Parameter) and not isinstance(child, type(self)):
             raise errors.NevergradRuntimeError("Unexpected sample return type")
-        child.heritage["lineage"] = child.uid  # type: ignore
+        child._set_parenthood(None)
         return child  # type: ignore
-=======
-        self.random_state  # make sure to populate it before copy
-        child = self.copy()
-        child._set_parenthood(None)
-        child.mutate()
-        return child
->>>>>>> 42d5ca5f
 
     def recombine(self: P, *others: P) -> None:
         """Update value and parameters of this instance by combining it with
@@ -336,12 +327,8 @@
             a new instance of the same class, with same content/internal-model parameters/...
             Optionally, a new value will be set after creation
         """
-<<<<<<< HEAD
         # make sure to initialize the random state  before spawning children
         self.random_state  # pylint: disable=pointless-statement
-        child = super().copy()
-=======
-        self.random_state  # make sure to initialize the random state  before spawning children
         child = self.copy()
         child._set_parenthood(self)
         if new_value is not None:
@@ -352,8 +339,7 @@
         """Creates a full copy of the parameter.
         Use spawn_child instead to make sure to add the parenthood information.
         """
-        child = copy.copy(self)
->>>>>>> 42d5ca5f
+        child = super().copy()
         child.uid = uuid.uuid4().hex
         child._frozen = False
         child._subobjects = self._subobjects.new(child)
@@ -375,14 +361,8 @@
             container = dict(container) if isinstance(container, dict) else list(container)
             setattr(child, attribute, container)
         for key, val in self._subobjects.items():
-<<<<<<< HEAD
-            container[key] = val.spawn_child()
+            container[key] = val.copy()
         del child.value  # clear cache
-        if new_value is not None:
-            child.value = new_value
-=======
-            container[key] = val.copy()
->>>>>>> 42d5ca5f
         return child
 
     def _set_parenthood(self, parent: tp.Optional["Parameter"]) -> None:
@@ -411,19 +391,6 @@
             )
         self._subobjects.apply("_check_frozen")
 
-<<<<<<< HEAD
-    def copy(self: P) -> P:  # TODO test (see former instrumentation_copy test)
-        """Create a child, but remove the random state
-        This is used to run multiple experiments
-        """
-        child = self.spawn_child()
-        child._generation -= 1
-        child.parents_uids = list(self.parents_uids)
-        child.random_state = None
-        return child
-
-=======
->>>>>>> 42d5ca5f
     def _compute_descriptors(self) -> utils.Descriptors:
         return utils.Descriptors()
 
