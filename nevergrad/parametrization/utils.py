--- conflicted
+++ resolved
@@ -151,7 +151,22 @@
         return stdout
 
 
-class Crossover:
+class Mutation:
+    """Custom mutation or recombination
+    This is an experimental API
+    TODO: Evolve it to encompass use of sigma if need be
+    """
+
+    def __repr__(self) -> str:
+        diff = ngtools.different_from_defaults(instance=self, check_mismatches=True)
+        params = ", ".join(f"{x}={y!r}" for x, y in sorted(diff.items()))
+        return f"{self.__class__.__name__}({params})"
+
+    def apply(self, arrays: tp.Sequence[np.ndarray], rng: tp.Optional[np.random.RandomState] = None) -> np.ndarray:
+        raise NotImplementedError
+
+
+class Crossover(Mutation):
     """Operator for merging part of an array into another one
 
     Parameters
@@ -179,40 +194,12 @@
       0 0 0 0
       0 1 1 0
       0 1 1 0
-
-
-<<<<<<< HEAD
-class Mutation:
-    """Custom mutation or recombination
-    This is an experimental API
-    TODO: Evolve it to encompass use of sigma if need be
-    """
-
-    def __repr__(self) -> str:
-        diff = ngtools.different_from_defaults(instance=self, check_mismatches=True)
-        params = ", ".join(f"{x}={y!r}" for x, y in sorted(diff.items()))
-        return f"{self.__class__.__name__}({params})"
-
-    def apply(self, arrays: tp.Sequence[np.ndarray], rng: tp.Optional[np.random.RandomState] = None) -> np.ndarray:
-        raise NotImplementedError
-
-
-class Crossover(Mutation):
-    """ Experimental, the API will evolve
-=======
->>>>>>> b8eaf622
     """
 
     def __init__(self, axis: tp.Optional[tp.Union[int, tp.Iterable[int]]] = None, max_size: tp.Optional[int] = None) -> None:
         self.axis = (axis,) if isinstance(axis, int) else tuple(axis) if axis is not None else None
         self.max_size = max_size
 
-<<<<<<< HEAD
-=======
-    def __repr__(self) -> str:
-        return f"{self.__class__.__name__}({self.axis})"
-
->>>>>>> b8eaf622
     def apply(self, arrays: tp.Sequence[np.ndarray], rng: tp.Optional[np.random.RandomState] = None) -> np.ndarray:
         # checks
         arrays = list(arrays)
@@ -223,41 +210,6 @@
         # settings
         if rng is None:
             rng = np.random.RandomState()
-<<<<<<< HEAD
-        shape = tuple(d for k, d in enumerate(arrays[0].shape) if k not in self.structured_dimensions)
-        choices = np.zeros(shape, dtype=int)
-        if not self.num_points:
-            choices = rng.randint(0, len(arrays), size=choices.shape)
-            if 0 not in choices:
-                choices.ravel()[rng.randint(choices.size)] = 0  # always involve first element
-        elif choices.ndim == 1:
-            bounds = sorted(rng.choice(shape[0] - 1, size=self.num_points, replace=False).tolist())  # 0 to n - 2
-            bounds = [0] + [1 + b for b in bounds] + [shape[0]]
-            indices = _make_crossover_sequence(len(bounds) - 1, len(arrays), rng)
-            for start, end, index in zip(bounds[:-1], bounds[1:], indices):
-                choices[start:end] = index
-        else:
-            raise NotImplementedError
-        for d in self.structured_dimensions:
-            choices = np.expand_dims(choices, d)
-        return np.choose(choices, arrays)  # type:ignore
-
-
-class Rolling(Mutation):
-
-    def __init__(self, axis: tp.Optional[tp.Union[int, tp.Iterable[int]]]):
-        self.axis = (axis,) if isinstance(axis, int) else tuple(axis) if axis is not None else None
-
-    def apply(self, arrays: tp.Sequence[np.ndarray], rng: tp.Optional[np.random.RandomState] = None) -> np.ndarray:
-        arrays = list(arrays)
-        assert len(arrays) == 1
-        data = arrays[0]
-        if rng is None:
-            rng = np.random.RandomState()
-        axis = tuple(range(data.dim)) if self.axis is None else self.axis
-        shifts = [rng.randint(data.shape[a]) for a in axis]
-        return np.roll(data, shifts, axis=axis)  # type: ignore
-=======
         axis = tuple(range(len(shape))) if self.axis is None else self.axis
         max_size = int(((arrays[0].size + 1) / 2)**(1 / len(axis))) if self.max_size is None else self.max_size
         max_size = min(max_size, *(shape[a] - 1 for a in axis))
@@ -275,4 +227,19 @@
         result = np.array(arrays[0], copy=True)
         result[tuple(slices)] = arrays[1][tuple(slices)]
         return result
->>>>>>> b8eaf622
+
+
+class Rolling(Mutation):
+
+    def __init__(self, axis: tp.Optional[tp.Union[int, tp.Iterable[int]]]):
+        self.axis = (axis,) if isinstance(axis, int) else tuple(axis) if axis is not None else None
+
+    def apply(self, arrays: tp.Sequence[np.ndarray], rng: tp.Optional[np.random.RandomState] = None) -> np.ndarray:
+        arrays = list(arrays)
+        assert len(arrays) == 1
+        data = arrays[0]
+        if rng is None:
+            rng = np.random.RandomState()
+        axis = tuple(range(data.dim)) if self.axis is None else self.axis
+        shifts = [rng.randint(data.shape[a]) for a in axis]
+        return np.roll(data, shifts, axis=axis)  # type: ignore