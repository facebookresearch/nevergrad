--- conflicted
+++ resolved
@@ -24,12 +24,7 @@
         self,
         deterministic: bool = True,
         deterministic_function: bool = True,
-<<<<<<< HEAD
-        monoobjective: bool = True,
-        not_manyobjective: bool = True,
         no_reality_gap: bool = True,
-=======
->>>>>>> c591b7cc
         continuous: bool = True,
         metrizable: bool = True,
         ordered: bool = True,
