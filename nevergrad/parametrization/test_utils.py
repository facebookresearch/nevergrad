--- conflicted
+++ resolved
@@ -79,7 +79,6 @@
     np.testing.assert_array_equal(out, expected)
 
 
-<<<<<<< HEAD
 def test_rolling() -> None:
     x = np.arange(4)[:, None].dot(np.ones((1, 2)))
     roll = utils.Rolling(0)
@@ -89,15 +88,6 @@
     assert repr(roll) == "Rolling(axis=(0,))"
 
 
-def test_random_crossover() -> None:
-    arrays = [k * np.ones((2, 2)) for k in range(30)]
-    co = utils.Crossover(0)
-    out = co.apply(arrays)
-    assert 0 in out
-
-
-=======
->>>>>>> b8eaf622
 @testing.parametrized(
     all_none=(None, None),
     d2=((1, 2), None),
